/*
 * FreeRTOS+TCP V2.3.0
 * Copyright (C) 2020 Amazon.com, Inc. or its affiliates.  All Rights Reserved.
 *
 * Permission is hereby granted, free of charge, to any person obtaining a copy of
 * this software and associated documentation files (the "Software"), to deal in
 * the Software without restriction, including without limitation the rights to
 * use, copy, modify, merge, publish, distribute, sublicense, and/or sell copies of
 * the Software, and to permit persons to whom the Software is furnished to do so,
 * subject to the following conditions:
 *
 * The above copyright notice and this permission notice shall be included in all
 * copies or substantial portions of the Software.
 *
 * THE SOFTWARE IS PROVIDED "AS IS", WITHOUT WARRANTY OF ANY KIND, EXPRESS OR
 * IMPLIED, INCLUDING BUT NOT LIMITED TO THE WARRANTIES OF MERCHANTABILITY, FITNESS
 * FOR A PARTICULAR PURPOSE AND NONINFRINGEMENT. IN NO EVENT SHALL THE AUTHORS OR
 * COPYRIGHT HOLDERS BE LIABLE FOR ANY CLAIM, DAMAGES OR OTHER LIABILITY, WHETHER
 * IN AN ACTION OF CONTRACT, TORT OR OTHERWISE, ARISING FROM, OUT OF OR IN
 * CONNECTION WITH THE SOFTWARE OR THE USE OR OTHER DEALINGS IN THE SOFTWARE.
 *
 * http://aws.amazon.com/freertos
 * http://www.FreeRTOS.org
 */

/**
 * @file FreeRTOS_DHCP.c
 * @brief Implements the Dynamic Host Configuration Protocol for the FreeRTOS+TCP network stack.
 */

/* Standard includes. */
#include <stdint.h>

/* FreeRTOS includes. */
#include "FreeRTOS.h"
#include "task.h"
#include "semphr.h"

/* FreeRTOS+TCP includes. */
#include "FreeRTOS_IP.h"
#include "FreeRTOS_Sockets.h"
#include "FreeRTOS_IP_Private.h"
#include "FreeRTOS_UDP_IP.h"
#include "FreeRTOS_DHCP.h"
#include "FreeRTOS_ARP.h"

#include "FreeRTOSIPConfigDefaults.h"

/* Exclude the entire file if DHCP is not enabled. */
#if ( ipconfigUSE_DHCP != 0 )

    #include "NetworkInterface.h"
    #include "NetworkBufferManagement.h"

    #if ( ipconfigUSE_DHCP != 0 ) && ( ipconfigNETWORK_MTU < 586U )

/* DHCP must be able to receive an options field of 312 bytes, the fixed
 * part of the DHCP packet is 240 bytes, and the IP/UDP headers take 28 bytes. */
        #error ipconfigNETWORK_MTU needs to be at least 586 to use DHCP
    #endif

<<<<<<< HEAD
	/* Parameter widths in the DHCP packet. */
	#define dhcpCLIENT_HARDWARE_ADDRESS_LENGTH	  16  /**< Client hardware address length.*/
	#define dhcpSERVER_HOST_NAME_LENGTH			  64  /**< Server host name length. */
	#define dhcpBOOT_FILE_NAME_LENGTH			  128 /**< Boot file name length. */

	/* Timer parameters */
	#ifndef dhcpINITIAL_DHCP_TX_PERIOD
		#define dhcpINITIAL_TIMER_PERIOD	  ( pdMS_TO_TICKS( 250U ) )  /**< Initial timer period. */
		#define dhcpINITIAL_DHCP_TX_PERIOD	  ( pdMS_TO_TICKS( 5000U ) ) /**< Initial DHCP transmit period. */
	#endif

	/* Codes of interest found in the DHCP options field. */
	#define dhcpIPv4_ZERO_PAD_OPTION_CODE			   ( 0U )  /**< Used to pad other options to make them aligned. See RFC 2132. */
	#define dhcpIPv4_SUBNET_MASK_OPTION_CODE		   ( 1U )  /**< Subnet mask. See RFC 2132. */
	#define dhcpIPv4_GATEWAY_OPTION_CODE			   ( 3U )  /**< Available routers. See RFC 2132. */
	#define dhcpIPv4_DNS_SERVER_OPTIONS_CODE		   ( 6U )  /**< Domain name server. See RFC 2132. */
	#define dhcpIPv4_DNS_HOSTNAME_OPTIONS_CODE		   ( 12U ) /**< Host name. See RFC 2132. */
	#define dhcpIPv4_REQUEST_IP_ADDRESS_OPTION_CODE	   ( 50U ) /**< Requested IP-address. See RFC 2132. */
	#define dhcpIPv4_LEASE_TIME_OPTION_CODE			   ( 51U ) /**< IP-address lease time. See RFC 2132. */
	#define dhcpIPv4_MESSAGE_TYPE_OPTION_CODE		   ( 53U ) /**< DHCP message type. See RFC 2132. */
	#define dhcpIPv4_SERVER_IP_ADDRESS_OPTION_CODE	   ( 54U ) /**< Server Identifier. See RFC 2132. */
	#define dhcpIPv4_PARAMETER_REQUEST_OPTION_CODE	   ( 55U ) /**< Parameter Request list. See RFC 2132. */
	#define dhcpIPv4_CLIENT_IDENTIFIER_OPTION_CODE	   ( 61U ) /**<  Client Identifier. See RFC 2132. */

	/* The four DHCP message types of interest. */
	#define dhcpMESSAGE_TYPE_DISCOVER				   ( 1 ) /**< DHCP discover message. */
	#define dhcpMESSAGE_TYPE_OFFER					   ( 2 ) /**< DHCP offer message. */
	#define dhcpMESSAGE_TYPE_REQUEST				   ( 3 ) /**< DHCP request message. */
	#define dhcpMESSAGE_TYPE_ACK					   ( 5 ) /**< DHCP acknowledgement. */
	#define dhcpMESSAGE_TYPE_NACK					   ( 6 ) /**< DHCP NACK. (Negative acknowledgement) */

	/* Offsets into the transmitted DHCP options fields at which various parameters
	are located. */
	#define dhcpCLIENT_IDENTIFIER_OFFSET			   ( 6U )  /**< Offset for the client ID option. */
	#define dhcpREQUESTED_IP_ADDRESS_OFFSET			   ( 14U ) /**< Offset for the requested IP-address option. */
	#define dhcpDHCP_SERVER_IP_ADDRESS_OFFSET		   ( 20U ) /**< Offset for the server IP-address option. */

	/* Values used in the DHCP packets. */
	#define dhcpREQUEST_OPCODE						   ( 1U ) /**< DHCP request opcode. */
	#define dhcpREPLY_OPCODE						   ( 2U ) /**< DHCP reply opcode. */
	#define dhcpADDRESS_TYPE_ETHERNET				   ( 1U ) /**< Address type: ethernet opcode. */
	#define dhcpETHERNET_ADDRESS_LENGTH				   ( 6U ) /**< Ethernet address length opcode. */

	/* The following define is temporary and serves to make the /single source
	code more similar to the /multi version. */

	#define EP_DHCPData						xDHCPData          /**< Temporary define to make /single source similar to /multi version. */
	#define EP_IPv4_SETTINGS				xNetworkAddressing /**< Temporary define to make /single source similar to /multi version. */

	/** @brief If a lease time is not received, use the default of two days (48 hours in ticks).
	* Can not use pdMS_TO_TICKS() as integer overflow can occur. */
	#define dhcpDEFAULT_LEASE_TIME			( ( 48UL * 60UL * 60UL ) * configTICK_RATE_HZ )

	/** @brief Don't allow the lease time to be too short. */
	#define dhcpMINIMUM_LEASE_TIME			( pdMS_TO_TICKS( 60000UL ) )        /* 60 seconds in ticks. */

	/** @brief Marks the end of the variable length options field in the DHCP packet. */
	#define dhcpOPTION_END_BYTE				0xffu

	/** @brief Offset into a DHCP message at which the first byte of the options is
	located. */
	#define dhcpFIRST_OPTION_BYTE_OFFSET	( 0xf0U )

	/* Standard DHCP port numbers and magic cookie value.
	DHCPv4 uses UDP port number 68 for clients and port number 67 for servers.
	*/
	#if ( ipconfigBYTE_ORDER == pdFREERTOS_LITTLE_ENDIAN )
		#define dhcpCLIENT_PORT_IPv4	0x4400U      /**< Little endian representation of port 68. */
		#define dhcpSERVER_PORT_IPv4	0x4300U      /**< Little endian representation of port 67. */
		#define dhcpCOOKIE				0x63538263UL /**< Little endian representation of magic cookie. */
		#define dhcpBROADCAST			0x0080U      /**< Little endian representation of broadcast flag. */
	#else
		#define dhcpCLIENT_PORT_IPv4	0x0044U      /**< Big endian representation of port 68. */
		#define dhcpSERVER_PORT_IPv4	0x0043U      /**< Big endian representation of port 68. */
		#define dhcpCOOKIE				0x63825363UL /**< Big endian representation of magic cookie. */
		#define dhcpBROADCAST			0x8000U      /**< Big endian representation of broadcast flag. */
	#endif /* ( ipconfigBYTE_ORDER == pdFREERTOS_LITTLE_ENDIAN ) */

	#include "pack_struct_start.h"
	struct xDHCPMessage_IPv4
	{
	uint8_t ucOpcode;                                                      /**< Operation Code: Specifies the general type of message. */
	uint8_t ucAddressType;                                                 /**< Hardware type used on the local network. */
	uint8_t ucAddressLength;                                               /**< Hardware Address Length: Specifies how long hardware
	                  addresses are in this message. */
	uint8_t ucHops;                                                        /**< Hops. */
	uint32_t ulTransactionID;                                              /**< A 32-bit identification field generated by the client,
	                                   to allow it to match up the request with replies received
	                                   from DHCP servers. */
	uint16_t usElapsedTime;                                                /**< Number of seconds elapsed since a client began an attempt to acquire or renew a lease. */
	uint16_t usFlags;                                                      /**< Just one bit used to indicate broadcast. */
	uint32_t ulClientIPAddress_ciaddr;                                     /**< Client's IP address if it has one or 0 is put in this field. */
	uint32_t ulYourIPAddress_yiaddr;                                       /**< The IP address that the server is assigning to the client. */
	uint32_t ulServerIPAddress_siaddr;                                     /**< The DHCP server address that the client should use. */
	uint32_t ulRelayAgentIPAddress_giaddr;                                 /**< Gateway IP address in case the server client are on different subnets. */
	uint8_t ucClientHardwareAddress[ dhcpCLIENT_HARDWARE_ADDRESS_LENGTH ]; /**< The client hardware address. */
	uint8_t ucServerHostName[ dhcpSERVER_HOST_NAME_LENGTH ];               /**< Server's hostname. */
	uint8_t ucBootFileName[ dhcpBOOT_FILE_NAME_LENGTH ];                   /**< Boot file full directory path. */
	uint32_t ulDHCPCookie;                                                 /**< Magic cookie option. */
		/* Option bytes from here on. */
	}
	#include "pack_struct_end.h"
	typedef struct xDHCPMessage_IPv4 DHCPMessage_IPv4_t;

	/**
	* @brief Function to cast pointers to DHCPMessage_IPv4_t.
	*/
	static portINLINE ipDECL_CAST_PTR_FUNC_FOR_TYPE( DHCPMessage_IPv4_t )
	{
		return ( DHCPMessage_IPv4_t * ) pvArgument;
	}

	/**
	* @brief Function to cast const pointers to DHCPMessage_IPv4_t.
	*/
	static portINLINE ipDECL_CAST_CONST_PTR_FUNC_FOR_TYPE( DHCPMessage_IPv4_t )
	{
		return ( const DHCPMessage_IPv4_t * ) pvArgument;
	}


	/** @brief The UDP socket used for all incoming and outgoing DHCP traffic. */
	_static Socket_t xDHCPSocket;
=======
/* Parameter widths in the DHCP packet. */
    #define dhcpCLIENT_HARDWARE_ADDRESS_LENGTH    16
    #define dhcpSERVER_HOST_NAME_LENGTH           64
    #define dhcpBOOT_FILE_NAME_LENGTH             128

/* Timer parameters */
    #ifndef dhcpINITIAL_DHCP_TX_PERIOD
        #define dhcpINITIAL_TIMER_PERIOD      ( pdMS_TO_TICKS( 250U ) )
        #define dhcpINITIAL_DHCP_TX_PERIOD    ( pdMS_TO_TICKS( 5000U ) )
    #endif

/* Codes of interest found in the DHCP options field. */
    #define dhcpIPv4_ZERO_PAD_OPTION_CODE              ( 0U )
    #define dhcpIPv4_SUBNET_MASK_OPTION_CODE           ( 1U )
    #define dhcpIPv4_GATEWAY_OPTION_CODE               ( 3U )
    #define dhcpIPv4_DNS_SERVER_OPTIONS_CODE           ( 6U )
    #define dhcpIPv4_DNS_HOSTNAME_OPTIONS_CODE         ( 12U )
    #define dhcpIPv4_REQUEST_IP_ADDRESS_OPTION_CODE    ( 50U )
    #define dhcpIPv4_LEASE_TIME_OPTION_CODE            ( 51U )
    #define dhcpIPv4_MESSAGE_TYPE_OPTION_CODE          ( 53U )
    #define dhcpIPv4_SERVER_IP_ADDRESS_OPTION_CODE     ( 54U )
    #define dhcpIPv4_PARAMETER_REQUEST_OPTION_CODE     ( 55U )
    #define dhcpIPv4_CLIENT_IDENTIFIER_OPTION_CODE     ( 61U )

/* The four DHCP message types of interest. */
    #define dhcpMESSAGE_TYPE_DISCOVER                  ( 1 )
    #define dhcpMESSAGE_TYPE_OFFER                     ( 2 )
    #define dhcpMESSAGE_TYPE_REQUEST                   ( 3 )
    #define dhcpMESSAGE_TYPE_ACK                       ( 5 )
    #define dhcpMESSAGE_TYPE_NACK                      ( 6 )

/* Offsets into the transmitted DHCP options fields at which various parameters
 * are located. */
    #define dhcpCLIENT_IDENTIFIER_OFFSET               ( 6U )
    #define dhcpREQUESTED_IP_ADDRESS_OFFSET            ( 14U )
    #define dhcpDHCP_SERVER_IP_ADDRESS_OFFSET          ( 20U )

/* Values used in the DHCP packets. */
    #define dhcpREQUEST_OPCODE                         ( 1U )
    #define dhcpREPLY_OPCODE                           ( 2U )
    #define dhcpADDRESS_TYPE_ETHERNET                  ( 1U )
    #define dhcpETHERNET_ADDRESS_LENGTH                ( 6U )

/* The following define is temporary and serves to make the /single source
 * code more similar to the /multi version. */

    #define EP_DHCPData         xDHCPData
    #define EP_IPv4_SETTINGS    xNetworkAddressing

/* If a lease time is not received, use the default of two days. */
/* 48 hours in ticks.  Can not use pdMS_TO_TICKS() as integer overflow can occur. */
    #define dhcpDEFAULT_LEASE_TIME          ( ( 48UL * 60UL * 60UL ) * configTICK_RATE_HZ )

/* Don't allow the lease time to be too short. */
    #define dhcpMINIMUM_LEASE_TIME          ( pdMS_TO_TICKS( 60000UL ) )        /* 60 seconds in ticks. */

/* Marks the end of the variable length options field in the DHCP packet. */
    #define dhcpOPTION_END_BYTE             0xffu

/* Offset into a DHCP message at which the first byte of the options is
 * located. */
    #define dhcpFIRST_OPTION_BYTE_OFFSET    ( 0xf0U )

/* Standard DHCP port numbers and magic cookie value.
 * DHCPv4 uses UDP port number  68 for clients and port number  67 for servers.
 */
    #if ( ipconfigBYTE_ORDER == pdFREERTOS_LITTLE_ENDIAN )
        #define dhcpCLIENT_PORT_IPv4    0x4400U
        #define dhcpSERVER_PORT_IPv4    0x4300U
        #define dhcpCOOKIE              0x63538263UL
        #define dhcpBROADCAST           0x0080U
    #else
        #define dhcpCLIENT_PORT_IPv4    0x0044U
        #define dhcpSERVER_PORT_IPv4    0x0043U
        #define dhcpCOOKIE              0x63825363UL
        #define dhcpBROADCAST           0x8000U
    #endif /* ( ipconfigBYTE_ORDER == pdFREERTOS_LITTLE_ENDIAN ) */

    #include "pack_struct_start.h"
    struct xDHCPMessage_IPv4
    {
        uint8_t ucOpcode;
        uint8_t ucAddressType;
        uint8_t ucAddressLength;
        uint8_t ucHops;
        uint32_t ulTransactionID;
        uint16_t usElapsedTime;
        uint16_t usFlags;
        uint32_t ulClientIPAddress_ciaddr;
        uint32_t ulYourIPAddress_yiaddr;
        uint32_t ulServerIPAddress_siaddr;
        uint32_t ulRelayAgentIPAddress_giaddr;
        uint8_t ucClientHardwareAddress[ dhcpCLIENT_HARDWARE_ADDRESS_LENGTH ];
        uint8_t ucServerHostName[ dhcpSERVER_HOST_NAME_LENGTH ];
        uint8_t ucBootFileName[ dhcpBOOT_FILE_NAME_LENGTH ];
        uint32_t ulDHCPCookie;
        /* Option bytes from here on. */
    }
    #include "pack_struct_end.h"
    typedef struct xDHCPMessage_IPv4 DHCPMessage_IPv4_t;

    static portINLINE ipDECL_CAST_PTR_FUNC_FOR_TYPE( DHCPMessage_IPv4_t )
    {
        return ( DHCPMessage_IPv4_t * ) pvArgument;
    }
    static portINLINE ipDECL_CAST_CONST_PTR_FUNC_FOR_TYPE( DHCPMessage_IPv4_t )
    {
        return ( const DHCPMessage_IPv4_t * ) pvArgument;
    }


/* The UDP socket used for all incoming and outgoing DHCP traffic. */
    _static Socket_t xDHCPSocket;
>>>>>>> a92d39f9

    #if ( ipconfigDHCP_FALL_BACK_AUTO_IP != 0 )
        /* Define the Link Layer IP address: 169.254.x.x */
        #define LINK_LAYER_ADDRESS_0    169
        #define LINK_LAYER_ADDRESS_1    254

/* Define the netmask used: 255.255.0.0 */
        #define LINK_LAYER_NETMASK_0    255
        #define LINK_LAYER_NETMASK_1    255
        #define LINK_LAYER_NETMASK_2    0
        #define LINK_LAYER_NETMASK_3    0
    #endif


/*
 * Generate a DHCP discover message and send it on the DHCP socket.
 */
    static void prvSendDHCPDiscover( void );

/*
 * Interpret message received on the DHCP socket.
 */
    _static BaseType_t prvProcessDHCPReplies( BaseType_t xExpectedMessageType );

/*
 * Generate a DHCP request packet, and send it on the DHCP socket.
 */
    static void prvSendDHCPRequest( void );

/*
 * Prepare to start a DHCP transaction.  This initialises some state variables
 * and creates the DHCP socket if necessary.
 */
    static void prvInitialiseDHCP( void );

/*
 * Creates the part of outgoing DHCP messages that are common to all outgoing
 * DHCP messages.
 */
    static uint8_t * prvCreatePartDHCPMessage( struct freertos_sockaddr * pxAddress,
                                               BaseType_t xOpcode,
                                               const uint8_t * const pucOptionsArray,
                                               size_t * pxOptionsArraySize );

/*
 * Create the DHCP socket, if it has not been created already.
 */
    _static void prvCreateDHCPSocket( void );

/*
 * Close the DHCP socket.
 */
    static void prvCloseDHCPSocket( void );

/*
 * After DHCP has failed to answer, prepare everything to start searching
 * for (trying-out) LinkLayer IP-addresses, using the random method: Send
 * a gratuitous ARP request and wait if another device responds to it.
 */
    #if ( ipconfigDHCP_FALL_BACK_AUTO_IP != 0 )
        static void prvPrepareLinkLayerIPLookUp( void );
    #endif

/*-----------------------------------------------------------*/

<<<<<<< HEAD
	/** @brief Hold information in between steps in the DHCP state machine. */
	_static DHCPData_t xDHCPData;

/*-----------------------------------------------------------*/

	/**
	* @brief Check whether a given socket is the DHCP socket or not.
	*
	* @param[in] xSocket: The socket we want to check.
	*
	* @return If the socket given as parameter is the DHCP socket - return
	*         pdTRUE, else pdFALSE.
	*/
	BaseType_t xIsDHCPSocket( Socket_t xSocket )
	{
	BaseType_t xReturn;

		if( xDHCPSocket == xSocket )
		{
			xReturn = pdTRUE;
		}
		else
		{
			xReturn = pdFALSE;
		}

		return xReturn;
	}
	/*-----------------------------------------------------------*/

	/**
	* @brief Process the DHCP state machine based on current state.
	*
	* @param[in] xReset: Is the DHCP state machine starting over? pdTRUE/pdFALSE.
	*/
	void vDHCPProcess( BaseType_t xReset )
	{
	BaseType_t xGivingUp = pdFALSE;

		#if ( ipconfigUSE_DHCP_HOOK != 0 )
			eDHCPCallbackAnswer_t eAnswer;
		#endif /* ipconfigUSE_DHCP_HOOK */

		/* Is DHCP starting over? */
		if( xReset != pdFALSE )
		{
			EP_DHCPData.eDHCPState = eWaitingSendFirstDiscover;
		}

		switch( EP_DHCPData.eDHCPState )
		{
			case eWaitingSendFirstDiscover:
				/* Ask the user if a DHCP discovery is required. */
				#if ( ipconfigUSE_DHCP_HOOK != 0 )
					eAnswer = xApplicationDHCPHook( eDHCPPhasePreDiscover, xNetworkAddressing.ulDefaultIPAddress );

					if( eAnswer == eDHCPContinue )
				#endif /* ipconfigUSE_DHCP_HOOK */
				{
					/* Initial state.  Create the DHCP socket, timer, etc. if they
					have not already been created. */
					prvInitialiseDHCP();

					/* See if prvInitialiseDHCP() has creates a socket. */
					if( xDHCPSocket == NULL )
					{
						xGivingUp = pdTRUE;
					}
					else
					{
						*ipLOCAL_IP_ADDRESS_POINTER = 0UL;

						/* Send the first discover request. */
						EP_DHCPData.xDHCPTxTime = xTaskGetTickCount();
						prvSendDHCPDiscover();
						EP_DHCPData.eDHCPState = eWaitingOffer;
					}
				}

				#if ( ipconfigUSE_DHCP_HOOK != 0 )
					else
					{
						if( eAnswer == eDHCPUseDefaults )
						{
							( void ) memcpy( &( xNetworkAddressing ), &( xDefaultAddressing ), sizeof( xNetworkAddressing ) );
						}

						/* The user indicates that the DHCP process does not continue. */
						xGivingUp = pdTRUE;
					}
				#endif /* ipconfigUSE_DHCP_HOOK */
				break;

			case eWaitingOffer:

				xGivingUp = pdFALSE;

				/* Look for offers coming in. */
				if( prvProcessDHCPReplies( dhcpMESSAGE_TYPE_OFFER ) == pdPASS )
				{
					#if ( ipconfigUSE_DHCP_HOOK != 0 )
						/* Ask the user if a DHCP request is required. */
						eAnswer = xApplicationDHCPHook( eDHCPPhasePreRequest, EP_DHCPData.ulOfferedIPAddress );

						if( eAnswer == eDHCPContinue )
					#endif /* ipconfigUSE_DHCP_HOOK */
					{
						/* An offer has been made, the user wants to continue,
						generate the request. */
						EP_DHCPData.xDHCPTxTime = xTaskGetTickCount();
						EP_DHCPData.xDHCPTxPeriod = dhcpINITIAL_DHCP_TX_PERIOD;
						prvSendDHCPRequest();
						EP_DHCPData.eDHCPState = eWaitingAcknowledge;
						break;
					}

					#if ( ipconfigUSE_DHCP_HOOK != 0 )
						if( eAnswer == eDHCPUseDefaults )
						{
							( void ) memcpy( &( xNetworkAddressing ), &( xDefaultAddressing ), sizeof( xNetworkAddressing ) );
						}

						/* The user indicates that the DHCP process does not continue. */
						xGivingUp = pdTRUE;
					#endif /* ipconfigUSE_DHCP_HOOK */
				}

				/* Is it time to send another Discover? */
				else if( ( xTaskGetTickCount() - EP_DHCPData.xDHCPTxTime ) > EP_DHCPData.xDHCPTxPeriod )
				{
					/* It is time to send another Discover.  Increase the time
					period, and if it has not got to the point of giving up - send
					another discovery. */
					EP_DHCPData.xDHCPTxPeriod <<= 1;

					if( EP_DHCPData.xDHCPTxPeriod <= ( TickType_t ) ipconfigMAXIMUM_DISCOVER_TX_PERIOD )
					{
						if( xApplicationGetRandomNumber( &( EP_DHCPData.ulTransactionId ) ) != pdFALSE )
						{
							EP_DHCPData.xDHCPTxTime = xTaskGetTickCount();

							if( EP_DHCPData.xUseBroadcast != pdFALSE )
							{
								EP_DHCPData.xUseBroadcast = pdFALSE;
							}
							else
							{
								EP_DHCPData.xUseBroadcast = pdTRUE;
							}

							prvSendDHCPDiscover();
							FreeRTOS_debug_printf( ( "vDHCPProcess: timeout %lu ticks\n", EP_DHCPData.xDHCPTxPeriod ) );
						}
						else
						{
							FreeRTOS_debug_printf( ( "vDHCPProcess: failed to generate a random Transaction ID\n" ) );
						}
					}
					else
					{
						FreeRTOS_debug_printf( ( "vDHCPProcess: giving up %lu > %lu ticks\n", EP_DHCPData.xDHCPTxPeriod, ipconfigMAXIMUM_DISCOVER_TX_PERIOD ) );

						#if ( ipconfigDHCP_FALL_BACK_AUTO_IP != 0 )
						{
							/* Only use a fake Ack if the default IP address == 0x00
							and the link local addressing is used.  Start searching
							a free LinkLayer IP-address.  Next state will be
							'eGetLinkLayerAddress'. */
							prvPrepareLinkLayerIPLookUp();

							/* Setting an IP address manually so set to not using
							leased address mode. */
							EP_DHCPData.eDHCPState = eGetLinkLayerAddress;
						}
						#else
						{
							xGivingUp = pdTRUE;
						}
						#endif /* ipconfigDHCP_FALL_BACK_AUTO_IP */
					}
				}
				else
				{
					/* There was no DHCP reply, there was no time-out, just keep on waiting. */
				}

				break;

			case eWaitingAcknowledge:

				/* Look for acks coming in. */
				if( prvProcessDHCPReplies( dhcpMESSAGE_TYPE_ACK ) == pdPASS )
				{
					FreeRTOS_debug_printf( ( "vDHCPProcess: acked %lxip\n", FreeRTOS_ntohl( EP_DHCPData.ulOfferedIPAddress ) ) );

					/* DHCP completed.  The IP address can now be used, and the
					timer set to the lease timeout time. */
					*ipLOCAL_IP_ADDRESS_POINTER = EP_DHCPData.ulOfferedIPAddress;

					/* Setting the 'local' broadcast address, something like
					'192.168.1.255'. */
					EP_IPv4_SETTINGS.ulBroadcastAddress = ( EP_DHCPData.ulOfferedIPAddress & xNetworkAddressing.ulNetMask ) | ~xNetworkAddressing.ulNetMask;
					EP_DHCPData.eDHCPState = eLeasedAddress;

					iptraceDHCP_SUCCEDEED( EP_DHCPData.ulOfferedIPAddress );

					/* DHCP failed, the default configured IP-address will be used
					Now call vIPNetworkUpCalls() to send the network-up event and
					start the ARP timer. */
					vIPNetworkUpCalls();

					/* Close socket to ensure packets don't queue on it. */
					prvCloseDHCPSocket();

					if( EP_DHCPData.ulLeaseTime == 0UL )
					{
						EP_DHCPData.ulLeaseTime = ( uint32_t ) dhcpDEFAULT_LEASE_TIME;
					}
					else if( EP_DHCPData.ulLeaseTime < dhcpMINIMUM_LEASE_TIME )
					{
						EP_DHCPData.ulLeaseTime = dhcpMINIMUM_LEASE_TIME;
					}
					else
					{
						/* The lease time is already valid. */
					}

					/* Check for clashes. */
					vARPSendGratuitous();
					vIPReloadDHCPTimer( EP_DHCPData.ulLeaseTime );
				}
				else
				{
					/* Is it time to send another Discover? */
					if( ( xTaskGetTickCount() - EP_DHCPData.xDHCPTxTime ) > EP_DHCPData.xDHCPTxPeriod )
					{
						/* Increase the time period, and if it has not got to the
						point of giving up - send another request. */
						EP_DHCPData.xDHCPTxPeriod <<= 1;

						if( EP_DHCPData.xDHCPTxPeriod <= ( TickType_t ) ipconfigMAXIMUM_DISCOVER_TX_PERIOD )
						{
							EP_DHCPData.xDHCPTxTime = xTaskGetTickCount();
							prvSendDHCPRequest();
						}
						else
						{
							/* Give up, start again. */
							EP_DHCPData.eDHCPState = eWaitingSendFirstDiscover;
						}
					}
				}

				break;

				#if ( ipconfigDHCP_FALL_BACK_AUTO_IP != 0 )
					case eGetLinkLayerAddress:

						if( ( xTaskGetTickCount() - EP_DHCPData.xDHCPTxTime ) > EP_DHCPData.xDHCPTxPeriod )
						{
							if( xARPHadIPClash == pdFALSE )
							{
								/* ARP OK. proceed. */
								iptraceDHCP_SUCCEDEED( EP_DHCPData.ulOfferedIPAddress );

								/* Auto-IP succeeded, the default configured IP-address will
								be used.  Now call vIPNetworkUpCalls() to send the
								network-up event and start the ARP timer. */
								vIPNetworkUpCalls();
								EP_DHCPData.eDHCPState = eNotUsingLeasedAddress;
							}
							else
							{
								/* ARP clashed - try another IP address. */
								prvPrepareLinkLayerIPLookUp();

								/* Setting an IP address manually so set to not using leased
								address mode. */
								EP_DHCPData.eDHCPState = eGetLinkLayerAddress;
							}
						}
						break;
				#endif /* ipconfigDHCP_FALL_BACK_AUTO_IP */

			case eLeasedAddress:

				if( FreeRTOS_IsNetworkUp() != 0 )
				{
					/* Resend the request at the appropriate time to renew the lease. */
					prvCreateDHCPSocket();

					if( xDHCPSocket != NULL )
					{
						EP_DHCPData.xDHCPTxTime = xTaskGetTickCount();
						EP_DHCPData.xDHCPTxPeriod = dhcpINITIAL_DHCP_TX_PERIOD;
						prvSendDHCPRequest();
						EP_DHCPData.eDHCPState = eWaitingAcknowledge;

						/* From now on, we should be called more often */
						vIPReloadDHCPTimer( dhcpINITIAL_TIMER_PERIOD );
					}
				}
				else
				{
					/* See PR #53 on github/freertos/freertos */
					FreeRTOS_printf( ( "DHCP: lease time finished but network is down\n" ) );
					vIPReloadDHCPTimer( pdMS_TO_TICKS( 5000U ) );
				}

				break;

			case eNotUsingLeasedAddress:

				vIPSetDHCPTimerEnableState( pdFALSE );
				break;

			default:
				/* Lint: all options are included. */
				break;
		}

		if( xGivingUp != pdFALSE )
		{
			/* xGivingUp became true either because of a time-out, or because
			xApplicationDHCPHook() returned another value than 'eDHCPContinue',
			meaning that the conversion is cancelled from here. */

			/* Revert to static IP address. */
			taskENTER_CRITICAL();
			{
				*ipLOCAL_IP_ADDRESS_POINTER = xNetworkAddressing.ulDefaultIPAddress;
				iptraceDHCP_REQUESTS_FAILED_USING_DEFAULT_IP_ADDRESS( xNetworkAddressing.ulDefaultIPAddress );
			}
			taskEXIT_CRITICAL();

			EP_DHCPData.eDHCPState = eNotUsingLeasedAddress;
			vIPSetDHCPTimerEnableState( pdFALSE );

			/* DHCP failed, the default configured IP-address will be used.  Now
			call vIPNetworkUpCalls() to send the network-up event and start the ARP
			timer. */
			vIPNetworkUpCalls();

			prvCloseDHCPSocket();
		}
	}
	/*-----------------------------------------------------------*/

	/**
	* @brief Close the DHCP socket.
	*/
	static void prvCloseDHCPSocket( void )
	{
		if( xDHCPSocket != NULL )
		{
			/* This modules runs from the IP-task. Use the internal
			function 'vSocketClose()` to close the socket. */
			( void ) vSocketClose( xDHCPSocket );
			xDHCPSocket = NULL;
		}
	}
	/*-----------------------------------------------------------*/

	/**
	* @brief Create a DHCP socket with the defined timeouts.
	*/
	_static void prvCreateDHCPSocket( void )
	{
		struct freertos_sockaddr xAddress;
		BaseType_t xReturn;
		TickType_t xTimeoutTime = ( TickType_t ) 0;

		/* Create the socket, if it has not already been created. */
		if( xDHCPSocket == NULL )
		{
			xDHCPSocket = FreeRTOS_socket( FREERTOS_AF_INET, FREERTOS_SOCK_DGRAM, FREERTOS_IPPROTO_UDP );

			if( xDHCPSocket != FREERTOS_INVALID_SOCKET )
			{
				/* Ensure the Rx and Tx timeouts are zero as the DHCP executes in the
				context of the IP task. */
				( void ) FreeRTOS_setsockopt( xDHCPSocket, 0, FREERTOS_SO_RCVTIMEO, &( xTimeoutTime ), sizeof( TickType_t ) );
				( void ) FreeRTOS_setsockopt( xDHCPSocket, 0, FREERTOS_SO_SNDTIMEO, &( xTimeoutTime ), sizeof( TickType_t ) );

				/* Bind to the standard DHCP client port. */
				xAddress.sin_port = ( uint16_t ) dhcpCLIENT_PORT_IPv4;
				xReturn = vSocketBind( xDHCPSocket, &xAddress, sizeof( xAddress ), pdFALSE );

				if( xReturn != 0 )
				{
					/* Binding failed, close the socket again. */
					prvCloseDHCPSocket();
				}
			}
			else
			{
				/* Change to NULL for easier testing. */
				xDHCPSocket = NULL;
			}
		}
	}
	/*-----------------------------------------------------------*/

	/**
	* @brief Initialise the DHCP state machine by creating DHCP socket and
	*        begin the transaction.
	*/
	static void prvInitialiseDHCP( void )
	{
		/* Initialise the parameters that will be set by the DHCP process. Per
		https://www.ietf.org/rfc/rfc2131.txt, Transaction ID should be a random
		value chosen by the client. */

		/* Check for random number generator API failure. */
		if( xApplicationGetRandomNumber( &( EP_DHCPData.ulTransactionId ) ) != pdFALSE )
		{
			EP_DHCPData.xUseBroadcast = 0;
			EP_DHCPData.ulOfferedIPAddress = 0UL;
			EP_DHCPData.ulDHCPServerAddress = 0UL;
			EP_DHCPData.xDHCPTxPeriod = dhcpINITIAL_DHCP_TX_PERIOD;

			/* Create the DHCP socket if it has not already been created. */
			prvCreateDHCPSocket();
			FreeRTOS_debug_printf( ( "prvInitialiseDHCP: start after %lu ticks\n", dhcpINITIAL_TIMER_PERIOD ) );
			vIPReloadDHCPTimer( dhcpINITIAL_TIMER_PERIOD );
		}
		else
		{
			/* There was a problem with the randomizer. */
		}
	}
	/*-----------------------------------------------------------*/

	/**
	* @brief Process the DHCP replies.
	*
	* @param[in] xExpectedMessageType: The type of the message the DHCP state machine is expecting.
	*
	* @return pdPASS: if DHCP options are received correctly; pdFAIL: Otherwise.
	*/
	_static BaseType_t prvProcessDHCPReplies( BaseType_t xExpectedMessageType )
	{
	uint8_t *pucUDPPayload;
	int32_t lBytes;
	const DHCPMessage_IPv4_t *pxDHCPMessage;
	const uint8_t *pucByte;
	uint8_t ucOptionCode;
	uint32_t ulProcessed, ulParameter;
	BaseType_t xReturn = pdFALSE;
	const uint32_t ulMandatoryOptions = 2UL; /* DHCP server address, and the correct DHCP message type must be present in the options. */
		/* memcpy() helper variables for MISRA Rule 21.15 compliance*/
		const void *pvCopySource;
		void *pvCopyDest;

		/* Passing the address of a pointer (pucUDPPayload) because FREERTOS_ZERO_COPY is used. */
		lBytes = FreeRTOS_recvfrom( xDHCPSocket, &pucUDPPayload, 0UL, FREERTOS_ZERO_COPY, NULL, NULL );

		if( lBytes > 0 )
		{
			/* Map a DHCP structure onto the received data. */
			pxDHCPMessage = ipCAST_CONST_PTR_TO_CONST_TYPE_PTR( DHCPMessage_IPv4_t, pucUDPPayload );

			/* Sanity check. */
			if( lBytes < ( int32_t ) sizeof( DHCPMessage_IPv4_t ) )
			{
				/* Not enough bytes. */
			}
			else if( ( pxDHCPMessage->ulDHCPCookie != ( uint32_t ) dhcpCOOKIE ) ||
					 ( pxDHCPMessage->ucOpcode != ( uint8_t ) dhcpREPLY_OPCODE ) )
			{
				/* Invalid cookie or unexpected opcode. */
			}
			else if( ( pxDHCPMessage->ulTransactionID != FreeRTOS_htonl( EP_DHCPData.ulTransactionId ) ) )
			{
				/* Transaction ID does not match. */
			}
			else /* Looks like a valid DHCP response, with the same transaction ID. */
			{
				if( memcmp( pxDHCPMessage->ucClientHardwareAddress,
							ipLOCAL_MAC_ADDRESS,
							sizeof( MACAddress_t ) ) != 0 )
				{
					/* Target MAC address doesn't match. */
				}
				else
				{
				size_t uxIndex, uxPayloadDataLength, uxLength;

					/* None of the essential options have been processed yet. */
					ulProcessed = 0UL;

					/* Walk through the options until the dhcpOPTION_END_BYTE byte
					 * is found, taking care not to walk off the end of the options. */
					pucByte = &( pucUDPPayload[ sizeof( DHCPMessage_IPv4_t ) ] );
					uxIndex = 0;
					uxPayloadDataLength = ( ( size_t ) lBytes ) - sizeof( DHCPMessage_IPv4_t );

					while( uxIndex < uxPayloadDataLength )
					{
						ucOptionCode = pucByte[ uxIndex ];

						if( ucOptionCode == ( uint8_t ) dhcpOPTION_END_BYTE )
						{
							/* Ready, the last byte has been seen. */
							/* coverity[break_stmt] : Break statement terminating the loop */
							break;
						}

						if( ucOptionCode == ( uint8_t ) dhcpIPv4_ZERO_PAD_OPTION_CODE )
						{
							/* The value zero is used as a pad byte,
							it is not followed by a length byte. */
							uxIndex = uxIndex + 1U;
							continue;
						}

						/* Stop if the response is malformed. */
						if( ( uxIndex + 1U ) < uxPayloadDataLength )
						{
							/* Fetch the length byte. */
							uxLength = ( size_t ) pucByte[ uxIndex + 1U ];
							uxIndex = uxIndex + 2U;

							if( !( ( ( uxIndex + uxLength ) - 1U ) < uxPayloadDataLength ) )
							{
								/* There are not as many bytes left as there should be. */
								break;
							}
						}
						else
						{
							/* The length byte is missing. */
							break;
						}

						/* In most cases, a 4-byte network-endian parameter follows,
						just get it once here and use later. */
						if( uxLength >= sizeof( ulParameter ) )
						{
							/*
							 * Use helper variables for memcpy() to remain
							 * compliant with MISRA Rule 21.15.  These should be
							 * optimized away.
							 */
							pvCopySource = &pucByte[ uxIndex ];
							pvCopyDest = &ulParameter;
							( void ) memcpy( pvCopyDest, pvCopySource, sizeof( ulParameter ) );
							/* 'uxIndex' will be increased at the end of this loop. */
						}
						else
						{
							ulParameter = 0;
						}

						/* Confirm uxIndex is still a valid index after adjustments to uxIndex above */
						if( !( uxIndex < uxPayloadDataLength ) )
						{
							break;
						}

						/* Option-specific handling. */
						switch( ucOptionCode )
						{
							case dhcpIPv4_MESSAGE_TYPE_OPTION_CODE:

								if( pucByte[ uxIndex ] == ( uint8_t ) xExpectedMessageType )
								{
									/* The message type is the message type the
									state machine is expecting. */
									ulProcessed++;
								}
								else
								{
									if( pucByte[ uxIndex ] == ( uint8_t ) dhcpMESSAGE_TYPE_NACK )
									{
										if( xExpectedMessageType == ( BaseType_t ) dhcpMESSAGE_TYPE_ACK )
										{
											/* Start again. */
											EP_DHCPData.eDHCPState = eWaitingSendFirstDiscover;
										}
									}

									/* Stop processing further options. */
									uxLength = 0;
								}

								break;

							case dhcpIPv4_SUBNET_MASK_OPTION_CODE:

								if( uxLength == sizeof( uint32_t ) )
								{
									EP_IPv4_SETTINGS.ulNetMask = ulParameter;
								}

								break;

							case dhcpIPv4_GATEWAY_OPTION_CODE:

								/* The DHCP server may send more than 1 gateway addresses. */
								if( uxLength >= sizeof( uint32_t ) )
								{
									/* ulProcessed is not incremented in this case
									because the gateway is not essential. */
									EP_IPv4_SETTINGS.ulGatewayAddress = ulParameter;
								}

								break;

							case dhcpIPv4_DNS_SERVER_OPTIONS_CODE:

								/* ulProcessed is not incremented in this case
								because the DNS server is not essential.  Only the
								first DNS server address is taken. */
								EP_IPv4_SETTINGS.ulDNSServerAddress = ulParameter;
								break;

							case dhcpIPv4_SERVER_IP_ADDRESS_OPTION_CODE:

								if( uxLength == sizeof( uint32_t ) )
								{
									if( xExpectedMessageType == ( BaseType_t ) dhcpMESSAGE_TYPE_OFFER )
									{
										/* Offers state the replying server. */
										ulProcessed++;
										EP_DHCPData.ulDHCPServerAddress = ulParameter;
									}
									else
									{
										/* The ack must come from the expected server. */
										if( EP_DHCPData.ulDHCPServerAddress == ulParameter )
										{
											ulProcessed++;
										}
									}
								}

								break;

							case dhcpIPv4_LEASE_TIME_OPTION_CODE:

								if( uxLength == sizeof( EP_DHCPData.ulLeaseTime ) )
								{
									/* ulProcessed is not incremented in this case
									because the lease time is not essential. */

									/* The DHCP parameter is in seconds, convert
									to host-endian format. */
									EP_DHCPData.ulLeaseTime = FreeRTOS_ntohl( ulParameter );

									/* Divide the lease time by two to ensure a renew
									request is sent before the lease actually expires. */
									EP_DHCPData.ulLeaseTime >>= 1UL;

									/* Multiply with configTICK_RATE_HZ to get clock ticks. */
									EP_DHCPData.ulLeaseTime = ( uint32_t ) configTICK_RATE_HZ * ( uint32_t ) EP_DHCPData.ulLeaseTime;
								}

								break;

							default:

								/* Not interested in this field. */

								break;
						}

						/* Jump over the data to find the next option code. */
						if( uxLength == 0U )
						{
							break;
						}

						uxIndex = uxIndex + uxLength;
					}

					/* Were all the mandatory options received? */
					if( ulProcessed >= ulMandatoryOptions )
					{
						/* HT:endian: used to be network order */
						EP_DHCPData.ulOfferedIPAddress = pxDHCPMessage->ulYourIPAddress_yiaddr;
						FreeRTOS_printf( ( "vDHCPProcess: offer %lxip\n", FreeRTOS_ntohl( EP_DHCPData.ulOfferedIPAddress ) ) );
						xReturn = pdPASS;
					}
				}
			}

			FreeRTOS_ReleaseUDPPayloadBuffer( pucUDPPayload );
		} /* if( lBytes > 0 ) */

		return xReturn;
	}
	/*-----------------------------------------------------------*/

	/**
	* @brief Create a partial DHCP message by filling in all the 'constant' fields.
	*
	* @param[in] pxAddress: Address to be filled in.
	* @param[in] xOpcode: Opcode to be filled in the packet.
	* @param[in] pucOptionsArray: The options to be added to the packet.
	* @param[in] pxOptionsArraySize: Byte count of the options.
	*
	* @return Ethernet buffer of the partially created DHCP packet.
	*/
	static uint8_t * prvCreatePartDHCPMessage( struct freertos_sockaddr *pxAddress,
											   BaseType_t xOpcode,
											   const uint8_t * const pucOptionsArray,
											   size_t *pxOptionsArraySize )
	{
	DHCPMessage_IPv4_t *pxDHCPMessage;
	size_t uxRequiredBufferSize = sizeof( DHCPMessage_IPv4_t ) + *pxOptionsArraySize;
	const NetworkBufferDescriptor_t *pxNetworkBuffer;
	uint8_t *pucUDPPayloadBuffer;
		/* memcpy() helper variables for MISRA Rule 21.15 compliance*/
		const void *pvCopySource;
		void *pvCopyDest;

		#if ( ipconfigDHCP_REGISTER_HOSTNAME == 1 )
			const char *pucHostName = pcApplicationHostnameHook();
			size_t uxNameLength = strlen( pucHostName );
			uint8_t *pucPtr;

			/* Two extra bytes for option code and length. */
			uxRequiredBufferSize += ( 2U + uxNameLength );
		#endif

		/* Get a buffer.  This uses a maximum delay, but the delay will be capped
		to ipconfigUDP_MAX_SEND_BLOCK_TIME_TICKS so the return value still needs to
		be test. */
		do
		{
			/* Obtain a network buffer with the required amount of storage. */
			pxNetworkBuffer = pxGetNetworkBufferWithDescriptor( sizeof( UDPPacket_t ) + uxRequiredBufferSize, portMAX_DELAY );
		} while( pxNetworkBuffer == NULL );

		/* Leave space for the UDP header. */
		pucUDPPayloadBuffer = &( pxNetworkBuffer->pucEthernetBuffer[ ipUDP_PAYLOAD_OFFSET_IPv4 ] );
		pxDHCPMessage = ipCAST_PTR_TO_TYPE_PTR( DHCPMessage_IPv4_t, pucUDPPayloadBuffer );

		/* Most fields need to be zero. */
		( void ) memset( pxDHCPMessage, 0x00, sizeof( DHCPMessage_IPv4_t ) );

		/* Create the message. */
		pxDHCPMessage->ucOpcode = ( uint8_t ) xOpcode;
		pxDHCPMessage->ucAddressType = ( uint8_t ) dhcpADDRESS_TYPE_ETHERNET;
		pxDHCPMessage->ucAddressLength = ( uint8_t ) dhcpETHERNET_ADDRESS_LENGTH;
		pxDHCPMessage->ulTransactionID = FreeRTOS_htonl( EP_DHCPData.ulTransactionId );
		pxDHCPMessage->ulDHCPCookie = ( uint32_t ) dhcpCOOKIE;

		if( EP_DHCPData.xUseBroadcast != pdFALSE )
		{
			pxDHCPMessage->usFlags = ( uint16_t ) dhcpBROADCAST;
		}
		else
		{
			pxDHCPMessage->usFlags = 0U;
		}

		( void ) memcpy( &( pxDHCPMessage->ucClientHardwareAddress[ 0 ] ), ipLOCAL_MAC_ADDRESS, sizeof( MACAddress_t ) );

		/* Copy in the const part of the options options. */
		( void ) memcpy( &( pucUDPPayloadBuffer[ dhcpFIRST_OPTION_BYTE_OFFSET ] ), pucOptionsArray, *pxOptionsArraySize );

		#if ( ipconfigDHCP_REGISTER_HOSTNAME == 1 )
		{
			/* With this option, the hostname can be registered as well which makes
			it easier to lookup a device in a router's list of DHCP clients. */

			/* Point to where the OPTION_END was stored to add data. */
			pucPtr = &( pucUDPPayloadBuffer[ dhcpFIRST_OPTION_BYTE_OFFSET + ( *pxOptionsArraySize - 1U ) ] );
			pucPtr[ 0U ] = dhcpIPv4_DNS_HOSTNAME_OPTIONS_CODE;
			pucPtr[ 1U ] = ( uint8_t ) uxNameLength;

			/*
			 * Use helper variables for memcpy() to remain
			 * compliant with MISRA Rule 21.15.  These should be
			 * optimized away.
			 */
			pvCopySource = pucHostName;
			pvCopyDest = &pucPtr[ 2U ];

			( void ) memcpy( pvCopyDest, pvCopySource, uxNameLength );
			pucPtr[ 2U + uxNameLength ] = ( uint8_t ) dhcpOPTION_END_BYTE;
			*pxOptionsArraySize += ( size_t ) ( 2U + uxNameLength );
		}
		#endif /* if ( ipconfigDHCP_REGISTER_HOSTNAME == 1 ) */

		/* Map in the client identifier. */
		( void ) memcpy( &( pucUDPPayloadBuffer[ dhcpFIRST_OPTION_BYTE_OFFSET + dhcpCLIENT_IDENTIFIER_OFFSET ] ),
						 ipLOCAL_MAC_ADDRESS, sizeof( MACAddress_t ) );

		/* Set the addressing. */
		pxAddress->sin_addr = ipBROADCAST_IP_ADDRESS;
		pxAddress->sin_port = ( uint16_t ) dhcpSERVER_PORT_IPv4;

		return pucUDPPayloadBuffer;
	}
	/*-----------------------------------------------------------*/

	/**
	* @brief Create and send a DHCP request message through the DHCP socket.
	*/
	static void prvSendDHCPRequest( void )
	{
	uint8_t *pucUDPPayloadBuffer;
		struct freertos_sockaddr xAddress;
		static const uint8_t ucDHCPRequestOptions[] =
		{
			/* Do not change the ordering without also changing
			dhcpCLIENT_IDENTIFIER_OFFSET, dhcpREQUESTED_IP_ADDRESS_OFFSET and
			dhcpDHCP_SERVER_IP_ADDRESS_OFFSET. */
			dhcpIPv4_MESSAGE_TYPE_OPTION_CODE,		 1, dhcpMESSAGE_TYPE_REQUEST, /* Message type option. */
			dhcpIPv4_CLIENT_IDENTIFIER_OPTION_CODE,	 7, 1, 0, 0, 0, 0, 0, 0,      /* Client identifier. */
			dhcpIPv4_REQUEST_IP_ADDRESS_OPTION_CODE, 4, 0, 0, 0, 0,               /* The IP address being requested. */
			dhcpIPv4_SERVER_IP_ADDRESS_OPTION_CODE,	 4, 0, 0, 0, 0,               /* The IP address of the DHCP server. */
			dhcpOPTION_END_BYTE
		};
		size_t uxOptionsLength = sizeof( ucDHCPRequestOptions );
		/* memcpy() helper variables for MISRA Rule 21.15 compliance*/
		const void *pvCopySource;
		void *pvCopyDest;

		pucUDPPayloadBuffer = prvCreatePartDHCPMessage( &xAddress,
														( BaseType_t ) dhcpREQUEST_OPCODE,
														ucDHCPRequestOptions,
														&( uxOptionsLength ) );

		/* Copy in the IP address being requested. */

		/*
		 * Use helper variables for memcpy() source & dest to remain
		 * compliant with MISRA Rule 21.15.  These should be
		 * optimized away.
		 */
		pvCopySource = &EP_DHCPData.ulOfferedIPAddress;
		pvCopyDest = &pucUDPPayloadBuffer[ dhcpFIRST_OPTION_BYTE_OFFSET + dhcpREQUESTED_IP_ADDRESS_OFFSET ];
		( void ) memcpy( pvCopyDest, pvCopySource, sizeof( EP_DHCPData.ulOfferedIPAddress ) );

		/* Copy in the address of the DHCP server being used. */
		pvCopySource = &EP_DHCPData.ulDHCPServerAddress;
		pvCopyDest = &pucUDPPayloadBuffer[ dhcpFIRST_OPTION_BYTE_OFFSET + dhcpDHCP_SERVER_IP_ADDRESS_OFFSET ];
		( void ) memcpy( pvCopyDest, pvCopySource, sizeof( EP_DHCPData.ulDHCPServerAddress ) );

		FreeRTOS_debug_printf( ( "vDHCPProcess: reply %lxip\n", FreeRTOS_ntohl( EP_DHCPData.ulOfferedIPAddress ) ) );
		iptraceSENDING_DHCP_REQUEST();

		if( FreeRTOS_sendto( xDHCPSocket, pucUDPPayloadBuffer, sizeof( DHCPMessage_IPv4_t ) + uxOptionsLength, FREERTOS_ZERO_COPY, &xAddress, sizeof( xAddress ) ) == 0 )
		{
			/* The packet was not successfully queued for sending and must be
			returned to the stack. */
			FreeRTOS_ReleaseUDPPayloadBuffer( pucUDPPayloadBuffer );
		}
	}
	/*-----------------------------------------------------------*/

	/**
	* @brief Create and send a DHCP discover packet through the DHCP socket.
	*/
	static void prvSendDHCPDiscover( void )
	{
	uint8_t const * pucUDPPayloadBuffer;
		struct freertos_sockaddr xAddress;
		static const uint8_t ucDHCPDiscoverOptions[] =
		{
			/* Do not change the ordering without also changing dhcpCLIENT_IDENTIFIER_OFFSET. */
			dhcpIPv4_MESSAGE_TYPE_OPTION_CODE,		1, dhcpMESSAGE_TYPE_DISCOVER,                                                                        /* Message type option. */
			dhcpIPv4_CLIENT_IDENTIFIER_OPTION_CODE, 7, 1,								 0,							   0, 0, 0, 0, 0,                    /* Client identifier. */
			dhcpIPv4_PARAMETER_REQUEST_OPTION_CODE, 3, dhcpIPv4_SUBNET_MASK_OPTION_CODE, dhcpIPv4_GATEWAY_OPTION_CODE, dhcpIPv4_DNS_SERVER_OPTIONS_CODE, /* Parameter request option. */
			dhcpOPTION_END_BYTE
		};
		size_t uxOptionsLength = sizeof( ucDHCPDiscoverOptions );

		pucUDPPayloadBuffer = prvCreatePartDHCPMessage( &xAddress,
														( BaseType_t ) dhcpREQUEST_OPCODE,
														ucDHCPDiscoverOptions,
														&( uxOptionsLength ) );

		FreeRTOS_debug_printf( ( "vDHCPProcess: discover\n" ) );
		iptraceSENDING_DHCP_DISCOVER();

		if( FreeRTOS_sendto( xDHCPSocket,
							 pucUDPPayloadBuffer,
							 sizeof( DHCPMessage_IPv4_t ) + uxOptionsLength,
							 FREERTOS_ZERO_COPY,
							 &( xAddress ),
							 sizeof( xAddress ) ) == 0 )
		{
			/* The packet was not successfully queued for sending and must be
			returned to the stack. */
			FreeRTOS_ReleaseUDPPayloadBuffer( pucUDPPayloadBuffer );
		}
	}
	/*-----------------------------------------------------------*/
=======
/* Hold information in between steps in the DHCP state machine. */
    _static DHCPData_t xDHCPData;

/*-----------------------------------------------------------*/

    BaseType_t xIsDHCPSocket( Socket_t xSocket )
    {
        BaseType_t xReturn;

        if( xDHCPSocket == xSocket )
        {
            xReturn = pdTRUE;
        }
        else
        {
            xReturn = pdFALSE;
        }

        return xReturn;
    }
/*-----------------------------------------------------------*/

    void vDHCPProcess( BaseType_t xReset )
    {
        BaseType_t xGivingUp = pdFALSE;

        #if ( ipconfigUSE_DHCP_HOOK != 0 )
            eDHCPCallbackAnswer_t eAnswer;
        #endif /* ipconfigUSE_DHCP_HOOK */

        /* Is DHCP starting over? */
        if( xReset != pdFALSE )
        {
            EP_DHCPData.eDHCPState = eWaitingSendFirstDiscover;
        }

        switch( EP_DHCPData.eDHCPState )
        {
            case eWaitingSendFirstDiscover:
                /* Ask the user if a DHCP discovery is required. */
                #if ( ipconfigUSE_DHCP_HOOK != 0 )
                    eAnswer = xApplicationDHCPHook( eDHCPPhasePreDiscover, xNetworkAddressing.ulDefaultIPAddress );

                    if( eAnswer == eDHCPContinue )
                #endif /* ipconfigUSE_DHCP_HOOK */
                {
                    /* Initial state.  Create the DHCP socket, timer, etc. if they
                     * have not already been created. */
                    prvInitialiseDHCP();

                    /* See if prvInitialiseDHCP() has creates a socket. */
                    if( xDHCPSocket == NULL )
                    {
                        xGivingUp = pdTRUE;
                    }
                    else
                    {
                        *ipLOCAL_IP_ADDRESS_POINTER = 0UL;

                        /* Send the first discover request. */
                        EP_DHCPData.xDHCPTxTime = xTaskGetTickCount();
                        prvSendDHCPDiscover();
                        EP_DHCPData.eDHCPState = eWaitingOffer;
                    }
                }

                #if ( ipconfigUSE_DHCP_HOOK != 0 )
                    else
                    {
                        if( eAnswer == eDHCPUseDefaults )
                        {
                            ( void ) memcpy( &( xNetworkAddressing ), &( xDefaultAddressing ), sizeof( xNetworkAddressing ) );
                        }

                        /* The user indicates that the DHCP process does not continue. */
                        xGivingUp = pdTRUE;
                    }
                #endif /* ipconfigUSE_DHCP_HOOK */
                break;

            case eWaitingOffer:

                xGivingUp = pdFALSE;

                /* Look for offers coming in. */
                if( prvProcessDHCPReplies( dhcpMESSAGE_TYPE_OFFER ) == pdPASS )
                {
                    #if ( ipconfigUSE_DHCP_HOOK != 0 )
                        /* Ask the user if a DHCP request is required. */
                        eAnswer = xApplicationDHCPHook( eDHCPPhasePreRequest, EP_DHCPData.ulOfferedIPAddress );

                        if( eAnswer == eDHCPContinue )
                    #endif /* ipconfigUSE_DHCP_HOOK */
                    {
                        /* An offer has been made, the user wants to continue,
                         * generate the request. */
                        EP_DHCPData.xDHCPTxTime = xTaskGetTickCount();
                        EP_DHCPData.xDHCPTxPeriod = dhcpINITIAL_DHCP_TX_PERIOD;
                        prvSendDHCPRequest();
                        EP_DHCPData.eDHCPState = eWaitingAcknowledge;
                        break;
                    }

                    #if ( ipconfigUSE_DHCP_HOOK != 0 )
                        if( eAnswer == eDHCPUseDefaults )
                        {
                            ( void ) memcpy( &( xNetworkAddressing ), &( xDefaultAddressing ), sizeof( xNetworkAddressing ) );
                        }

                        /* The user indicates that the DHCP process does not continue. */
                        xGivingUp = pdTRUE;
                    #endif /* ipconfigUSE_DHCP_HOOK */
                }

                /* Is it time to send another Discover? */
                else if( ( xTaskGetTickCount() - EP_DHCPData.xDHCPTxTime ) > EP_DHCPData.xDHCPTxPeriod )
                {
                    /* It is time to send another Discover.  Increase the time
                     * period, and if it has not got to the point of giving up - send
                     * another discovery. */
                    EP_DHCPData.xDHCPTxPeriod <<= 1;

                    if( EP_DHCPData.xDHCPTxPeriod <= ( TickType_t ) ipconfigMAXIMUM_DISCOVER_TX_PERIOD )
                    {
                        if( xApplicationGetRandomNumber( &( EP_DHCPData.ulTransactionId ) ) != pdFALSE )
                        {
                            EP_DHCPData.xDHCPTxTime = xTaskGetTickCount();

                            if( EP_DHCPData.xUseBroadcast != pdFALSE )
                            {
                                EP_DHCPData.xUseBroadcast = pdFALSE;
                            }
                            else
                            {
                                EP_DHCPData.xUseBroadcast = pdTRUE;
                            }

                            prvSendDHCPDiscover();
                            FreeRTOS_debug_printf( ( "vDHCPProcess: timeout %lu ticks\n", EP_DHCPData.xDHCPTxPeriod ) );
                        }
                        else
                        {
                            FreeRTOS_debug_printf( ( "vDHCPProcess: failed to generate a random Transaction ID\n" ) );
                        }
                    }
                    else
                    {
                        FreeRTOS_debug_printf( ( "vDHCPProcess: giving up %lu > %lu ticks\n", EP_DHCPData.xDHCPTxPeriod, ipconfigMAXIMUM_DISCOVER_TX_PERIOD ) );

                        #if ( ipconfigDHCP_FALL_BACK_AUTO_IP != 0 )
                            {
                                /* Only use a fake Ack if the default IP address == 0x00
                                 * and the link local addressing is used.  Start searching
                                 * a free LinkLayer IP-address.  Next state will be
                                 * 'eGetLinkLayerAddress'. */
                                prvPrepareLinkLayerIPLookUp();

                                /* Setting an IP address manually so set to not using
                                 * leased address mode. */
                                EP_DHCPData.eDHCPState = eGetLinkLayerAddress;
                            }
                        #else
                            {
                                xGivingUp = pdTRUE;
                            }
                        #endif /* ipconfigDHCP_FALL_BACK_AUTO_IP */
                    }
                }
                else
                {
                    /* There was no DHCP reply, there was no time-out, just keep on waiting. */
                }

                break;

            case eWaitingAcknowledge:

                /* Look for acks coming in. */
                if( prvProcessDHCPReplies( dhcpMESSAGE_TYPE_ACK ) == pdPASS )
                {
                    FreeRTOS_debug_printf( ( "vDHCPProcess: acked %lxip\n", FreeRTOS_ntohl( EP_DHCPData.ulOfferedIPAddress ) ) );

                    /* DHCP completed.  The IP address can now be used, and the
                     * timer set to the lease timeout time. */
                    *ipLOCAL_IP_ADDRESS_POINTER = EP_DHCPData.ulOfferedIPAddress;

                    /* Setting the 'local' broadcast address, something like
                     * '192.168.1.255'. */
                    EP_IPv4_SETTINGS.ulBroadcastAddress = ( EP_DHCPData.ulOfferedIPAddress & xNetworkAddressing.ulNetMask ) | ~xNetworkAddressing.ulNetMask;
                    EP_DHCPData.eDHCPState = eLeasedAddress;

                    iptraceDHCP_SUCCEDEED( EP_DHCPData.ulOfferedIPAddress );

                    /* DHCP failed, the default configured IP-address will be used
                     * Now call vIPNetworkUpCalls() to send the network-up event and
                     * start the ARP timer. */
                    vIPNetworkUpCalls();

                    /* Close socket to ensure packets don't queue on it. */
                    prvCloseDHCPSocket();

                    if( EP_DHCPData.ulLeaseTime == 0UL )
                    {
                        EP_DHCPData.ulLeaseTime = ( uint32_t ) dhcpDEFAULT_LEASE_TIME;
                    }
                    else if( EP_DHCPData.ulLeaseTime < dhcpMINIMUM_LEASE_TIME )
                    {
                        EP_DHCPData.ulLeaseTime = dhcpMINIMUM_LEASE_TIME;
                    }
                    else
                    {
                        /* The lease time is already valid. */
                    }

                    /* Check for clashes. */
                    vARPSendGratuitous();
                    vIPReloadDHCPTimer( EP_DHCPData.ulLeaseTime );
                }
                else
                {
                    /* Is it time to send another Discover? */
                    if( ( xTaskGetTickCount() - EP_DHCPData.xDHCPTxTime ) > EP_DHCPData.xDHCPTxPeriod )
                    {
                        /* Increase the time period, and if it has not got to the
                         * point of giving up - send another request. */
                        EP_DHCPData.xDHCPTxPeriod <<= 1;

                        if( EP_DHCPData.xDHCPTxPeriod <= ( TickType_t ) ipconfigMAXIMUM_DISCOVER_TX_PERIOD )
                        {
                            EP_DHCPData.xDHCPTxTime = xTaskGetTickCount();
                            prvSendDHCPRequest();
                        }
                        else
                        {
                            /* Give up, start again. */
                            EP_DHCPData.eDHCPState = eWaitingSendFirstDiscover;
                        }
                    }
                }

                break;

                #if ( ipconfigDHCP_FALL_BACK_AUTO_IP != 0 )
                    case eGetLinkLayerAddress:

                        if( ( xTaskGetTickCount() - EP_DHCPData.xDHCPTxTime ) > EP_DHCPData.xDHCPTxPeriod )
                        {
                            if( xARPHadIPClash == pdFALSE )
                            {
                                /* ARP OK. proceed. */
                                iptraceDHCP_SUCCEDEED( EP_DHCPData.ulOfferedIPAddress );

                                /* Auto-IP succeeded, the default configured IP-address will
                                 * be used.  Now call vIPNetworkUpCalls() to send the
                                 * network-up event and start the ARP timer. */
                                vIPNetworkUpCalls();
                                EP_DHCPData.eDHCPState = eNotUsingLeasedAddress;
                            }
                            else
                            {
                                /* ARP clashed - try another IP address. */
                                prvPrepareLinkLayerIPLookUp();

                                /* Setting an IP address manually so set to not using leased
                                 * address mode. */
                                EP_DHCPData.eDHCPState = eGetLinkLayerAddress;
                            }
                        }
                        break;
                #endif /* ipconfigDHCP_FALL_BACK_AUTO_IP */

            case eLeasedAddress:

                if( FreeRTOS_IsNetworkUp() != 0 )
                {
                    /* Resend the request at the appropriate time to renew the lease. */
                    prvCreateDHCPSocket();

                    if( xDHCPSocket != NULL )
                    {
                        EP_DHCPData.xDHCPTxTime = xTaskGetTickCount();
                        EP_DHCPData.xDHCPTxPeriod = dhcpINITIAL_DHCP_TX_PERIOD;
                        prvSendDHCPRequest();
                        EP_DHCPData.eDHCPState = eWaitingAcknowledge;

                        /* From now on, we should be called more often */
                        vIPReloadDHCPTimer( dhcpINITIAL_TIMER_PERIOD );
                    }
                }
                else
                {
                    /* See PR #53 on github/freertos/freertos */
                    FreeRTOS_printf( ( "DHCP: lease time finished but network is down\n" ) );
                    vIPReloadDHCPTimer( pdMS_TO_TICKS( 5000U ) );
                }

                break;

            case eNotUsingLeasedAddress:

                vIPSetDHCPTimerEnableState( pdFALSE );
                break;

            default:
                /* Lint: all options are included. */
                break;
        }

        if( xGivingUp != pdFALSE )
        {
            /* xGivingUp became true either because of a time-out, or because
             * xApplicationDHCPHook() returned another value than 'eDHCPContinue',
             * meaning that the conversion is cancelled from here. */

            /* Revert to static IP address. */
            taskENTER_CRITICAL();
            {
                *ipLOCAL_IP_ADDRESS_POINTER = xNetworkAddressing.ulDefaultIPAddress;
                iptraceDHCP_REQUESTS_FAILED_USING_DEFAULT_IP_ADDRESS( xNetworkAddressing.ulDefaultIPAddress );
            }
            taskEXIT_CRITICAL();

            EP_DHCPData.eDHCPState = eNotUsingLeasedAddress;
            vIPSetDHCPTimerEnableState( pdFALSE );

            /* DHCP failed, the default configured IP-address will be used.  Now
             * call vIPNetworkUpCalls() to send the network-up event and start the ARP
             * timer. */
            vIPNetworkUpCalls();

            prvCloseDHCPSocket();
        }
    }
/*-----------------------------------------------------------*/

    static void prvCloseDHCPSocket( void )
    {
        if( xDHCPSocket != NULL )
        {
            /* This modules runs from the IP-task. Use the internal
             * function 'vSocketClose()` to close the socket. */
            ( void ) vSocketClose( xDHCPSocket );
            xDHCPSocket = NULL;
        }
    }
/*-----------------------------------------------------------*/

    _static void prvCreateDHCPSocket( void )
    {
        struct freertos_sockaddr xAddress;
        BaseType_t xReturn;
        TickType_t xTimeoutTime = ( TickType_t ) 0;

        /* Create the socket, if it has not already been created. */
        if( xDHCPSocket == NULL )
        {
            xDHCPSocket = FreeRTOS_socket( FREERTOS_AF_INET, FREERTOS_SOCK_DGRAM, FREERTOS_IPPROTO_UDP );

            if( xDHCPSocket != FREERTOS_INVALID_SOCKET )
            {
                /* Ensure the Rx and Tx timeouts are zero as the DHCP executes in the
                 * context of the IP task. */
                ( void ) FreeRTOS_setsockopt( xDHCPSocket, 0, FREERTOS_SO_RCVTIMEO, &( xTimeoutTime ), sizeof( TickType_t ) );
                ( void ) FreeRTOS_setsockopt( xDHCPSocket, 0, FREERTOS_SO_SNDTIMEO, &( xTimeoutTime ), sizeof( TickType_t ) );

                /* Bind to the standard DHCP client port. */
                xAddress.sin_port = ( uint16_t ) dhcpCLIENT_PORT_IPv4;
                xReturn = vSocketBind( xDHCPSocket, &xAddress, sizeof( xAddress ), pdFALSE );

                if( xReturn != 0 )
                {
                    /* Binding failed, close the socket again. */
                    prvCloseDHCPSocket();
                }
            }
            else
            {
                /* Change to NULL for easier testing. */
                xDHCPSocket = NULL;
            }
        }
    }
/*-----------------------------------------------------------*/

    static void prvInitialiseDHCP( void )
    {
        /* Initialise the parameters that will be set by the DHCP process. Per
         * https://www.ietf.org/rfc/rfc2131.txt, Transaction ID should be a random
         * value chosen by the client. */

        /* Check for random number generator API failure. */
        if( xApplicationGetRandomNumber( &( EP_DHCPData.ulTransactionId ) ) != pdFALSE )
        {
            EP_DHCPData.xUseBroadcast = 0;
            EP_DHCPData.ulOfferedIPAddress = 0UL;
            EP_DHCPData.ulDHCPServerAddress = 0UL;
            EP_DHCPData.xDHCPTxPeriod = dhcpINITIAL_DHCP_TX_PERIOD;

            /* Create the DHCP socket if it has not already been created. */
            prvCreateDHCPSocket();
            FreeRTOS_debug_printf( ( "prvInitialiseDHCP: start after %lu ticks\n", dhcpINITIAL_TIMER_PERIOD ) );
            vIPReloadDHCPTimer( dhcpINITIAL_TIMER_PERIOD );
        }
        else
        {
            /* There was a problem with the randomizer. */
        }
    }
/*-----------------------------------------------------------*/

    _static BaseType_t prvProcessDHCPReplies( BaseType_t xExpectedMessageType )
    {
        uint8_t * pucUDPPayload;
        int32_t lBytes;
        const DHCPMessage_IPv4_t * pxDHCPMessage;
        const uint8_t * pucByte;
        uint8_t ucOptionCode;
        uint32_t ulProcessed, ulParameter;
        BaseType_t xReturn = pdFALSE;
        const uint32_t ulMandatoryOptions = 2UL; /* DHCP server address, and the correct DHCP message type must be present in the options. */
/* memcpy() helper variables for MISRA Rule 21.15 compliance*/
        const void * pvCopySource;
        void * pvCopyDest;

        /* Passing the address of a pointer (pucUDPPayload) because FREERTOS_ZERO_COPY is used. */
        lBytes = FreeRTOS_recvfrom( xDHCPSocket, &pucUDPPayload, 0UL, FREERTOS_ZERO_COPY, NULL, NULL );

        if( lBytes > 0 )
        {
            /* Map a DHCP structure onto the received data. */
            pxDHCPMessage = ipCAST_CONST_PTR_TO_CONST_TYPE_PTR( DHCPMessage_IPv4_t, pucUDPPayload );

            /* Sanity check. */
            if( lBytes < ( int32_t ) sizeof( DHCPMessage_IPv4_t ) )
            {
                /* Not enough bytes. */
            }
            else if( ( pxDHCPMessage->ulDHCPCookie != ( uint32_t ) dhcpCOOKIE ) ||
                     ( pxDHCPMessage->ucOpcode != ( uint8_t ) dhcpREPLY_OPCODE ) )
            {
                /* Invalid cookie or unexpected opcode. */
            }
            else if( ( pxDHCPMessage->ulTransactionID != FreeRTOS_htonl( EP_DHCPData.ulTransactionId ) ) )
            {
                /* Transaction ID does not match. */
            }
            else /* Looks like a valid DHCP response, with the same transaction ID. */
            {
                if( memcmp( pxDHCPMessage->ucClientHardwareAddress,
                            ipLOCAL_MAC_ADDRESS,
                            sizeof( MACAddress_t ) ) != 0 )
                {
                    /* Target MAC address doesn't match. */
                }
                else
                {
                    size_t uxIndex, uxPayloadDataLength, uxLength;

                    /* None of the essential options have been processed yet. */
                    ulProcessed = 0UL;

                    /* Walk through the options until the dhcpOPTION_END_BYTE byte
                     * is found, taking care not to walk off the end of the options. */
                    pucByte = &( pucUDPPayload[ sizeof( DHCPMessage_IPv4_t ) ] );
                    uxIndex = 0;
                    uxPayloadDataLength = ( ( size_t ) lBytes ) - sizeof( DHCPMessage_IPv4_t );

                    while( uxIndex < uxPayloadDataLength )
                    {
                        ucOptionCode = pucByte[ uxIndex ];

                        if( ucOptionCode == ( uint8_t ) dhcpOPTION_END_BYTE )
                        {
                            /* Ready, the last byte has been seen. */
                            /* coverity[break_stmt] : Break statement terminating the loop */
                            break;
                        }

                        if( ucOptionCode == ( uint8_t ) dhcpIPv4_ZERO_PAD_OPTION_CODE )
                        {
                            /* The value zero is used as a pad byte,
                             * it is not followed by a length byte. */
                            uxIndex = uxIndex + 1U;
                            continue;
                        }

                        /* Stop if the response is malformed. */
                        if( ( uxIndex + 1U ) < uxPayloadDataLength )
                        {
                            /* Fetch the length byte. */
                            uxLength = ( size_t ) pucByte[ uxIndex + 1U ];
                            uxIndex = uxIndex + 2U;

                            if( !( ( ( uxIndex + uxLength ) - 1U ) < uxPayloadDataLength ) )
                            {
                                /* There are not as many bytes left as there should be. */
                                break;
                            }
                        }
                        else
                        {
                            /* The length byte is missing. */
                            break;
                        }

                        /* In most cases, a 4-byte network-endian parameter follows,
                         * just get it once here and use later. */
                        if( uxLength >= sizeof( ulParameter ) )
                        {
                            /*
                             * Use helper variables for memcpy() to remain
                             * compliant with MISRA Rule 21.15.  These should be
                             * optimized away.
                             */
                            pvCopySource = &pucByte[ uxIndex ];
                            pvCopyDest = &ulParameter;
                            ( void ) memcpy( pvCopyDest, pvCopySource, sizeof( ulParameter ) );
                            /* 'uxIndex' will be increased at the end of this loop. */
                        }
                        else
                        {
                            ulParameter = 0;
                        }

                        /* Confirm uxIndex is still a valid index after adjustments to uxIndex above */
                        if( !( uxIndex < uxPayloadDataLength ) )
                        {
                            break;
                        }

                        /* Option-specific handling. */
                        switch( ucOptionCode )
                        {
                            case dhcpIPv4_MESSAGE_TYPE_OPTION_CODE:

                                if( pucByte[ uxIndex ] == ( uint8_t ) xExpectedMessageType )
                                {
                                    /* The message type is the message type the
                                     * state machine is expecting. */
                                    ulProcessed++;
                                }
                                else
                                {
                                    if( pucByte[ uxIndex ] == ( uint8_t ) dhcpMESSAGE_TYPE_NACK )
                                    {
                                        if( xExpectedMessageType == ( BaseType_t ) dhcpMESSAGE_TYPE_ACK )
                                        {
                                            /* Start again. */
                                            EP_DHCPData.eDHCPState = eWaitingSendFirstDiscover;
                                        }
                                    }

                                    /* Stop processing further options. */
                                    uxLength = 0;
                                }

                                break;

                            case dhcpIPv4_SUBNET_MASK_OPTION_CODE:

                                if( uxLength == sizeof( uint32_t ) )
                                {
                                    EP_IPv4_SETTINGS.ulNetMask = ulParameter;
                                }

                                break;

                            case dhcpIPv4_GATEWAY_OPTION_CODE:

                                /* The DHCP server may send more than 1 gateway addresses. */
                                if( uxLength >= sizeof( uint32_t ) )
                                {
                                    /* ulProcessed is not incremented in this case
                                     * because the gateway is not essential. */
                                    EP_IPv4_SETTINGS.ulGatewayAddress = ulParameter;
                                }

                                break;

                            case dhcpIPv4_DNS_SERVER_OPTIONS_CODE:

                                /* ulProcessed is not incremented in this case
                                 * because the DNS server is not essential.  Only the
                                 * first DNS server address is taken. */
                                EP_IPv4_SETTINGS.ulDNSServerAddress = ulParameter;
                                break;

                            case dhcpIPv4_SERVER_IP_ADDRESS_OPTION_CODE:

                                if( uxLength == sizeof( uint32_t ) )
                                {
                                    if( xExpectedMessageType == ( BaseType_t ) dhcpMESSAGE_TYPE_OFFER )
                                    {
                                        /* Offers state the replying server. */
                                        ulProcessed++;
                                        EP_DHCPData.ulDHCPServerAddress = ulParameter;
                                    }
                                    else
                                    {
                                        /* The ack must come from the expected server. */
                                        if( EP_DHCPData.ulDHCPServerAddress == ulParameter )
                                        {
                                            ulProcessed++;
                                        }
                                    }
                                }

                                break;

                            case dhcpIPv4_LEASE_TIME_OPTION_CODE:

                                if( uxLength == sizeof( EP_DHCPData.ulLeaseTime ) )
                                {
                                    /* ulProcessed is not incremented in this case
                                     * because the lease time is not essential. */

                                    /* The DHCP parameter is in seconds, convert
                                     * to host-endian format. */
                                    EP_DHCPData.ulLeaseTime = FreeRTOS_ntohl( ulParameter );

                                    /* Divide the lease time by two to ensure a renew
                                     * request is sent before the lease actually expires. */
                                    EP_DHCPData.ulLeaseTime >>= 1UL;

                                    /* Multiply with configTICK_RATE_HZ to get clock ticks. */
                                    EP_DHCPData.ulLeaseTime = ( uint32_t ) configTICK_RATE_HZ * ( uint32_t ) EP_DHCPData.ulLeaseTime;
                                }

                                break;

                            default:

                                /* Not interested in this field. */

                                break;
                        }

                        /* Jump over the data to find the next option code. */
                        if( uxLength == 0U )
                        {
                            break;
                        }

                        uxIndex = uxIndex + uxLength;
                    }

                    /* Were all the mandatory options received? */
                    if( ulProcessed >= ulMandatoryOptions )
                    {
                        /* HT:endian: used to be network order */
                        EP_DHCPData.ulOfferedIPAddress = pxDHCPMessage->ulYourIPAddress_yiaddr;
                        FreeRTOS_printf( ( "vDHCPProcess: offer %lxip\n", FreeRTOS_ntohl( EP_DHCPData.ulOfferedIPAddress ) ) );
                        xReturn = pdPASS;
                    }
                }
            }

            FreeRTOS_ReleaseUDPPayloadBuffer( pucUDPPayload );
        } /* if( lBytes > 0 ) */

        return xReturn;
    }
/*-----------------------------------------------------------*/

    static uint8_t * prvCreatePartDHCPMessage( struct freertos_sockaddr * pxAddress,
                                               BaseType_t xOpcode,
                                               const uint8_t * const pucOptionsArray,
                                               size_t * pxOptionsArraySize )
    {
        DHCPMessage_IPv4_t * pxDHCPMessage;
        size_t uxRequiredBufferSize = sizeof( DHCPMessage_IPv4_t ) + *pxOptionsArraySize;
        const NetworkBufferDescriptor_t * pxNetworkBuffer;
        uint8_t * pucUDPPayloadBuffer;
/* memcpy() helper variables for MISRA Rule 21.15 compliance*/
        const void * pvCopySource;
        void * pvCopyDest;

        #if ( ipconfigDHCP_REGISTER_HOSTNAME == 1 )
            const char * pucHostName = pcApplicationHostnameHook();
            size_t uxNameLength = strlen( pucHostName );
            uint8_t * pucPtr;

            /* Two extra bytes for option code and length. */
            uxRequiredBufferSize += ( 2U + uxNameLength );
        #endif

        /* Get a buffer.  This uses a maximum delay, but the delay will be capped
         * to ipconfigUDP_MAX_SEND_BLOCK_TIME_TICKS so the return value still needs to
         * be test. */
        do
        {
            /* Obtain a network buffer with the required amount of storage. */
            pxNetworkBuffer = pxGetNetworkBufferWithDescriptor( sizeof( UDPPacket_t ) + uxRequiredBufferSize, portMAX_DELAY );
        } while( pxNetworkBuffer == NULL );

        /* Leave space for the UDP header. */
        pucUDPPayloadBuffer = &( pxNetworkBuffer->pucEthernetBuffer[ ipUDP_PAYLOAD_OFFSET_IPv4 ] );
        pxDHCPMessage = ipCAST_PTR_TO_TYPE_PTR( DHCPMessage_IPv4_t, pucUDPPayloadBuffer );

        /* Most fields need to be zero. */
        ( void ) memset( pxDHCPMessage, 0x00, sizeof( DHCPMessage_IPv4_t ) );

        /* Create the message. */
        pxDHCPMessage->ucOpcode = ( uint8_t ) xOpcode;
        pxDHCPMessage->ucAddressType = ( uint8_t ) dhcpADDRESS_TYPE_ETHERNET;
        pxDHCPMessage->ucAddressLength = ( uint8_t ) dhcpETHERNET_ADDRESS_LENGTH;
        pxDHCPMessage->ulTransactionID = FreeRTOS_htonl( EP_DHCPData.ulTransactionId );
        pxDHCPMessage->ulDHCPCookie = ( uint32_t ) dhcpCOOKIE;

        if( EP_DHCPData.xUseBroadcast != pdFALSE )
        {
            pxDHCPMessage->usFlags = ( uint16_t ) dhcpBROADCAST;
        }
        else
        {
            pxDHCPMessage->usFlags = 0U;
        }

        ( void ) memcpy( &( pxDHCPMessage->ucClientHardwareAddress[ 0 ] ), ipLOCAL_MAC_ADDRESS, sizeof( MACAddress_t ) );

        /* Copy in the const part of the options options. */
        ( void ) memcpy( &( pucUDPPayloadBuffer[ dhcpFIRST_OPTION_BYTE_OFFSET ] ), pucOptionsArray, *pxOptionsArraySize );

        #if ( ipconfigDHCP_REGISTER_HOSTNAME == 1 )
            {
                /* With this option, the hostname can be registered as well which makes
                 * it easier to lookup a device in a router's list of DHCP clients. */

                /* Point to where the OPTION_END was stored to add data. */
                pucPtr = &( pucUDPPayloadBuffer[ dhcpFIRST_OPTION_BYTE_OFFSET + ( *pxOptionsArraySize - 1U ) ] );
                pucPtr[ 0U ] = dhcpIPv4_DNS_HOSTNAME_OPTIONS_CODE;
                pucPtr[ 1U ] = ( uint8_t ) uxNameLength;

                /*
                 * Use helper variables for memcpy() to remain
                 * compliant with MISRA Rule 21.15.  These should be
                 * optimized away.
                 */
                pvCopySource = pucHostName;
                pvCopyDest = &pucPtr[ 2U ];

                ( void ) memcpy( pvCopyDest, pvCopySource, uxNameLength );
                pucPtr[ 2U + uxNameLength ] = ( uint8_t ) dhcpOPTION_END_BYTE;
                *pxOptionsArraySize += ( size_t ) ( 2U + uxNameLength );
            }
        #endif /* if ( ipconfigDHCP_REGISTER_HOSTNAME == 1 ) */

        /* Map in the client identifier. */
        ( void ) memcpy( &( pucUDPPayloadBuffer[ dhcpFIRST_OPTION_BYTE_OFFSET + dhcpCLIENT_IDENTIFIER_OFFSET ] ),
                         ipLOCAL_MAC_ADDRESS, sizeof( MACAddress_t ) );

        /* Set the addressing. */
        pxAddress->sin_addr = ipBROADCAST_IP_ADDRESS;
        pxAddress->sin_port = ( uint16_t ) dhcpSERVER_PORT_IPv4;

        return pucUDPPayloadBuffer;
    }
/*-----------------------------------------------------------*/

    static void prvSendDHCPRequest( void )
    {
        uint8_t * pucUDPPayloadBuffer;
        struct freertos_sockaddr xAddress;
        static const uint8_t ucDHCPRequestOptions[] =
        {
            /* Do not change the ordering without also changing
             * dhcpCLIENT_IDENTIFIER_OFFSET, dhcpREQUESTED_IP_ADDRESS_OFFSET and
             * dhcpDHCP_SERVER_IP_ADDRESS_OFFSET. */
            dhcpIPv4_MESSAGE_TYPE_OPTION_CODE,       1, dhcpMESSAGE_TYPE_REQUEST, /* Message type option. */
            dhcpIPv4_CLIENT_IDENTIFIER_OPTION_CODE,  7, 1, 0, 0, 0, 0, 0, 0,      /* Client identifier. */
            dhcpIPv4_REQUEST_IP_ADDRESS_OPTION_CODE, 4, 0, 0, 0, 0,               /* The IP address being requested. */
            dhcpIPv4_SERVER_IP_ADDRESS_OPTION_CODE,  4, 0, 0, 0, 0,               /* The IP address of the DHCP server. */
            dhcpOPTION_END_BYTE
        };
        size_t uxOptionsLength = sizeof( ucDHCPRequestOptions );
/* memcpy() helper variables for MISRA Rule 21.15 compliance*/
        const void * pvCopySource;
        void * pvCopyDest;

        pucUDPPayloadBuffer = prvCreatePartDHCPMessage( &xAddress,
                                                        ( BaseType_t ) dhcpREQUEST_OPCODE,
                                                        ucDHCPRequestOptions,
                                                        &( uxOptionsLength ) );

        /* Copy in the IP address being requested. */

        /*
         * Use helper variables for memcpy() source & dest to remain
         * compliant with MISRA Rule 21.15.  These should be
         * optimized away.
         */
        pvCopySource = &EP_DHCPData.ulOfferedIPAddress;
        pvCopyDest = &pucUDPPayloadBuffer[ dhcpFIRST_OPTION_BYTE_OFFSET + dhcpREQUESTED_IP_ADDRESS_OFFSET ];
        ( void ) memcpy( pvCopyDest, pvCopySource, sizeof( EP_DHCPData.ulOfferedIPAddress ) );

        /* Copy in the address of the DHCP server being used. */
        pvCopySource = &EP_DHCPData.ulDHCPServerAddress;
        pvCopyDest = &pucUDPPayloadBuffer[ dhcpFIRST_OPTION_BYTE_OFFSET + dhcpDHCP_SERVER_IP_ADDRESS_OFFSET ];
        ( void ) memcpy( pvCopyDest, pvCopySource, sizeof( EP_DHCPData.ulDHCPServerAddress ) );

        FreeRTOS_debug_printf( ( "vDHCPProcess: reply %lxip\n", FreeRTOS_ntohl( EP_DHCPData.ulOfferedIPAddress ) ) );
        iptraceSENDING_DHCP_REQUEST();

        if( FreeRTOS_sendto( xDHCPSocket, pucUDPPayloadBuffer, sizeof( DHCPMessage_IPv4_t ) + uxOptionsLength, FREERTOS_ZERO_COPY, &xAddress, sizeof( xAddress ) ) == 0 )
        {
            /* The packet was not successfully queued for sending and must be
             * returned to the stack. */
            FreeRTOS_ReleaseUDPPayloadBuffer( pucUDPPayloadBuffer );
        }
    }
/*-----------------------------------------------------------*/

    static void prvSendDHCPDiscover( void )
    {
        uint8_t const * pucUDPPayloadBuffer;
        struct freertos_sockaddr xAddress;
        static const uint8_t ucDHCPDiscoverOptions[] =
        {
            /* Do not change the ordering without also changing dhcpCLIENT_IDENTIFIER_OFFSET. */
            dhcpIPv4_MESSAGE_TYPE_OPTION_CODE,      1, dhcpMESSAGE_TYPE_DISCOVER,                                                                        /* Message type option. */
            dhcpIPv4_CLIENT_IDENTIFIER_OPTION_CODE, 7, 1,                                0,                            0, 0, 0, 0, 0,                    /* Client identifier. */
            dhcpIPv4_PARAMETER_REQUEST_OPTION_CODE, 3, dhcpIPv4_SUBNET_MASK_OPTION_CODE, dhcpIPv4_GATEWAY_OPTION_CODE, dhcpIPv4_DNS_SERVER_OPTIONS_CODE, /* Parameter request option. */
            dhcpOPTION_END_BYTE
        };
        size_t uxOptionsLength = sizeof( ucDHCPDiscoverOptions );

        pucUDPPayloadBuffer = prvCreatePartDHCPMessage( &xAddress,
                                                        ( BaseType_t ) dhcpREQUEST_OPCODE,
                                                        ucDHCPDiscoverOptions,
                                                        &( uxOptionsLength ) );

        FreeRTOS_debug_printf( ( "vDHCPProcess: discover\n" ) );
        iptraceSENDING_DHCP_DISCOVER();

        if( FreeRTOS_sendto( xDHCPSocket,
                             pucUDPPayloadBuffer,
                             sizeof( DHCPMessage_IPv4_t ) + uxOptionsLength,
                             FREERTOS_ZERO_COPY,
                             &( xAddress ),
                             sizeof( xAddress ) ) == 0 )
        {
            /* The packet was not successfully queued for sending and must be
             * returned to the stack. */
            FreeRTOS_ReleaseUDPPayloadBuffer( pucUDPPayloadBuffer );
        }
    }
/*-----------------------------------------------------------*/
>>>>>>> a92d39f9

    #if ( ipconfigDHCP_FALL_BACK_AUTO_IP != 0 )

        static void prvPrepareLinkLayerIPLookUp( void )
        {
            uint8_t ucLinkLayerIPAddress[ 2 ];
            uint32_t ulNumbers[ 2 ];

            /* After DHCP has failed to answer, prepare everything to start
             * trying-out LinkLayer IP-addresses, using the random method. */
            EP_DHCPData.xDHCPTxTime = xTaskGetTickCount();

            xApplicationGetRandomNumber( &( ulNumbers[ 0 ] ) );
            xApplicationGetRandomNumber( &( ulNumbers[ 1 ] ) );
            ucLinkLayerIPAddress[ 0 ] = ( uint8_t ) 1 + ( uint8_t ) ( ulNumbers[ 0 ] % 0xFDU ); /* get value 1..254 for IP-address 3rd byte of IP address to try. */
            ucLinkLayerIPAddress[ 1 ] = ( uint8_t ) 1 + ( uint8_t ) ( ulNumbers[ 1 ] % 0xFDU ); /* get value 1..254 for IP-address 4th byte of IP address to try. */

            EP_IPv4_SETTINGS.ulGatewayAddress = 0UL;

            /* prepare xDHCPData with data to test. */
            EP_DHCPData.ulOfferedIPAddress =
                FreeRTOS_inet_addr_quick( LINK_LAYER_ADDRESS_0, LINK_LAYER_ADDRESS_1, ucLinkLayerIPAddress[ 0 ], ucLinkLayerIPAddress[ 1 ] );

            EP_DHCPData.ulLeaseTime = dhcpDEFAULT_LEASE_TIME; /*  don't care about lease time. just put anything. */

            EP_IPv4_SETTINGS.ulNetMask =
                FreeRTOS_inet_addr_quick( LINK_LAYER_NETMASK_0, LINK_LAYER_NETMASK_1, LINK_LAYER_NETMASK_2, LINK_LAYER_NETMASK_3 );

            /* DHCP completed.  The IP address can now be used, and the
             * timer set to the lease timeout time. */
            *( ipLOCAL_IP_ADDRESS_POINTER ) = EP_DHCPData.ulOfferedIPAddress;

            /* Setting the 'local' broadcast address, something like 192.168.1.255' */
            EP_IPv4_SETTINGS.ulBroadcastAddress = ( EP_DHCPData.ulOfferedIPAddress & EP_IPv4_SETTINGS.ulNetMask ) | ~EP_IPv4_SETTINGS.ulNetMask;

            /* Close socket to ensure packets don't queue on it. not needed anymore as DHCP failed. but still need timer for ARP testing. */
            prvCloseDHCPSocket();

            xApplicationGetRandomNumber( &( ulNumbers[ 0 ] ) );
            EP_DHCPData.xDHCPTxPeriod = pdMS_TO_TICKS( 3000UL + ( ulNumbers[ 0 ] & 0x3ffUL ) ); /*  do ARP test every (3 + 0-1024mS) seconds. */

            xARPHadIPClash = pdFALSE;                                                           /* reset flag that shows if have ARP clash. */
            vARPSendGratuitous();
        }

    #endif /* ipconfigDHCP_FALL_BACK_AUTO_IP */
/*-----------------------------------------------------------*/

#endif /* ipconfigUSE_DHCP != 0 */<|MERGE_RESOLUTION|>--- conflicted
+++ resolved
@@ -59,7 +59,6 @@
         #error ipconfigNETWORK_MTU needs to be at least 586 to use DHCP
     #endif
 
-<<<<<<< HEAD
 	/* Parameter widths in the DHCP packet. */
 	#define dhcpCLIENT_HARDWARE_ADDRESS_LENGTH	  16  /**< Client hardware address length.*/
 	#define dhcpSERVER_HOST_NAME_LENGTH			  64  /**< Server host name length. */
@@ -183,121 +182,6 @@
 
 	/** @brief The UDP socket used for all incoming and outgoing DHCP traffic. */
 	_static Socket_t xDHCPSocket;
-=======
-/* Parameter widths in the DHCP packet. */
-    #define dhcpCLIENT_HARDWARE_ADDRESS_LENGTH    16
-    #define dhcpSERVER_HOST_NAME_LENGTH           64
-    #define dhcpBOOT_FILE_NAME_LENGTH             128
-
-/* Timer parameters */
-    #ifndef dhcpINITIAL_DHCP_TX_PERIOD
-        #define dhcpINITIAL_TIMER_PERIOD      ( pdMS_TO_TICKS( 250U ) )
-        #define dhcpINITIAL_DHCP_TX_PERIOD    ( pdMS_TO_TICKS( 5000U ) )
-    #endif
-
-/* Codes of interest found in the DHCP options field. */
-    #define dhcpIPv4_ZERO_PAD_OPTION_CODE              ( 0U )
-    #define dhcpIPv4_SUBNET_MASK_OPTION_CODE           ( 1U )
-    #define dhcpIPv4_GATEWAY_OPTION_CODE               ( 3U )
-    #define dhcpIPv4_DNS_SERVER_OPTIONS_CODE           ( 6U )
-    #define dhcpIPv4_DNS_HOSTNAME_OPTIONS_CODE         ( 12U )
-    #define dhcpIPv4_REQUEST_IP_ADDRESS_OPTION_CODE    ( 50U )
-    #define dhcpIPv4_LEASE_TIME_OPTION_CODE            ( 51U )
-    #define dhcpIPv4_MESSAGE_TYPE_OPTION_CODE          ( 53U )
-    #define dhcpIPv4_SERVER_IP_ADDRESS_OPTION_CODE     ( 54U )
-    #define dhcpIPv4_PARAMETER_REQUEST_OPTION_CODE     ( 55U )
-    #define dhcpIPv4_CLIENT_IDENTIFIER_OPTION_CODE     ( 61U )
-
-/* The four DHCP message types of interest. */
-    #define dhcpMESSAGE_TYPE_DISCOVER                  ( 1 )
-    #define dhcpMESSAGE_TYPE_OFFER                     ( 2 )
-    #define dhcpMESSAGE_TYPE_REQUEST                   ( 3 )
-    #define dhcpMESSAGE_TYPE_ACK                       ( 5 )
-    #define dhcpMESSAGE_TYPE_NACK                      ( 6 )
-
-/* Offsets into the transmitted DHCP options fields at which various parameters
- * are located. */
-    #define dhcpCLIENT_IDENTIFIER_OFFSET               ( 6U )
-    #define dhcpREQUESTED_IP_ADDRESS_OFFSET            ( 14U )
-    #define dhcpDHCP_SERVER_IP_ADDRESS_OFFSET          ( 20U )
-
-/* Values used in the DHCP packets. */
-    #define dhcpREQUEST_OPCODE                         ( 1U )
-    #define dhcpREPLY_OPCODE                           ( 2U )
-    #define dhcpADDRESS_TYPE_ETHERNET                  ( 1U )
-    #define dhcpETHERNET_ADDRESS_LENGTH                ( 6U )
-
-/* The following define is temporary and serves to make the /single source
- * code more similar to the /multi version. */
-
-    #define EP_DHCPData         xDHCPData
-    #define EP_IPv4_SETTINGS    xNetworkAddressing
-
-/* If a lease time is not received, use the default of two days. */
-/* 48 hours in ticks.  Can not use pdMS_TO_TICKS() as integer overflow can occur. */
-    #define dhcpDEFAULT_LEASE_TIME          ( ( 48UL * 60UL * 60UL ) * configTICK_RATE_HZ )
-
-/* Don't allow the lease time to be too short. */
-    #define dhcpMINIMUM_LEASE_TIME          ( pdMS_TO_TICKS( 60000UL ) )        /* 60 seconds in ticks. */
-
-/* Marks the end of the variable length options field in the DHCP packet. */
-    #define dhcpOPTION_END_BYTE             0xffu
-
-/* Offset into a DHCP message at which the first byte of the options is
- * located. */
-    #define dhcpFIRST_OPTION_BYTE_OFFSET    ( 0xf0U )
-
-/* Standard DHCP port numbers and magic cookie value.
- * DHCPv4 uses UDP port number  68 for clients and port number  67 for servers.
- */
-    #if ( ipconfigBYTE_ORDER == pdFREERTOS_LITTLE_ENDIAN )
-        #define dhcpCLIENT_PORT_IPv4    0x4400U
-        #define dhcpSERVER_PORT_IPv4    0x4300U
-        #define dhcpCOOKIE              0x63538263UL
-        #define dhcpBROADCAST           0x0080U
-    #else
-        #define dhcpCLIENT_PORT_IPv4    0x0044U
-        #define dhcpSERVER_PORT_IPv4    0x0043U
-        #define dhcpCOOKIE              0x63825363UL
-        #define dhcpBROADCAST           0x8000U
-    #endif /* ( ipconfigBYTE_ORDER == pdFREERTOS_LITTLE_ENDIAN ) */
-
-    #include "pack_struct_start.h"
-    struct xDHCPMessage_IPv4
-    {
-        uint8_t ucOpcode;
-        uint8_t ucAddressType;
-        uint8_t ucAddressLength;
-        uint8_t ucHops;
-        uint32_t ulTransactionID;
-        uint16_t usElapsedTime;
-        uint16_t usFlags;
-        uint32_t ulClientIPAddress_ciaddr;
-        uint32_t ulYourIPAddress_yiaddr;
-        uint32_t ulServerIPAddress_siaddr;
-        uint32_t ulRelayAgentIPAddress_giaddr;
-        uint8_t ucClientHardwareAddress[ dhcpCLIENT_HARDWARE_ADDRESS_LENGTH ];
-        uint8_t ucServerHostName[ dhcpSERVER_HOST_NAME_LENGTH ];
-        uint8_t ucBootFileName[ dhcpBOOT_FILE_NAME_LENGTH ];
-        uint32_t ulDHCPCookie;
-        /* Option bytes from here on. */
-    }
-    #include "pack_struct_end.h"
-    typedef struct xDHCPMessage_IPv4 DHCPMessage_IPv4_t;
-
-    static portINLINE ipDECL_CAST_PTR_FUNC_FOR_TYPE( DHCPMessage_IPv4_t )
-    {
-        return ( DHCPMessage_IPv4_t * ) pvArgument;
-    }
-    static portINLINE ipDECL_CAST_CONST_PTR_FUNC_FOR_TYPE( DHCPMessage_IPv4_t )
-    {
-        return ( const DHCPMessage_IPv4_t * ) pvArgument;
-    }
-
-
-/* The UDP socket used for all incoming and outgoing DHCP traffic. */
-    _static Socket_t xDHCPSocket;
->>>>>>> a92d39f9
 
     #if ( ipconfigDHCP_FALL_BACK_AUTO_IP != 0 )
         /* Define the Link Layer IP address: 169.254.x.x */
@@ -363,7 +247,6 @@
 
 /*-----------------------------------------------------------*/
 
-<<<<<<< HEAD
 	/** @brief Hold information in between steps in the DHCP state machine. */
 	_static DHCPData_t xDHCPData;
 
@@ -1257,855 +1140,7 @@
 		}
 	}
 	/*-----------------------------------------------------------*/
-=======
-/* Hold information in between steps in the DHCP state machine. */
-    _static DHCPData_t xDHCPData;
-
-/*-----------------------------------------------------------*/
-
-    BaseType_t xIsDHCPSocket( Socket_t xSocket )
-    {
-        BaseType_t xReturn;
-
-        if( xDHCPSocket == xSocket )
-        {
-            xReturn = pdTRUE;
-        }
-        else
-        {
-            xReturn = pdFALSE;
-        }
-
-        return xReturn;
-    }
-/*-----------------------------------------------------------*/
-
-    void vDHCPProcess( BaseType_t xReset )
-    {
-        BaseType_t xGivingUp = pdFALSE;
-
-        #if ( ipconfigUSE_DHCP_HOOK != 0 )
-            eDHCPCallbackAnswer_t eAnswer;
-        #endif /* ipconfigUSE_DHCP_HOOK */
-
-        /* Is DHCP starting over? */
-        if( xReset != pdFALSE )
-        {
-            EP_DHCPData.eDHCPState = eWaitingSendFirstDiscover;
-        }
-
-        switch( EP_DHCPData.eDHCPState )
-        {
-            case eWaitingSendFirstDiscover:
-                /* Ask the user if a DHCP discovery is required. */
-                #if ( ipconfigUSE_DHCP_HOOK != 0 )
-                    eAnswer = xApplicationDHCPHook( eDHCPPhasePreDiscover, xNetworkAddressing.ulDefaultIPAddress );
-
-                    if( eAnswer == eDHCPContinue )
-                #endif /* ipconfigUSE_DHCP_HOOK */
-                {
-                    /* Initial state.  Create the DHCP socket, timer, etc. if they
-                     * have not already been created. */
-                    prvInitialiseDHCP();
-
-                    /* See if prvInitialiseDHCP() has creates a socket. */
-                    if( xDHCPSocket == NULL )
-                    {
-                        xGivingUp = pdTRUE;
-                    }
-                    else
-                    {
-                        *ipLOCAL_IP_ADDRESS_POINTER = 0UL;
-
-                        /* Send the first discover request. */
-                        EP_DHCPData.xDHCPTxTime = xTaskGetTickCount();
-                        prvSendDHCPDiscover();
-                        EP_DHCPData.eDHCPState = eWaitingOffer;
-                    }
-                }
-
-                #if ( ipconfigUSE_DHCP_HOOK != 0 )
-                    else
-                    {
-                        if( eAnswer == eDHCPUseDefaults )
-                        {
-                            ( void ) memcpy( &( xNetworkAddressing ), &( xDefaultAddressing ), sizeof( xNetworkAddressing ) );
-                        }
-
-                        /* The user indicates that the DHCP process does not continue. */
-                        xGivingUp = pdTRUE;
-                    }
-                #endif /* ipconfigUSE_DHCP_HOOK */
-                break;
-
-            case eWaitingOffer:
-
-                xGivingUp = pdFALSE;
-
-                /* Look for offers coming in. */
-                if( prvProcessDHCPReplies( dhcpMESSAGE_TYPE_OFFER ) == pdPASS )
-                {
-                    #if ( ipconfigUSE_DHCP_HOOK != 0 )
-                        /* Ask the user if a DHCP request is required. */
-                        eAnswer = xApplicationDHCPHook( eDHCPPhasePreRequest, EP_DHCPData.ulOfferedIPAddress );
-
-                        if( eAnswer == eDHCPContinue )
-                    #endif /* ipconfigUSE_DHCP_HOOK */
-                    {
-                        /* An offer has been made, the user wants to continue,
-                         * generate the request. */
-                        EP_DHCPData.xDHCPTxTime = xTaskGetTickCount();
-                        EP_DHCPData.xDHCPTxPeriod = dhcpINITIAL_DHCP_TX_PERIOD;
-                        prvSendDHCPRequest();
-                        EP_DHCPData.eDHCPState = eWaitingAcknowledge;
-                        break;
-                    }
-
-                    #if ( ipconfigUSE_DHCP_HOOK != 0 )
-                        if( eAnswer == eDHCPUseDefaults )
-                        {
-                            ( void ) memcpy( &( xNetworkAddressing ), &( xDefaultAddressing ), sizeof( xNetworkAddressing ) );
-                        }
-
-                        /* The user indicates that the DHCP process does not continue. */
-                        xGivingUp = pdTRUE;
-                    #endif /* ipconfigUSE_DHCP_HOOK */
-                }
-
-                /* Is it time to send another Discover? */
-                else if( ( xTaskGetTickCount() - EP_DHCPData.xDHCPTxTime ) > EP_DHCPData.xDHCPTxPeriod )
-                {
-                    /* It is time to send another Discover.  Increase the time
-                     * period, and if it has not got to the point of giving up - send
-                     * another discovery. */
-                    EP_DHCPData.xDHCPTxPeriod <<= 1;
-
-                    if( EP_DHCPData.xDHCPTxPeriod <= ( TickType_t ) ipconfigMAXIMUM_DISCOVER_TX_PERIOD )
-                    {
-                        if( xApplicationGetRandomNumber( &( EP_DHCPData.ulTransactionId ) ) != pdFALSE )
-                        {
-                            EP_DHCPData.xDHCPTxTime = xTaskGetTickCount();
-
-                            if( EP_DHCPData.xUseBroadcast != pdFALSE )
-                            {
-                                EP_DHCPData.xUseBroadcast = pdFALSE;
-                            }
-                            else
-                            {
-                                EP_DHCPData.xUseBroadcast = pdTRUE;
-                            }
-
-                            prvSendDHCPDiscover();
-                            FreeRTOS_debug_printf( ( "vDHCPProcess: timeout %lu ticks\n", EP_DHCPData.xDHCPTxPeriod ) );
-                        }
-                        else
-                        {
-                            FreeRTOS_debug_printf( ( "vDHCPProcess: failed to generate a random Transaction ID\n" ) );
-                        }
-                    }
-                    else
-                    {
-                        FreeRTOS_debug_printf( ( "vDHCPProcess: giving up %lu > %lu ticks\n", EP_DHCPData.xDHCPTxPeriod, ipconfigMAXIMUM_DISCOVER_TX_PERIOD ) );
-
-                        #if ( ipconfigDHCP_FALL_BACK_AUTO_IP != 0 )
-                            {
-                                /* Only use a fake Ack if the default IP address == 0x00
-                                 * and the link local addressing is used.  Start searching
-                                 * a free LinkLayer IP-address.  Next state will be
-                                 * 'eGetLinkLayerAddress'. */
-                                prvPrepareLinkLayerIPLookUp();
-
-                                /* Setting an IP address manually so set to not using
-                                 * leased address mode. */
-                                EP_DHCPData.eDHCPState = eGetLinkLayerAddress;
-                            }
-                        #else
-                            {
-                                xGivingUp = pdTRUE;
-                            }
-                        #endif /* ipconfigDHCP_FALL_BACK_AUTO_IP */
-                    }
-                }
-                else
-                {
-                    /* There was no DHCP reply, there was no time-out, just keep on waiting. */
-                }
-
-                break;
-
-            case eWaitingAcknowledge:
-
-                /* Look for acks coming in. */
-                if( prvProcessDHCPReplies( dhcpMESSAGE_TYPE_ACK ) == pdPASS )
-                {
-                    FreeRTOS_debug_printf( ( "vDHCPProcess: acked %lxip\n", FreeRTOS_ntohl( EP_DHCPData.ulOfferedIPAddress ) ) );
-
-                    /* DHCP completed.  The IP address can now be used, and the
-                     * timer set to the lease timeout time. */
-                    *ipLOCAL_IP_ADDRESS_POINTER = EP_DHCPData.ulOfferedIPAddress;
-
-                    /* Setting the 'local' broadcast address, something like
-                     * '192.168.1.255'. */
-                    EP_IPv4_SETTINGS.ulBroadcastAddress = ( EP_DHCPData.ulOfferedIPAddress & xNetworkAddressing.ulNetMask ) | ~xNetworkAddressing.ulNetMask;
-                    EP_DHCPData.eDHCPState = eLeasedAddress;
-
-                    iptraceDHCP_SUCCEDEED( EP_DHCPData.ulOfferedIPAddress );
-
-                    /* DHCP failed, the default configured IP-address will be used
-                     * Now call vIPNetworkUpCalls() to send the network-up event and
-                     * start the ARP timer. */
-                    vIPNetworkUpCalls();
-
-                    /* Close socket to ensure packets don't queue on it. */
-                    prvCloseDHCPSocket();
-
-                    if( EP_DHCPData.ulLeaseTime == 0UL )
-                    {
-                        EP_DHCPData.ulLeaseTime = ( uint32_t ) dhcpDEFAULT_LEASE_TIME;
-                    }
-                    else if( EP_DHCPData.ulLeaseTime < dhcpMINIMUM_LEASE_TIME )
-                    {
-                        EP_DHCPData.ulLeaseTime = dhcpMINIMUM_LEASE_TIME;
-                    }
-                    else
-                    {
-                        /* The lease time is already valid. */
-                    }
-
-                    /* Check for clashes. */
-                    vARPSendGratuitous();
-                    vIPReloadDHCPTimer( EP_DHCPData.ulLeaseTime );
-                }
-                else
-                {
-                    /* Is it time to send another Discover? */
-                    if( ( xTaskGetTickCount() - EP_DHCPData.xDHCPTxTime ) > EP_DHCPData.xDHCPTxPeriod )
-                    {
-                        /* Increase the time period, and if it has not got to the
-                         * point of giving up - send another request. */
-                        EP_DHCPData.xDHCPTxPeriod <<= 1;
-
-                        if( EP_DHCPData.xDHCPTxPeriod <= ( TickType_t ) ipconfigMAXIMUM_DISCOVER_TX_PERIOD )
-                        {
-                            EP_DHCPData.xDHCPTxTime = xTaskGetTickCount();
-                            prvSendDHCPRequest();
-                        }
-                        else
-                        {
-                            /* Give up, start again. */
-                            EP_DHCPData.eDHCPState = eWaitingSendFirstDiscover;
-                        }
-                    }
-                }
-
-                break;
-
-                #if ( ipconfigDHCP_FALL_BACK_AUTO_IP != 0 )
-                    case eGetLinkLayerAddress:
-
-                        if( ( xTaskGetTickCount() - EP_DHCPData.xDHCPTxTime ) > EP_DHCPData.xDHCPTxPeriod )
-                        {
-                            if( xARPHadIPClash == pdFALSE )
-                            {
-                                /* ARP OK. proceed. */
-                                iptraceDHCP_SUCCEDEED( EP_DHCPData.ulOfferedIPAddress );
-
-                                /* Auto-IP succeeded, the default configured IP-address will
-                                 * be used.  Now call vIPNetworkUpCalls() to send the
-                                 * network-up event and start the ARP timer. */
-                                vIPNetworkUpCalls();
-                                EP_DHCPData.eDHCPState = eNotUsingLeasedAddress;
-                            }
-                            else
-                            {
-                                /* ARP clashed - try another IP address. */
-                                prvPrepareLinkLayerIPLookUp();
-
-                                /* Setting an IP address manually so set to not using leased
-                                 * address mode. */
-                                EP_DHCPData.eDHCPState = eGetLinkLayerAddress;
-                            }
-                        }
-                        break;
-                #endif /* ipconfigDHCP_FALL_BACK_AUTO_IP */
-
-            case eLeasedAddress:
-
-                if( FreeRTOS_IsNetworkUp() != 0 )
-                {
-                    /* Resend the request at the appropriate time to renew the lease. */
-                    prvCreateDHCPSocket();
-
-                    if( xDHCPSocket != NULL )
-                    {
-                        EP_DHCPData.xDHCPTxTime = xTaskGetTickCount();
-                        EP_DHCPData.xDHCPTxPeriod = dhcpINITIAL_DHCP_TX_PERIOD;
-                        prvSendDHCPRequest();
-                        EP_DHCPData.eDHCPState = eWaitingAcknowledge;
-
-                        /* From now on, we should be called more often */
-                        vIPReloadDHCPTimer( dhcpINITIAL_TIMER_PERIOD );
-                    }
-                }
-                else
-                {
-                    /* See PR #53 on github/freertos/freertos */
-                    FreeRTOS_printf( ( "DHCP: lease time finished but network is down\n" ) );
-                    vIPReloadDHCPTimer( pdMS_TO_TICKS( 5000U ) );
-                }
-
-                break;
-
-            case eNotUsingLeasedAddress:
-
-                vIPSetDHCPTimerEnableState( pdFALSE );
-                break;
-
-            default:
-                /* Lint: all options are included. */
-                break;
-        }
-
-        if( xGivingUp != pdFALSE )
-        {
-            /* xGivingUp became true either because of a time-out, or because
-             * xApplicationDHCPHook() returned another value than 'eDHCPContinue',
-             * meaning that the conversion is cancelled from here. */
-
-            /* Revert to static IP address. */
-            taskENTER_CRITICAL();
-            {
-                *ipLOCAL_IP_ADDRESS_POINTER = xNetworkAddressing.ulDefaultIPAddress;
-                iptraceDHCP_REQUESTS_FAILED_USING_DEFAULT_IP_ADDRESS( xNetworkAddressing.ulDefaultIPAddress );
-            }
-            taskEXIT_CRITICAL();
-
-            EP_DHCPData.eDHCPState = eNotUsingLeasedAddress;
-            vIPSetDHCPTimerEnableState( pdFALSE );
-
-            /* DHCP failed, the default configured IP-address will be used.  Now
-             * call vIPNetworkUpCalls() to send the network-up event and start the ARP
-             * timer. */
-            vIPNetworkUpCalls();
-
-            prvCloseDHCPSocket();
-        }
-    }
-/*-----------------------------------------------------------*/
-
-    static void prvCloseDHCPSocket( void )
-    {
-        if( xDHCPSocket != NULL )
-        {
-            /* This modules runs from the IP-task. Use the internal
-             * function 'vSocketClose()` to close the socket. */
-            ( void ) vSocketClose( xDHCPSocket );
-            xDHCPSocket = NULL;
-        }
-    }
-/*-----------------------------------------------------------*/
-
-    _static void prvCreateDHCPSocket( void )
-    {
-        struct freertos_sockaddr xAddress;
-        BaseType_t xReturn;
-        TickType_t xTimeoutTime = ( TickType_t ) 0;
-
-        /* Create the socket, if it has not already been created. */
-        if( xDHCPSocket == NULL )
-        {
-            xDHCPSocket = FreeRTOS_socket( FREERTOS_AF_INET, FREERTOS_SOCK_DGRAM, FREERTOS_IPPROTO_UDP );
-
-            if( xDHCPSocket != FREERTOS_INVALID_SOCKET )
-            {
-                /* Ensure the Rx and Tx timeouts are zero as the DHCP executes in the
-                 * context of the IP task. */
-                ( void ) FreeRTOS_setsockopt( xDHCPSocket, 0, FREERTOS_SO_RCVTIMEO, &( xTimeoutTime ), sizeof( TickType_t ) );
-                ( void ) FreeRTOS_setsockopt( xDHCPSocket, 0, FREERTOS_SO_SNDTIMEO, &( xTimeoutTime ), sizeof( TickType_t ) );
-
-                /* Bind to the standard DHCP client port. */
-                xAddress.sin_port = ( uint16_t ) dhcpCLIENT_PORT_IPv4;
-                xReturn = vSocketBind( xDHCPSocket, &xAddress, sizeof( xAddress ), pdFALSE );
-
-                if( xReturn != 0 )
-                {
-                    /* Binding failed, close the socket again. */
-                    prvCloseDHCPSocket();
-                }
-            }
-            else
-            {
-                /* Change to NULL for easier testing. */
-                xDHCPSocket = NULL;
-            }
-        }
-    }
-/*-----------------------------------------------------------*/
-
-    static void prvInitialiseDHCP( void )
-    {
-        /* Initialise the parameters that will be set by the DHCP process. Per
-         * https://www.ietf.org/rfc/rfc2131.txt, Transaction ID should be a random
-         * value chosen by the client. */
-
-        /* Check for random number generator API failure. */
-        if( xApplicationGetRandomNumber( &( EP_DHCPData.ulTransactionId ) ) != pdFALSE )
-        {
-            EP_DHCPData.xUseBroadcast = 0;
-            EP_DHCPData.ulOfferedIPAddress = 0UL;
-            EP_DHCPData.ulDHCPServerAddress = 0UL;
-            EP_DHCPData.xDHCPTxPeriod = dhcpINITIAL_DHCP_TX_PERIOD;
-
-            /* Create the DHCP socket if it has not already been created. */
-            prvCreateDHCPSocket();
-            FreeRTOS_debug_printf( ( "prvInitialiseDHCP: start after %lu ticks\n", dhcpINITIAL_TIMER_PERIOD ) );
-            vIPReloadDHCPTimer( dhcpINITIAL_TIMER_PERIOD );
-        }
-        else
-        {
-            /* There was a problem with the randomizer. */
-        }
-    }
-/*-----------------------------------------------------------*/
-
-    _static BaseType_t prvProcessDHCPReplies( BaseType_t xExpectedMessageType )
-    {
-        uint8_t * pucUDPPayload;
-        int32_t lBytes;
-        const DHCPMessage_IPv4_t * pxDHCPMessage;
-        const uint8_t * pucByte;
-        uint8_t ucOptionCode;
-        uint32_t ulProcessed, ulParameter;
-        BaseType_t xReturn = pdFALSE;
-        const uint32_t ulMandatoryOptions = 2UL; /* DHCP server address, and the correct DHCP message type must be present in the options. */
-/* memcpy() helper variables for MISRA Rule 21.15 compliance*/
-        const void * pvCopySource;
-        void * pvCopyDest;
-
-        /* Passing the address of a pointer (pucUDPPayload) because FREERTOS_ZERO_COPY is used. */
-        lBytes = FreeRTOS_recvfrom( xDHCPSocket, &pucUDPPayload, 0UL, FREERTOS_ZERO_COPY, NULL, NULL );
-
-        if( lBytes > 0 )
-        {
-            /* Map a DHCP structure onto the received data. */
-            pxDHCPMessage = ipCAST_CONST_PTR_TO_CONST_TYPE_PTR( DHCPMessage_IPv4_t, pucUDPPayload );
-
-            /* Sanity check. */
-            if( lBytes < ( int32_t ) sizeof( DHCPMessage_IPv4_t ) )
-            {
-                /* Not enough bytes. */
-            }
-            else if( ( pxDHCPMessage->ulDHCPCookie != ( uint32_t ) dhcpCOOKIE ) ||
-                     ( pxDHCPMessage->ucOpcode != ( uint8_t ) dhcpREPLY_OPCODE ) )
-            {
-                /* Invalid cookie or unexpected opcode. */
-            }
-            else if( ( pxDHCPMessage->ulTransactionID != FreeRTOS_htonl( EP_DHCPData.ulTransactionId ) ) )
-            {
-                /* Transaction ID does not match. */
-            }
-            else /* Looks like a valid DHCP response, with the same transaction ID. */
-            {
-                if( memcmp( pxDHCPMessage->ucClientHardwareAddress,
-                            ipLOCAL_MAC_ADDRESS,
-                            sizeof( MACAddress_t ) ) != 0 )
-                {
-                    /* Target MAC address doesn't match. */
-                }
-                else
-                {
-                    size_t uxIndex, uxPayloadDataLength, uxLength;
-
-                    /* None of the essential options have been processed yet. */
-                    ulProcessed = 0UL;
-
-                    /* Walk through the options until the dhcpOPTION_END_BYTE byte
-                     * is found, taking care not to walk off the end of the options. */
-                    pucByte = &( pucUDPPayload[ sizeof( DHCPMessage_IPv4_t ) ] );
-                    uxIndex = 0;
-                    uxPayloadDataLength = ( ( size_t ) lBytes ) - sizeof( DHCPMessage_IPv4_t );
-
-                    while( uxIndex < uxPayloadDataLength )
-                    {
-                        ucOptionCode = pucByte[ uxIndex ];
-
-                        if( ucOptionCode == ( uint8_t ) dhcpOPTION_END_BYTE )
-                        {
-                            /* Ready, the last byte has been seen. */
-                            /* coverity[break_stmt] : Break statement terminating the loop */
-                            break;
-                        }
-
-                        if( ucOptionCode == ( uint8_t ) dhcpIPv4_ZERO_PAD_OPTION_CODE )
-                        {
-                            /* The value zero is used as a pad byte,
-                             * it is not followed by a length byte. */
-                            uxIndex = uxIndex + 1U;
-                            continue;
-                        }
-
-                        /* Stop if the response is malformed. */
-                        if( ( uxIndex + 1U ) < uxPayloadDataLength )
-                        {
-                            /* Fetch the length byte. */
-                            uxLength = ( size_t ) pucByte[ uxIndex + 1U ];
-                            uxIndex = uxIndex + 2U;
-
-                            if( !( ( ( uxIndex + uxLength ) - 1U ) < uxPayloadDataLength ) )
-                            {
-                                /* There are not as many bytes left as there should be. */
-                                break;
-                            }
-                        }
-                        else
-                        {
-                            /* The length byte is missing. */
-                            break;
-                        }
-
-                        /* In most cases, a 4-byte network-endian parameter follows,
-                         * just get it once here and use later. */
-                        if( uxLength >= sizeof( ulParameter ) )
-                        {
-                            /*
-                             * Use helper variables for memcpy() to remain
-                             * compliant with MISRA Rule 21.15.  These should be
-                             * optimized away.
-                             */
-                            pvCopySource = &pucByte[ uxIndex ];
-                            pvCopyDest = &ulParameter;
-                            ( void ) memcpy( pvCopyDest, pvCopySource, sizeof( ulParameter ) );
-                            /* 'uxIndex' will be increased at the end of this loop. */
-                        }
-                        else
-                        {
-                            ulParameter = 0;
-                        }
-
-                        /* Confirm uxIndex is still a valid index after adjustments to uxIndex above */
-                        if( !( uxIndex < uxPayloadDataLength ) )
-                        {
-                            break;
-                        }
-
-                        /* Option-specific handling. */
-                        switch( ucOptionCode )
-                        {
-                            case dhcpIPv4_MESSAGE_TYPE_OPTION_CODE:
-
-                                if( pucByte[ uxIndex ] == ( uint8_t ) xExpectedMessageType )
-                                {
-                                    /* The message type is the message type the
-                                     * state machine is expecting. */
-                                    ulProcessed++;
-                                }
-                                else
-                                {
-                                    if( pucByte[ uxIndex ] == ( uint8_t ) dhcpMESSAGE_TYPE_NACK )
-                                    {
-                                        if( xExpectedMessageType == ( BaseType_t ) dhcpMESSAGE_TYPE_ACK )
-                                        {
-                                            /* Start again. */
-                                            EP_DHCPData.eDHCPState = eWaitingSendFirstDiscover;
-                                        }
-                                    }
-
-                                    /* Stop processing further options. */
-                                    uxLength = 0;
-                                }
-
-                                break;
-
-                            case dhcpIPv4_SUBNET_MASK_OPTION_CODE:
-
-                                if( uxLength == sizeof( uint32_t ) )
-                                {
-                                    EP_IPv4_SETTINGS.ulNetMask = ulParameter;
-                                }
-
-                                break;
-
-                            case dhcpIPv4_GATEWAY_OPTION_CODE:
-
-                                /* The DHCP server may send more than 1 gateway addresses. */
-                                if( uxLength >= sizeof( uint32_t ) )
-                                {
-                                    /* ulProcessed is not incremented in this case
-                                     * because the gateway is not essential. */
-                                    EP_IPv4_SETTINGS.ulGatewayAddress = ulParameter;
-                                }
-
-                                break;
-
-                            case dhcpIPv4_DNS_SERVER_OPTIONS_CODE:
-
-                                /* ulProcessed is not incremented in this case
-                                 * because the DNS server is not essential.  Only the
-                                 * first DNS server address is taken. */
-                                EP_IPv4_SETTINGS.ulDNSServerAddress = ulParameter;
-                                break;
-
-                            case dhcpIPv4_SERVER_IP_ADDRESS_OPTION_CODE:
-
-                                if( uxLength == sizeof( uint32_t ) )
-                                {
-                                    if( xExpectedMessageType == ( BaseType_t ) dhcpMESSAGE_TYPE_OFFER )
-                                    {
-                                        /* Offers state the replying server. */
-                                        ulProcessed++;
-                                        EP_DHCPData.ulDHCPServerAddress = ulParameter;
-                                    }
-                                    else
-                                    {
-                                        /* The ack must come from the expected server. */
-                                        if( EP_DHCPData.ulDHCPServerAddress == ulParameter )
-                                        {
-                                            ulProcessed++;
-                                        }
-                                    }
-                                }
-
-                                break;
-
-                            case dhcpIPv4_LEASE_TIME_OPTION_CODE:
-
-                                if( uxLength == sizeof( EP_DHCPData.ulLeaseTime ) )
-                                {
-                                    /* ulProcessed is not incremented in this case
-                                     * because the lease time is not essential. */
-
-                                    /* The DHCP parameter is in seconds, convert
-                                     * to host-endian format. */
-                                    EP_DHCPData.ulLeaseTime = FreeRTOS_ntohl( ulParameter );
-
-                                    /* Divide the lease time by two to ensure a renew
-                                     * request is sent before the lease actually expires. */
-                                    EP_DHCPData.ulLeaseTime >>= 1UL;
-
-                                    /* Multiply with configTICK_RATE_HZ to get clock ticks. */
-                                    EP_DHCPData.ulLeaseTime = ( uint32_t ) configTICK_RATE_HZ * ( uint32_t ) EP_DHCPData.ulLeaseTime;
-                                }
-
-                                break;
-
-                            default:
-
-                                /* Not interested in this field. */
-
-                                break;
-                        }
-
-                        /* Jump over the data to find the next option code. */
-                        if( uxLength == 0U )
-                        {
-                            break;
-                        }
-
-                        uxIndex = uxIndex + uxLength;
-                    }
-
-                    /* Were all the mandatory options received? */
-                    if( ulProcessed >= ulMandatoryOptions )
-                    {
-                        /* HT:endian: used to be network order */
-                        EP_DHCPData.ulOfferedIPAddress = pxDHCPMessage->ulYourIPAddress_yiaddr;
-                        FreeRTOS_printf( ( "vDHCPProcess: offer %lxip\n", FreeRTOS_ntohl( EP_DHCPData.ulOfferedIPAddress ) ) );
-                        xReturn = pdPASS;
-                    }
-                }
-            }
-
-            FreeRTOS_ReleaseUDPPayloadBuffer( pucUDPPayload );
-        } /* if( lBytes > 0 ) */
-
-        return xReturn;
-    }
-/*-----------------------------------------------------------*/
-
-    static uint8_t * prvCreatePartDHCPMessage( struct freertos_sockaddr * pxAddress,
-                                               BaseType_t xOpcode,
-                                               const uint8_t * const pucOptionsArray,
-                                               size_t * pxOptionsArraySize )
-    {
-        DHCPMessage_IPv4_t * pxDHCPMessage;
-        size_t uxRequiredBufferSize = sizeof( DHCPMessage_IPv4_t ) + *pxOptionsArraySize;
-        const NetworkBufferDescriptor_t * pxNetworkBuffer;
-        uint8_t * pucUDPPayloadBuffer;
-/* memcpy() helper variables for MISRA Rule 21.15 compliance*/
-        const void * pvCopySource;
-        void * pvCopyDest;
-
-        #if ( ipconfigDHCP_REGISTER_HOSTNAME == 1 )
-            const char * pucHostName = pcApplicationHostnameHook();
-            size_t uxNameLength = strlen( pucHostName );
-            uint8_t * pucPtr;
-
-            /* Two extra bytes for option code and length. */
-            uxRequiredBufferSize += ( 2U + uxNameLength );
-        #endif
-
-        /* Get a buffer.  This uses a maximum delay, but the delay will be capped
-         * to ipconfigUDP_MAX_SEND_BLOCK_TIME_TICKS so the return value still needs to
-         * be test. */
-        do
-        {
-            /* Obtain a network buffer with the required amount of storage. */
-            pxNetworkBuffer = pxGetNetworkBufferWithDescriptor( sizeof( UDPPacket_t ) + uxRequiredBufferSize, portMAX_DELAY );
-        } while( pxNetworkBuffer == NULL );
-
-        /* Leave space for the UDP header. */
-        pucUDPPayloadBuffer = &( pxNetworkBuffer->pucEthernetBuffer[ ipUDP_PAYLOAD_OFFSET_IPv4 ] );
-        pxDHCPMessage = ipCAST_PTR_TO_TYPE_PTR( DHCPMessage_IPv4_t, pucUDPPayloadBuffer );
-
-        /* Most fields need to be zero. */
-        ( void ) memset( pxDHCPMessage, 0x00, sizeof( DHCPMessage_IPv4_t ) );
-
-        /* Create the message. */
-        pxDHCPMessage->ucOpcode = ( uint8_t ) xOpcode;
-        pxDHCPMessage->ucAddressType = ( uint8_t ) dhcpADDRESS_TYPE_ETHERNET;
-        pxDHCPMessage->ucAddressLength = ( uint8_t ) dhcpETHERNET_ADDRESS_LENGTH;
-        pxDHCPMessage->ulTransactionID = FreeRTOS_htonl( EP_DHCPData.ulTransactionId );
-        pxDHCPMessage->ulDHCPCookie = ( uint32_t ) dhcpCOOKIE;
-
-        if( EP_DHCPData.xUseBroadcast != pdFALSE )
-        {
-            pxDHCPMessage->usFlags = ( uint16_t ) dhcpBROADCAST;
-        }
-        else
-        {
-            pxDHCPMessage->usFlags = 0U;
-        }
-
-        ( void ) memcpy( &( pxDHCPMessage->ucClientHardwareAddress[ 0 ] ), ipLOCAL_MAC_ADDRESS, sizeof( MACAddress_t ) );
-
-        /* Copy in the const part of the options options. */
-        ( void ) memcpy( &( pucUDPPayloadBuffer[ dhcpFIRST_OPTION_BYTE_OFFSET ] ), pucOptionsArray, *pxOptionsArraySize );
-
-        #if ( ipconfigDHCP_REGISTER_HOSTNAME == 1 )
-            {
-                /* With this option, the hostname can be registered as well which makes
-                 * it easier to lookup a device in a router's list of DHCP clients. */
-
-                /* Point to where the OPTION_END was stored to add data. */
-                pucPtr = &( pucUDPPayloadBuffer[ dhcpFIRST_OPTION_BYTE_OFFSET + ( *pxOptionsArraySize - 1U ) ] );
-                pucPtr[ 0U ] = dhcpIPv4_DNS_HOSTNAME_OPTIONS_CODE;
-                pucPtr[ 1U ] = ( uint8_t ) uxNameLength;
-
-                /*
-                 * Use helper variables for memcpy() to remain
-                 * compliant with MISRA Rule 21.15.  These should be
-                 * optimized away.
-                 */
-                pvCopySource = pucHostName;
-                pvCopyDest = &pucPtr[ 2U ];
-
-                ( void ) memcpy( pvCopyDest, pvCopySource, uxNameLength );
-                pucPtr[ 2U + uxNameLength ] = ( uint8_t ) dhcpOPTION_END_BYTE;
-                *pxOptionsArraySize += ( size_t ) ( 2U + uxNameLength );
-            }
-        #endif /* if ( ipconfigDHCP_REGISTER_HOSTNAME == 1 ) */
-
-        /* Map in the client identifier. */
-        ( void ) memcpy( &( pucUDPPayloadBuffer[ dhcpFIRST_OPTION_BYTE_OFFSET + dhcpCLIENT_IDENTIFIER_OFFSET ] ),
-                         ipLOCAL_MAC_ADDRESS, sizeof( MACAddress_t ) );
-
-        /* Set the addressing. */
-        pxAddress->sin_addr = ipBROADCAST_IP_ADDRESS;
-        pxAddress->sin_port = ( uint16_t ) dhcpSERVER_PORT_IPv4;
-
-        return pucUDPPayloadBuffer;
-    }
-/*-----------------------------------------------------------*/
-
-    static void prvSendDHCPRequest( void )
-    {
-        uint8_t * pucUDPPayloadBuffer;
-        struct freertos_sockaddr xAddress;
-        static const uint8_t ucDHCPRequestOptions[] =
-        {
-            /* Do not change the ordering without also changing
-             * dhcpCLIENT_IDENTIFIER_OFFSET, dhcpREQUESTED_IP_ADDRESS_OFFSET and
-             * dhcpDHCP_SERVER_IP_ADDRESS_OFFSET. */
-            dhcpIPv4_MESSAGE_TYPE_OPTION_CODE,       1, dhcpMESSAGE_TYPE_REQUEST, /* Message type option. */
-            dhcpIPv4_CLIENT_IDENTIFIER_OPTION_CODE,  7, 1, 0, 0, 0, 0, 0, 0,      /* Client identifier. */
-            dhcpIPv4_REQUEST_IP_ADDRESS_OPTION_CODE, 4, 0, 0, 0, 0,               /* The IP address being requested. */
-            dhcpIPv4_SERVER_IP_ADDRESS_OPTION_CODE,  4, 0, 0, 0, 0,               /* The IP address of the DHCP server. */
-            dhcpOPTION_END_BYTE
-        };
-        size_t uxOptionsLength = sizeof( ucDHCPRequestOptions );
-/* memcpy() helper variables for MISRA Rule 21.15 compliance*/
-        const void * pvCopySource;
-        void * pvCopyDest;
-
-        pucUDPPayloadBuffer = prvCreatePartDHCPMessage( &xAddress,
-                                                        ( BaseType_t ) dhcpREQUEST_OPCODE,
-                                                        ucDHCPRequestOptions,
-                                                        &( uxOptionsLength ) );
-
-        /* Copy in the IP address being requested. */
-
-        /*
-         * Use helper variables for memcpy() source & dest to remain
-         * compliant with MISRA Rule 21.15.  These should be
-         * optimized away.
-         */
-        pvCopySource = &EP_DHCPData.ulOfferedIPAddress;
-        pvCopyDest = &pucUDPPayloadBuffer[ dhcpFIRST_OPTION_BYTE_OFFSET + dhcpREQUESTED_IP_ADDRESS_OFFSET ];
-        ( void ) memcpy( pvCopyDest, pvCopySource, sizeof( EP_DHCPData.ulOfferedIPAddress ) );
-
-        /* Copy in the address of the DHCP server being used. */
-        pvCopySource = &EP_DHCPData.ulDHCPServerAddress;
-        pvCopyDest = &pucUDPPayloadBuffer[ dhcpFIRST_OPTION_BYTE_OFFSET + dhcpDHCP_SERVER_IP_ADDRESS_OFFSET ];
-        ( void ) memcpy( pvCopyDest, pvCopySource, sizeof( EP_DHCPData.ulDHCPServerAddress ) );
-
-        FreeRTOS_debug_printf( ( "vDHCPProcess: reply %lxip\n", FreeRTOS_ntohl( EP_DHCPData.ulOfferedIPAddress ) ) );
-        iptraceSENDING_DHCP_REQUEST();
-
-        if( FreeRTOS_sendto( xDHCPSocket, pucUDPPayloadBuffer, sizeof( DHCPMessage_IPv4_t ) + uxOptionsLength, FREERTOS_ZERO_COPY, &xAddress, sizeof( xAddress ) ) == 0 )
-        {
-            /* The packet was not successfully queued for sending and must be
-             * returned to the stack. */
-            FreeRTOS_ReleaseUDPPayloadBuffer( pucUDPPayloadBuffer );
-        }
-    }
-/*-----------------------------------------------------------*/
-
-    static void prvSendDHCPDiscover( void )
-    {
-        uint8_t const * pucUDPPayloadBuffer;
-        struct freertos_sockaddr xAddress;
-        static const uint8_t ucDHCPDiscoverOptions[] =
-        {
-            /* Do not change the ordering without also changing dhcpCLIENT_IDENTIFIER_OFFSET. */
-            dhcpIPv4_MESSAGE_TYPE_OPTION_CODE,      1, dhcpMESSAGE_TYPE_DISCOVER,                                                                        /* Message type option. */
-            dhcpIPv4_CLIENT_IDENTIFIER_OPTION_CODE, 7, 1,                                0,                            0, 0, 0, 0, 0,                    /* Client identifier. */
-            dhcpIPv4_PARAMETER_REQUEST_OPTION_CODE, 3, dhcpIPv4_SUBNET_MASK_OPTION_CODE, dhcpIPv4_GATEWAY_OPTION_CODE, dhcpIPv4_DNS_SERVER_OPTIONS_CODE, /* Parameter request option. */
-            dhcpOPTION_END_BYTE
-        };
-        size_t uxOptionsLength = sizeof( ucDHCPDiscoverOptions );
-
-        pucUDPPayloadBuffer = prvCreatePartDHCPMessage( &xAddress,
-                                                        ( BaseType_t ) dhcpREQUEST_OPCODE,
-                                                        ucDHCPDiscoverOptions,
-                                                        &( uxOptionsLength ) );
-
-        FreeRTOS_debug_printf( ( "vDHCPProcess: discover\n" ) );
-        iptraceSENDING_DHCP_DISCOVER();
-
-        if( FreeRTOS_sendto( xDHCPSocket,
-                             pucUDPPayloadBuffer,
-                             sizeof( DHCPMessage_IPv4_t ) + uxOptionsLength,
-                             FREERTOS_ZERO_COPY,
-                             &( xAddress ),
-                             sizeof( xAddress ) ) == 0 )
-        {
-            /* The packet was not successfully queued for sending and must be
-             * returned to the stack. */
-            FreeRTOS_ReleaseUDPPayloadBuffer( pucUDPPayloadBuffer );
-        }
-    }
-/*-----------------------------------------------------------*/
->>>>>>> a92d39f9
+
 
     #if ( ipconfigDHCP_FALL_BACK_AUTO_IP != 0 )
 
