/*
 * FreeRTOS+TCP V2.3.4
 * Copyright (C) 2021 Amazon.com, Inc. or its affiliates.  All Rights Reserved.
 *
 * Permission is hereby granted, free of charge, to any person obtaining a copy of
 * this software and associated documentation files (the "Software"), to deal in
 * the Software without restriction, including without limitation the rights to
 * use, copy, modify, merge, publish, distribute, sublicense, and/or sell copies of
 * the Software, and to permit persons to whom the Software is furnished to do so,
 * subject to the following conditions:
 *
 * The above copyright notice and this permission notice shall be included in all
 * copies or substantial portions of the Software.
 *
 * THE SOFTWARE IS PROVIDED "AS IS", WITHOUT WARRANTY OF ANY KIND, EXPRESS OR
 * IMPLIED, INCLUDING BUT NOT LIMITED TO THE WARRANTIES OF MERCHANTABILITY, FITNESS
 * FOR A PARTICULAR PURPOSE AND NONINFRINGEMENT. IN NO EVENT SHALL THE AUTHORS OR
 * COPYRIGHT HOLDERS BE LIABLE FOR ANY CLAIM, DAMAGES OR OTHER LIABILITY, WHETHER
 * IN AN ACTION OF CONTRACT, TORT OR OTHERWISE, ARISING FROM, OUT OF OR IN
 * CONNECTION WITH THE SOFTWARE OR THE USE OR OTHER DEALINGS IN THE SOFTWARE.
 *
 * http://aws.amazon.com/freertos
 * http://www.FreeRTOS.org
 */

/**
 * @file FreeRTOS_UDP_IP.c
 * @brief This file has the source code for the UDP-IP functionality of the FreeRTOS+TCP
 *        network stack.
 */

/* Standard includes. */
#include <stdint.h>
#include <stdio.h>

/* FreeRTOS includes. */
#include "FreeRTOS.h"
#include "task.h"
#include "queue.h"
#include "semphr.h"
#include "event_groups.h"
#include "list.h"

/* FreeRTOS+TCP includes. */
#include "FreeRTOS_IP.h"
#include "FreeRTOS_Sockets.h"
#include "FreeRTOS_IP_Private.h"
#include "FreeRTOS_UDP_IP.h"
#include "FreeRTOS_ARP.h"
#include "FreeRTOS_DNS.h"
#include "FreeRTOS_DHCP.h"
#include "NetworkInterface.h"
#include "NetworkBufferManagement.h"

#if ( ipconfigUSE_DNS == 1 )
    #include "FreeRTOS_DNS.h"
#endif

/** @brief The expected IP version and header length coded into the IP header itself. */
#define ipIP_VERSION_AND_HEADER_LENGTH_BYTE    ( ( uint8_t ) 0x45 )

/** @brief Part of the Ethernet and IP headers are always constant when sending an IPv4
 * UDP packet.  This array defines the constant parts, allowing this part of the
 * packet to be filled in using a simple memcpy() instead of individual writes. */
/*lint -e708 (Info -- union initialization). */
UDPPacketHeader_t xDefaultPartUDPPacketHeader =
{
    /* .ucBytes : */
    {
        0x00, 0x00, 0x00, 0x00, 0x00, 0x00,  /* Ethernet source MAC address. */
        0x08, 0x00,                          /* Ethernet frame type. */
        ipIP_VERSION_AND_HEADER_LENGTH_BYTE, /* ucVersionHeaderLength. */
        0x00,                                /* ucDifferentiatedServicesCode. */
        0x00, 0x00,                          /* usLength. */
        0x00, 0x00,                          /* usIdentification. */
        0x00, 0x00,                          /* usFragmentOffset. */
        ipconfigUDP_TIME_TO_LIVE,            /* ucTimeToLive */
        ipPROTOCOL_UDP,                      /* ucProtocol. */
        0x00, 0x00,                          /* usHeaderChecksum. */
        0x00, 0x00, 0x00, 0x00               /* Source IP address. */
    }
};
/*-----------------------------------------------------------*/

/**
 * @brief Process the generated UDP packet and do other checks before sending the
 *        packet such as ARP cache check and address resolution.
 *
 * @param[in] pxNetworkBuffer: The network buffer carrying the packet.
 */
void vProcessGeneratedUDPPacket( NetworkBufferDescriptor_t * const pxNetworkBuffer )
{
    UDPPacket_t * pxUDPPacket;
    IPHeader_t * pxIPHeader;
    eARPLookupResult_t eReturned;
    uint32_t ulIPAddress = pxNetworkBuffer->ulIPAddress;
    size_t uxPayloadSize;
    /* memcpy() helper variables for MISRA Rule 21.15 compliance*/
    const void * pvCopySource;
    void * pvCopyDest;

    /* Map the UDP packet onto the start of the frame. */
    pxUDPPacket = ipCAST_PTR_TO_TYPE_PTR( UDPPacket_t, pxNetworkBuffer->pucEthernetBuffer );

    #if ipconfigSUPPORT_OUTGOING_PINGS == 1
        if( pxNetworkBuffer->usPort == ( uint16_t ) ipPACKET_CONTAINS_ICMP_DATA )
        {
            uxPayloadSize = pxNetworkBuffer->xDataLength - sizeof( ICMPPacket_t );
        }
        else
    #endif
    {
        uxPayloadSize = pxNetworkBuffer->xDataLength - sizeof( UDPPacket_t );
    }

    /* Determine the ARP cache status for the requested IP address. */
    eReturned = eARPGetCacheEntry( &( ulIPAddress ), &( pxUDPPacket->xEthernetHeader.xDestinationAddress ) );

    if( eReturned != eCantSendPacket )
    {
        if( eReturned == eARPCacheHit )
        {
            #if ( ipconfigDRIVER_INCLUDED_TX_IP_CHECKSUM == 0 )
                uint8_t ucSocketOptions;
            #endif
            iptraceSENDING_UDP_PACKET( pxNetworkBuffer->ulIPAddress );

            /* Create short cuts to the data within the packet. */
            pxIPHeader = &( pxUDPPacket->xIPHeader );

            #if ( ipconfigSUPPORT_OUTGOING_PINGS == 1 )

                /* Is it possible that the packet is not actually a UDP packet
                 * after all, but an ICMP packet. */
                if( pxNetworkBuffer->usPort != ( uint16_t ) ipPACKET_CONTAINS_ICMP_DATA )
            #endif /* ipconfigSUPPORT_OUTGOING_PINGS */
            {
                UDPHeader_t * pxUDPHeader;

                pxUDPHeader = &( pxUDPPacket->xUDPHeader );

                pxUDPHeader->usDestinationPort = pxNetworkBuffer->usPort;
                pxUDPHeader->usSourcePort = pxNetworkBuffer->usBoundPort;
                pxUDPHeader->usLength = ( uint16_t ) ( uxPayloadSize + sizeof( UDPHeader_t ) );
                pxUDPHeader->usLength = FreeRTOS_htons( pxUDPHeader->usLength );
                pxUDPHeader->usChecksum = 0U;
            }

            /* memcpy() the constant parts of the header information into
             * the correct location within the packet.  This fills in:
             *  xEthernetHeader.xSourceAddress
             *  xEthernetHeader.usFrameType
             *  xIPHeader.ucVersionHeaderLength
             *  xIPHeader.ucDifferentiatedServicesCode
             *  xIPHeader.usLength
             *  xIPHeader.usIdentification
             *  xIPHeader.usFragmentOffset
             *  xIPHeader.ucTimeToLive
             *  xIPHeader.ucProtocol
             * and
             *  xIPHeader.usHeaderChecksum
             */

            /* Save options now, as they will be overwritten by memcpy */
            #if ( ipconfigDRIVER_INCLUDED_TX_IP_CHECKSUM == 0 )
                {
                    ucSocketOptions = pxNetworkBuffer->pucEthernetBuffer[ ipSOCKET_OPTIONS_OFFSET ];
                }
            #endif

            /*
             * Offset the memcpy by the size of a MAC address to start at the packet's
             * Ethernet header 'source' MAC address; the preceding 'destination' should not be altered.
             */

            /*
             * Use helper variables for memcpy() to remain
             * compliant with MISRA Rule 21.15.  These should be
             * optimized away.
             */
            pvCopySource = xDefaultPartUDPPacketHeader.ucBytes;
            /* The Ethernet source address is at offset 6. */
            pvCopyDest = &pxNetworkBuffer->pucEthernetBuffer[ sizeof( MACAddress_t ) ];
            ( void ) memcpy( pvCopyDest, pvCopySource, sizeof( xDefaultPartUDPPacketHeader ) );

            #if ipconfigSUPPORT_OUTGOING_PINGS == 1
                if( pxNetworkBuffer->usPort == ( uint16_t ) ipPACKET_CONTAINS_ICMP_DATA )
                {
                    pxIPHeader->ucProtocol = ipPROTOCOL_ICMP;
                    pxIPHeader->usLength = ( uint16_t ) ( uxPayloadSize + sizeof( IPHeader_t ) + sizeof( ICMPHeader_t ) );
                }
                else
            #endif /* ipconfigSUPPORT_OUTGOING_PINGS */
            {
                pxIPHeader->usLength = ( uint16_t ) ( uxPayloadSize + sizeof( IPHeader_t ) + sizeof( UDPHeader_t ) );
            }

            pxIPHeader->usLength = FreeRTOS_htons( pxIPHeader->usLength );
            pxIPHeader->ulDestinationIPAddress = pxNetworkBuffer->ulIPAddress;

            /* The stack doesn't support fragments, so the fragment offset field must always be zero.
             * The header was never memset to zero, so set both the fragment offset and fragmentation flags in one go.
             */
            #if ( ipconfigFORCE_IP_DONT_FRAGMENT != 0 )
                pxIPHeader->usFragmentOffset = ipFRAGMENT_FLAGS_DONT_FRAGMENT;
            #else
                pxIPHeader->usFragmentOffset = 0U;
            #endif

            #if ( ipconfigUSE_LLMNR == 1 )
                {
                    /* LLMNR messages are typically used on a LAN and they're
                     * not supposed to cross routers */
                    if( pxNetworkBuffer->ulIPAddress == ipLLMNR_IP_ADDR )
                    {
                        pxIPHeader->ucTimeToLive = 0x01;
                    }
                }
            #endif

            #if ( ipconfigDRIVER_INCLUDED_TX_IP_CHECKSUM == 0 )
                {
                    pxIPHeader->usHeaderChecksum = 0U;
                    pxIPHeader->usHeaderChecksum = usGenerateChecksum( 0U, ( uint8_t * ) &( pxIPHeader->ucVersionHeaderLength ), ipSIZE_OF_IPv4_HEADER );
                    pxIPHeader->usHeaderChecksum = ~FreeRTOS_htons( pxIPHeader->usHeaderChecksum );

                    if( ( ucSocketOptions & ( uint8_t ) FREERTOS_SO_UDPCKSUM_OUT ) != 0U )
                    {
                        ( void ) usGenerateProtocolChecksum( ( uint8_t * ) pxUDPPacket, pxNetworkBuffer->xDataLength, pdTRUE );
                    }
                    else
                    {
                        pxUDPPacket->xUDPHeader.usChecksum = 0U;
                    }
                }
            #endif /* if ( ipconfigDRIVER_INCLUDED_TX_IP_CHECKSUM == 0 ) */
        }
        else if( eReturned == eARPCacheMiss )
        {
            /* Add an entry to the ARP table with a null hardware address.
             * This allows the ARP timer to know that an ARP reply is
             * outstanding, and perform retransmissions if necessary. */
            vARPRefreshCacheEntry( NULL, ulIPAddress );

            /* Generate an ARP for the required IP address. */
            iptracePACKET_DROPPED_TO_GENERATE_ARP( pxNetworkBuffer->ulIPAddress );
            pxNetworkBuffer->ulIPAddress = ulIPAddress;
            vARPGenerateRequestPacket( pxNetworkBuffer );
        }
        else
        {
            /* The lookup indicated that an ARP request has already been
             * sent out for the queried IP address. */
            eReturned = eCantSendPacket;
        }
    }

    if( eReturned != eCantSendPacket )
    {
        /* The network driver is responsible for freeing the network buffer
         * after the packet has been sent. */

        #if defined( ipconfigETHERNET_MINIMUM_PACKET_BYTES )
            {
                if( pxNetworkBuffer->xDataLength < ( size_t ) ipconfigETHERNET_MINIMUM_PACKET_BYTES )
                {
                    BaseType_t xIndex;

                    for( xIndex = ( BaseType_t ) pxNetworkBuffer->xDataLength; xIndex < ( BaseType_t ) ipconfigETHERNET_MINIMUM_PACKET_BYTES; xIndex++ )
                    {
                        pxNetworkBuffer->pucEthernetBuffer[ xIndex ] = 0U;
                    }

                    pxNetworkBuffer->xDataLength = ( size_t ) ipconfigETHERNET_MINIMUM_PACKET_BYTES;
                }
            }
        #endif /* if defined( ipconfigETHERNET_MINIMUM_PACKET_BYTES ) */
        iptraceNETWORK_INTERFACE_OUTPUT( pxNetworkBuffer->xDataLength, pxNetworkBuffer->pucEthernetBuffer );
        ( void ) xNetworkInterfaceOutput( pxNetworkBuffer, pdTRUE );
    }
    else
    {
        /* The packet can't be sent (DHCP not completed?).  Just drop the
         * packet. */
        vReleaseNetworkBufferAndDescriptor( pxNetworkBuffer );
    }
}
/*-----------------------------------------------------------*/

/**
 * @brief Process the received UDP packet.
 *
 * @param[in] pxNetworkBuffer: The network buffer carrying the UDP packet.
 * @param[in] usPort: The port number on which this packet was received.
 * @param[out] xIsWaitingARPResolution: If the packet is awaiting ARP resolution, this
 *             pointer will be set to pdTRUE. pdFALSE otherwise.
 *
 * @return pdPASS in case the UDP packet could be processed. Else pdFAIL is returned.
 */
BaseType_t xProcessReceivedUDPPacket( NetworkBufferDescriptor_t * pxNetworkBuffer,
                                      uint16_t usPort,
                                      BaseType_t * xIsWaitingARPResolution )
{
    BaseType_t xReturn = pdPASS;
    FreeRTOS_Socket_t * pxSocket;

    configASSERT( pxNetworkBuffer != NULL );
    configASSERT( pxNetworkBuffer->pucEthernetBuffer != NULL );

    /* Map the ethernet buffer to the UDPPacket_t struct for easy access to the fields. */
    const UDPPacket_t * pxUDPPacket = ipCAST_CONST_PTR_TO_CONST_TYPE_PTR( UDPPacket_t, pxNetworkBuffer->pucEthernetBuffer );

    /* Caller must check for minimum packet size. */
    pxSocket = pxUDPSocketLookup( usPort );

    *xIsWaitingARPResolution = pdFALSE;
<<<<<<< HEAD

    do
    {
		if( pxSocket != NULL )
		{
			if( xCheckRequiresARPResolution( pxNetworkBuffer ) == pdTRUE )
			{
				/* Mark this packet as waiting for ARP resolution. */
				*xIsWaitingARPResolution = pdTRUE;

				/* Return a fail to show that the frame will not be processed right now. */
				xReturn = pdFAIL;
				break;
			}
			else
			{
				/* IP address is not on the same subnet, ARP table can be updated.
				 * When refreshing the ARP cache with received UDP packets we must be
				 * careful;  hundreds of broadcast messages may pass and if we're not
				 * handling them, no use to fill the ARP cache with those IP addresses.
				 */
				//vARPRefreshCacheEntry( &( pxUDPPacket->xEthernetHeader.xSourceAddress ), pxUDPPacket->xIPHeader.ulSourceIPAddress );
			}

			#if ( ipconfigUSE_CALLBACKS == 1 )
				{
					/* Did the owner of this socket register a reception handler ? */
					if( ipconfigIS_VALID_PROG_ADDRESS( pxSocket->u.xUDP.pxHandleReceive ) )
					{
						struct freertos_sockaddr xSourceAddress, destinationAddress;
						void * pcData = &( pxNetworkBuffer->pucEthernetBuffer[ ipUDP_PAYLOAD_OFFSET_IPv4 ] );
						FOnUDPReceive_t xHandler = ( FOnUDPReceive_t ) pxSocket->u.xUDP.pxHandleReceive;
						xSourceAddress.sin_port = pxNetworkBuffer->usPort;
						xSourceAddress.sin_addr = pxNetworkBuffer->ulIPAddress;
						destinationAddress.sin_port = usPort;
						destinationAddress.sin_addr = pxUDPPacket->xIPHeader.ulDestinationIPAddress;

						/* The value of 'xDataLength' was proven to be at least the size of a UDP packet in prvProcessIPPacket(). */
						if( xHandler( ( Socket_t ) pxSocket,
									  ( void * ) pcData,
									  ( size_t ) ( pxNetworkBuffer->xDataLength - ipUDP_PAYLOAD_OFFSET_IPv4 ),
									  &( xSourceAddress ),
									  &( destinationAddress ) ) != 0 )
						{
							xReturn = pdFAIL; /* xHandler has consumed the data, do not add it to .xWaitingPacketsList'. */
						}
					}
				}
			#endif /* ipconfigUSE_CALLBACKS */

			#if ( ipconfigUDP_MAX_RX_PACKETS > 0U )
				{
					if( xReturn == pdPASS )
					{
						if( listCURRENT_LIST_LENGTH( &( pxSocket->u.xUDP.xWaitingPacketsList ) ) >= pxSocket->u.xUDP.uxMaxPackets )
						{
							FreeRTOS_debug_printf( ( "xProcessReceivedUDPPacket: buffer full %ld >= %ld port %u\n",
													 listCURRENT_LIST_LENGTH( &( pxSocket->u.xUDP.xWaitingPacketsList ) ),
													 pxSocket->u.xUDP.uxMaxPackets, pxSocket->usLocalPort ) );
							xReturn = pdFAIL; /* we did not consume or release the buffer */
						}
					}
				}
			#endif /* if ( ipconfigUDP_MAX_RX_PACKETS > 0U ) */

			#if ( ipconfigUSE_CALLBACKS == 1 ) || ( ipconfigUDP_MAX_RX_PACKETS > 0U )
				if( xReturn == pdPASS ) /*lint !e774: Boolean within 'if' always evaluates to True, depending on configuration. [MISRA 2012 Rule 14.3, required. */
			#else
				/* xReturn is still pdPASS. */
			#endif
			{
				vTaskSuspendAll();
				{
					taskENTER_CRITICAL();
					{
						/* Add the network packet to the list of packets to be
						 * processed by the socket. */
						vListInsertEnd( &( pxSocket->u.xUDP.xWaitingPacketsList ), &( pxNetworkBuffer->xBufferListItem ) );
					}
					taskEXIT_CRITICAL();
				}
				( void ) xTaskResumeAll();

				/* Set the socket's receive event */
				if( pxSocket->xEventGroup != NULL )
				{
					( void ) xEventGroupSetBits( pxSocket->xEventGroup, ( EventBits_t ) eSOCKET_RECEIVE );
				}

				#if ( ipconfigSUPPORT_SELECT_FUNCTION == 1 )
					{
						if( ( pxSocket->pxSocketSet != NULL ) && ( ( pxSocket->xSelectBits & ( ( EventBits_t ) eSELECT_READ ) ) != 0U ) )
						{
							( void ) xEventGroupSetBits( pxSocket->pxSocketSet->xSelectGroup, ( EventBits_t ) eSELECT_READ );
						}
					}
				#endif

				#if ( ipconfigSOCKET_HAS_USER_SEMAPHORE == 1 )
					{
						if( pxSocket->pxUserSemaphore != NULL )
						{
							( void ) xSemaphoreGive( pxSocket->pxUserSemaphore );
						}
					}
				#endif

				#if ( ipconfigUSE_DHCP == 1 )
					{
						if( xIsDHCPSocket( pxSocket ) != 0 )
						{
							( void ) xSendDHCPEvent();
						}
					}
				#endif
			}
		}
		else
		{
			/* There is no socket listening to the target port, but still it might
			 * be for this node. */

			#if ( ipconfigUSE_DNS == 1 ) && ( ipconfigDNS_USE_CALLBACKS == 1 )

				/* A DNS reply, check for the source port.  Although the DNS client
				 * does open a UDP socket to send a messages, this socket will be
				 * closed after a short timeout.  Messages that come late (after the
				 * socket is closed) will be treated here. */
				if( FreeRTOS_ntohs( pxUDPPacket->xUDPHeader.usSourcePort ) == ( uint16_t ) ipDNS_PORT )
				{
					vARPRefreshCacheEntry( &( pxUDPPacket->xEthernetHeader.xSourceAddress ), pxUDPPacket->xIPHeader.ulSourceIPAddress );
					xReturn = ( BaseType_t ) ulDNSHandlePacket( pxNetworkBuffer );
				}
				else
			#endif

			#if ( ipconfigUSE_LLMNR == 1 )
				/* A LLMNR request, check for the destination port. */
				if( ( usPort == FreeRTOS_ntohs( ipLLMNR_PORT ) ) ||
					( pxUDPPacket->xUDPHeader.usSourcePort == FreeRTOS_ntohs( ipLLMNR_PORT ) ) )
				{
					vARPRefreshCacheEntry( &( pxUDPPacket->xEthernetHeader.xSourceAddress ), pxUDPPacket->xIPHeader.ulSourceIPAddress );
					xReturn = ( BaseType_t ) ulDNSHandlePacket( pxNetworkBuffer );
				}
				else
			#endif /* ipconfigUSE_LLMNR */

			#if ( ipconfigUSE_NBNS == 1 )
				/* a NetBIOS request, check for the destination port */
				if( ( usPort == FreeRTOS_ntohs( ipNBNS_PORT ) ) ||
					( pxUDPPacket->xUDPHeader.usSourcePort == FreeRTOS_ntohs( ipNBNS_PORT ) ) )
				{
					vARPRefreshCacheEntry( &( pxUDPPacket->xEthernetHeader.xSourceAddress ), pxUDPPacket->xIPHeader.ulSourceIPAddress );
					xReturn = ( BaseType_t ) ulNBNSHandlePacket( pxNetworkBuffer );
				}
				else
			#endif /* ipconfigUSE_NBNS */
			{
				xReturn = pdFAIL;
			}
		}
    }while( 0 );
=======

    do
    {
        if( pxSocket != NULL )
        {
            if( xCheckRequiresARPResolution( pxNetworkBuffer ) == pdTRUE )
            {
                /* Mark this packet as waiting for ARP resolution. */
                *xIsWaitingARPResolution = pdTRUE;

                /* Return a fail to show that the frame will not be processed right now. */
                xReturn = pdFAIL;
                break;
            }
            else
            {
                /* IP address is not on the same subnet, ARP table can be updated.
                 * When refreshing the ARP cache with received UDP packets we must be
                 * careful;  hundreds of broadcast messages may pass and if we're not
                 * handling them, no use to fill the ARP cache with those IP addresses.
                 */
                vARPRefreshCacheEntry( &( pxUDPPacket->xEthernetHeader.xSourceAddress ), pxUDPPacket->xIPHeader.ulSourceIPAddress );
            }

            #if ( ipconfigUSE_CALLBACKS == 1 )
                {
                    /* Did the owner of this socket register a reception handler ? */
                    if( ipconfigIS_VALID_PROG_ADDRESS( pxSocket->u.xUDP.pxHandleReceive ) )
                    {
                        struct freertos_sockaddr xSourceAddress, destinationAddress;
                        void * pcData = &( pxNetworkBuffer->pucEthernetBuffer[ ipUDP_PAYLOAD_OFFSET_IPv4 ] );
                        FOnUDPReceive_t xHandler = ( FOnUDPReceive_t ) pxSocket->u.xUDP.pxHandleReceive;
                        xSourceAddress.sin_port = pxNetworkBuffer->usPort;
                        xSourceAddress.sin_addr = pxNetworkBuffer->ulIPAddress;
                        destinationAddress.sin_port = usPort;
                        destinationAddress.sin_addr = pxUDPPacket->xIPHeader.ulDestinationIPAddress;

                        /* The value of 'xDataLength' was proven to be at least the size of a UDP packet in prvProcessIPPacket(). */
                        if( xHandler( ( Socket_t ) pxSocket,
                                      ( void * ) pcData,
                                      ( size_t ) ( pxNetworkBuffer->xDataLength - ipUDP_PAYLOAD_OFFSET_IPv4 ),
                                      &( xSourceAddress ),
                                      &( destinationAddress ) ) != 0 )
                        {
                            xReturn = pdFAIL; /* xHandler has consumed the data, do not add it to .xWaitingPacketsList'. */
                        }
                    }
                }
            #endif /* ipconfigUSE_CALLBACKS */

            #if ( ipconfigUDP_MAX_RX_PACKETS > 0U )
                {
                    if( xReturn == pdPASS )
                    {
                        if( listCURRENT_LIST_LENGTH( &( pxSocket->u.xUDP.xWaitingPacketsList ) ) >= pxSocket->u.xUDP.uxMaxPackets )
                        {
                            FreeRTOS_debug_printf( ( "xProcessReceivedUDPPacket: buffer full %ld >= %ld port %u\n",
                                                     listCURRENT_LIST_LENGTH( &( pxSocket->u.xUDP.xWaitingPacketsList ) ),
                                                     pxSocket->u.xUDP.uxMaxPackets, pxSocket->usLocalPort ) );
                            xReturn = pdFAIL; /* we did not consume or release the buffer */
                        }
                    }
                }
            #endif /* if ( ipconfigUDP_MAX_RX_PACKETS > 0U ) */

            #if ( ipconfigUSE_CALLBACKS == 1 ) || ( ipconfigUDP_MAX_RX_PACKETS > 0U )
                if( xReturn == pdPASS ) /*lint !e774: Boolean within 'if' always evaluates to True, depending on configuration. [MISRA 2012 Rule 14.3, required. */
            #else
                /* xReturn is still pdPASS. */
            #endif
            {
                vTaskSuspendAll();
                {
                    taskENTER_CRITICAL();
                    {
                        /* Add the network packet to the list of packets to be
                         * processed by the socket. */
                        vListInsertEnd( &( pxSocket->u.xUDP.xWaitingPacketsList ), &( pxNetworkBuffer->xBufferListItem ) );
                    }
                    taskEXIT_CRITICAL();
                }
                ( void ) xTaskResumeAll();

                /* Set the socket's receive event */
                if( pxSocket->xEventGroup != NULL )
                {
                    ( void ) xEventGroupSetBits( pxSocket->xEventGroup, ( EventBits_t ) eSOCKET_RECEIVE );
                }

                #if ( ipconfigSUPPORT_SELECT_FUNCTION == 1 )
                    {
                        if( ( pxSocket->pxSocketSet != NULL ) && ( ( pxSocket->xSelectBits & ( ( EventBits_t ) eSELECT_READ ) ) != 0U ) )
                        {
                            ( void ) xEventGroupSetBits( pxSocket->pxSocketSet->xSelectGroup, ( EventBits_t ) eSELECT_READ );
                        }
                    }
                #endif

                #if ( ipconfigSOCKET_HAS_USER_SEMAPHORE == 1 )
                    {
                        if( pxSocket->pxUserSemaphore != NULL )
                        {
                            ( void ) xSemaphoreGive( pxSocket->pxUserSemaphore );
                        }
                    }
                #endif

                #if ( ipconfigUSE_DHCP == 1 )
                    {
                        if( xIsDHCPSocket( pxSocket ) != 0 )
                        {
                            ( void ) xSendDHCPEvent();
                        }
                    }
                #endif
            }
        }
        else
        {
            /* There is no socket listening to the target port, but still it might
             * be for this node. */

            #if ( ipconfigUSE_DNS == 1 ) && ( ipconfigDNS_USE_CALLBACKS == 1 )

                /* A DNS reply, check for the source port.  Although the DNS client
                 * does open a UDP socket to send a messages, this socket will be
                 * closed after a short timeout.  Messages that come late (after the
                 * socket is closed) will be treated here. */
                if( FreeRTOS_ntohs( pxUDPPacket->xUDPHeader.usSourcePort ) == ( uint16_t ) ipDNS_PORT )
                {
                    vARPRefreshCacheEntry( &( pxUDPPacket->xEthernetHeader.xSourceAddress ), pxUDPPacket->xIPHeader.ulSourceIPAddress );
                    xReturn = ( BaseType_t ) ulDNSHandlePacket( pxNetworkBuffer );
                }
                else
            #endif

            #if ( ipconfigUSE_LLMNR == 1 )
                /* A LLMNR request, check for the destination port. */
                if( ( usPort == FreeRTOS_ntohs( ipLLMNR_PORT ) ) ||
                    ( pxUDPPacket->xUDPHeader.usSourcePort == FreeRTOS_ntohs( ipLLMNR_PORT ) ) )
                {
                    vARPRefreshCacheEntry( &( pxUDPPacket->xEthernetHeader.xSourceAddress ), pxUDPPacket->xIPHeader.ulSourceIPAddress );
                    xReturn = ( BaseType_t ) ulDNSHandlePacket( pxNetworkBuffer );
                }
                else
            #endif /* ipconfigUSE_LLMNR */

            #if ( ipconfigUSE_NBNS == 1 )
                /* a NetBIOS request, check for the destination port */
                if( ( usPort == FreeRTOS_ntohs( ipNBNS_PORT ) ) ||
                    ( pxUDPPacket->xUDPHeader.usSourcePort == FreeRTOS_ntohs( ipNBNS_PORT ) ) )
                {
                    vARPRefreshCacheEntry( &( pxUDPPacket->xEthernetHeader.xSourceAddress ), pxUDPPacket->xIPHeader.ulSourceIPAddress );
                    xReturn = ( BaseType_t ) ulNBNSHandlePacket( pxNetworkBuffer );
                }
                else
            #endif /* ipconfigUSE_NBNS */
            {
                xReturn = pdFAIL;
            }
        }
    } while( 0 );
>>>>>>> 8e51dcaa

    return xReturn;
}
/*-----------------------------------------------------------*/<|MERGE_RESOLUTION|>--- conflicted
+++ resolved
@@ -314,170 +314,6 @@
     pxSocket = pxUDPSocketLookup( usPort );
 
     *xIsWaitingARPResolution = pdFALSE;
-<<<<<<< HEAD
-
-    do
-    {
-		if( pxSocket != NULL )
-		{
-			if( xCheckRequiresARPResolution( pxNetworkBuffer ) == pdTRUE )
-			{
-				/* Mark this packet as waiting for ARP resolution. */
-				*xIsWaitingARPResolution = pdTRUE;
-
-				/* Return a fail to show that the frame will not be processed right now. */
-				xReturn = pdFAIL;
-				break;
-			}
-			else
-			{
-				/* IP address is not on the same subnet, ARP table can be updated.
-				 * When refreshing the ARP cache with received UDP packets we must be
-				 * careful;  hundreds of broadcast messages may pass and if we're not
-				 * handling them, no use to fill the ARP cache with those IP addresses.
-				 */
-				//vARPRefreshCacheEntry( &( pxUDPPacket->xEthernetHeader.xSourceAddress ), pxUDPPacket->xIPHeader.ulSourceIPAddress );
-			}
-
-			#if ( ipconfigUSE_CALLBACKS == 1 )
-				{
-					/* Did the owner of this socket register a reception handler ? */
-					if( ipconfigIS_VALID_PROG_ADDRESS( pxSocket->u.xUDP.pxHandleReceive ) )
-					{
-						struct freertos_sockaddr xSourceAddress, destinationAddress;
-						void * pcData = &( pxNetworkBuffer->pucEthernetBuffer[ ipUDP_PAYLOAD_OFFSET_IPv4 ] );
-						FOnUDPReceive_t xHandler = ( FOnUDPReceive_t ) pxSocket->u.xUDP.pxHandleReceive;
-						xSourceAddress.sin_port = pxNetworkBuffer->usPort;
-						xSourceAddress.sin_addr = pxNetworkBuffer->ulIPAddress;
-						destinationAddress.sin_port = usPort;
-						destinationAddress.sin_addr = pxUDPPacket->xIPHeader.ulDestinationIPAddress;
-
-						/* The value of 'xDataLength' was proven to be at least the size of a UDP packet in prvProcessIPPacket(). */
-						if( xHandler( ( Socket_t ) pxSocket,
-									  ( void * ) pcData,
-									  ( size_t ) ( pxNetworkBuffer->xDataLength - ipUDP_PAYLOAD_OFFSET_IPv4 ),
-									  &( xSourceAddress ),
-									  &( destinationAddress ) ) != 0 )
-						{
-							xReturn = pdFAIL; /* xHandler has consumed the data, do not add it to .xWaitingPacketsList'. */
-						}
-					}
-				}
-			#endif /* ipconfigUSE_CALLBACKS */
-
-			#if ( ipconfigUDP_MAX_RX_PACKETS > 0U )
-				{
-					if( xReturn == pdPASS )
-					{
-						if( listCURRENT_LIST_LENGTH( &( pxSocket->u.xUDP.xWaitingPacketsList ) ) >= pxSocket->u.xUDP.uxMaxPackets )
-						{
-							FreeRTOS_debug_printf( ( "xProcessReceivedUDPPacket: buffer full %ld >= %ld port %u\n",
-													 listCURRENT_LIST_LENGTH( &( pxSocket->u.xUDP.xWaitingPacketsList ) ),
-													 pxSocket->u.xUDP.uxMaxPackets, pxSocket->usLocalPort ) );
-							xReturn = pdFAIL; /* we did not consume or release the buffer */
-						}
-					}
-				}
-			#endif /* if ( ipconfigUDP_MAX_RX_PACKETS > 0U ) */
-
-			#if ( ipconfigUSE_CALLBACKS == 1 ) || ( ipconfigUDP_MAX_RX_PACKETS > 0U )
-				if( xReturn == pdPASS ) /*lint !e774: Boolean within 'if' always evaluates to True, depending on configuration. [MISRA 2012 Rule 14.3, required. */
-			#else
-				/* xReturn is still pdPASS. */
-			#endif
-			{
-				vTaskSuspendAll();
-				{
-					taskENTER_CRITICAL();
-					{
-						/* Add the network packet to the list of packets to be
-						 * processed by the socket. */
-						vListInsertEnd( &( pxSocket->u.xUDP.xWaitingPacketsList ), &( pxNetworkBuffer->xBufferListItem ) );
-					}
-					taskEXIT_CRITICAL();
-				}
-				( void ) xTaskResumeAll();
-
-				/* Set the socket's receive event */
-				if( pxSocket->xEventGroup != NULL )
-				{
-					( void ) xEventGroupSetBits( pxSocket->xEventGroup, ( EventBits_t ) eSOCKET_RECEIVE );
-				}
-
-				#if ( ipconfigSUPPORT_SELECT_FUNCTION == 1 )
-					{
-						if( ( pxSocket->pxSocketSet != NULL ) && ( ( pxSocket->xSelectBits & ( ( EventBits_t ) eSELECT_READ ) ) != 0U ) )
-						{
-							( void ) xEventGroupSetBits( pxSocket->pxSocketSet->xSelectGroup, ( EventBits_t ) eSELECT_READ );
-						}
-					}
-				#endif
-
-				#if ( ipconfigSOCKET_HAS_USER_SEMAPHORE == 1 )
-					{
-						if( pxSocket->pxUserSemaphore != NULL )
-						{
-							( void ) xSemaphoreGive( pxSocket->pxUserSemaphore );
-						}
-					}
-				#endif
-
-				#if ( ipconfigUSE_DHCP == 1 )
-					{
-						if( xIsDHCPSocket( pxSocket ) != 0 )
-						{
-							( void ) xSendDHCPEvent();
-						}
-					}
-				#endif
-			}
-		}
-		else
-		{
-			/* There is no socket listening to the target port, but still it might
-			 * be for this node. */
-
-			#if ( ipconfigUSE_DNS == 1 ) && ( ipconfigDNS_USE_CALLBACKS == 1 )
-
-				/* A DNS reply, check for the source port.  Although the DNS client
-				 * does open a UDP socket to send a messages, this socket will be
-				 * closed after a short timeout.  Messages that come late (after the
-				 * socket is closed) will be treated here. */
-				if( FreeRTOS_ntohs( pxUDPPacket->xUDPHeader.usSourcePort ) == ( uint16_t ) ipDNS_PORT )
-				{
-					vARPRefreshCacheEntry( &( pxUDPPacket->xEthernetHeader.xSourceAddress ), pxUDPPacket->xIPHeader.ulSourceIPAddress );
-					xReturn = ( BaseType_t ) ulDNSHandlePacket( pxNetworkBuffer );
-				}
-				else
-			#endif
-
-			#if ( ipconfigUSE_LLMNR == 1 )
-				/* A LLMNR request, check for the destination port. */
-				if( ( usPort == FreeRTOS_ntohs( ipLLMNR_PORT ) ) ||
-					( pxUDPPacket->xUDPHeader.usSourcePort == FreeRTOS_ntohs( ipLLMNR_PORT ) ) )
-				{
-					vARPRefreshCacheEntry( &( pxUDPPacket->xEthernetHeader.xSourceAddress ), pxUDPPacket->xIPHeader.ulSourceIPAddress );
-					xReturn = ( BaseType_t ) ulDNSHandlePacket( pxNetworkBuffer );
-				}
-				else
-			#endif /* ipconfigUSE_LLMNR */
-
-			#if ( ipconfigUSE_NBNS == 1 )
-				/* a NetBIOS request, check for the destination port */
-				if( ( usPort == FreeRTOS_ntohs( ipNBNS_PORT ) ) ||
-					( pxUDPPacket->xUDPHeader.usSourcePort == FreeRTOS_ntohs( ipNBNS_PORT ) ) )
-				{
-					vARPRefreshCacheEntry( &( pxUDPPacket->xEthernetHeader.xSourceAddress ), pxUDPPacket->xIPHeader.ulSourceIPAddress );
-					xReturn = ( BaseType_t ) ulNBNSHandlePacket( pxNetworkBuffer );
-				}
-				else
-			#endif /* ipconfigUSE_NBNS */
-			{
-				xReturn = pdFAIL;
-			}
-		}
-    }while( 0 );
-=======
 
     do
     {
@@ -640,7 +476,6 @@
             }
         }
     } while( 0 );
->>>>>>> 8e51dcaa
 
     return xReturn;
 }
