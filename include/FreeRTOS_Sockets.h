--- conflicted
+++ resolved
@@ -143,7 +143,6 @@
     #define FREERTOS_SHUT_RDWR                        ( 2 )
 
 /* Values for flag for FreeRTOS_recv(). */
-<<<<<<< HEAD
 	#define FREERTOS_MSG_OOB						  ( 2 )  /* process out-of-band data */
 	#define FREERTOS_MSG_PEEK						  ( 4 )  /* peek at incoming message */
 	#define FREERTOS_MSG_DONTROUTE					  ( 8 )  /* send without using routing tables */
@@ -192,48 +191,7 @@
 		uint16_t sin_port;  /**< The port */
 		uint32_t sin_addr;  /**< The IP address */
 	};
-=======
-    #define FREERTOS_MSG_OOB                          ( 2 )  /* process out-of-band data */
-    #define FREERTOS_MSG_PEEK                         ( 4 )  /* peek at incoming message */
-    #define FREERTOS_MSG_DONTROUTE                    ( 8 )  /* send without using routing tables */
-    #define FREERTOS_MSG_DONTWAIT                     ( 16 ) /* Can be used with recvfrom(), sendto(), recv(), and send(). */
-
-    typedef struct xWIN_PROPS
-    {
-        /* Properties of the Tx buffer and Tx window */
-        int32_t lTxBufSize; /* Unit: bytes */
-        int32_t lTxWinSize; /* Unit: MSS */
-
-        /* Properties of the Rx buffer and Rx window */
-        int32_t lRxBufSize; /* Unit: bytes */
-        int32_t lRxWinSize; /* Unit: MSS */
-    } WinProperties_t;
-
-    typedef struct xLOW_HIGH_WATER
-    {
-        /* Structure to pass for the 'FREERTOS_SO_SET_LOW_HIGH_WATER' option */
-        size_t uxLittleSpace; /* Send a STOP when buffer space drops below X bytes */
-        size_t uxEnoughSpace; /* Send a GO when buffer space grows above X bytes */
-    } LowHighWater_t;
-
-/* For compatibility with the expected Berkeley sockets naming. */
-    #define socklen_t    uint32_t
-
-/* For this limited implementation, only two members are required in the
- * Berkeley style sockaddr structure. */
-    struct freertos_sockaddr
-    {
-        /* _HT_ On 32- and 64-bit architectures, the addition of the two uint8_t
-         * fields doesn't make the structure bigger, due to alignment.
-         * The fields are inserted as a preparation for IPv6. */
-
-        /* sin_len and sin_family not used in the IPv4-only release. */
-        uint8_t sin_len;    /* length of this structure. */
-        uint8_t sin_family; /* FREERTOS_AF_INET. */
-        uint16_t sin_port;
-        uint32_t sin_addr;
-    };
->>>>>>> a92d39f9
+
 
     extern const char * FreeRTOS_inet_ntoa( uint32_t ulIPAddress,
                                             char * pcBuffer );
