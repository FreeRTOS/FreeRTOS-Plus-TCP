--- conflicted
+++ resolved
@@ -283,11 +283,7 @@
         eProcessBuffer,       /* An Ethernet frame has a valid address - continue process its contents. */
         eReturnEthernetFrame, /* The Ethernet frame contains an ARP or ICMP packet that can be returned to its source. */
         eFrameConsumed,       /* Processing the Ethernet packet contents resulted in the payload being sent to the stack. */
-<<<<<<< HEAD
-		eWaitingARPResolution /* Frame is awaiting ARP resolution. */
-=======
         eWaitingARPResolution /* Frame is awaiting ARP resolution. */
->>>>>>> 8e51dcaa
     } eFrameProcessingResult_t;
 
     typedef enum
