--- conflicted
+++ resolved
@@ -492,12 +492,8 @@
  * The default has always been 50, but a value of 1000
  * is recommended ( see RFC6298 ) because hosts often delay the
  * sending of ACK packets with 200 ms. */
-<<<<<<< HEAD
 #ifndef ipconfigTCP_SRTT_MINIMUM_VALUE_MS
-    #define ipconfigTCP_SRTT_MINIMUM_VALUE_MS    50U
-=======
     #define ipconfigTCP_SRTT_MINIMUM_VALUE_MS    50
->>>>>>> 5edd8d89
 #endif
 
 /* Make positive to define the maximum number of packets which will be buffered
