--- conflicted
+++ resolved
@@ -35,8 +35,6 @@
     #include "IPTraceMacroDefaults.h"
 
     #include "FreeRTOS_Sockets.h"
-
-<<<<<<< HEAD
 
     #if ( ipconfigUSE_DHCP != 0 ) && ( ipconfigNETWORK_MTU < 586U )
 
@@ -156,9 +154,6 @@
     #include "pack_struct_end.h"
     typedef struct xDHCPMessage_IPv4 DHCPMessage_IPv4_t;
 
-
-=======
->>>>>>> c54f2c0c
     #if ( ipconfigUSE_DHCP_HOOK != 0 )
         /* Used in the DHCP callback if ipconfigUSE_DHCP_HOOK is set to 1. */
         typedef enum eDHCP_PHASE
