--- conflicted
+++ resolved
@@ -119,44 +119,7 @@
     #define ipFIRST_LOOPBACK_IPv4    0x7F000000UL            /**< Lowest IPv4 loopback address (including). */
     #define ipLAST_LOOPBACK_IPv4     0x80000000UL            /**< Highest IPv4 loopback address (excluding). */
 
-<<<<<<< HEAD
-#if ( ipconfigUSE_TCP != 0 )
-
-/** @brief Set to a non-zero value if one or more TCP message have been processed
- * within the last round. */
-    BaseType_t xProcessedTCPMessage;
-#endif
-
-
-    /** @brief Returned to indicate a valid checksum. */
-#define ipCORRECT_CRC           0xffffU
-
-/** @brief Returned to indicate incorrect checksum. */
-#define ipWRONG_CRC             0x0000U
-
-/** @brief Returned as the (invalid) checksum when the length of the data being checked
- * had an invalid length. */
-#define ipINVALID_LENGTH        0x1234U
-
- /** @brief Returned as the (invalid) checksum when the protocol being checked is not
-* handled.  The value is chosen simply to be easy to spot when debugging. */
-#define ipUNHANDLED_PROTOCOL    0x4321U
-
-    /** @brief The maximum time the IP task is allowed to remain in the Blocked state if no
- * events are posted to the network event queue. */
-#ifndef ipconfigMAX_IP_TASK_SLEEP_TIME
-    #define ipconfigMAX_IP_TASK_SLEEP_TIME    ( pdMS_TO_TICKS( 10000UL ) )
-#endif
-
-/* Trace macros to aid in debugging, disabled if ipconfigHAS_PRINTF != 1 */
-#if ( ipconfigHAS_PRINTF == 1 )
-    #define DEBUG_DECLARE_TRACE_VARIABLE( type, var, init )    type var = ( init ) /**< Trace macro to set "type var = init". */
-    #define DEBUG_SET_TRACE_VARIABLE( var, value )             var = ( value )     /**< Trace macro to set var = value. */
-#else
-    #define DEBUG_DECLARE_TRACE_VARIABLE( type, var, init )                        /**< Empty definition since ipconfigHAS_PRINTF != 1. */
-    #define DEBUG_SET_TRACE_VARIABLE( var, value )                                 /**< Empty definition since ipconfigHAS_PRINTF != 1. */
-#endif
-=======
+
     #if ( ipconfigUSE_TCP != 0 )
 
 /** @brief Set to a non-zero value if one or more TCP message have been processed
@@ -193,7 +156,7 @@
         #define DEBUG_DECLARE_TRACE_VARIABLE( type, var, init )                        /**< Empty definition since ipconfigHAS_PRINTF != 1. */
         #define DEBUG_SET_TRACE_VARIABLE( var, value )                                 /**< Empty definition since ipconfigHAS_PRINTF != 1. */
     #endif
->>>>>>> c03f9d45
+
 
 /**
  * The structure used to store buffers and pass them around the network stack.
