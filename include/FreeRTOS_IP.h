--- conflicted
+++ resolved
@@ -106,7 +106,6 @@
         #define ipBUFFER_PADDING    ( 8U + ipconfigPACKET_FILLER_SIZE )
     #endif
 
-<<<<<<< HEAD
 	/**
 	* The structure used to store buffers and pass them around the network stack.
 	* Buffers can be in use by the stack, in use by the network interface hardware
@@ -165,57 +164,7 @@
 		TickType_t ulRemainingTime; /**< The amount of time remaining. */
 		TickType_t ulReloadTime;    /**< The value of reload time. */
 	} IPTimer_t;
-=======
-/* The structure used to store buffers and pass them around the network stack.
- * Buffers can be in use by the stack, in use by the network interface hardware
- * driver, or free (not in use). */
-    typedef struct xNETWORK_BUFFER
-    {
-        ListItem_t xBufferListItem;                /* Used to reference the buffer form the free buffer list or a socket. */
-        uint32_t ulIPAddress;                      /* Source or destination IP address, depending on usage scenario. */
-        uint8_t * pucEthernetBuffer;               /* Pointer to the start of the Ethernet frame. */
-        size_t xDataLength;                        /* Starts by holding the total Ethernet frame length, then the UDP/TCP payload length. */
-        uint16_t usPort;                           /* Source or destination port, depending on usage scenario. */
-        uint16_t usBoundPort;                      /* The port to which a transmitting socket is bound. */
-        #if ( ipconfigUSE_LINKED_RX_MESSAGES != 0 )
-            struct xNETWORK_BUFFER * pxNextBuffer; /* Possible optimisation for expert users - requires network driver support. */
-        #endif
-    } NetworkBufferDescriptor_t;
-
-    #include "pack_struct_start.h"
-    struct xMAC_ADDRESS
-    {
-        uint8_t ucBytes[ ipMAC_ADDRESS_LENGTH_BYTES ];
-    }
-    #include "pack_struct_end.h"
-
-    typedef struct xMAC_ADDRESS MACAddress_t;
-
-    typedef enum eNETWORK_EVENTS
-    {
-        eNetworkUp,  /* The network is configured. */
-        eNetworkDown /* The network connection has been lost. */
-    } eIPCallbackEvent_t;
-
-/* MISRA check: some modules refer to this typedef even though
- * ipconfigSUPPORT_OUTGOING_PINGS is not enabled. */
-    typedef enum ePING_REPLY_STATUS
-    {
-        eSuccess = 0,     /* A correct reply has been received for an outgoing ping. */
-        eInvalidChecksum, /* A reply was received for an outgoing ping but the checksum of the reply was incorrect. */
-        eInvalidData      /* A reply was received to an outgoing ping but the payload of the reply was not correct. */
-    } ePingReplyStatus_t;
-
-    typedef struct xIP_TIMER
-    {
-        uint32_t
-            bActive : 1,  /* This timer is running and must be processed. */
-            bExpired : 1; /* Timer has expired and a task must be processed. */
-        TimeOut_t xTimeOut;
-        TickType_t ulRemainingTime;
-        TickType_t ulReloadTime;
-    } IPTimer_t;
->>>>>>> a92d39f9
+
 
 /* Endian related definitions. */
     #if ( ipconfigBYTE_ORDER == pdFREERTOS_LITTLE_ENDIAN )
