--- conflicted
+++ resolved
@@ -107,13 +107,8 @@
 void vApplicationTickHook( void )
 {
 }
-<<<<<<< HEAD
+
 uint32_t ulGetRunTimeCounterValue( void )
-=======
-/*-----------------------------------------------------------*/
-
-unsigned long ulGetRunTimeCounterValue( void )
->>>>>>> 3df8a759
 {
     return 0;
 }
