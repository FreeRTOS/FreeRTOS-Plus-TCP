--- conflicted
+++ resolved
@@ -45,13 +45,8 @@
 #define configUSE_IDLE_HOOK                        1
 #define configUSE_TICK_HOOK                        1
 #define configUSE_DAEMON_TASK_STARTUP_HOOK         1
-<<<<<<< HEAD
-#define configTICK_RATE_HZ                         ( 1000 )                        /* In this non-real time simulated environment the tick frequency has to be at least a multiple of the Win32 tick frequency, and therefore very slow. */
-#define configMINIMAL_STACK_SIZE                   ( 70 )       /* In this simulated case, the stack only has to hold one small structure as the real stack is part of the win32 thread. */
-=======
-#define configTICK_RATE_HZ                         ( 1000U )                       /* In this non-real time simulated environment the tick frequency has to be at least a multiple of the Win32 tick frequency, and therefore very slow. */
-#define configMINIMAL_STACK_SIZE                   ( ( unsigned short ) 70 )       /* In this simulated case, the stack only has to hold one small structure as the real stack is part of the win32 thread. */
->>>>>>> 3df8a759
+#define configTICK_RATE_HZ                         ( 1000U )                        /* In this non-real time simulated environment the tick frequency has to be at least a multiple of the Win32 tick frequency, and therefore very slow. */
+#define configMINIMAL_STACK_SIZE                   ( 70 )                           /* In this simulated case, the stack only has to hold one small structure as the real stack is part of the win32 thread. */
 #define configTOTAL_HEAP_SIZE                      ( ( size_t ) ( 52 * 1024 ) )
 #define configMAX_TASK_NAME_LEN                    ( 12 )
 #define configUSE_TRACE_FACILITY                   1
