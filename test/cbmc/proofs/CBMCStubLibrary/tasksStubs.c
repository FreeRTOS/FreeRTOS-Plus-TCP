--- conflicted
+++ resolved
@@ -23,13 +23,9 @@
     return xState;
 }
 
-<<<<<<< HEAD
+
 /* This function is another method apart from overwritting the defines to init the max
  * loop bound. */
-=======
-/* This function is another method apart from overwriting the defines to init the max
-   loop bound. */
->>>>>>> eb3d7bd2
 void vInitTaskCheckForTimeOut( BaseType_t maxCounter,
                                BaseType_t maxCounter_limit )
 {
