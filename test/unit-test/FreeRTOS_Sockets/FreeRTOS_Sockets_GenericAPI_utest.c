/*
 * FreeRTOS+TCP <DEVELOPMENT BRANCH>
 * Copyright (C) 2022 Amazon.com, Inc. or its affiliates.  All Rights Reserved.
 *
 * SPDX-License-Identifier: MIT
 *
 * Permission is hereby granted, free of charge, to any person obtaining a copy of
 * this software and associated documentation files (the "Software"), to deal in
 * the Software without restriction, including without limitation the rights to
 * use, copy, modify, merge, publish, distribute, sublicense, and/or sell copies of
 * the Software, and to permit persons to whom the Software is furnished to do so,
 * subject to the following conditions:
 *
 * The above copyright notice and this permission notice shall be included in all
 * copies or substantial portions of the Software.
 *
 * THE SOFTWARE IS PROVIDED "AS IS", WITHOUT WARRANTY OF ANY KIND, EXPRESS OR
 * IMPLIED, INCLUDING BUT NOT LIMITED TO THE WARRANTIES OF MERCHANTABILITY, FITNESS
 * FOR A PARTICULAR PURPOSE AND NONINFRINGEMENT. IN NO EVENT SHALL THE AUTHORS OR
 * COPYRIGHT HOLDERS BE LIABLE FOR ANY CLAIM, DAMAGES OR OTHER LIABILITY, WHETHER
 * IN AN ACTION OF CONTRACT, TORT OR OTHERWISE, ARISING FROM, OUT OF OR IN
 * CONNECTION WITH THE SOFTWARE OR THE USE OR OTHER DEALINGS IN THE SOFTWARE.
 *
 * http://aws.amazon.com/freertos
 * http://www.FreeRTOS.org
 */


/* Include Unity header */
#include "unity.h"

/* Include standard libraries */
#include <stdlib.h>
#include <string.h>
#include <stdint.h>

#include "mock_task.h"
#include "mock_list.h"

/* This must come after list.h is included (in this case, indirectly
 * by mock_list.h). */
#include "mock_Sockets_list_macros.h"
#include "mock_queue.h"
#include "mock_event_groups.h"
#include "mock_portable.h"

#include "mock_FreeRTOS_IP.h"
#include "mock_FreeRTOS_IP_Private.h"
#include "mock_NetworkBufferManagement.h"
#include "mock_FreeRTOS_Stream_Buffer.h"
#include "mock_FreeRTOS_IPv4_Sockets.h"
#include "mock_FreeRTOS_IPv6_Sockets.h"
#include "mock_FreeRTOS_Sockets.h"

#include "FreeRTOS_Sockets.h"

#include "FreeRTOS_Sockets_stubs.c"
#include "catch_assert.h"

#include "FreeRTOSIPConfig.h"

/* =========================== EXTERN VARIABLES =========================== */

extern List_t xBoundUDPSocketsList;
extern List_t xBoundTCPSocketsList;

/* 2001::1 */
static IPv6_Address_t xIPv6Address = { { 0x20, 0x01, 0x00, 0x00, 0x00, 0x00, 0x00, 0x00, 0x00, 0x00, 0x00, 0x00, 0x00, 0x00, 0x00, 0x01 } };

/* ============================== Test Cases ============================== */

/**
 * @brief Creation of socket when socket size determination fails as IP task is not ready.
 */
void test_FreeRTOS_socket_SockSizeFailure( void )
{
    Socket_t xSocket;
    BaseType_t xDomain = FREERTOS_AF_INET, xType = FREERTOS_SOCK_STREAM, xProtocol = FREERTOS_IPPROTO_TCP;
    FreeRTOS_Socket_t const * pxSocket = NULL;

    xIPIsNetworkTaskReady_ExpectAndReturn( pdFALSE );

    xSocket = FreeRTOS_socket( xDomain, xType, xProtocol );

    TEST_ASSERT_EQUAL( FREERTOS_INVALID_SOCKET, xSocket );
}

/**
 * @brief Creation of socket when socket size determination fails as IP task is not ready.
 */
void test_FreeRTOS_socket_SockSizeFailure_SockDependent( void )
{
    Socket_t xSocket;
    BaseType_t xDomain = FREERTOS_AF_INET, xType = FREERTOS_SOCK_STREAM | FREERTOS_SOCK_DGRAM;
    BaseType_t xProtocol = FREERTOS_SOCK_DEPENDENT_PROTO;
    FreeRTOS_Socket_t const * pxSocket = NULL;

    xIPIsNetworkTaskReady_ExpectAndReturn( pdFALSE );

    xSocket = FreeRTOS_socket( xDomain, xType, xProtocol );

    TEST_ASSERT_EQUAL( FREERTOS_INVALID_SOCKET, xSocket );
}

/**
 * @brief Creation of socket when no memory could be allocated.
 */
void test_FreeRTOS_socket_NoMemory( void )
{
    Socket_t xSocket;
    BaseType_t xDomain = FREERTOS_AF_INET, xType = FREERTOS_SOCK_STREAM, xProtocol = FREERTOS_IPPROTO_TCP;
    FreeRTOS_Socket_t const * pxSocket = NULL;

    xIPIsNetworkTaskReady_ExpectAndReturn( pdTRUE );

    listLIST_IS_INITIALISED_ExpectAndReturn( &xBoundUDPSocketsList, pdTRUE );
    listLIST_IS_INITIALISED_ExpectAndReturn( &xBoundTCPSocketsList, pdTRUE );

    pvPortMalloc_ExpectAndReturn( ( sizeof( *pxSocket ) - sizeof( pxSocket->u ) ) + sizeof( pxSocket->u.xTCP ), NULL );

    xSocket = FreeRTOS_socket( xDomain, xType, xProtocol );

    TEST_ASSERT_EQUAL( FREERTOS_INVALID_SOCKET, xSocket );
}

/**
 * @brief Creation of socket when event group creation fails.
 */
void test_FreeRTOS_socket_EventGroupCreationFailed( void )
{
    Socket_t xSocket;
    BaseType_t xDomain = FREERTOS_AF_INET, xType = FREERTOS_SOCK_STREAM, xProtocol = FREERTOS_IPPROTO_TCP;
    FreeRTOS_Socket_t const * pxSocket = NULL;
    uint8_t ucSocket[ ( sizeof( *pxSocket ) - sizeof( pxSocket->u ) ) + sizeof( pxSocket->u.xTCP ) ];

    xIPIsNetworkTaskReady_ExpectAndReturn( pdTRUE );

    listLIST_IS_INITIALISED_ExpectAndReturn( &xBoundUDPSocketsList, pdTRUE );
    listLIST_IS_INITIALISED_ExpectAndReturn( &xBoundTCPSocketsList, pdTRUE );

    pvPortMalloc_ExpectAndReturn( ( sizeof( *pxSocket ) - sizeof( pxSocket->u ) ) + sizeof( pxSocket->u.xTCP ), ( void * ) ucSocket );

    xEventGroupCreate_ExpectAndReturn( NULL );

    vPortFree_Expect( ucSocket );

    xSocket = FreeRTOS_socket( xDomain, xType, xProtocol );

    TEST_ASSERT_EQUAL( FREERTOS_INVALID_SOCKET, xSocket );
}

/**
 * @brief Creation of socket when the protocol is TCP.
 */
void test_FreeRTOS_socket_TCPSocket_ProtocolDependent( void )
{
    Socket_t xSocket;
    FreeRTOS_Socket_t * pxSocket;
    BaseType_t xDomain = FREERTOS_AF_INET, xType = FREERTOS_SOCK_STREAM, xProtocol = FREERTOS_SOCK_DEPENDENT_PROTO;
    uint8_t ucSocket[ ( sizeof( *pxSocket ) - sizeof( pxSocket->u ) ) + sizeof( pxSocket->u.xTCP ) ];
    uint8_t xEventGroup[ sizeof( uintptr_t ) ];

    pxSocket = ( FreeRTOS_Socket_t * ) ucSocket;

    xIPIsNetworkTaskReady_ExpectAndReturn( pdTRUE );

    listLIST_IS_INITIALISED_ExpectAndReturn( &xBoundUDPSocketsList, pdTRUE );
    listLIST_IS_INITIALISED_ExpectAndReturn( &xBoundTCPSocketsList, pdTRUE );

    pvPortMalloc_ExpectAndReturn( ( sizeof( *pxSocket ) - sizeof( pxSocket->u ) ) + sizeof( pxSocket->u.xTCP ), ( void * ) ucSocket );

    xEventGroupCreate_ExpectAndReturn( ( EventGroupHandle_t ) xEventGroup );

    FreeRTOS_round_up_ExpectAndReturn( ipconfigTCP_TX_BUFFER_LENGTH, ipconfigTCP_MSS, 0xAABB );
    FreeRTOS_max_size_t_ExpectAndReturn( 1U, ( uint32_t ) ( ipconfigTCP_RX_BUFFER_LENGTH / 2U ) / ipconfigTCP_MSS, 0x1234 );
    FreeRTOS_max_size_t_ExpectAndReturn( 1U, ( uint32_t ) ( 0xAABB / 2U ) / ipconfigTCP_MSS, 0x3456 );

    vListInitialiseItem_Expect( &( pxSocket->xBoundSocketListItem ) );

    listSET_LIST_ITEM_OWNER_Expect( &( pxSocket->xBoundSocketListItem ), pxSocket );


    xSocket = FreeRTOS_socket( xDomain, xType, xProtocol );

    TEST_ASSERT_EQUAL( ucSocket, xSocket );
    TEST_ASSERT_EQUAL( xSocket->xEventGroup, xEventGroup );
    TEST_ASSERT_EQUAL( xSocket->xReceiveBlockTime, ipconfigSOCK_DEFAULT_RECEIVE_BLOCK_TIME );
    TEST_ASSERT_EQUAL( xSocket->xSendBlockTime, ipconfigSOCK_DEFAULT_SEND_BLOCK_TIME );
    TEST_ASSERT_EQUAL( xSocket->ucSocketOptions, ( uint8_t ) FREERTOS_SO_UDPCKSUM_OUT );
    TEST_ASSERT_EQUAL( xSocket->ucProtocol, ( uint8_t ) FREERTOS_IPPROTO_TCP );
    TEST_ASSERT_EQUAL( xSocket->u.xTCP.usMSS, ( uint16_t ) ipconfigTCP_MSS );
    TEST_ASSERT_EQUAL( xSocket->u.xTCP.uxRxStreamSize, ( size_t ) ipconfigTCP_RX_BUFFER_LENGTH );
    TEST_ASSERT_EQUAL( xSocket->u.xTCP.uxTxStreamSize, 0xAABB );
    TEST_ASSERT_EQUAL( 0x1234, pxSocket->u.xTCP.uxRxWinSize );
    TEST_ASSERT_EQUAL( 0x3456, pxSocket->u.xTCP.uxTxWinSize );
}

/**
 * @brief Creation of socket when the protocol is TCP.
 */
void test_FreeRTOS_socket_TCPSocket( void )
{
    Socket_t xSocket;
    FreeRTOS_Socket_t * pxSocket;
    BaseType_t xDomain = FREERTOS_AF_INET, xType = FREERTOS_SOCK_STREAM, xProtocol = FREERTOS_IPPROTO_TCP;
    uint8_t ucSocket[ ( sizeof( *pxSocket ) - sizeof( pxSocket->u ) ) + sizeof( pxSocket->u.xTCP ) ];
    uint8_t xEventGroup[ sizeof( uintptr_t ) ];

    pxSocket = ( FreeRTOS_Socket_t * ) ucSocket;

    xIPIsNetworkTaskReady_ExpectAndReturn( pdTRUE );

    listLIST_IS_INITIALISED_ExpectAndReturn( &xBoundUDPSocketsList, pdTRUE );
    listLIST_IS_INITIALISED_ExpectAndReturn( &xBoundTCPSocketsList, pdTRUE );

    pvPortMalloc_ExpectAndReturn( ( sizeof( *pxSocket ) - sizeof( pxSocket->u ) ) + sizeof( pxSocket->u.xTCP ), ( void * ) ucSocket );

    xEventGroupCreate_ExpectAndReturn( ( EventGroupHandle_t ) xEventGroup );

    FreeRTOS_round_up_ExpectAndReturn( ipconfigTCP_TX_BUFFER_LENGTH, ipconfigTCP_MSS, 0xAABB );
    FreeRTOS_max_size_t_ExpectAndReturn( 1U, ( uint32_t ) ( ipconfigTCP_RX_BUFFER_LENGTH / 2U ) / ipconfigTCP_MSS, 0x1234 );
    FreeRTOS_max_size_t_ExpectAndReturn( 1U, ( uint32_t ) ( 0xAABB / 2U ) / ipconfigTCP_MSS, 0x3456 );

    vListInitialiseItem_Expect( &( pxSocket->xBoundSocketListItem ) );

    listSET_LIST_ITEM_OWNER_Expect( &( pxSocket->xBoundSocketListItem ), pxSocket );

    xSocket = FreeRTOS_socket( xDomain, xType, xProtocol );

    TEST_ASSERT_EQUAL( ucSocket, xSocket );
    TEST_ASSERT_EQUAL( xSocket->xEventGroup, xEventGroup );
    TEST_ASSERT_EQUAL( xSocket->xReceiveBlockTime, ipconfigSOCK_DEFAULT_RECEIVE_BLOCK_TIME );
    TEST_ASSERT_EQUAL( xSocket->xSendBlockTime, ipconfigSOCK_DEFAULT_SEND_BLOCK_TIME );
    TEST_ASSERT_EQUAL( xSocket->ucSocketOptions, ( uint8_t ) FREERTOS_SO_UDPCKSUM_OUT );
    TEST_ASSERT_EQUAL( xSocket->ucProtocol, ( uint8_t ) xProtocol );
    TEST_ASSERT_EQUAL( xSocket->u.xTCP.usMSS, ( uint16_t ) ipconfigTCP_MSS );
    TEST_ASSERT_EQUAL( xSocket->u.xTCP.uxRxStreamSize, ( size_t ) ipconfigTCP_RX_BUFFER_LENGTH );
    TEST_ASSERT_EQUAL( xSocket->u.xTCP.uxTxStreamSize, 0xAABB );
    TEST_ASSERT_EQUAL( 0x1234, pxSocket->u.xTCP.uxRxWinSize );
    TEST_ASSERT_EQUAL( 0x3456, pxSocket->u.xTCP.uxTxWinSize );
}

/**
 * @brief Creation of socket when the protocol is UDP.
 */
void test_FreeRTOS_socket_UDPSocket( void )
{
    Socket_t xSocket;
    FreeRTOS_Socket_t * pxSocket;
    BaseType_t xDomain = FREERTOS_AF_INET, xType = FREERTOS_SOCK_DGRAM, xProtocol = FREERTOS_IPPROTO_UDP;
    uint8_t ucSocket[ ( sizeof( *pxSocket ) - sizeof( pxSocket->u ) ) + sizeof( pxSocket->u.xUDP ) ];
    uint8_t xEventGroup[ sizeof( uintptr_t ) ];

    pxSocket = ( FreeRTOS_Socket_t * ) ucSocket;

    xIPIsNetworkTaskReady_ExpectAndReturn( pdTRUE );

    listLIST_IS_INITIALISED_ExpectAndReturn( &xBoundUDPSocketsList, pdTRUE );
    listLIST_IS_INITIALISED_ExpectAndReturn( &xBoundTCPSocketsList, pdTRUE );

    pvPortMalloc_ExpectAndReturn( ( sizeof( *pxSocket ) - sizeof( pxSocket->u ) ) + sizeof( pxSocket->u.xUDP ), ( void * ) ucSocket );

    xEventGroupCreate_ExpectAndReturn( ( EventGroupHandle_t ) xEventGroup );

    vListInitialise_Expect( &( pxSocket->u.xUDP.xWaitingPacketsList ) );

    vListInitialiseItem_Expect( &( pxSocket->xBoundSocketListItem ) );

    listSET_LIST_ITEM_OWNER_Expect( &( pxSocket->xBoundSocketListItem ), pxSocket );

    xSocket = FreeRTOS_socket( xDomain, xType, xProtocol );

    TEST_ASSERT_EQUAL( ucSocket, xSocket );
    TEST_ASSERT_EQUAL( xSocket->xEventGroup, xEventGroup );
    TEST_ASSERT_EQUAL( xSocket->xReceiveBlockTime, ipconfigSOCK_DEFAULT_RECEIVE_BLOCK_TIME );
    TEST_ASSERT_EQUAL( xSocket->xSendBlockTime, ipconfigSOCK_DEFAULT_SEND_BLOCK_TIME );
    TEST_ASSERT_EQUAL( xSocket->ucSocketOptions, ( uint8_t ) FREERTOS_SO_UDPCKSUM_OUT );
    TEST_ASSERT_EQUAL( xSocket->ucProtocol, ( uint8_t ) xProtocol );
    TEST_ASSERT_EQUAL( xSocket->u.xUDP.uxMaxPackets, ( UBaseType_t ) ipconfigUDP_MAX_RX_PACKETS );
}

/**
 * @brief Creation of socket when the protocol is UDP.
 */
void test_FreeRTOS_socket_UDPSocket_ProtocolDependent( void )
{
    Socket_t xSocket;
    FreeRTOS_Socket_t * pxSocket;
    BaseType_t xDomain = FREERTOS_AF_INET, xType = FREERTOS_SOCK_DGRAM, xProtocol = FREERTOS_SOCK_DEPENDENT_PROTO;
    uint8_t ucSocket[ ( sizeof( *pxSocket ) - sizeof( pxSocket->u ) ) + sizeof( pxSocket->u.xUDP ) ];
    uint8_t xEventGroup[ sizeof( uintptr_t ) ];

    pxSocket = ( FreeRTOS_Socket_t * ) ucSocket;

    xIPIsNetworkTaskReady_ExpectAndReturn( pdTRUE );

    listLIST_IS_INITIALISED_ExpectAndReturn( &xBoundUDPSocketsList, pdTRUE );
    listLIST_IS_INITIALISED_ExpectAndReturn( &xBoundTCPSocketsList, pdTRUE );

    pvPortMalloc_ExpectAndReturn( ( sizeof( *pxSocket ) - sizeof( pxSocket->u ) ) + sizeof( pxSocket->u.xUDP ), ( void * ) ucSocket );

    xEventGroupCreate_ExpectAndReturn( ( EventGroupHandle_t ) xEventGroup );

    vListInitialise_Expect( &( pxSocket->u.xUDP.xWaitingPacketsList ) );

    vListInitialiseItem_Expect( &( pxSocket->xBoundSocketListItem ) );

    listSET_LIST_ITEM_OWNER_Expect( &( pxSocket->xBoundSocketListItem ), pxSocket );

    xSocket = FreeRTOS_socket( xDomain, xType, xProtocol );

    TEST_ASSERT_EQUAL( ucSocket, xSocket );
    TEST_ASSERT_EQUAL( xSocket->xEventGroup, xEventGroup );
    TEST_ASSERT_EQUAL( xSocket->xReceiveBlockTime, ipconfigSOCK_DEFAULT_RECEIVE_BLOCK_TIME );
    TEST_ASSERT_EQUAL( xSocket->xSendBlockTime, ipconfigSOCK_DEFAULT_SEND_BLOCK_TIME );
    TEST_ASSERT_EQUAL( xSocket->ucSocketOptions, ( uint8_t ) FREERTOS_SO_UDPCKSUM_OUT );
    TEST_ASSERT_EQUAL( xSocket->ucProtocol, ( uint8_t ) FREERTOS_IPPROTO_UDP );
    TEST_ASSERT_EQUAL( xSocket->u.xUDP.uxMaxPackets, ( UBaseType_t ) ipconfigUDP_MAX_RX_PACKETS );
}

/**
 * @brief Assertion when unknown domain comes.
 */
void test_FreeRTOS_socket_unknownDomain( void )
{
    BaseType_t xDomain = FREERTOS_AF_INET + 1, xType = FREERTOS_SOCK_DGRAM, xProtocol = FREERTOS_SOCK_DEPENDENT_PROTO;

    catch_assert( FreeRTOS_socket( xDomain, xType, xProtocol ) );
}

/**
 * @brief Creation of socket when the protocol is TCPv6.
 */
void test_FreeRTOS_socket_TCPv6Socket( void )
{
    Socket_t xSocket;
    FreeRTOS_Socket_t * pxSocket;
    BaseType_t xDomain = FREERTOS_AF_INET6, xType = FREERTOS_SOCK_STREAM, xProtocol = FREERTOS_IPPROTO_TCP;
    uint8_t ucSocket[ ( sizeof( *pxSocket ) - sizeof( pxSocket->u ) ) + sizeof( pxSocket->u.xTCP ) ];
    uint8_t xEventGroup[ sizeof( uintptr_t ) ];

    pxSocket = ( FreeRTOS_Socket_t * ) ucSocket;

    xIPIsNetworkTaskReady_ExpectAndReturn( pdTRUE );

    listLIST_IS_INITIALISED_ExpectAndReturn( &xBoundUDPSocketsList, pdTRUE );
    listLIST_IS_INITIALISED_ExpectAndReturn( &xBoundTCPSocketsList, pdTRUE );

    pvPortMalloc_ExpectAndReturn( ( sizeof( *pxSocket ) - sizeof( pxSocket->u ) ) + sizeof( pxSocket->u.xTCP ), ( void * ) ucSocket );

    xEventGroupCreate_ExpectAndReturn( ( EventGroupHandle_t ) xEventGroup );

    FreeRTOS_round_up_ExpectAndReturn( ipconfigTCP_TX_BUFFER_LENGTH, ipconfigTCP_MSS, 0xAABB );
    FreeRTOS_max_size_t_ExpectAndReturn( 1U, ( uint32_t ) ( ipconfigTCP_RX_BUFFER_LENGTH / 2U ) / ipconfigTCP_MSS, 0x1234 );
    FreeRTOS_max_size_t_ExpectAndReturn( 1U, ( uint32_t ) ( 0xAABB / 2U ) / ipconfigTCP_MSS, 0x3456 );

    vListInitialiseItem_Expect( &( pxSocket->xBoundSocketListItem ) );

    listSET_LIST_ITEM_OWNER_Expect( &( pxSocket->xBoundSocketListItem ), pxSocket );

    xSocket = FreeRTOS_socket( xDomain, xType, xProtocol );

    TEST_ASSERT_EQUAL( ucSocket, xSocket );
    TEST_ASSERT_EQUAL( xSocket->xEventGroup, xEventGroup );
    TEST_ASSERT_EQUAL( xSocket->xReceiveBlockTime, ipconfigSOCK_DEFAULT_RECEIVE_BLOCK_TIME );
    TEST_ASSERT_EQUAL( xSocket->xSendBlockTime, ipconfigSOCK_DEFAULT_SEND_BLOCK_TIME );
    TEST_ASSERT_EQUAL( xSocket->ucSocketOptions, ( uint8_t ) FREERTOS_SO_UDPCKSUM_OUT );
    TEST_ASSERT_EQUAL( xSocket->ucProtocol, ( uint8_t ) xProtocol );
    TEST_ASSERT_EQUAL( xSocket->u.xTCP.usMSS, ( uint16_t ) ipconfigTCP_MSS - ( ipSIZE_OF_IPv6_HEADER - ipSIZE_OF_IPv4_HEADER ) );
    TEST_ASSERT_EQUAL( xSocket->u.xTCP.uxRxStreamSize, ( size_t ) ipconfigTCP_RX_BUFFER_LENGTH );
    TEST_ASSERT_EQUAL( xSocket->u.xTCP.uxTxStreamSize, 0xAABB );
    TEST_ASSERT_EQUAL( 0x1234, pxSocket->u.xTCP.uxRxWinSize );
    TEST_ASSERT_EQUAL( 0x3456, pxSocket->u.xTCP.uxTxWinSize );
}

/**
 * @brief Creation of socket-set when there is no memory.
 */
void test_FreeRTOS_CreateSocketSet_NoMemory( void )
{
    SocketSelect_t * pxSocketSet;

    pvPortMalloc_ExpectAndReturn( sizeof( *pxSocketSet ), NULL );

    pxSocketSet = FreeRTOS_CreateSocketSet();

    TEST_ASSERT_EQUAL( NULL, pxSocketSet );
}

/**
 * @brief Creation of socket-set when event group creation fails.
 */
void test_FreeRTOS_CreateSocketSet_EventGroupCreationFails( void )
{
    SocketSelect_t * pxSocketSet;
    uint8_t ucSocket[ sizeof( *pxSocketSet ) ];

    pvPortMalloc_ExpectAndReturn( sizeof( *pxSocketSet ), ucSocket );

    xEventGroupCreate_ExpectAndReturn( NULL );

    vPortFree_Expect( ucSocket );

    pxSocketSet = FreeRTOS_CreateSocketSet();

    TEST_ASSERT_EQUAL( NULL, pxSocketSet );
}

/**
 * @brief Creation of socket-set happy path.
 */
void test_FreeRTOS_CreateSocketSet_HappyPath( void )
{
    SocketSelect_t * pxSocketSet;
    uint8_t ucSocketSet[ sizeof( *pxSocketSet ) ];
    uint8_t xEventGroup[ sizeof( uintptr_t ) ];

    pvPortMalloc_ExpectAndReturn( sizeof( *pxSocketSet ), ucSocketSet );

    xEventGroupCreate_ExpectAndReturn( ( EventGroupHandle_t ) xEventGroup );

    pxSocketSet = FreeRTOS_CreateSocketSet();

    TEST_ASSERT_EQUAL( ucSocketSet, pxSocketSet );
    TEST_ASSERT_EQUAL( xEventGroup, pxSocketSet->xSelectGroup );
}

/**
 * @brief Deletion of socket-set happy path.
 */
void test_FreeRTOS_DeleteSocketSet_happyPath( void )
{
    SocketSet_t xSocketSet;

    xSendEventStructToIPTask_ExpectAndReturn( NULL, portMAX_DELAY, pdPASS );
    xSendEventStructToIPTask_IgnoreArg_pxEvent();

    FreeRTOS_DeleteSocketSet( xSocketSet );
}

/**
 * @brief Deletion of socket-set when sending of event to IP task fails.
 */
void test_FreeRTOS_DeleteSocketSet_SendingFailed( void )
{
    SocketSet_t xSocketSet;

    xSendEventStructToIPTask_ExpectAndReturn( NULL, portMAX_DELAY, pdFAIL );
    xSendEventStructToIPTask_IgnoreArg_pxEvent();

    FreeRTOS_DeleteSocketSet( xSocketSet );
}

/**
 * @brief Assertion when socket is NULL.
 */
void test_FreeRTOS_FD_SET_CatchAssert1( void )
{
    Socket_t xSocket = NULL;
    SocketSet_t xSocketSet;
    EventBits_t xBitsToSet;

    catch_assert( FreeRTOS_FD_SET( xSocket, xSocketSet, xBitsToSet ) );
}

/**
 * @brief Assertion when socket-set is NULL.
 */
void test_FreeRTOS_FD_SET_CatchAssert2( void )
{
    uint8_t ucSocket[ sizeof( FreeRTOS_Socket_t ) ];
    Socket_t xSocket = ( Socket_t ) ucSocket;
    SocketSet_t xSocketSet = NULL;
    EventBits_t xBitsToSet;

    catch_assert( FreeRTOS_FD_SET( xSocket, xSocketSet, xBitsToSet ) );
}

/**
 * @brief Test when no-bits are to be set.
 */
void test_FreeRTOS_FD_SET_NoBitsToSet( void )
{
    uint8_t ucSocket[ sizeof( FreeRTOS_Socket_t ) ];
    uint8_t ucSocketSet[ sizeof( SocketSelect_t ) ];
    Socket_t xSocket = ( Socket_t ) ucSocket;
    SocketSet_t xSocketSet = ( SocketSet_t ) ucSocketSet;
    EventBits_t xBitsToSet = 0;

    memset( ucSocket, 0, sizeof( FreeRTOS_Socket_t ) );
    memset( ucSocketSet, 0, sizeof( SocketSelect_t ) );

    FreeRTOS_FD_SET( xSocket, xSocketSet, xBitsToSet );

    TEST_ASSERT_EQUAL( 0, xSocket->xSelectBits );
}

/**
 * @brief Test for when all bits are to be set.
 */
void test_FreeRTOS_FD_SET_AllBitsToSet( void )
{
    uint8_t ucSocket[ sizeof( FreeRTOS_Socket_t ) ];
    uint8_t ucSocketSet[ sizeof( SocketSelect_t ) ];
    Socket_t xSocket = ( Socket_t ) ucSocket;
    SocketSet_t xSocketSet = ( SocketSet_t ) ucSocketSet;
    EventBits_t xBitsToSet = eSELECT_ALL;

    memset( ucSocket, 0, sizeof( FreeRTOS_Socket_t ) );
    memset( ucSocketSet, 0, sizeof( SocketSelect_t ) );

    xEventGroupClearBits_ExpectAndReturn( xSocketSet->xSelectGroup, ( BaseType_t ) eSELECT_CALL_IP, 0 );
    xSendEventStructToIPTask_ExpectAnyArgsAndReturn( pdFAIL );

    FreeRTOS_FD_SET( xSocket, xSocketSet, xBitsToSet );

    TEST_ASSERT_EQUAL( eSELECT_ALL, xSocket->xSelectBits );
    TEST_ASSERT_EQUAL( ucSocketSet, xSocket->pxSocketSet );
}

/**
 * @brief Assertion when socket is NULL.
 */
void test_FreeRTOS_FD_CLR_CatchAssert1( void )
{
    Socket_t xSocket = NULL;
    SocketSet_t xSocketSet;
    EventBits_t xBitsToClear;

    catch_assert( FreeRTOS_FD_CLR( xSocket, xSocketSet, xBitsToClear ) );
}

/**
 * @brief Assertion when socket-set is NULL.
 */
void test_FreeRTOS_FD_CLR_CatchAssert2( void )
{
    uint8_t ucSocket[ sizeof( FreeRTOS_Socket_t ) ];
    Socket_t xSocket = ( Socket_t ) ucSocket;
    SocketSet_t xSocketSet = NULL;
    EventBits_t xBitsToClear;

    catch_assert( FreeRTOS_FD_CLR( xSocket, xSocketSet, xBitsToClear ) );
}

/**
 * @brief No bits to be cleared.
 */
void test_FreeRTOS_FD_CLR_NoBitsToClear( void )
{
    uint8_t ucSocket[ sizeof( FreeRTOS_Socket_t ) ];
    uint8_t ucSocketSet[ sizeof( SocketSelect_t ) ];
    Socket_t xSocket = ( Socket_t ) ucSocket;
    SocketSet_t xSocketSet = ( SocketSet_t ) ucSocketSet;
    EventBits_t xBitsToClear = 0;

    memset( ucSocket, 0, sizeof( FreeRTOS_Socket_t ) );
    memset( ucSocketSet, 0, sizeof( SocketSelect_t ) );

    xSocket->xSelectBits = 0;

    FreeRTOS_FD_CLR( xSocket, xSocketSet, xBitsToClear );

    TEST_ASSERT_EQUAL( NULL, xSocket->pxSocketSet );
    TEST_ASSERT_EQUAL( 0, xSocket->xSelectBits );
}

/**
 * @brief All bits to be cleared.
 */
void test_FreeRTOS_FD_CLR_AllBitsToClear( void )
{
    uint8_t ucSocket[ sizeof( FreeRTOS_Socket_t ) ];
    uint8_t ucSocketSet[ sizeof( SocketSelect_t ) ];
    Socket_t xSocket = ( Socket_t ) ucSocket;
    SocketSet_t xSocketSet = ( SocketSet_t ) ucSocketSet;
    EventBits_t xBitsToClear = 0;

    memset( ucSocket, 0, sizeof( FreeRTOS_Socket_t ) );
    memset( ucSocketSet, 0, sizeof( SocketSelect_t ) );

    xSocket->xSelectBits = eSELECT_ALL;

    FreeRTOS_FD_CLR( xSocket, xSocketSet, xBitsToClear );

    TEST_ASSERT_EQUAL( xSocketSet, xSocket->pxSocketSet );
    TEST_ASSERT_EQUAL( eSELECT_ALL, xSocket->xSelectBits );
}

/**
 * @brief Assertion when socket is NULL.
 */
void test_FreeRTOS_FD_ISSET_CatchAssert1( void )
{
    Socket_t xSocket = NULL;
    SocketSet_t xSocketSet;

    /* Assertion that the socket must be non-NULL. */
    catch_assert( FreeRTOS_FD_ISSET( xSocket, xSocketSet ) );
}

/**
 * @brief Assertion when socket-set is NULL.
 */
void test_FreeRTOS_FD_ISSET_CatchAssert2( void )
{
    uint8_t ucSocket[ sizeof( FreeRTOS_Socket_t ) ];
    Socket_t xSocket = ( Socket_t ) ucSocket;
    SocketSet_t xSocketSet = NULL;

    /* Assertion that the socket set must be non-NULL. */
    catch_assert( FreeRTOS_FD_ISSET( xSocket, xSocketSet ) );
}

/**
 * @brief Test for when the socket set is different.
 */
void test_FreeRTOS_FD_ISSET_SocketSetDifferent( void )
{
    uint8_t ucSocket[ sizeof( FreeRTOS_Socket_t ) ];
    uint8_t ucSocketSet[ sizeof( SocketSelect_t ) ];
    Socket_t xSocket = ( Socket_t ) ucSocket;
    SocketSet_t xSocketSet = ( SocketSet_t ) ucSocketSet;
    EventBits_t xReturn;

    memset( ucSocket, 0, sizeof( FreeRTOS_Socket_t ) );
    memset( ucSocketSet, 0, sizeof( SocketSelect_t ) );

    xReturn = FreeRTOS_FD_ISSET( xSocket, xSocketSet );

    TEST_ASSERT_EQUAL( 0, xReturn );
}

/**
 * @brief Happy path.
 */
void test_FreeRTOS_FD_ISSET_SocketSetSame( void )
{
    uint8_t ucSocket[ sizeof( FreeRTOS_Socket_t ) ];
    uint8_t ucSocketSet[ sizeof( SocketSelect_t ) ];
    Socket_t xSocket = ( Socket_t ) ucSocket;
    SocketSet_t xSocketSet = ( SocketSet_t ) ucSocketSet;
    EventBits_t xReturn;

    memset( ucSocket, 0, sizeof( FreeRTOS_Socket_t ) );
    memset( ucSocketSet, 0, sizeof( SocketSelect_t ) );

    xSocket->pxSocketSet = xSocketSet;

    xSocket->xSocketBits = 0x12;

    xReturn = FreeRTOS_FD_ISSET( xSocket, xSocketSet );

    TEST_ASSERT_EQUAL( 0x12 & eSELECT_ALL, xReturn );
}

/**
 * @brief Assertion when socket-set is NULL.
 */
void test_FreeRTOS_select_CatchAssert( void )
{
    BaseType_t xReturn;
    SocketSet_t xSocketSet = NULL;
    TickType_t xBlockTimeTicks;

    /* Assertion that the socket set must be non-NULL. */
    catch_assert( FreeRTOS_select( xSocketSet, xBlockTimeTicks ) );
}

/**
 * @brief Test case when bits matched.
 */
void test_FreeRTOS_select_BitsMatched( void )
{
    BaseType_t xReturn;
    uint8_t ucSocketSet[ sizeof( SocketSelect_t ) ];
    SocketSet_t xSocketSet = ( SocketSet_t ) ucSocketSet;
    TickType_t xBlockTimeTicks = 0xAB12;

    vTaskSetTimeOutState_ExpectAnyArgs();

    xEventGroupWaitBits_ExpectAndReturn( xSocketSet->xSelectGroup, ( ( EventBits_t ) eSELECT_ALL ), pdFALSE, pdFALSE, xBlockTimeTicks, pdFALSE );

    xEventGroupClearBits_ExpectAndReturn( xSocketSet->xSelectGroup, ( BaseType_t ) eSELECT_CALL_IP, pdFALSE );

    xSendEventStructToIPTask_ExpectAnyArgsAndReturn( pdFAIL );

    xEventGroupClearBits_ExpectAndReturn( xSocketSet->xSelectGroup, 0, 0x123 );

    xReturn = FreeRTOS_select( xSocketSet, xBlockTimeTicks );

    TEST_ASSERT_EQUAL( 0x123, xReturn );
}

/**
 * @brief Call to select timed out.
 */
void test_FreeRTOS_select_Timeout( void )
{
    BaseType_t xReturn;
    uint8_t ucSocketSet[ sizeof( SocketSelect_t ) ];
    SocketSet_t xSocketSet = ( SocketSet_t ) ucSocketSet;
    TickType_t xBlockTimeTicks = 0xAB12;

    vTaskSetTimeOutState_ExpectAnyArgs();

    xEventGroupWaitBits_ExpectAndReturn( xSocketSet->xSelectGroup, ( ( EventBits_t ) eSELECT_ALL ), pdFALSE, pdFALSE, xBlockTimeTicks, pdFALSE );

    xEventGroupClearBits_ExpectAndReturn( xSocketSet->xSelectGroup, ( BaseType_t ) eSELECT_CALL_IP, pdFALSE );

    xSendEventStructToIPTask_ExpectAnyArgsAndReturn( pdFAIL );

    xEventGroupClearBits_ExpectAndReturn( xSocketSet->xSelectGroup, 0, 0 );

    xTaskCheckForTimeOut_ExpectAnyArgsAndReturn( pdTRUE );

    xReturn = FreeRTOS_select( xSocketSet, xBlockTimeTicks );

    TEST_ASSERT_EQUAL( 0, xReturn );
}

/**
 * @brief Call to select timed out second time.
 */
void test_FreeRTOS_select_TimeoutSecondTime( void )
{
    BaseType_t xReturn;
    uint8_t ucSocketSet[ sizeof( SocketSelect_t ) ];
    SocketSet_t xSocketSet = ( SocketSet_t ) ucSocketSet;
    TickType_t xBlockTimeTicks = 0xAB12;

    vTaskSetTimeOutState_ExpectAnyArgs();

    for( int i = 0; i < 2; i++ )
    {
        xEventGroupWaitBits_ExpectAndReturn( xSocketSet->xSelectGroup, ( ( EventBits_t ) eSELECT_ALL ), pdFALSE, pdFALSE, xBlockTimeTicks, pdFALSE );

        xEventGroupClearBits_ExpectAndReturn( xSocketSet->xSelectGroup, ( BaseType_t ) eSELECT_CALL_IP, pdFALSE );

        xSendEventStructToIPTask_ExpectAnyArgsAndReturn( pdFAIL );

        xEventGroupClearBits_ExpectAndReturn( xSocketSet->xSelectGroup, 0, 0 );

        if( i == 0 )
        {
            xTaskCheckForTimeOut_ExpectAnyArgsAndReturn( pdFALSE );
        }
        else
        {
            xTaskCheckForTimeOut_ExpectAnyArgsAndReturn( pdTRUE );
        }
    }

    xReturn = FreeRTOS_select( xSocketSet, xBlockTimeTicks );

    TEST_ASSERT_EQUAL( 0, xReturn );
}

/**
 * @brief Found the bits for which the select function was waiting.
 */
void test_FreeRTOS_select_FoundWaitBits( void )
{
    BaseType_t xReturn;
    uint8_t ucSocketSet[ sizeof( SocketSelect_t ) ];
    SocketSet_t xSocketSet = ( SocketSet_t ) ucSocketSet;
    TickType_t xBlockTimeTicks = 0xAB12;

    vTaskSetTimeOutState_ExpectAnyArgs();

    xEventGroupWaitBits_ExpectAndReturn( xSocketSet->xSelectGroup, ( ( EventBits_t ) eSELECT_ALL ), pdFALSE, pdFALSE, xBlockTimeTicks, eSELECT_INTR );

    xEventGroupClearBits_ExpectAndReturn( xSocketSet->xSelectGroup, ( BaseType_t ) eSELECT_INTR, pdFALSE );

    xReturn = FreeRTOS_select( xSocketSet, xBlockTimeTicks );

    TEST_ASSERT_EQUAL( eSELECT_INTR, xReturn );
}

/**
 * @brief Bind cannot be call from IP task.
 */
void test_FreeRTOS_bind_catchAssert( void )
{
    BaseType_t xReturn;
    Socket_t xSocket;
    struct freertos_sockaddr xAddress;
    socklen_t xAddressLength = 0;

    xIsCallingFromIPTask_ExpectAndReturn( pdTRUE );

    catch_assert( FreeRTOS_bind( xSocket, &xAddress, xAddressLength ) );
}

/**
 * @brief Binding a NULL socket.
 */
void test_FreeRTOS_bind_SocketIsNULL( void )
{
    BaseType_t xReturn;
    Socket_t xSocket = NULL;
    struct freertos_sockaddr xAddress;
    socklen_t xAddressLength = 0;

    xIsCallingFromIPTask_ExpectAndReturn( pdFALSE );

    xReturn = FreeRTOS_bind( xSocket, &xAddress, xAddressLength );

    TEST_ASSERT_EQUAL( -pdFREERTOS_ERRNO_EINVAL, xReturn );
}

/**
 * @brief Binding invalid socket.
 */
void test_FreeRTOS_bind_SocketIsInvalid( void )
{
    BaseType_t xReturn;
    Socket_t xSocket = FREERTOS_INVALID_SOCKET;
    struct freertos_sockaddr xAddress;
    socklen_t xAddressLength = 0;

    xIsCallingFromIPTask_ExpectAndReturn( pdFALSE );

    xReturn = FreeRTOS_bind( xSocket, &xAddress, xAddressLength );

    TEST_ASSERT_EQUAL( -pdFREERTOS_ERRNO_EINVAL, xReturn );
}

/**
 * @brief Binding already bound socket.
 */
void test_FreeRTOS_bind_SocketIsAlreadyBound( void )
{
    BaseType_t xReturn;
    FreeRTOS_Socket_t xSocket;
    struct freertos_sockaddr xAddress;
    socklen_t xAddressLength;

    xIsCallingFromIPTask_ExpectAndReturn( pdFALSE );

    listLIST_ITEM_CONTAINER_ExpectAndReturn( &( xSocket.xBoundSocketListItem ), ( struct xLIST * ) ( uintptr_t ) 0x11223344 );

    xReturn = FreeRTOS_bind( &xSocket, &xAddress, xAddressLength );

    TEST_ASSERT_EQUAL( -pdFREERTOS_ERRNO_EINVAL, xReturn );
}

/**
 * @brief Binding event to IP task cannot be sent.
 */
void test_FreeRTOS_bind_SendToIPTaskFailed( void )
{
    BaseType_t xReturn;
    FreeRTOS_Socket_t xSocket;
    struct freertos_sockaddr xAddress;
    socklen_t xAddressLength;

    xIsCallingFromIPTask_ExpectAndReturn( pdFALSE );

    listLIST_ITEM_CONTAINER_ExpectAndReturn( &( xSocket.xBoundSocketListItem ), NULL );

    xSendEventStructToIPTask_ExpectAndReturn( NULL, portMAX_DELAY, pdFAIL );
    xSendEventStructToIPTask_IgnoreArg_pxEvent();

    xReturn = FreeRTOS_bind( &xSocket, NULL, xAddressLength );

    TEST_ASSERT_EQUAL( -pdFREERTOS_ERRNO_ECANCELED, xReturn );
}

/**
 * @brief IP task did not bind the socket.
 */
void test_FreeRTOS_bind_IPTaskDidNotBindTheSocket( void )
{
    BaseType_t xReturn;
    FreeRTOS_Socket_t xSocket;
    struct freertos_sockaddr xAddress;
    socklen_t xAddressLength;

    xIsCallingFromIPTask_ExpectAndReturn( pdFALSE );

    listLIST_ITEM_CONTAINER_ExpectAndReturn( &( xSocket.xBoundSocketListItem ), NULL );

    xSendEventStructToIPTask_ExpectAndReturn( NULL, portMAX_DELAY, pdPASS );
    xSendEventStructToIPTask_IgnoreArg_pxEvent();

    xEventGroupWaitBits_ExpectAndReturn( xSocket.xEventGroup, ( EventBits_t ) eSOCKET_BOUND, pdTRUE, pdFALSE, portMAX_DELAY, pdPASS );

    listLIST_ITEM_CONTAINER_ExpectAndReturn( &( xSocket.xBoundSocketListItem ), NULL );

    xReturn = FreeRTOS_bind( &xSocket, NULL, xAddressLength );

    TEST_ASSERT_EQUAL( -pdFREERTOS_ERRNO_EINVAL, xReturn );
}

/**
 * @brief IP task bound to socket to a NULL address.
 */
void test_FreeRTOS_bind_NonNullAddress( void )
{
    BaseType_t xReturn;
    FreeRTOS_Socket_t xSocket;
    struct freertos_sockaddr xAddress;
    socklen_t xAddressLength;

    xIsCallingFromIPTask_ExpectAndReturn( pdFALSE );

    listLIST_ITEM_CONTAINER_ExpectAndReturn( &( xSocket.xBoundSocketListItem ), NULL );

    xSendEventStructToIPTask_ExpectAndReturn( NULL, portMAX_DELAY, pdPASS );
    xSendEventStructToIPTask_IgnoreArg_pxEvent();

    xEventGroupWaitBits_ExpectAndReturn( xSocket.xEventGroup, ( EventBits_t ) eSOCKET_BOUND, pdTRUE, pdFALSE, portMAX_DELAY, pdPASS );

    listLIST_ITEM_CONTAINER_ExpectAndReturn( &( xSocket.xBoundSocketListItem ), NULL );

    xReturn = FreeRTOS_bind( &xSocket, &xAddress, xAddressLength );

    TEST_ASSERT_EQUAL( -pdFREERTOS_ERRNO_EINVAL, xReturn );
}

/**
 * @brief IPv4 socket did not bind the socket.
 */
void test_FreeRTOS_bind_IPTaskDidNotBindTheSocketIPv4Address( void )
{
    BaseType_t xReturn;
    FreeRTOS_Socket_t xSocket;
    struct freertos_sockaddr xAddress;
    socklen_t xAddressLength;
    uint32_t ulExpectIPAddress = 0xC0A80101; /* 192.168.1.1 */
    uint16_t usExpectPort = 0x1234;

    xAddress.sin_family = FREERTOS_AF_INET4;
    xAddress.sin_address.ulIP_IPv4 = FreeRTOS_htonl( ulExpectIPAddress );
    xAddress.sin_port = FreeRTOS_htons( usExpectPort );

    xIsCallingFromIPTask_ExpectAndReturn( pdFALSE );

    listLIST_ITEM_CONTAINER_ExpectAndReturn( &( xSocket.xBoundSocketListItem ), NULL );

    xSendEventStructToIPTask_ExpectAndReturn( NULL, portMAX_DELAY, pdPASS );
    xSendEventStructToIPTask_IgnoreArg_pxEvent();

    xEventGroupWaitBits_ExpectAndReturn( xSocket.xEventGroup, ( EventBits_t ) eSOCKET_BOUND, pdTRUE, pdFALSE, portMAX_DELAY, pdPASS );

    listLIST_ITEM_CONTAINER_ExpectAndReturn( &( xSocket.xBoundSocketListItem ), NULL );

    xReturn = FreeRTOS_bind( &xSocket, &xAddress, xAddressLength );

    TEST_ASSERT_EQUAL( -pdFREERTOS_ERRNO_EINVAL, xReturn );
    TEST_ASSERT_EQUAL( pdFALSE, xSocket.bits.bIsIPv6 );
    TEST_ASSERT_EQUAL( ulExpectIPAddress, xSocket.xLocalAddress.ulIP_IPv4 );
    TEST_ASSERT_EQUAL( usExpectPort, xSocket.usLocalPort );
}

/**
 * @brief IPv6 socket did not bind the socket.
 */
void test_FreeRTOS_bind_IPTaskDidNotBindTheSocketIPv6Address( void )
{
    BaseType_t xReturn;
    FreeRTOS_Socket_t xSocket;
    struct freertos_sockaddr xAddress;
    socklen_t xAddressLength;
    IPv6_Address_t xExpectIPv6Address = { { 0x20, 0x01, 0x00, 0x00, 0x00, 0x00, 0x00, 0x00, 0x00, 0x00, 0x00, 0x00, 0x00, 0x00, 0x00, 0x01 } }; /* 2001::1 */
    uint16_t usExpectPort = 0x1234;

    xAddress.sin_family = FREERTOS_AF_INET6;
    memcpy( xAddress.sin_address.xIP_IPv6.ucBytes, xExpectIPv6Address.ucBytes, ipSIZE_OF_IPv6_ADDRESS );
    xAddress.sin_port = FreeRTOS_htons( usExpectPort );

    xIsCallingFromIPTask_ExpectAndReturn( pdFALSE );

    listLIST_ITEM_CONTAINER_ExpectAndReturn( &( xSocket.xBoundSocketListItem ), NULL );

    xSendEventStructToIPTask_ExpectAndReturn( NULL, portMAX_DELAY, pdPASS );
    xSendEventStructToIPTask_IgnoreArg_pxEvent();

    xEventGroupWaitBits_ExpectAndReturn( xSocket.xEventGroup, ( EventBits_t ) eSOCKET_BOUND, pdTRUE, pdFALSE, portMAX_DELAY, pdPASS );

    listLIST_ITEM_CONTAINER_ExpectAndReturn( &( xSocket.xBoundSocketListItem ), NULL );

    xReturn = FreeRTOS_bind( &xSocket, &xAddress, xAddressLength );

    TEST_ASSERT_EQUAL( -pdFREERTOS_ERRNO_EINVAL, xReturn );
    TEST_ASSERT_EQUAL( pdTRUE, xSocket.bits.bIsIPv6 );
    TEST_ASSERT_EQUAL_MEMORY( xExpectIPv6Address.ucBytes, xSocket.xLocalAddress.xIP_IPv6.ucBytes, ipSIZE_OF_IPv6_ADDRESS );
    TEST_ASSERT_EQUAL( usExpectPort, xSocket.usLocalPort );
}

/**
 * @brief Trying to close a NULL socket.
 */
void test_FreeRTOS_closesocket_NULLSocket( void )
{
    BaseType_t xReturn;
    Socket_t xSocket = NULL;

    xReturn = FreeRTOS_closesocket( xSocket );

    TEST_ASSERT_EQUAL( 0, xReturn );
}

/**
 * @brief Trying to close an invalid socket.
 */
void test_FreeRTOS_closesocket_InvalidSocket( void )
{
    BaseType_t xReturn;
    Socket_t xSocket = ( Socket_t ) ( uintptr_t ) FREERTOS_INVALID_SOCKET;

    xReturn = FreeRTOS_closesocket( xSocket );

    TEST_ASSERT_EQUAL( 0, xReturn );
}

/**
 * @brief Sending event to IP task failed.
 */
void test_FreeRTOS_closesocket_TCPSocketSendFail( void )
{
    BaseType_t xReturn;
    FreeRTOS_Socket_t xSocket;

    memset( &xSocket, 0xAB, sizeof( xSocket ) );

    xSocket.ucProtocol = ( uint8_t ) FREERTOS_IPPROTO_TCP;

    xSendEventStructToIPTask_ExpectAndReturn( NULL, portMAX_DELAY, pdFAIL );
    xSendEventStructToIPTask_IgnoreArg_pxEvent();

    xReturn = FreeRTOS_closesocket( &xSocket );

    TEST_ASSERT_EQUAL( -1, xReturn );
    TEST_ASSERT_EQUAL( NULL, xSocket.u.xTCP.pxHandleConnected );
    TEST_ASSERT_EQUAL( NULL, xSocket.u.xTCP.pxHandleReceive );
    TEST_ASSERT_EQUAL( NULL, xSocket.u.xTCP.pxHandleSent );
}

/**
 * @brief Closing socket successful.
 */
void test_FreeRTOS_closesocket_TCPSocketSendPass( void )
{
    BaseType_t xReturn;
    FreeRTOS_Socket_t xSocket;

    memset( &xSocket, 0xAB, sizeof( xSocket ) );

    xSocket.ucProtocol = ( uint8_t ) FREERTOS_IPPROTO_TCP;

    xSendEventStructToIPTask_ExpectAndReturn( NULL, portMAX_DELAY, pdPASS );
    xSendEventStructToIPTask_IgnoreArg_pxEvent();

    xReturn = FreeRTOS_closesocket( &xSocket );

    TEST_ASSERT_EQUAL( 1, xReturn );
    TEST_ASSERT_EQUAL( NULL, xSocket.u.xTCP.pxHandleConnected );
    TEST_ASSERT_EQUAL( NULL, xSocket.u.xTCP.pxHandleReceive );
    TEST_ASSERT_EQUAL( NULL, xSocket.u.xTCP.pxHandleSent );
}

/**
 * @brief UDP socket closing failed as sending event to IP task failed.
 */
void test_FreeRTOS_closesocket_UDPSocketSendFail( void )
{
    BaseType_t xReturn;
    FreeRTOS_Socket_t xSocket;

    memset( &xSocket, 0xAB, sizeof( xSocket ) );

    xSocket.ucProtocol = ( uint8_t ) FREERTOS_IPPROTO_UDP;

    xSendEventStructToIPTask_ExpectAndReturn( NULL, portMAX_DELAY, pdFAIL );
    xSendEventStructToIPTask_IgnoreArg_pxEvent();

    xReturn = FreeRTOS_closesocket( &xSocket );

    TEST_ASSERT_EQUAL( -1, xReturn );
    TEST_ASSERT_EQUAL( NULL, xSocket.u.xUDP.pxHandleReceive );
    TEST_ASSERT_EQUAL( NULL, xSocket.u.xUDP.pxHandleSent );
}

/**
 * @brief Closing UDP socket successful.
 */
void test_FreeRTOS_closesocket_UDPSocketSendPass( void )
{
    BaseType_t xReturn;
    FreeRTOS_Socket_t xSocket;

    memset( &xSocket, 0xAB, sizeof( xSocket ) );

    xSocket.ucProtocol = ( uint8_t ) FREERTOS_IPPROTO_UDP;

    xSendEventStructToIPTask_ExpectAndReturn( NULL, portMAX_DELAY, pdPASS );
    xSendEventStructToIPTask_IgnoreArg_pxEvent();

    xReturn = FreeRTOS_closesocket( &xSocket );

    TEST_ASSERT_EQUAL( 1, xReturn );
    TEST_ASSERT_EQUAL( NULL, xSocket.u.xUDP.pxHandleReceive );
    TEST_ASSERT_EQUAL( NULL, xSocket.u.xUDP.pxHandleSent );
}

/**
 * @brief Closing socket with unknown protocol.
 */
void test_FreeRTOS_closesocket_UnknownProtocol( void )
{
    BaseType_t xReturn;
    FreeRTOS_Socket_t xSocket;

    memset( &xSocket, 0xAB, sizeof( xSocket ) );

    xSendEventStructToIPTask_ExpectAndReturn( NULL, portMAX_DELAY, pdPASS );
    xSendEventStructToIPTask_IgnoreArg_pxEvent();

    xReturn = FreeRTOS_closesocket( &xSocket );

    TEST_ASSERT_EQUAL( 1, xReturn );
}

/**
 * @brief Setting option of a NULL socket.
 */
void test_FreeRTOS_setsockopt_NULLSocket( void )
{
    BaseType_t xReturn;
    FreeRTOS_Socket_t xSocket;
    int32_t lLevel;
    int32_t lOptionName;
    const void * pvOptionValue;
    size_t uxOptionLength;

    xReturn = FreeRTOS_setsockopt( NULL, lLevel, lOptionName, pvOptionValue, uxOptionLength );
    TEST_ASSERT_EQUAL( -pdFREERTOS_ERRNO_EINVAL, xReturn );
}

/**
 * @brief Setting option of an invalid socket.
 */
void test_FreeRTOS_setsockopt_InvalidSocket( void )
{
    BaseType_t xReturn;
    FreeRTOS_Socket_t xSocket;
    int32_t lLevel;
    int32_t lOptionName;
    const void * pvOptionValue;
    size_t uxOptionLength;

    xReturn = FreeRTOS_setsockopt( FREERTOS_INVALID_SOCKET, lLevel, lOptionName, pvOptionValue, uxOptionLength );
    TEST_ASSERT_EQUAL( -pdFREERTOS_ERRNO_EINVAL, xReturn );
}

/**
 * @brief
 */
void test_FreeRTOS_setsockopt_RecvTimeOut( void )
{
    BaseType_t xReturn;
    FreeRTOS_Socket_t xSocket;
    int32_t lLevel;
    int32_t lOptionName = FREERTOS_SO_RCVTIMEO;
    TickType_t vOptionValue = 0x123;
    size_t uxOptionLength;

    memset( &xSocket, 0, sizeof( xSocket ) );

    xReturn = FreeRTOS_setsockopt( &xSocket, lLevel, lOptionName, &vOptionValue, uxOptionLength );
    TEST_ASSERT_EQUAL( 0, xReturn );
    TEST_ASSERT_EQUAL( vOptionValue, xSocket.xReceiveBlockTime );
}

/**
 * @brief Setting timeout option.
 */
void test_FreeRTOS_setsockopt_SendTimeOut( void )
{
    BaseType_t xReturn;
    FreeRTOS_Socket_t xSocket;
    int32_t lLevel;
    int32_t lOptionName = FREERTOS_SO_SNDTIMEO;
    TickType_t vOptionValue = 0x123;
    size_t uxOptionLength;

    memset( &xSocket, 0, sizeof( xSocket ) );

    xReturn = FreeRTOS_setsockopt( &xSocket, lLevel, lOptionName, &vOptionValue, uxOptionLength );

    TEST_ASSERT_EQUAL( 0, xReturn );
    TEST_ASSERT_EQUAL( vOptionValue, xSocket.xSendBlockTime );
}

/**
 * @brief Setting send timeout option for UDP socket.
 */
void test_FreeRTOS_setsockopt_SendTimeOutUDP( void )
{
    BaseType_t xReturn;
    FreeRTOS_Socket_t xSocket;
    int32_t lLevel;
    int32_t lOptionName = FREERTOS_SO_SNDTIMEO;
    TickType_t vOptionValue = ipconfigUDP_MAX_SEND_BLOCK_TIME_TICKS;
    size_t uxOptionLength;

    memset( &xSocket, 0, sizeof( xSocket ) );

    xSocket.ucProtocol = FREERTOS_IPPROTO_UDP;

    xReturn = FreeRTOS_setsockopt( &xSocket, lLevel, lOptionName, &vOptionValue, uxOptionLength );

    TEST_ASSERT_EQUAL( 0, xReturn );
    TEST_ASSERT_EQUAL( vOptionValue, xSocket.xSendBlockTime );
}

/**
 * @brief Setting send timeout option for UDP socket, timeout is more than maximum allowed value.
 */
void test_FreeRTOS_setsockopt_SendTimeOutUDPMoreBockingTime( void )
{
    BaseType_t xReturn;
    FreeRTOS_Socket_t xSocket;
    int32_t lLevel;
    int32_t lOptionName = FREERTOS_SO_SNDTIMEO;
    TickType_t vOptionValue = ipconfigUDP_MAX_SEND_BLOCK_TIME_TICKS + 100;
    size_t uxOptionLength;

    memset( &xSocket, 0, sizeof( xSocket ) );

    xSocket.ucProtocol = FREERTOS_IPPROTO_UDP;

    xReturn = FreeRTOS_setsockopt( &xSocket, lLevel, lOptionName, &vOptionValue, uxOptionLength );

    TEST_ASSERT_EQUAL( 0, xReturn );
    TEST_ASSERT_EQUAL( ipconfigUDP_MAX_SEND_BLOCK_TIME_TICKS, xSocket.xSendBlockTime );
}

/**
 * @brief Setting maximum waiting packet limit in UDP socket.
 */
void test_FreeRTOS_setsockopt_UDPMaxRxPackets( void )
{
    BaseType_t xReturn;
    FreeRTOS_Socket_t xSocket;
    int32_t lLevel;
    int32_t lOptionName = FREERTOS_SO_UDP_MAX_RX_PACKETS;
    UBaseType_t vOptionValue = 100;
    size_t uxOptionLength;

    memset( &xSocket, 0, sizeof( xSocket ) );

    xSocket.ucProtocol = FREERTOS_IPPROTO_UDP;

    xReturn = FreeRTOS_setsockopt( &xSocket, lLevel, lOptionName, &vOptionValue, uxOptionLength );

    TEST_ASSERT_EQUAL( 0, xReturn );
    TEST_ASSERT_EQUAL( 100, xSocket.u.xUDP.uxMaxPackets );
}

/**
 * @brief Setting maximum waiting packet limit in non-UDP socket.
 */
void test_FreeRTOS_setsockopt_UDPMaxRxPacketsNonUDPSock( void )
{
    BaseType_t xReturn;
    FreeRTOS_Socket_t xSocket;
    int32_t lLevel;
    int32_t lOptionName = FREERTOS_SO_UDP_MAX_RX_PACKETS;
    UBaseType_t vOptionValue = 100;
    size_t uxOptionLength;

    memset( &xSocket, 0, sizeof( xSocket ) );

    xSocket.ucProtocol = FREERTOS_IPPROTO_TCP;

    xReturn = FreeRTOS_setsockopt( &xSocket, lLevel, lOptionName, &vOptionValue, uxOptionLength );

    TEST_ASSERT_EQUAL( -pdFREERTOS_ERRNO_EINVAL, xReturn );
    TEST_ASSERT_EQUAL( 0, xSocket.u.xUDP.uxMaxPackets );
}

/**
 * @brief Set UDP checksum option with NULL value.
 */
void test_FreeRTOS_setsockopt_UDPChkSumNULL( void )
{
    BaseType_t xReturn;
    FreeRTOS_Socket_t xSocket;
    int32_t lLevel;
    int32_t lOptionName = FREERTOS_SO_UDPCKSUM_OUT;
    UBaseType_t vOptionValue = 100;
    size_t uxOptionLength;

    memset( &xSocket, 0, sizeof( xSocket ) );

    xSocket.ucProtocol = FREERTOS_IPPROTO_TCP;
    xSocket.ucSocketOptions = ( uint8_t ) FREERTOS_SO_UDPCKSUM_OUT;

    xReturn = FreeRTOS_setsockopt( &xSocket, lLevel, lOptionName, NULL, uxOptionLength );

    TEST_ASSERT_EQUAL( 0, xReturn );
    TEST_ASSERT_EQUAL( 0, xSocket.ucSocketOptions );
}

/**
 * @brief Set UDP checksum option.
 */
void test_FreeRTOS_setsockopt_UDPChkSum( void )
{
    BaseType_t xReturn;
    FreeRTOS_Socket_t xSocket;
    int32_t lLevel;
    int32_t lOptionName = FREERTOS_SO_UDPCKSUM_OUT;
    UBaseType_t vOptionValue = 100;
    size_t uxOptionLength;

    memset( &xSocket, 0, sizeof( xSocket ) );

    xSocket.ucProtocol = FREERTOS_IPPROTO_TCP;

    xReturn = FreeRTOS_setsockopt( &xSocket, lLevel, lOptionName, &vOptionValue, uxOptionLength );

    TEST_ASSERT_EQUAL( 0, xReturn );
    TEST_ASSERT_EQUAL( FREERTOS_SO_UDPCKSUM_OUT, xSocket.ucSocketOptions );
}

/**
 * @brief Set TCP connection handler for UDP socket.
 */
void test_FreeRTOS_setsockopt_TCPConnInvalidProtocol( void )
{
    BaseType_t xReturn;
    FreeRTOS_Socket_t xSocket;
    int32_t lLevel;
    int32_t lOptionName = FREERTOS_SO_TCP_CONN_HANDLER;
    UBaseType_t vOptionValue = 100;
    size_t uxOptionLength;

    memset( &xSocket, 0, sizeof( xSocket ) );

    xSocket.ucProtocol = FREERTOS_IPPROTO_UDP;

    xReturn = FreeRTOS_setsockopt( &xSocket, lLevel, lOptionName, &vOptionValue, uxOptionLength );

    TEST_ASSERT_EQUAL( -pdFREERTOS_ERRNO_EINVAL, xReturn );
}

/**
 * @brief TCP connection handler success.
 */
void test_FreeRTOS_setsockopt_TCPConnSuccess( void )
{
    BaseType_t xReturn;
    FreeRTOS_Socket_t xSocket;
    int32_t lLevel;
    int32_t lOptionName = FREERTOS_SO_TCP_CONN_HANDLER;
    F_TCP_UDP_Handler_t vOptionValue;
    size_t uxOptionLength;

    memset( &xSocket, 0, sizeof( xSocket ) );

    xSocket.ucProtocol = FREERTOS_IPPROTO_TCP;

    vOptionValue.pxOnTCPConnected = ( FOnConnected_t ) 0x123ABD;

    xReturn = FreeRTOS_setsockopt( &xSocket, lLevel, lOptionName, &vOptionValue, uxOptionLength );

    TEST_ASSERT_EQUAL( 0, xReturn );
    TEST_ASSERT_EQUAL( 0x123ABD, xSocket.u.xTCP.pxHandleConnected );
}

/**
 * @brief
 */
void test_FreeRTOS_setsockopt_TCPRecvInvalidProtocol( void )
{
    BaseType_t xReturn;
    FreeRTOS_Socket_t xSocket;
    int32_t lLevel;
    int32_t lOptionName = FREERTOS_SO_TCP_RECV_HANDLER;
    UBaseType_t vOptionValue = 100;
    size_t uxOptionLength;

    memset( &xSocket, 0, sizeof( xSocket ) );

    xSocket.ucProtocol = FREERTOS_IPPROTO_UDP;

    xReturn = FreeRTOS_setsockopt( &xSocket, lLevel, lOptionName, &vOptionValue, uxOptionLength );

    TEST_ASSERT_EQUAL( -pdFREERTOS_ERRNO_EINVAL, xReturn );
}

/**
 * @brief TCP receive handler success.
 */
void test_FreeRTOS_setsockopt_TCPRecvSuccess( void )
{
    BaseType_t xReturn;
    FreeRTOS_Socket_t xSocket;
    int32_t lLevel;
    int32_t lOptionName = FREERTOS_SO_TCP_RECV_HANDLER;
    F_TCP_UDP_Handler_t vOptionValue;
    size_t uxOptionLength;

    memset( &xSocket, 0, sizeof( xSocket ) );

    xSocket.ucProtocol = FREERTOS_IPPROTO_TCP;

    vOptionValue.pxOnTCPReceive = ( FOnTCPReceive_t ) 0x123ABD;

    xReturn = FreeRTOS_setsockopt( &xSocket, lLevel, lOptionName, &vOptionValue, uxOptionLength );

    TEST_ASSERT_EQUAL( 0, xReturn );
    TEST_ASSERT_EQUAL( 0x123ABD, xSocket.u.xTCP.pxHandleReceive );
}

/**
 * @brief Setting TCP send handler for a UDP socket.
 */
void test_FreeRTOS_setsockopt_TCPSendInvalidProtocol( void )
{
    BaseType_t xReturn;
    FreeRTOS_Socket_t xSocket;
    int32_t lLevel;
    int32_t lOptionName = FREERTOS_SO_TCP_SENT_HANDLER;
    UBaseType_t vOptionValue = 100;
    size_t uxOptionLength;

    memset( &xSocket, 0, sizeof( xSocket ) );

    xSocket.ucProtocol = FREERTOS_IPPROTO_UDP;

    xReturn = FreeRTOS_setsockopt( &xSocket, lLevel, lOptionName, &vOptionValue, uxOptionLength );

    TEST_ASSERT_EQUAL( -pdFREERTOS_ERRNO_EINVAL, xReturn );
}

/**
 * @brief Set TCP sending handler.
 */
void test_FreeRTOS_setsockopt_TCPSendSuccess( void )
{
    BaseType_t xReturn;
    FreeRTOS_Socket_t xSocket;
    int32_t lLevel;
    int32_t lOptionName = FREERTOS_SO_TCP_SENT_HANDLER;
    F_TCP_UDP_Handler_t vOptionValue;
    size_t uxOptionLength;

    memset( &xSocket, 0, sizeof( xSocket ) );

    xSocket.ucProtocol = FREERTOS_IPPROTO_TCP;

    vOptionValue.pxOnTCPSent = ( FOnTCPSent_t ) 0x123ABD;

    xReturn = FreeRTOS_setsockopt( &xSocket, lLevel, lOptionName, &vOptionValue, uxOptionLength );

    TEST_ASSERT_EQUAL( 0, xReturn );
    TEST_ASSERT_EQUAL( 0x123ABD, xSocket.u.xTCP.pxHandleSent );
}

/**
 * @brief Set UDP receive handler for a TCP socket.
 */
void test_FreeRTOS_setsockopt_UDPRecvInvalidProtocol( void )
{
    BaseType_t xReturn;
    FreeRTOS_Socket_t xSocket;
    int32_t lLevel;
    int32_t lOptionName = FREERTOS_SO_UDP_RECV_HANDLER;
    UBaseType_t vOptionValue = 100;
    size_t uxOptionLength;

    memset( &xSocket, 0, sizeof( xSocket ) );

    xSocket.ucProtocol = FREERTOS_IPPROTO_TCP;

    xReturn = FreeRTOS_setsockopt( &xSocket, lLevel, lOptionName, &vOptionValue, uxOptionLength );

    TEST_ASSERT_EQUAL( -pdFREERTOS_ERRNO_EINVAL, xReturn );
}

/**
 * @brief Set UDP receive handler.
 */
void test_FreeRTOS_setsockopt_UDPRecvSuccess( void )
{
    BaseType_t xReturn;
    FreeRTOS_Socket_t xSocket;
    int32_t lLevel;
    int32_t lOptionName = FREERTOS_SO_UDP_RECV_HANDLER;
    F_TCP_UDP_Handler_t vOptionValue;
    size_t uxOptionLength;

    memset( &xSocket, 0, sizeof( xSocket ) );

    xSocket.ucProtocol = FREERTOS_IPPROTO_UDP;

    vOptionValue.pxOnUDPReceive = ( FOnUDPReceive_t ) 0x123ABD;

    xReturn = FreeRTOS_setsockopt( &xSocket, lLevel, lOptionName, &vOptionValue, uxOptionLength );

    TEST_ASSERT_EQUAL( 0, xReturn );
    TEST_ASSERT_EQUAL( 0x123ABD, xSocket.u.xUDP.pxHandleReceive );
}

/**
 * @brief UDP send handler for TCP socket.
 */
void test_FreeRTOS_setsockopt_UDPSendInvalidProtocol( void )
{
    BaseType_t xReturn;
    FreeRTOS_Socket_t xSocket;
    int32_t lLevel;
    int32_t lOptionName = FREERTOS_SO_UDP_SENT_HANDLER;
    UBaseType_t vOptionValue = 100;
    size_t uxOptionLength;

    memset( &xSocket, 0, sizeof( xSocket ) );

    xSocket.ucProtocol = FREERTOS_IPPROTO_TCP;

    xReturn = FreeRTOS_setsockopt( &xSocket, lLevel, lOptionName, &vOptionValue, uxOptionLength );

    TEST_ASSERT_EQUAL( -pdFREERTOS_ERRNO_EINVAL, xReturn );
}

/**
 * @brief Set UDP send handler.
 */
void test_FreeRTOS_setsockopt_UDPSendSuccess( void )
{
    BaseType_t xReturn;
    FreeRTOS_Socket_t xSocket;
    int32_t lLevel;
    int32_t lOptionName = FREERTOS_SO_UDP_SENT_HANDLER;
    F_TCP_UDP_Handler_t vOptionValue;
    size_t uxOptionLength;

    memset( &xSocket, 0, sizeof( xSocket ) );

    xSocket.ucProtocol = FREERTOS_IPPROTO_UDP;

    vOptionValue.pxOnUDPSent = ( FOnUDPSent_t ) 0x123ABD;

    xReturn = FreeRTOS_setsockopt( &xSocket, lLevel, lOptionName, &vOptionValue, uxOptionLength );

    TEST_ASSERT_EQUAL( 0, xReturn );
    TEST_ASSERT_EQUAL( 0x123ABD, xSocket.u.xUDP.pxHandleSent );
}

/**
 * @brief Set semaphore for a socket.
 */
void test_FreeRTOS_setsockopt_SetSemaphore( void )
{
    BaseType_t xReturn;
    FreeRTOS_Socket_t xSocket;
    int32_t lLevel;
    int32_t lOptionName = FREERTOS_SO_SET_SEMAPHORE;
    SemaphoreHandle_t vOptionValue;
    size_t uxOptionLength;

    memset( &xSocket, 0, sizeof( xSocket ) );

    xReturn = FreeRTOS_setsockopt( &xSocket, lLevel, lOptionName, &vOptionValue, uxOptionLength );

    TEST_ASSERT_EQUAL( 0, xReturn );
    TEST_ASSERT_EQUAL( vOptionValue, xSocket.pxUserSemaphore );
}

/**
 * @brief Set wakeup callback.
 */
void test_FreeRTOS_setsockopt_WakeUpCallback( void )
{
    BaseType_t xReturn;
    FreeRTOS_Socket_t xSocket;
    int32_t lLevel;
    int32_t lOptionName = FREERTOS_SO_WAKEUP_CALLBACK;
    SemaphoreHandle_t vOptionValue;
    size_t uxOptionLength;

    memset( &xSocket, 0, sizeof( xSocket ) );

    xReturn = FreeRTOS_setsockopt( &xSocket, lLevel, lOptionName, &vOptionValue, uxOptionLength );

    TEST_ASSERT_EQUAL( 0, xReturn );
    TEST_ASSERT_EQUAL( &vOptionValue, xSocket.pxUserWakeCallback );
}

/**
 * @brief Set low high water mark of socket having invalid protocol.
 */
void test_FreeRTOS_setsockopt_SetLowHighWaterInvalidProtocol( void )
{
    BaseType_t xReturn;
    FreeRTOS_Socket_t xSocket;
    int32_t lLevel;
    int32_t lOptionName = FREERTOS_SO_SET_LOW_HIGH_WATER;
    SemaphoreHandle_t vOptionValue;
    size_t uxOptionLength;

    memset( &xSocket, 0, sizeof( xSocket ) );

    xSocket.ucProtocol = FREERTOS_IPPROTO_UDP;

    xReturn = FreeRTOS_setsockopt( &xSocket, lLevel, lOptionName, &vOptionValue, uxOptionLength );

    TEST_ASSERT_EQUAL( -pdFREERTOS_ERRNO_EINVAL, xReturn );
}

/**
 * @brief Set low high water mark of socket with invalid values.
 */
void test_FreeRTOS_setsockopt_SetLowHighWaterInvalidValues1( void )
{
    BaseType_t xReturn;
    FreeRTOS_Socket_t xSocket;
    int32_t lLevel;
    int32_t lOptionName = FREERTOS_SO_SET_LOW_HIGH_WATER;
    LowHighWater_t vOptionValue;
    size_t uxOptionLength;

    memset( &xSocket, 0, sizeof( xSocket ) );

    xSocket.ucProtocol = FREERTOS_IPPROTO_TCP;

    vOptionValue.uxLittleSpace = 0x123;
    vOptionValue.uxEnoughSpace = vOptionValue.uxLittleSpace;

    xReturn = FreeRTOS_setsockopt( &xSocket, lLevel, lOptionName, &vOptionValue, uxOptionLength );

    TEST_ASSERT_EQUAL( -pdFREERTOS_ERRNO_EINVAL, xReturn );
}

/**
 * @brief Set low high water mark of socket with invalid values.
 */
void test_FreeRTOS_setsockopt_SetLowHighWaterInvalidValues2( void )
{
    BaseType_t xReturn;
    FreeRTOS_Socket_t xSocket;
    int32_t lLevel;
    int32_t lOptionName = FREERTOS_SO_SET_LOW_HIGH_WATER;
    LowHighWater_t vOptionValue;
    size_t uxOptionLength;

    memset( &xSocket, 0, sizeof( xSocket ) );

    xSocket.ucProtocol = FREERTOS_IPPROTO_TCP;

    vOptionValue.uxLittleSpace = 0x123;
    vOptionValue.uxEnoughSpace = vOptionValue.uxLittleSpace - 0x12;

    xReturn = FreeRTOS_setsockopt( &xSocket, lLevel, lOptionName, &vOptionValue, uxOptionLength );

    TEST_ASSERT_EQUAL( -pdFREERTOS_ERRNO_EINVAL, xReturn );
}

/**
 * @brief Set low high water mark of socket with invalid values.
 */
void test_FreeRTOS_setsockopt_SetLowHighWaterInvalidValues3( void )
{
    BaseType_t xReturn;
    FreeRTOS_Socket_t xSocket;
    int32_t lLevel;
    int32_t lOptionName = FREERTOS_SO_SET_LOW_HIGH_WATER;
    LowHighWater_t vOptionValue;
    size_t uxOptionLength;

    memset( &xSocket, 0, sizeof( xSocket ) );

    xSocket.ucProtocol = FREERTOS_IPPROTO_TCP;

    vOptionValue.uxLittleSpace = 0x123;
    vOptionValue.uxEnoughSpace = vOptionValue.uxLittleSpace + 0x123;
    xSocket.u.xTCP.uxRxStreamSize = vOptionValue.uxEnoughSpace - 0x12;

    xReturn = FreeRTOS_setsockopt( &xSocket, lLevel, lOptionName, &vOptionValue, uxOptionLength );

    TEST_ASSERT_EQUAL( -pdFREERTOS_ERRNO_EINVAL, xReturn );
}

/**
 * @brief Set low high water mark of socket.
 */
void test_FreeRTOS_setsockopt_SetLowHighWaterHappyPath( void )
{
    BaseType_t xReturn;
    FreeRTOS_Socket_t xSocket;
    int32_t lLevel;
    int32_t lOptionName = FREERTOS_SO_SET_LOW_HIGH_WATER;
    LowHighWater_t vOptionValue;
    size_t uxOptionLength;

    memset( &xSocket, 0, sizeof( xSocket ) );

    xSocket.ucProtocol = FREERTOS_IPPROTO_TCP;

    vOptionValue.uxLittleSpace = 0x123;
    vOptionValue.uxEnoughSpace = vOptionValue.uxLittleSpace + 0x123;
    xSocket.u.xTCP.uxRxStreamSize = vOptionValue.uxEnoughSpace + 0x12;

    xReturn = FreeRTOS_setsockopt( &xSocket, lLevel, lOptionName, &vOptionValue, uxOptionLength );

    TEST_ASSERT_EQUAL( 0, xReturn );
    TEST_ASSERT_EQUAL( vOptionValue.uxLittleSpace, xSocket.u.xTCP.uxLittleSpace );
    TEST_ASSERT_EQUAL( vOptionValue.uxEnoughSpace, xSocket.u.xTCP.uxEnoughSpace );
}

/**
 * @brief Send buffer set for TCP socket.
 */
void test_FreeRTOS_setsockopt_SendBuff( void )
{
    BaseType_t xReturn;
    FreeRTOS_Socket_t xSocket;
    int32_t lLevel;
    int32_t lOptionName = FREERTOS_SO_SNDBUF;
    uint32_t vOptionValue = 0xABCD1234;
    size_t uxOptionLength;

    memset( &xSocket, 0, sizeof( xSocket ) );

    xSocket.ucProtocol = FREERTOS_IPPROTO_TCP;
    xSocket.u.xTCP.txStream = NULL;
    xSocket.u.xTCP.usMSS = 0x12;

    FreeRTOS_round_up_ExpectAndReturn( vOptionValue, xSocket.u.xTCP.usMSS, 0xAB );

    xReturn = FreeRTOS_setsockopt( &xSocket, lLevel, lOptionName, &vOptionValue, uxOptionLength );

    TEST_ASSERT_EQUAL( 0, xReturn );
    TEST_ASSERT_EQUAL( 0xAB, xSocket.u.xTCP.uxTxStreamSize );
}

/**
 * @brief Receive buffer set for TCP socket.
 */
void test_FreeRTOS_setsockopt_RecvBuff( void )
{
    BaseType_t xReturn;
    FreeRTOS_Socket_t xSocket;
    int32_t lLevel;
    int32_t lOptionName = FREERTOS_SO_RCVBUF;
    uint32_t vOptionValue = 0xABCD1234;
    size_t uxOptionLength;

    memset( &xSocket, 0, sizeof( xSocket ) );

    xSocket.ucProtocol = FREERTOS_IPPROTO_TCP;
    xSocket.u.xTCP.rxStream = NULL;

    xReturn = FreeRTOS_setsockopt( &xSocket, lLevel, lOptionName, &vOptionValue, uxOptionLength );

    TEST_ASSERT_EQUAL( 0, xReturn );
    TEST_ASSERT_EQUAL( vOptionValue, xSocket.u.xTCP.uxRxStreamSize );
}

/**
 * @brief Set windows properties of a socket for a UDP socket.
 */
void test_FreeRTOS_setsockopt_WinPropsInvalidProtocol( void )
{
    BaseType_t xReturn;
    FreeRTOS_Socket_t xSocket;
    int32_t lLevel;
    int32_t lOptionName = FREERTOS_SO_WIN_PROPERTIES;
    uint32_t vOptionValue = 0xABCD1234;
    size_t uxOptionLength;

    memset( &xSocket, 0, sizeof( xSocket ) );

    xSocket.ucProtocol = FREERTOS_IPPROTO_UDP;

    xReturn = FreeRTOS_setsockopt( &xSocket, lLevel, lOptionName, &vOptionValue, uxOptionLength );

    TEST_ASSERT_EQUAL( -pdFREERTOS_ERRNO_EINVAL, xReturn );
}

/**
 * @brief Set windows properties of a socket which doesn't have a valid Tx stream.
 */
void test_FreeRTOS_setsockopt_WinPropsInvalidTxStream( void )
{
    BaseType_t xReturn;
    FreeRTOS_Socket_t xSocket;
    int32_t lLevel;
    int32_t lOptionName = FREERTOS_SO_WIN_PROPERTIES;
    uint32_t vOptionValue = 0xABCD1234;
    size_t uxOptionLength;

    memset( &xSocket, 0, sizeof( xSocket ) );

    xSocket.ucProtocol = FREERTOS_IPPROTO_TCP;
    xSocket.u.xTCP.txStream = ( StreamBuffer_t * ) 0x1234;

    xReturn = FreeRTOS_setsockopt( &xSocket, lLevel, lOptionName, &vOptionValue, uxOptionLength );

    TEST_ASSERT_EQUAL( -pdFREERTOS_ERRNO_EINVAL, xReturn );
}

/**
 * @brief Set windows properties of a socket which doesn't have a valid Rx stream.
 */
void test_FreeRTOS_setsockopt_WinPropsInvalidRxStream( void )
{
    BaseType_t xReturn;
    FreeRTOS_Socket_t xSocket;
    int32_t lLevel;
    int32_t lOptionName = FREERTOS_SO_WIN_PROPERTIES;
    WinProperties_t vOptionValue;
    size_t uxOptionLength;

    memset( &xSocket, 0, sizeof( xSocket ) );

    vOptionValue.lTxBufSize = 0xBB;

    xSocket.ucProtocol = FREERTOS_IPPROTO_TCP;
    xSocket.u.xTCP.rxStream = ( StreamBuffer_t * ) 0x1234;
    xSocket.u.xTCP.usMSS = 0x12;

    FreeRTOS_round_up_ExpectAndReturn( vOptionValue.lTxBufSize, xSocket.u.xTCP.usMSS, 0xAB );

    xReturn = FreeRTOS_setsockopt( &xSocket, lLevel, lOptionName, &vOptionValue, uxOptionLength );

    TEST_ASSERT_EQUAL( -pdFREERTOS_ERRNO_EINVAL, xReturn );
}

/**
 * @brief Set windows properties of a socket whose windowing has not been initialised.
 */
void test_FreeRTOS_setsockopt_WinPropsTCPWinNotInit( void )
{
    BaseType_t xReturn;
    FreeRTOS_Socket_t xSocket;
    int32_t lLevel;
    int32_t lOptionName = FREERTOS_SO_WIN_PROPERTIES;
    WinProperties_t vOptionValue;
    size_t uxOptionLength;

    memset( &xSocket, 0, sizeof( xSocket ) );
    memset( &vOptionValue, 0xCB, sizeof( vOptionValue ) );

    vOptionValue.lTxBufSize = 0xBB;

    xSocket.ucProtocol = FREERTOS_IPPROTO_TCP;
    xSocket.u.xTCP.usMSS = 0x12;
    xSocket.u.xTCP.xTCPWindow.u.bits.bHasInit = pdFALSE;

    FreeRTOS_round_up_ExpectAndReturn( vOptionValue.lTxBufSize, xSocket.u.xTCP.usMSS, 0xAB );

    xReturn = FreeRTOS_setsockopt( &xSocket, lLevel, lOptionName, &vOptionValue, uxOptionLength );

    TEST_ASSERT_EQUAL( 0, xReturn );
    TEST_ASSERT_EQUAL( ( uint32_t ) vOptionValue.lTxWinSize, xSocket.u.xTCP.uxRxWinSize );
    TEST_ASSERT_EQUAL( ( uint32_t ) vOptionValue.lTxWinSize, xSocket.u.xTCP.uxTxWinSize );
}

/**
 * @brief Set windows properties of a socket whose windowing has been initialised.
 */
void test_FreeRTOS_setsockopt_WinPropsTCPWinInit( void )
{
    BaseType_t xReturn;
    FreeRTOS_Socket_t xSocket;
    int32_t lLevel;
    int32_t lOptionName = FREERTOS_SO_WIN_PROPERTIES;
    WinProperties_t vOptionValue;
    size_t uxOptionLength;

    memset( &xSocket, 0, sizeof( xSocket ) );
    memset( &vOptionValue, 0xCB, sizeof( vOptionValue ) );

    vOptionValue.lTxBufSize = 0xBB;

    xSocket.ucProtocol = FREERTOS_IPPROTO_TCP;
    xSocket.u.xTCP.usMSS = 0x12;
    xSocket.u.xTCP.xTCPWindow.u.bits.bHasInit = pdTRUE;

    FreeRTOS_round_up_ExpectAndReturn( vOptionValue.lTxBufSize, xSocket.u.xTCP.usMSS, 0xAB );

    xReturn = FreeRTOS_setsockopt( &xSocket, lLevel, lOptionName, &vOptionValue, uxOptionLength );

    TEST_ASSERT_EQUAL( 0, xReturn );
    TEST_ASSERT_EQUAL( ( uint32_t ) vOptionValue.lRxWinSize, xSocket.u.xTCP.uxRxWinSize );
    TEST_ASSERT_EQUAL( ( uint32_t ) vOptionValue.lTxWinSize, xSocket.u.xTCP.uxTxWinSize );
    TEST_ASSERT_EQUAL_UINT32( ( ( uint32_t ) vOptionValue.lRxWinSize * xSocket.u.xTCP.usMSS ), xSocket.u.xTCP.xTCPWindow.xSize.ulRxWindowLength );
    TEST_ASSERT_EQUAL_UINT32( ( ( uint32_t ) vOptionValue.lTxWinSize * xSocket.u.xTCP.usMSS ), xSocket.u.xTCP.xTCPWindow.xSize.ulTxWindowLength );
}

/**
 * @brief Set option to reuse socket of a UDP socket.
 */
void test_FreeRTOS_setsockopt_ReUseListenSock_InvalidProtocol( void )
{
    BaseType_t xReturn;
    FreeRTOS_Socket_t xSocket;
    int32_t lLevel;
    int32_t lOptionName = FREERTOS_SO_REUSE_LISTEN_SOCKET;
    BaseType_t vOptionValue;
    size_t uxOptionLength;

    memset( &xSocket, 0, sizeof( xSocket ) );
    memset( &vOptionValue, 0xCB, sizeof( vOptionValue ) );

    xSocket.ucProtocol = FREERTOS_IPPROTO_UDP;

    xReturn = FreeRTOS_setsockopt( &xSocket, lLevel, lOptionName, &vOptionValue, uxOptionLength );

    TEST_ASSERT_EQUAL( -pdFREERTOS_ERRNO_EINVAL, xReturn );
}

/**
 * @brief Set reuse of a socket to true.
 */
void test_FreeRTOS_setsockopt_ReUseListenSock_Set( void )
{
    BaseType_t xReturn;
    FreeRTOS_Socket_t xSocket;
    int32_t lLevel;
    int32_t lOptionName = FREERTOS_SO_REUSE_LISTEN_SOCKET;
    BaseType_t vOptionValue = pdTRUE;
    size_t uxOptionLength;

    memset( &xSocket, 0, sizeof( xSocket ) );

    xSocket.ucProtocol = FREERTOS_IPPROTO_TCP;

    xReturn = FreeRTOS_setsockopt( &xSocket, lLevel, lOptionName, &vOptionValue, uxOptionLength );

    TEST_ASSERT_EQUAL( 0, xReturn );
    TEST_ASSERT_EQUAL( pdTRUE, xSocket.u.xTCP.bits.bReuseSocket );
}

/**
 * @brief Set reuse of a socket to false.
 */
void test_FreeRTOS_setsockopt_ReUseListenSock_Reset( void )
{
    BaseType_t xReturn;
    FreeRTOS_Socket_t xSocket;
    int32_t lLevel;
    int32_t lOptionName = FREERTOS_SO_REUSE_LISTEN_SOCKET;
    BaseType_t vOptionValue = pdFALSE;
    size_t uxOptionLength;

    memset( &xSocket, 0, sizeof( xSocket ) );

    xSocket.ucProtocol = FREERTOS_IPPROTO_TCP;
    xSocket.u.xTCP.bits.bReuseSocket = pdTRUE;

    xReturn = FreeRTOS_setsockopt( &xSocket, lLevel, lOptionName, &vOptionValue, uxOptionLength );

    TEST_ASSERT_EQUAL( 0, xReturn );
    TEST_ASSERT_EQUAL( pdFALSE, xSocket.u.xTCP.bits.bReuseSocket );
}

/**
 * @brief Close after send of a UDP socket.
 */
void test_FreeRTOS_setsockopt_SockClose_InvalidProtocol( void )
{
    BaseType_t xReturn;
    FreeRTOS_Socket_t xSocket;
    int32_t lLevel;
    int32_t lOptionName = FREERTOS_SO_CLOSE_AFTER_SEND;
    BaseType_t vOptionValue;
    size_t uxOptionLength;

    memset( &xSocket, 0, sizeof( xSocket ) );

    xSocket.ucProtocol = FREERTOS_IPPROTO_UDP;

    xReturn = FreeRTOS_setsockopt( &xSocket, lLevel, lOptionName, &vOptionValue, uxOptionLength );

    TEST_ASSERT_EQUAL( -pdFREERTOS_ERRNO_EINVAL, xReturn );
}

/**
 * @brief Close after send option set.
 */
void test_FreeRTOS_setsockopt_SockClose_Set( void )
{
    BaseType_t xReturn;
    FreeRTOS_Socket_t xSocket;
    int32_t lLevel;
    int32_t lOptionName = FREERTOS_SO_CLOSE_AFTER_SEND;
    BaseType_t vOptionValue = pdTRUE;
    size_t uxOptionLength;

    memset( &xSocket, 0, sizeof( xSocket ) );

    xSocket.ucProtocol = FREERTOS_IPPROTO_TCP;

    xReturn = FreeRTOS_setsockopt( &xSocket, lLevel, lOptionName, &vOptionValue, uxOptionLength );

    TEST_ASSERT_EQUAL( 0, xReturn );
    TEST_ASSERT_EQUAL( pdTRUE, xSocket.u.xTCP.bits.bCloseAfterSend );
}

/**
 * @brief Close after send option reset.
 */
void test_FreeRTOS_setsockopt_SockClose_Reset( void )
{
    BaseType_t xReturn;
    FreeRTOS_Socket_t xSocket;
    int32_t lLevel;
    int32_t lOptionName = FREERTOS_SO_CLOSE_AFTER_SEND;
    BaseType_t vOptionValue = pdFALSE;
    size_t uxOptionLength;

    memset( &xSocket, 0, sizeof( xSocket ) );

    xSocket.ucProtocol = FREERTOS_IPPROTO_TCP;
    xSocket.u.xTCP.bits.bReuseSocket = pdTRUE;

    xReturn = FreeRTOS_setsockopt( &xSocket, lLevel, lOptionName, &vOptionValue, uxOptionLength );

    TEST_ASSERT_EQUAL( 0, xReturn );
    TEST_ASSERT_EQUAL( pdFALSE, xSocket.u.xTCP.bits.bCloseAfterSend );
}

/**
 * @brief Set full size of UDP socket.
 */
void test_FreeRTOS_setsockopt_SetFullSize_InvalidProtocol( void )
{
    BaseType_t xReturn;
    FreeRTOS_Socket_t xSocket;
    int32_t lLevel;
    int32_t lOptionName = FREERTOS_SO_SET_FULL_SIZE;
    BaseType_t vOptionValue;
    size_t uxOptionLength;

    memset( &xSocket, 0, sizeof( xSocket ) );

    xSocket.ucProtocol = FREERTOS_IPPROTO_UDP;

    xReturn = FreeRTOS_setsockopt( &xSocket, lLevel, lOptionName, &vOptionValue, uxOptionLength );

    TEST_ASSERT_EQUAL( -pdFREERTOS_ERRNO_EINVAL, xReturn );
}

/**
 * @brief Set full size option set.
 */
void test_FreeRTOS_setsockopt_SetFullSize_Set( void )
{
    BaseType_t xReturn;
    FreeRTOS_Socket_t xSocket;
    int32_t lLevel;
    int32_t lOptionName = FREERTOS_SO_SET_FULL_SIZE;
    BaseType_t vOptionValue = pdTRUE;
    size_t uxOptionLength;

    memset( &xSocket, 0, sizeof( xSocket ) );

    xSocket.ucProtocol = FREERTOS_IPPROTO_TCP;

    xReturn = FreeRTOS_setsockopt( &xSocket, lLevel, lOptionName, &vOptionValue, uxOptionLength );

    TEST_ASSERT_EQUAL( 0, xReturn );
    TEST_ASSERT_EQUAL( pdTRUE, xSocket.u.xTCP.xTCPWindow.u.bits.bSendFullSize );
}

/**
 * @brief Set full size option reset but the state is not correct.
 */
void test_FreeRTOS_setsockopt_SetFullSize_Reset_StateIncorrect( void )
{
    BaseType_t xReturn;
    FreeRTOS_Socket_t xSocket;
    int32_t lLevel;
    int32_t lOptionName = FREERTOS_SO_SET_FULL_SIZE;
    BaseType_t vOptionValue = pdFALSE;
    size_t uxOptionLength;

    memset( &xSocket, 0, sizeof( xSocket ) );

    xSocket.ucProtocol = FREERTOS_IPPROTO_TCP;
    xSocket.u.xTCP.bits.bReuseSocket = pdTRUE;
    xSocket.u.xTCP.eTCPState = eESTABLISHED - 1;

    xReturn = FreeRTOS_setsockopt( &xSocket, lLevel, lOptionName, &vOptionValue, uxOptionLength );

    TEST_ASSERT_EQUAL( 0, xReturn );
    TEST_ASSERT_EQUAL( pdFALSE, xSocket.u.xTCP.xTCPWindow.u.bits.bSendFullSize );
    TEST_ASSERT_EQUAL( 0, xSocket.u.xTCP.usTimeout );
}

/**
 * @brief Set full size option reset.
 */
void test_FreeRTOS_setsockopt_SetFullSize_Reset_StateCorrect( void )
{
    BaseType_t xReturn;
    FreeRTOS_Socket_t xSocket;
    int32_t lLevel;
    int32_t lOptionName = FREERTOS_SO_SET_FULL_SIZE;
    BaseType_t vOptionValue = pdFALSE;
    size_t uxOptionLength;

    memset( &xSocket, 0, sizeof( xSocket ) );

    xSocket.ucProtocol = FREERTOS_IPPROTO_TCP;
    xSocket.u.xTCP.bits.bReuseSocket = pdTRUE;
    xSocket.u.xTCP.eTCPState = eESTABLISHED;

    xReturn = FreeRTOS_setsockopt( &xSocket, lLevel, lOptionName, &vOptionValue, uxOptionLength );

    TEST_ASSERT_EQUAL( 0, xReturn );
    TEST_ASSERT_EQUAL( pdFALSE, xSocket.u.xTCP.xTCPWindow.u.bits.bSendFullSize );
    TEST_ASSERT_EQUAL( 0, xSocket.u.xTCP.usTimeout );
}

/**
 * @brief Set full size option reset.
 */
void test_FreeRTOS_setsockopt_SetFullSize_Reset_HappyPath( void )
{
    BaseType_t xReturn;
    FreeRTOS_Socket_t xSocket;
    int32_t lLevel;
    int32_t lOptionName = FREERTOS_SO_SET_FULL_SIZE;
    BaseType_t vOptionValue = pdFALSE;
    size_t uxOptionLength;

    memset( &xSocket, 0, sizeof( xSocket ) );

    xSocket.ucProtocol = FREERTOS_IPPROTO_TCP;
    xSocket.u.xTCP.bits.bReuseSocket = pdTRUE;
    xSocket.u.xTCP.eTCPState = eESTABLISHED;
    xSocket.u.xTCP.txStream = ( StreamBuffer_t * ) 0xABCD;

    uxStreamBufferGetSize_ExpectAndReturn( xSocket.u.xTCP.txStream, 0x123 );
    xSendEventToIPTask_ExpectAndReturn( eTCPTimerEvent, pdTRUE );

    xReturn = FreeRTOS_setsockopt( &xSocket, lLevel, lOptionName, &vOptionValue, uxOptionLength );

    TEST_ASSERT_EQUAL( 0, xReturn );
    TEST_ASSERT_EQUAL( pdFALSE, xSocket.u.xTCP.xTCPWindow.u.bits.bSendFullSize );
    TEST_ASSERT_EQUAL( 1, xSocket.u.xTCP.usTimeout );
}

/**
 * @brief Stop receive with a UDP socket.
 */
void test_FreeRTOS_setsockopt_StopRx_InvalidProtocol( void )
{
    BaseType_t xReturn;
    FreeRTOS_Socket_t xSocket;
    int32_t lLevel;
    int32_t lOptionName = FREERTOS_SO_STOP_RX;
    BaseType_t vOptionValue;
    size_t uxOptionLength;

    memset( &xSocket, 0, sizeof( xSocket ) );

    xSocket.ucProtocol = FREERTOS_IPPROTO_UDP;

    xReturn = FreeRTOS_setsockopt( &xSocket, lLevel, lOptionName, &vOptionValue, uxOptionLength );

    TEST_ASSERT_EQUAL( -pdFREERTOS_ERRNO_EINVAL, xReturn );
    TEST_ASSERT_EQUAL( pdFALSE, xSocket.u.xTCP.bits.bWinChange );
    TEST_ASSERT_EQUAL( 0, xSocket.u.xTCP.usTimeout );
}

/**
 * @brief Stop receive set.
 */
void test_FreeRTOS_setsockopt_StopRx_Set( void )
{
    BaseType_t xReturn;
    FreeRTOS_Socket_t xSocket;
    int32_t lLevel;
    int32_t lOptionName = FREERTOS_SO_STOP_RX;
    BaseType_t vOptionValue = pdTRUE;
    size_t uxOptionLength;

    memset( &xSocket, 0, sizeof( xSocket ) );

    xSocket.ucProtocol = FREERTOS_IPPROTO_TCP;

    xSendEventToIPTask_ExpectAndReturn( eTCPTimerEvent, pdPASS );

    xReturn = FreeRTOS_setsockopt( &xSocket, lLevel, lOptionName, &vOptionValue, uxOptionLength );

    TEST_ASSERT_EQUAL( 0, xReturn );
    TEST_ASSERT_EQUAL( pdTRUE, xSocket.u.xTCP.bits.bRxStopped );
    TEST_ASSERT_EQUAL( pdTRUE, xSocket.u.xTCP.bits.bWinChange );
    TEST_ASSERT_EQUAL( 1, xSocket.u.xTCP.usTimeout );
}

/**
 * @brief Stop receive reset.
 */
void test_FreeRTOS_setsockopt_StopRx_Reset( void )
{
    BaseType_t xReturn;
    FreeRTOS_Socket_t xSocket;
    int32_t lLevel;
    int32_t lOptionName = FREERTOS_SO_STOP_RX;
    BaseType_t vOptionValue = pdFALSE;
    size_t uxOptionLength;

    memset( &xSocket, 0, sizeof( xSocket ) );

    xSocket.ucProtocol = FREERTOS_IPPROTO_TCP;
    xSocket.u.xTCP.bits.bReuseSocket = pdTRUE;

    xSendEventToIPTask_ExpectAndReturn( eTCPTimerEvent, pdPASS );

    xReturn = FreeRTOS_setsockopt( &xSocket, lLevel, lOptionName, &vOptionValue, uxOptionLength );

    TEST_ASSERT_EQUAL( 0, xReturn );
    TEST_ASSERT_EQUAL( pdFALSE, xSocket.u.xTCP.bits.bRxStopped );
    TEST_ASSERT_EQUAL( pdTRUE, xSocket.u.xTCP.bits.bWinChange );
    TEST_ASSERT_EQUAL( 1, xSocket.u.xTCP.usTimeout );
}

/**
 * @brief Setting an invalid option.
 */
void test_FreeRTOS_setsockopt_InvalidOption( void )
{
    BaseType_t xReturn;
    FreeRTOS_Socket_t xSocket;
    int32_t lLevel;
    int32_t lOptionName = 100;
    BaseType_t vOptionValue = pdFALSE;
    size_t uxOptionLength;

    memset( &xSocket, 0, sizeof( xSocket ) );

    xReturn = FreeRTOS_setsockopt( &xSocket, lLevel, lOptionName, &vOptionValue, uxOptionLength );

    TEST_ASSERT_EQUAL( -pdFREERTOS_ERRNO_ENOPROTOOPT, xReturn );
}

/**
 * @brief Translate 32-bit IP to string.
 */
void test_FreeRTOS_inet_ntoa_1( void )
{
    const char * pucReturn;
    uint32_t ulIPAddress = 0;
    char pcBuffer[ 255 ];
    char * pucIdealReturn = "0.0.0.0";

    pucReturn = FreeRTOS_inet_ntoa( ulIPAddress, pcBuffer );

    TEST_ASSERT_EQUAL( pucReturn, pcBuffer );
    TEST_ASSERT_EQUAL_STRING( pucIdealReturn, pucReturn );
}

/**
 * @brief Translate 32-bit IP to string.
 */
void test_FreeRTOS_inet_ntoa_2( void )
{
    const char * pucReturn;
    uint32_t ulIPAddress = 0xAAAAAAAA;
    char pcBuffer[ 255 ];
    char * pucIdealReturn = "170.170.170.170";

    pucReturn = FreeRTOS_inet_ntoa( ulIPAddress, pcBuffer );

    TEST_ASSERT_EQUAL( pucReturn, pcBuffer );
    TEST_ASSERT_EQUAL_STRING( pucIdealReturn, pucReturn );
}

/**
 * @brief Translate 32-bit IP to string.
 */
void test_FreeRTOS_inet_ntoa_3( void )
{
    const char * pucReturn;
    uint32_t ulIPAddress = 0xFFFFFFFF;
    char pcBuffer[ 255 ];
    char * pucIdealReturn = "255.255.255.255";

    pucReturn = FreeRTOS_inet_ntoa( ulIPAddress, pcBuffer );

    TEST_ASSERT_EQUAL( pucReturn, pcBuffer );
    TEST_ASSERT_EQUAL_STRING( pucIdealReturn, pucReturn );
}

/**
 * @brief Incorrect address family.
 */
void test_FreeRTOS_inet_pton_IncorrectAddressFamily( void )
{
    BaseType_t xReturn;
    BaseType_t xAddressFamily = FREERTOS_AF_INET + 1;
    const char * pcSource;
    void * pvDestination;

    xReturn = FreeRTOS_inet_pton( xAddressFamily, pcSource, pvDestination );

    TEST_ASSERT_EQUAL( -pdFREERTOS_ERRNO_EAFNOSUPPORT, xReturn );
}

/**
 * @brief Octal notation being converted.
 */
void test_FreeRTOS_inet_pton_Octal( void )
{
    BaseType_t xReturn;
    BaseType_t xAddressFamily = FREERTOS_AF_INET;
    const char * pcSource = "00.01.2.3";
    uint32_t ulDestination = 0;

    FreeRTOS_inet_pton4_ExpectAndReturn( pcSource, &ulDestination, pdFAIL );
    xReturn = FreeRTOS_inet_pton( xAddressFamily, pcSource, &ulDestination );

    TEST_ASSERT_EQUAL( pdFAIL, xReturn );
    TEST_ASSERT_EQUAL( 0, ulDestination );
}

/**
 * @brief Happy path of this function.
 */
void test_FreeRTOS_inet_pton_HappyPath( void )
{
    BaseType_t xReturn;
    BaseType_t xAddressFamily = FREERTOS_AF_INET;
    const char * pcSource = "255.255.255.255";
    uint32_t ulDestination;
    uint32_t ulExpectDestination = 0xFFFFFFFF;

    FreeRTOS_inet_pton4_ExpectAndReturn( pcSource, &ulDestination, pdPASS );
    FreeRTOS_inet_pton4_ReturnMemThruPtr_pvDestination( &ulExpectDestination, sizeof( ulExpectDestination ) );
    xReturn = FreeRTOS_inet_pton( xAddressFamily, pcSource, &ulDestination );

    TEST_ASSERT_EQUAL( pdPASS, xReturn );
    TEST_ASSERT_EQUAL_UINT32( ulExpectDestination, ulDestination );
}

/**
 * @brief Happy path of this function for IPv6.
 */
void test_FreeRTOS_inet_pton_IPv6HappyPath( void )
{
    BaseType_t xReturn;
    BaseType_t xAddressFamily = FREERTOS_AF_INET6;
    const char * pcSource = "2001::1";
    IPv6_Address_t xDestination;
    IPv6_Address_t * pxExpectDestination = &xIPv6Address;

    FreeRTOS_inet_pton6_ExpectAndReturn( pcSource, &xDestination, pdPASS );
    FreeRTOS_inet_pton6_ReturnMemThruPtr_pvDestination( pxExpectDestination->ucBytes, ipSIZE_OF_IPv6_ADDRESS );
    xReturn = FreeRTOS_inet_pton( xAddressFamily, pcSource, &xDestination );

    TEST_ASSERT_EQUAL( pdPASS, xReturn );
    TEST_ASSERT_EQUAL_MEMORY( pxExpectDestination->ucBytes, xDestination.ucBytes, ipSIZE_OF_IPv6_ADDRESS );
}

/**
 * @brief Translate array to string for MAC address.
 */
void test_FreeRTOS_EUI48_ntop1( void )
{
    uint8_t pucSource[ 6 ] = { 0xAA, 0xAA, 0xAA, 0xAA, 0xAA, 0xAA };
    char pcTarget[ 18 ];
    char cTen = 'A';
    char cSeparator = ':';

    memset( pcTarget, 0, sizeof( pcTarget ) );

    FreeRTOS_EUI48_ntop( pucSource, pcTarget, cTen, cSeparator );
    TEST_ASSERT_EQUAL_STRING( "AA:AA:AA:AA:AA:AA", pcTarget );

    cTen = 'a';
    FreeRTOS_EUI48_ntop( pucSource, pcTarget, cTen, cSeparator );
    TEST_ASSERT_EQUAL_STRING( "aa:aa:aa:aa:aa:aa", pcTarget );

    cTen = 'a';
    cSeparator = '-';
    FreeRTOS_EUI48_ntop( pucSource, pcTarget, cTen, cSeparator );
    TEST_ASSERT_EQUAL_STRING( "aa-aa-aa-aa-aa-aa", pcTarget );
}

/**
 * @brief Translate array to string for MAC address.
 */
void test_FreeRTOS_EUI48_ntop2( void )
{
    uint8_t pucSource[ 6 ] = { 0x12, 0x34, 0x56, 0x78, 0xef, 0xdc };
    char pcTarget[ 18 ];
    char cTen = 'A';
    char cSeparator = ':';

    memset( pcTarget, 0, sizeof( pcTarget ) );

    FreeRTOS_EUI48_ntop( pucSource, pcTarget, cTen, cSeparator );
    TEST_ASSERT_EQUAL_STRING( "12:34:56:78:EF:DC", pcTarget );

    cSeparator = '-';
    FreeRTOS_EUI48_ntop( pucSource, pcTarget, cTen, cSeparator );
    TEST_ASSERT_EQUAL_STRING( "12-34-56-78-EF-DC", pcTarget );

    cTen = 'a';
    cSeparator = ':';
    FreeRTOS_EUI48_ntop( pucSource, pcTarget, cTen, cSeparator );
    TEST_ASSERT_EQUAL_STRING( "12:34:56:78:ef:dc", pcTarget );

    cTen = 'a';
    cSeparator = '-';
    FreeRTOS_EUI48_ntop( pucSource, pcTarget, cTen, cSeparator );
    TEST_ASSERT_EQUAL_STRING( "12-34-56-78-ef-dc", pcTarget );
}

/**
 * @brief Translate array to string for MAC address. Invalid values.
 */
void test_FreeRTOS_EUI48_pton_InvalidInput( void )
{
    BaseType_t xReturn;
    const char * pcSource = "12345678::::";
    uint8_t pucTarget[ 6 ];

    xReturn = FreeRTOS_EUI48_pton( pcSource, pucTarget );
    TEST_ASSERT_EQUAL( pdFALSE, xReturn );
}

/**
 * @brief Translate array to string for MAC address. Invalid values.
 */
void test_FreeRTOS_EUI48_pton_InvalidInput2( void )
{
    BaseType_t xReturn;
    const char * pcSource = "12:34:56:78:ab:ty";
    uint8_t pucTarget[ 6 ];

    xReturn = FreeRTOS_EUI48_pton( pcSource, pucTarget );
    TEST_ASSERT_EQUAL( pdFALSE, xReturn );
}

/**
 * @brief Translate array to string for MAC address. Invalid values.
 */
void test_FreeRTOS_EUI48_pton_InvalidInput3( void )
{
    BaseType_t xReturn;
    const char * pcSource = "12:34#56:78:ab:cd";
    uint8_t pucTarget[ 6 ];

    xReturn = FreeRTOS_EUI48_pton( pcSource, pucTarget );
    TEST_ASSERT_EQUAL( pdFALSE, xReturn );
}

/**
 * @brief Translate array to string for MAC address. Invalid values.
 */
void test_FreeRTOS_EUI48_pton_InvalidInput4( void )
{
    BaseType_t xReturn;
    const char * pcSource = "";
    uint8_t pucTarget[ 6 ];

    xReturn = FreeRTOS_EUI48_pton( pcSource, pucTarget );
    TEST_ASSERT_EQUAL( pdFALSE, xReturn );
}

/**
 * @brief Translate string to array for MAC address.
 */
void test_FreeRTOS_EUI48_pton_HappyPath( void )
{
    BaseType_t xReturn;
    const char * pcSource = "12:34:56:78:ab:cd";
    uint8_t pucTarget[ 6 ];
    uint8_t pucIdeal[] = { 0x12, 0x34, 0x56, 0x78, 0xab, 0xcd };

    xReturn = FreeRTOS_EUI48_pton( pcSource, pucTarget );
    TEST_ASSERT_EQUAL( pdTRUE, xReturn );
    TEST_ASSERT_EQUAL_UINT8_ARRAY( pucIdeal, pucTarget, 6 );
}

/**
 * @brief Translate string to array for MAC address.
 */
void test_FreeRTOS_EUI48_pton_HappyPath1( void )
{
    BaseType_t xReturn;
    const char * pcSource = "12-34-56-78-ab-cd";
    uint8_t pucTarget[ 6 ];
    uint8_t pucIdeal[] = { 0x12, 0x34, 0x56, 0x78, 0xab, 0xcd };

    xReturn = FreeRTOS_EUI48_pton( pcSource, pucTarget );
    TEST_ASSERT_EQUAL( pdTRUE, xReturn );
    TEST_ASSERT_EQUAL_UINT8_ARRAY( pucIdeal, pucTarget, 6 );
}

/**
 * @brief Translate string to array for MAC address.
 */
void test_FreeRTOS_EUI48_pton_HappyPath2( void )
{
    BaseType_t xReturn;
    const char * pcSource = "FF-34-56-78-ab-cd";
    uint8_t pucTarget[ 6 ];
    uint8_t pucIdeal[] = { 0xff, 0x34, 0x56, 0x78, 0xab, 0xcd };

    xReturn = FreeRTOS_EUI48_pton( pcSource, pucTarget );
    TEST_ASSERT_EQUAL( pdTRUE, xReturn );
    TEST_ASSERT_EQUAL_UINT8_ARRAY( pucIdeal, pucTarget, 6 );
}

/**
 * @brief Invalid input to convert to IP address.
 */
void test_FreeRTOS_inet_addr_InvalidString( void )
{
    uint32_t ulReturn;
    char * pcIPAddress = "0..12.34.4";

    FreeRTOS_inet_pton4_ExpectAndReturn( pcIPAddress, NULL, pdFAIL );
    FreeRTOS_inet_pton4_IgnoreArg_pvDestination();
    ulReturn = FreeRTOS_inet_addr( pcIPAddress );
    TEST_ASSERT_EQUAL( 0, ulReturn );
}

/**
 * @brief Valid input to convert to IP address.
 */
void test_FreeRTOS_inet_addr_ValidString( void )
{
    uint32_t ulExpectAnswer = 0x04030201;
    uint32_t ulReturn;
    char * pcIPAddress = "1.2.3.4";

    FreeRTOS_inet_pton4_ExpectAndReturn( pcIPAddress, NULL, pdPASS );
    FreeRTOS_inet_pton4_IgnoreArg_pvDestination();
    FreeRTOS_inet_pton4_ReturnMemThruPtr_pvDestination( &ulExpectAnswer, sizeof( ulExpectAnswer ) );
    ulReturn = FreeRTOS_inet_addr( pcIPAddress );
    TEST_ASSERT_EQUAL( ulExpectAnswer, ulReturn );
}

/**
 * @brief Get local address from a socket.
 */
void test_FreeRTOS_GetLocalAddress( void )
{
    size_t uxReturn;
    FreeRTOS_Socket_t xSocket;
    struct freertos_sockaddr xAddress;

    memset( &xSocket, 0, sizeof( xSocket ) );
    memset( &xAddress, 0, sizeof( xAddress ) );

    xSocket.usLocalPort = 0xAB12;
    xSocket.xLocalAddress.ulIP_IPv4 = 0xABFC8769;

    uxReturn = FreeRTOS_GetLocalAddress( &xSocket, &xAddress );

    TEST_ASSERT_EQUAL( sizeof( xAddress ), uxReturn );
    TEST_ASSERT_EQUAL( FreeRTOS_htonl( 0xABFC8769 ), xAddress.sin_address.ulIP_IPv4 );
    TEST_ASSERT_EQUAL( FreeRTOS_htons( 0xAB12 ), xAddress.sin_port );
}

/**
 * @brief Get local address from an IPv6 socket.
 */
void test_FreeRTOS_GetLocalAddress_IPv6( void )
{
    size_t uxReturn;
    FreeRTOS_Socket_t xSocket;
    struct freertos_sockaddr xAddress;
    IPv6_Address_t xIPAddress = { { 0x20 } };

    memset( &xSocket, 0, sizeof( xSocket ) );
    memset( &xAddress, 0, sizeof( xAddress ) );

    xSocket.bits.bIsIPv6 = pdTRUE;
    xSocket.usLocalPort = 0xAB12;
    memcpy( xSocket.xLocalAddress.xIP_IPv6.ucBytes, xIPv6Address.ucBytes, ipSIZE_OF_IPv6_ADDRESS );

    uxReturn = FreeRTOS_GetLocalAddress( &xSocket, &xAddress );

    TEST_ASSERT_EQUAL( FREERTOS_AF_INET6, xAddress.sin_family );
    TEST_ASSERT_EQUAL_MEMORY( xIPv6Address.ucBytes, xAddress.sin_address.xIP_IPv6.ucBytes, ipSIZE_OF_IPv6_ADDRESS );
    TEST_ASSERT_EQUAL( FreeRTOS_htons( 0xAB12 ), xAddress.sin_port );
}

/**
 * @brief All fields are NULL in the socket.
 */
void test_FreeRTOS_connect_SocketValuesNULL( void )
{
    BaseType_t xResult;
    FreeRTOS_Socket_t xSocket;
    struct freertos_sockaddr xAddress;
    socklen_t xAddressLength;

    memset( &xSocket, 0, sizeof( xSocket ) );

    xResult = FreeRTOS_connect( &xSocket, &xAddress, xAddressLength );

    TEST_ASSERT_EQUAL( -pdFREERTOS_ERRNO_EBADF, xResult );
}

/**
 * @brief Test for invalid values.
 */
void test_FreeRTOS_connect_InvalidValues( void )
{
    BaseType_t xResult;
    FreeRTOS_Socket_t xSocket;
    struct freertos_sockaddr xAddress;
    socklen_t xAddressLength;

    memset( &xSocket, 0, sizeof( xSocket ) );

    /* Invalid protocol. */
    xSocket.ucProtocol = FREERTOS_IPPROTO_UDP;
    xResult = FreeRTOS_connect( &xSocket, &xAddress, xAddressLength );
    TEST_ASSERT_EQUAL( -pdFREERTOS_ERRNO_EBADF, xResult );

    /* Socket not bound. Binding failed. */
    xSocket.ucProtocol = FREERTOS_IPPROTO_TCP;
    listLIST_ITEM_CONTAINER_ExpectAnyArgsAndReturn( NULL );
    xIsCallingFromIPTask_ExpectAndReturn( pdFALSE );
    listLIST_ITEM_CONTAINER_ExpectAnyArgsAndReturn( NULL );
    xSendEventStructToIPTask_ExpectAnyArgsAndReturn( pdFAIL );
    xResult = FreeRTOS_connect( &xSocket, &xAddress, xAddressLength );
    TEST_ASSERT_EQUAL( -pdFREERTOS_ERRNO_ECANCELED, xResult );

    /* Socket NULL. */
    xResult = FreeRTOS_connect( NULL, &xAddress, xAddressLength );
    TEST_ASSERT_EQUAL( -pdFREERTOS_ERRNO_EBADF, xResult );

    /* Address NULL. */
    xResult = FreeRTOS_connect( &xSocket, NULL, xAddressLength );
    TEST_ASSERT_EQUAL( -pdFREERTOS_ERRNO_EINVAL, xResult );
}

/**
 * @brief Non blocking connect.
 */
void test_FreeRTOS_connect_NonBlocking( void )
{
    BaseType_t xResult;
    FreeRTOS_Socket_t xSocket;
    struct freertos_sockaddr xAddress;
    socklen_t xAddressLength;

    memset( &xSocket, 0, sizeof( xSocket ) );

    xSocket.ucProtocol = FREERTOS_IPPROTO_TCP;
    listLIST_ITEM_CONTAINER_ExpectAnyArgsAndReturn( &xBoundTCPSocketsList );

    vTCPStateChange_Expect( &xSocket, eCONNECT_SYN );
    xSendEventToIPTask_ExpectAndReturn( eTCPTimerEvent, pdPASS );

    xResult = FreeRTOS_connect( &xSocket, &xAddress, xAddressLength );

    TEST_ASSERT_EQUAL( -pdFREERTOS_ERRNO_EWOULDBLOCK, xResult );
}

/**
 * @brief Timeout in connection.
 */
void test_FreeRTOS_connect_Timeout( void )
{
    BaseType_t xResult;
    FreeRTOS_Socket_t xSocket;
    struct freertos_sockaddr xAddress;
    socklen_t xAddressLength;

    memset( &xSocket, 0, sizeof( xSocket ) );

    xSocket.ucProtocol = FREERTOS_IPPROTO_TCP;
    /* Non 0 value to show blocking. */
    xSocket.xReceiveBlockTime = 0x123;
    listLIST_ITEM_CONTAINER_ExpectAnyArgsAndReturn( &xBoundTCPSocketsList );

    vTCPStateChange_Expect( &xSocket, eCONNECT_SYN );
    xSendEventToIPTask_ExpectAndReturn( eTCPTimerEvent, pdPASS );

    /* Using a local variable. */
    vTaskSetTimeOutState_ExpectAnyArgs();

    /* No timeout the first time. */
    xTaskCheckForTimeOut_ExpectAnyArgsAndReturn( pdFALSE );

    xEventGroupWaitBits_ExpectAndReturn( xSocket.xEventGroup, eSOCKET_CONNECT | eSOCKET_CLOSED, pdTRUE, pdFALSE, xSocket.xReceiveBlockTime, pdTRUE );

    /* Timed out! */
    xTaskCheckForTimeOut_ExpectAnyArgsAndReturn( pdTRUE );

    xResult = FreeRTOS_connect( &xSocket, &xAddress, xAddressLength );

    TEST_ASSERT_EQUAL( -pdFREERTOS_ERRNO_ETIMEDOUT, xResult );
}

/**
 * @brief Timeout in connection.
 */
void test_FreeRTOS_connect_SocketClosed( void )
{
    BaseType_t xResult;
    FreeRTOS_Socket_t xSocket;
    struct freertos_sockaddr xAddress;
    socklen_t xAddressLength;

    memset( &xSocket, 0, sizeof( xSocket ) );

    xSocket.ucProtocol = FREERTOS_IPPROTO_TCP;
    /* Non 0 value to show blocking. */
    xSocket.xReceiveBlockTime = 0x123;
    listLIST_ITEM_CONTAINER_ExpectAnyArgsAndReturn( &xBoundTCPSocketsList );

    vTCPStateChange_Expect( &xSocket, eCONNECT_SYN );
    xSendEventToIPTask_ExpectAndReturn( eTCPTimerEvent, pdPASS );

    /* Using a local variable. */
    vTaskSetTimeOutState_ExpectAnyArgs();

    /* No timeout the first time. */
    xTaskCheckForTimeOut_ExpectAnyArgsAndReturn( pdFALSE );

    xEventGroupWaitBits_ExpectAndReturn( xSocket.xEventGroup, eSOCKET_CONNECT | eSOCKET_CLOSED, pdTRUE, pdFALSE, xSocket.xReceiveBlockTime, eSOCKET_CLOSED );

    xResult = FreeRTOS_connect( &xSocket, &xAddress, xAddressLength );

    TEST_ASSERT_EQUAL( -pdFREERTOS_ERRNO_ENOTCONN, xResult );
}

/**
 * @brief Connection successful.
 */
void test_FreeRTOS_connect_Connected( void )
{
    BaseType_t xResult;
    struct freertos_sockaddr xAddress;
    socklen_t xAddressLength;

    memset( &xGlobalSocket, 0, sizeof( xGlobalSocket ) );
    memset( &xAddress, 0, sizeof( xAddress ) );

    xAddress.sin_family = FREERTOS_AF_INET4;

    xGlobalSocket.ucProtocol = FREERTOS_IPPROTO_TCP;
    /* Non 0 value to show blocking. */
    xGlobalSocket.xReceiveBlockTime = 0x123;
    listLIST_ITEM_CONTAINER_ExpectAnyArgsAndReturn( &xBoundTCPSocketsList );

    vTCPStateChange_Expect( &xGlobalSocket, eCONNECT_SYN );
    xSendEventToIPTask_ExpectAndReturn( eTCPTimerEvent, pdPASS );

    /* Using a local variable. */
    vTaskSetTimeOutState_ExpectAnyArgs();

    xTaskCheckForTimeOut_ExpectAnyArgsAndReturn( pdFALSE );

    xEventGroupWaitBits_Stub( xStubForEventGroupWaitBits );

    xResult = FreeRTOS_connect( &xGlobalSocket, &xAddress, xAddressLength );

    TEST_ASSERT_EQUAL( 0, xResult );
}

/**
 * @brief Connection failed due to error happening during sleep.
 */
void test_FreeRTOS_connect_SocketErrorDuringSleep( void )
{
    BaseType_t xResult;
    struct freertos_sockaddr xAddress;
    socklen_t xAddressLength;

    memset( &xGlobalSocket, 0, sizeof( xGlobalSocket ) );

    xGlobalSocket.ucProtocol = FREERTOS_IPPROTO_TCP;
    /* Non 0 value to show blocking. */
    xGlobalSocket.xReceiveBlockTime = 0x123;
    listLIST_ITEM_CONTAINER_ExpectAnyArgsAndReturn( &xBoundTCPSocketsList );

    vTCPStateChange_Expect( &xGlobalSocket, eCONNECT_SYN );
    xSendEventToIPTask_ExpectAndReturn( eTCPTimerEvent, pdPASS );

    /* Set the global socket handler to error during sleep. */
    vTaskSetTimeOutState_Stub( vStub_vTaskSetTimeOutState_socketError );

    xResult = FreeRTOS_connect( &xGlobalSocket, &xAddress, xAddressLength );

    TEST_ASSERT_EQUAL( -pdFREERTOS_ERRNO_EINVAL, xResult );
}

/**
 * @brief Invalid protocol.
 */
void test_FreeRTOS_GetRemoteAddress_InvalidProtocol( void )
{
    BaseType_t xReturn;
    FreeRTOS_Socket_t xSocket;
    struct freertos_sockaddr xAddress;

    memset( &xSocket, 0, sizeof( xSocket ) );
    memset( &xAddress, 0, sizeof( xAddress ) );

    xReturn = FreeRTOS_GetRemoteAddress( &xSocket, &xAddress );

    TEST_ASSERT_EQUAL( -pdFREERTOS_ERRNO_EINVAL, xReturn );
}

/**
 * @brief happy path.
 */
void test_FreeRTOS_GetRemoteAddress_HappyPath( void )
{
    BaseType_t xReturn;
    FreeRTOS_Socket_t xSocket;
    struct freertos_sockaddr xAddress;

    memset( &xSocket, 0, sizeof( xSocket ) );
    memset( &xAddress, 0, sizeof( xAddress ) );

    xSocket.ucProtocol = FREERTOS_IPPROTO_TCP;
    xSocket.u.xTCP.xRemoteIP.ulIP_IPv4 = 0xABCDEF12;
    xSocket.u.xTCP.usRemotePort = 0x1234;

    xReturn = FreeRTOS_GetRemoteAddress( &xSocket, &xAddress );

    TEST_ASSERT_EQUAL( sizeof( xAddress ), xReturn );
    TEST_ASSERT_EQUAL( FreeRTOS_htonl( 0xABCDEF12 ), xAddress.sin_address.ulIP_IPv4 );
    TEST_ASSERT_EQUAL( FreeRTOS_htons( 0x1234 ), xAddress.sin_port );
}

/**
 * @brief IPv6 happy path.
 */
void test_FreeRTOS_GetRemoteAddress_IPv6HappyPath( void )
{
    BaseType_t xReturn;
    FreeRTOS_Socket_t xSocket;
    struct freertos_sockaddr xAddress;

    memset( &xSocket, 0, sizeof( xSocket ) );
    memset( &xAddress, 0, sizeof( xAddress ) );

    xSocket.bits.bIsIPv6 = pdTRUE_UNSIGNED;
    xSocket.ucProtocol = FREERTOS_IPPROTO_TCP;
    memcpy( xSocket.u.xTCP.xRemoteIP.xIP_IPv6.ucBytes, xIPv6Address.ucBytes, ipSIZE_OF_IPv6_ADDRESS );
    xSocket.u.xTCP.usRemotePort = 0x1234;

    xReturn = FreeRTOS_GetRemoteAddress( &xSocket, &xAddress );

    TEST_ASSERT_EQUAL( sizeof( xAddress ), xReturn );
    TEST_ASSERT_EQUAL_MEMORY( xIPv6Address.ucBytes, xAddress.sin_address.xIP_IPv6.ucBytes, ipSIZE_OF_IPv6_ADDRESS );
    TEST_ASSERT_EQUAL( FreeRTOS_htons( 0x1234 ), xAddress.sin_port );
}

/**
 * @brief Invalid values.
 */
void test_FreeRTOS_maywrite_InvalidValues( void )
{
    BaseType_t xReturn;
    FreeRTOS_Socket_t xSocket;

    memset( &xSocket, 0, sizeof( xSocket ) );

    /* Invalid Protocol. */
    xReturn = FreeRTOS_maywrite( &xSocket );
    TEST_ASSERT_EQUAL( -pdFREERTOS_ERRNO_EINVAL, xReturn );

    /* Invalid States. */
    xSocket.ucProtocol = FREERTOS_IPPROTO_TCP;
    xSocket.u.xTCP.eTCPState = eTCP_LISTEN; /* eCONNECT_SYN - 1 */
    xReturn = FreeRTOS_maywrite( &xSocket );
    TEST_ASSERT_EQUAL( -1, xReturn );

    xSocket.u.xTCP.eTCPState = eFIN_WAIT_1; /* eESTABLISHED + 1 */
    xReturn = FreeRTOS_maywrite( &xSocket );
    TEST_ASSERT_EQUAL( -1, xReturn );

    xSocket.u.xTCP.eTCPState = eCONNECT_SYN;
    xReturn = FreeRTOS_maywrite( &xSocket );
    TEST_ASSERT_EQUAL( 0, xReturn );

    xSocket.u.xTCP.eTCPState = eSYN_FIRST; /* eCONNECT_SYN + 1 */
    xReturn = FreeRTOS_maywrite( &xSocket );
    TEST_ASSERT_EQUAL( 0, xReturn );

    /* Transmission NULL. */
    xSocket.u.xTCP.eTCPState = eESTABLISHED;
    xSocket.u.xTCP.uxTxStreamSize = 0x123;
    xReturn = FreeRTOS_maywrite( &xSocket );
    TEST_ASSERT_EQUAL( 0x123, xReturn );
}

/**
 * @brief Happy path.
 */
void test_FreeRTOS_maywrite_HappyPath( void )
{
    BaseType_t xReturn;
    FreeRTOS_Socket_t xSocket;
    uint8_t ucStream[ 20 ];

    memset( &xSocket, 0, sizeof( xSocket ) );

    xSocket.ucProtocol = FREERTOS_IPPROTO_TCP;
    xSocket.u.xTCP.eTCPState = eESTABLISHED;
    xSocket.u.xTCP.txStream = ( StreamBuffer_t * ) ucStream;

    uxStreamBufferGetSpace_ExpectAndReturn( ( StreamBuffer_t * ) ucStream, 0x3344 );

    xReturn = FreeRTOS_maywrite( &xSocket );
    TEST_ASSERT_EQUAL( 0x3344, xReturn );
}

<<<<<<< HEAD
/*
=======
/**
>>>>>>> 0d64b439
 * @brief Test setting socket ID when the socket is NULL.
 */
void test_xSocketSetSocketID_NULLSocket( void )
{
    BaseType_t xReturn;

    xReturn = xSocketSetSocketID( NULL, NULL );

    TEST_ASSERT_EQUAL( -pdFREERTOS_ERRNO_EINVAL, xReturn );
}

<<<<<<< HEAD
/*
=======
/**
>>>>>>> 0d64b439
 * @brief Test setting socket ID when the socket is invalid.
 */
void test_xSocketSetSocketID_InvalidSocket( void )
{
    BaseType_t xReturn;

    xReturn = xSocketSetSocketID( FREERTOS_INVALID_SOCKET, NULL );

    TEST_ASSERT_EQUAL( -pdFREERTOS_ERRNO_EINVAL, xReturn );
}

<<<<<<< HEAD
/*
=======
/**
>>>>>>> 0d64b439
 * @brief Test setting socket ID when the socket is Valid.
 */
void test_xSocketSetSocketID_ValidSocket( void )
{
    BaseType_t xReturn;
    FreeRTOS_Socket_t xSocket;
    BaseType_t AnchorVariable;

    memset( &xSocket, 0, sizeof( xSocket ) );

    xReturn = xSocketSetSocketID( &xSocket, &AnchorVariable );

    TEST_ASSERT_EQUAL( 0, xReturn );
    TEST_ASSERT_EQUAL( &AnchorVariable, xSocket.pvSocketID );
}

<<<<<<< HEAD
/*
=======
/**
>>>>>>> 0d64b439
 * @brief Test setting socket ID when the socket is NULL.
 */
void test_pvSocketGetSocketID_NULLSocket( void )
{
    void * pvReturn;

    pvReturn = pvSocketGetSocketID( NULL );

    TEST_ASSERT_EQUAL( NULL, pvReturn );
}

<<<<<<< HEAD
/*
=======
/**
>>>>>>> 0d64b439
 * @brief Test setting socket ID when the socket is invalid.
 */
void test_pvSocketGetSocketID_InvalidSocket( void )
{
    void * pvReturn;

    pvReturn = pvSocketGetSocketID( FREERTOS_INVALID_SOCKET );

    TEST_ASSERT_EQUAL( NULL, pvReturn );
}

<<<<<<< HEAD
/*
=======
/**
>>>>>>> 0d64b439
 * @brief Test setting socket ID when the socket is Valid.
 */
void test_pvSocketGetSocketID_ValidSocket( void )
{
    BaseType_t pvReturn;
    FreeRTOS_Socket_t xSocket;
    BaseType_t AnchorVariable;

    memset( &xSocket, 0, sizeof( xSocket ) );

    xSocket.pvSocketID = &AnchorVariable;

<<<<<<< HEAD
    pvReturn = pvSocketGetSocketID( &xSocket );
=======
    pvReturn = ( BaseType_t ) pvSocketGetSocketID( &xSocket );
>>>>>>> 0d64b439

    TEST_ASSERT_EQUAL( &AnchorVariable, pvReturn );
}

<<<<<<< HEAD
/*
=======
/**
>>>>>>> 0d64b439
 * @brief This function just prints out some data. It is expected to make calls to the
 *        below functions when IP stack is not initialised.
 */
void test_vTCPNetStat_IPStackNotInit( void )
{
    uxGetMinimumFreeNetworkBuffers_ExpectAndReturn( 0 );
    uxGetNumberOfFreeNetworkBuffers_ExpectAndReturn( 0 );

    listLIST_IS_INITIALISED_ExpectAndReturn( &xBoundTCPSocketsList, pdFALSE );

    vTCPNetStat();
}

/**
 * @brief This function just prints out some data. It is expected to make calls to the
 *        below functions when IP stack is initialised. It is expected to go through the
 *        list of TCP and UDP sockets which are bound and print them out.
 */
void test_vTCPNetStat_IPStackInit( void )
{
    ListItem_t xLocalTCPItem, xLocalUDPItem, xIterator;
    FreeRTOS_Socket_t xSocket, xSocket2;

    memset( &xSocket, 0, sizeof( xSocket ) );
    memset( &xSocket2, 0, sizeof( xSocket2 ) );

    uxGetMinimumFreeNetworkBuffers_ExpectAndReturn( 0 );
    uxGetNumberOfFreeNetworkBuffers_ExpectAndReturn( 0 );

    listLIST_IS_INITIALISED_ExpectAndReturn( &xBoundTCPSocketsList, pdTRUE );

    listGET_END_MARKER_ExpectAndReturn( &xBoundTCPSocketsList, &xLocalTCPItem );
    listGET_END_MARKER_ExpectAndReturn( &xBoundUDPSocketsList, &xLocalUDPItem );

    /* First Iteration. */
    listGET_HEAD_ENTRY_ExpectAndReturn( &xBoundTCPSocketsList, &xIterator );

    listGET_LIST_ITEM_OWNER_ExpectAndReturn( &xIterator, &xSocket );

    xTaskGetTickCount_ExpectAndReturn( 0x10 );

    uxIPHeaderSizeSocket_IgnoreAndReturn( ipSIZE_OF_IPv4_HEADER );

    /* Second Iteration. */
    xSocket2.u.xTCP.eTCPState = eTCP_LISTEN;
    listGET_NEXT_ExpectAndReturn( &xIterator, &xIterator );
    listGET_LIST_ITEM_OWNER_ExpectAndReturn( &xIterator, &xSocket2 );

    xTaskGetTickCount_ExpectAndReturn( 0x20 );

    /* TCP last iteration. */
    listGET_NEXT_ExpectAndReturn( &xIterator, &xLocalTCPItem );


    /* UDP */
    /* First Iteration. */
    listGET_HEAD_ENTRY_ExpectAndReturn( &xBoundUDPSocketsList, &xIterator );

    /* Second Iteration. */
    listGET_NEXT_ExpectAndReturn( &xIterator, &xIterator );

    /* TCP last iteration. */
    listGET_NEXT_ExpectAndReturn( &xIterator, &xLocalUDPItem );

    vTCPNetStat();
}

/**
 * @brief This function just prints out some data. It is expected to change the age ( current tick - last alive )
 * if it's greater than 999999.
 */
void test_vTCPNetStat_LongTimeSinceLastAlive( void )
{
    ListItem_t xLocalTCPItem, xLocalUDPItem, xIterator;
    FreeRTOS_Socket_t xSocket, xSocket2;

    memset( &xSocket, 0, sizeof( xSocket ) );
    memset( &xSocket2, 0, sizeof( xSocket2 ) );

    uxGetMinimumFreeNetworkBuffers_ExpectAndReturn( 0 );
    uxGetNumberOfFreeNetworkBuffers_ExpectAndReturn( 0 );

    listLIST_IS_INITIALISED_ExpectAndReturn( &xBoundTCPSocketsList, pdTRUE );

    listGET_END_MARKER_ExpectAndReturn( &xBoundTCPSocketsList, &xLocalTCPItem );
    listGET_END_MARKER_ExpectAndReturn( &xBoundUDPSocketsList, &xLocalUDPItem );

    /* First Iteration. */
    listGET_HEAD_ENTRY_ExpectAndReturn( &xBoundTCPSocketsList, &xIterator );

    listGET_LIST_ITEM_OWNER_ExpectAndReturn( &xIterator, &xSocket );

    xTaskGetTickCount_ExpectAndReturn( 1000000U );

    /* Second Iteration. */
    xSocket2.u.xTCP.eTCPState = eTCP_LISTEN;
    listGET_NEXT_ExpectAndReturn( &xIterator, &xIterator );
    listGET_LIST_ITEM_OWNER_ExpectAndReturn( &xIterator, &xSocket2 );

    xTaskGetTickCount_ExpectAndReturn( 0x20 );

    /* TCP last iteration. */
    listGET_NEXT_ExpectAndReturn( &xIterator, &xLocalTCPItem );


    /* UDP */
    /* First Iteration. */
    listGET_HEAD_ENTRY_ExpectAndReturn( &xBoundUDPSocketsList, &xIterator );

    /* Second Iteration. */
    listGET_NEXT_ExpectAndReturn( &xIterator, &xIterator );

    /* TCP last iteration. */
    listGET_NEXT_ExpectAndReturn( &xIterator, &xLocalUDPItem );

    vTCPNetStat();
}

/**
 * @brief This function just prints out some data. It is able to print IPv6
 * socket as well.
 */
void test_vTCPNetStat_IPv6Socket( void )
{
    ListItem_t xLocalTCPItem, xLocalUDPItem, xIterator;
    FreeRTOS_Socket_t xSocket;

    memset( &xSocket, 0, sizeof( xSocket ) );

    xSocket.bits.bIsIPv6 = pdTRUE_UNSIGNED;

    uxGetMinimumFreeNetworkBuffers_ExpectAndReturn( 0 );
    uxGetNumberOfFreeNetworkBuffers_ExpectAndReturn( 0 );

    listLIST_IS_INITIALISED_ExpectAndReturn( &xBoundTCPSocketsList, pdTRUE );

    listGET_END_MARKER_ExpectAndReturn( &xBoundTCPSocketsList, &xLocalTCPItem );
    listGET_END_MARKER_ExpectAndReturn( &xBoundUDPSocketsList, &xLocalUDPItem );

    /* First Iteration. */
    listGET_HEAD_ENTRY_ExpectAndReturn( &xBoundTCPSocketsList, &xIterator );

    listGET_LIST_ITEM_OWNER_ExpectAndReturn( &xIterator, &xSocket );

    xTaskGetTickCount_ExpectAndReturn( 0x10 );

    /* TCP last iteration. */
    listGET_NEXT_ExpectAndReturn( &xIterator, &xLocalTCPItem );

    /* UDP */
    /* First Iteration. */
    listGET_HEAD_ENTRY_ExpectAndReturn( &xBoundUDPSocketsList, &xIterator );

    /* Second Iteration. */
    listGET_NEXT_ExpectAndReturn( &xIterator, &xIterator );

    /* TCP last iteration. */
    listGET_NEXT_ExpectAndReturn( &xIterator, &xLocalUDPItem );

    vTCPNetStat();
}

/**
 * @brief Socket select function when only UDP sockets are bound.
 */
void test_vSocketSelect_UDPSocketsOnly( void )
{
    SocketSelect_t xSocketSet;
    ListItem_t xLocalListItem;
    FreeRTOS_Socket_t xSocket, xSocket2, xSocket3, xSocket4;

    memset( &xSocket, 0, sizeof( xSocket ) );
    memset( &xSocket2, 0, sizeof( xSocket2 ) );
    memset( &xSocket3, 0, sizeof( xSocket3 ) );
    memset( &xSocket4, 0, sizeof( xSocket4 ) );

    xSocket2.pxSocketSet = &xSocketSet;
    xSocket3.pxSocketSet = &xSocketSet;
    xSocket4.pxSocketSet = &xSocketSet;

    /* Round 0. Not same socket set. */
    listGET_NEXT_ExpectAndReturn( ( ListItem_t * ) &( xBoundUDPSocketsList.xListEnd ), &xLocalListItem );
    listGET_LIST_ITEM_OWNER_ExpectAndReturn( &xLocalListItem, &xSocket );

    /* Round 1. Same socket set. No select bits. */
    listGET_NEXT_ExpectAndReturn( &xLocalListItem, &xLocalListItem );
    listGET_LIST_ITEM_OWNER_ExpectAndReturn( &xLocalListItem, &xSocket2 );

    /* Round 2. Same socket set. elect bits. */
    listGET_NEXT_ExpectAndReturn( &xLocalListItem, &xLocalListItem );
    listGET_LIST_ITEM_OWNER_ExpectAndReturn( &xLocalListItem, &xSocket3 );

    xSocket3.xSelectBits = eSELECT_READ;
    listCURRENT_LIST_LENGTH_ExpectAndReturn( &( xSocket3.u.xUDP.xWaitingPacketsList ), 0 );

    /* Round 3. Same socket set. elect bits. */
    listGET_NEXT_ExpectAndReturn( &xLocalListItem, &xLocalListItem );
    listGET_LIST_ITEM_OWNER_ExpectAndReturn( &xLocalListItem, &xSocket4 );

    xSocket4.xSelectBits = eSELECT_READ;
    listCURRENT_LIST_LENGTH_ExpectAndReturn( &( xSocket4.u.xUDP.xWaitingPacketsList ), 3 );

    /* Last item. */
    listGET_NEXT_ExpectAndReturn( &xLocalListItem, ( ListItem_t * ) &( xBoundUDPSocketsList.xListEnd ) );

    /* Last item. Nothing in TCP. */
    listGET_NEXT_ExpectAndReturn( ( ListItem_t * ) &( xBoundTCPSocketsList.xListEnd ), ( ListItem_t * ) &( xBoundTCPSocketsList.xListEnd ) );

    xEventGroupClearBits_ExpectAndReturn( xSocketSet.xSelectGroup, 0, 0 );

    xEventGroupSetBits_ExpectAndReturn( xSocketSet.xSelectGroup, eSELECT_READ | eSELECT_CALL_IP, pdPASS );

    vSocketSelect( &xSocketSet );

    TEST_ASSERT_EQUAL( 0, xSocket.xSocketBits );
    TEST_ASSERT_EQUAL( 0, xSocket2.xSocketBits );
    TEST_ASSERT_EQUAL( 0, xSocket3.xSocketBits );
    TEST_ASSERT_EQUAL( eSELECT_READ, xSocket4.xSocketBits );
}

/**
 * @brief Socket select function when only TCP sockets are bound.
 */
void test_vSocketSelect_TCPSocketsOnly( void )
{
    SocketSelect_t xSocketSet;
    ListItem_t xLocalListItem;
    uint8_t ucStream[ 20 ];
    FreeRTOS_Socket_t xSocket[ 9 ], xPeerSocket, xPeerSocket1;

    for( int i = 1; i < 9; i++ )
    {
        memset( &xSocket[ i ], 0, sizeof( xSocket[ i ] ) );
        xSocket[ i ].pxSocketSet = &xSocketSet;
        xSocket[ i ].ucProtocol = FREERTOS_IPPROTO_TCP;
    }

    memset( &xPeerSocket, 0, sizeof( xPeerSocket ) );
    memset( &xPeerSocket1, 0, sizeof( xPeerSocket1 ) );
    memset( &xSocket[ 0 ], 0, sizeof( xSocket[ 0 ] ) );

    xSocket[ 0 ].ucProtocol = FREERTOS_IPPROTO_TCP;

    /* Last item. Nothing in UDP. */
    listGET_NEXT_ExpectAndReturn( ( ListItem_t * ) &( xBoundUDPSocketsList.xListEnd ), ( ListItem_t * ) &( xBoundUDPSocketsList.xListEnd ) );

    /* Round 0. Not same socket set. */
    listGET_NEXT_ExpectAndReturn( ( ListItem_t * ) &( xBoundTCPSocketsList.xListEnd ), &xLocalListItem );
    listGET_LIST_ITEM_OWNER_ExpectAndReturn( &xLocalListItem, &xSocket[ 0 ] );

    /* Round 1. Same socket set. No bits Set. */
    listGET_NEXT_ExpectAndReturn( &xLocalListItem, &xLocalListItem );
    listGET_LIST_ITEM_OWNER_ExpectAndReturn( &xLocalListItem, &xSocket[ 1 ] );

    /* Round 2. Same socket set. All bits Set. */
    xSocket[ 2 ].xSelectBits = eSELECT_READ | eSELECT_EXCEPT | eSELECT_WRITE;
    listGET_NEXT_ExpectAndReturn( &xLocalListItem, &xLocalListItem );
    listGET_LIST_ITEM_OWNER_ExpectAndReturn( &xLocalListItem, &xSocket[ 2 ] );

    /* Round 3. */
    xSocket[ 3 ].xSelectBits = eSELECT_READ | eSELECT_EXCEPT | eSELECT_WRITE;
    xSocket[ 3 ].u.xTCP.bits.bPassAccept = pdTRUE;
    xSocket[ 3 ].u.xTCP.eTCPState = eTCP_LISTEN;
    xSocket[ 3 ].u.xTCP.pxPeerSocket = &xPeerSocket;
    xSocket[ 3 ].u.xTCP.bits.bConnPrepared = pdTRUE_UNSIGNED;
    listGET_NEXT_ExpectAndReturn( &xLocalListItem, &xLocalListItem );
    listGET_LIST_ITEM_OWNER_ExpectAndReturn( &xLocalListItem, &xSocket[ 3 ] );

    /* Round 4. */
    xSocket[ 4 ].xSelectBits = eSELECT_READ | eSELECT_EXCEPT | eSELECT_WRITE;
    xSocket[ 4 ].u.xTCP.bits.bPassAccept = pdTRUE;
    xSocket[ 4 ].u.xTCP.eTCPState = eTCP_LISTEN;
    xSocket[ 4 ].u.xTCP.pxPeerSocket = &xPeerSocket1;
    xSocket[ 4 ].u.xTCP.pxPeerSocket->u.xTCP.bits.bPassAccept = pdTRUE;
    xSocket[ 4 ].u.xTCP.bits.bConnPrepared = pdTRUE_UNSIGNED;
    listGET_NEXT_ExpectAndReturn( &xLocalListItem, &xLocalListItem );
    listGET_LIST_ITEM_OWNER_ExpectAndReturn( &xLocalListItem, &xSocket[ 4 ] );

    /* Round 5. */
    xSocket[ 5 ].xSelectBits = eSELECT_READ | eSELECT_EXCEPT | eSELECT_WRITE;
    xSocket[ 5 ].u.xTCP.eTCPState = eTCP_LISTEN;
    xSocket[ 5 ].u.xTCP.bits.bConnPrepared = pdTRUE_UNSIGNED;
    xSocket[ 5 ].u.xTCP.txStream = ( StreamBuffer_t * ) ucStream;
    listGET_NEXT_ExpectAndReturn( &xLocalListItem, &xLocalListItem );
    listGET_LIST_ITEM_OWNER_ExpectAndReturn( &xLocalListItem, &xSocket[ 5 ] );
    uxStreamBufferGetSpace_ExpectAndReturn( ( StreamBuffer_t * ) ucStream, 0xABCD );

    /* Round 5. */
    xSocket[ 6 ].xSelectBits = eSELECT_READ | eSELECT_EXCEPT | eSELECT_WRITE;
    xSocket[ 6 ].u.xTCP.eTCPState = eCLOSE_WAIT;
    xSocket[ 6 ].u.xTCP.bits.bConnPrepared = pdTRUE_UNSIGNED;
    xSocket[ 6 ].u.xTCP.txStream = ( StreamBuffer_t * ) ucStream;
    xSocket[ 6 ].u.xTCP.rxStream = ( StreamBuffer_t * ) ucStream;
    listGET_NEXT_ExpectAndReturn( &xLocalListItem, &xLocalListItem );
    listGET_LIST_ITEM_OWNER_ExpectAndReturn( &xLocalListItem, &xSocket[ 6 ] );
    uxStreamBufferGetSize_ExpectAndReturn( ( StreamBuffer_t * ) ucStream, 0xAB );
    uxStreamBufferGetSpace_ExpectAndReturn( ( StreamBuffer_t * ) ucStream, 0xABCD );

    /* Round 6. */
    xSocket[ 7 ].xSelectBits = eSELECT_READ | eSELECT_EXCEPT | eSELECT_WRITE;
    xSocket[ 7 ].u.xTCP.eTCPState = eESTABLISHED;
    xSocket[ 7 ].u.xTCP.bits.bConnPrepared = pdTRUE_UNSIGNED;
    xSocket[ 7 ].u.xTCP.bits.bPassQueued = pdTRUE;
    xSocket[ 7 ].u.xTCP.bits.bReuseSocket = pdTRUE_UNSIGNED;
    listGET_NEXT_ExpectAndReturn( &xLocalListItem, &xLocalListItem );
    listGET_LIST_ITEM_OWNER_ExpectAndReturn( &xLocalListItem, &xSocket[ 7 ] );

    /* Round 7. */
    xSocket[ 8 ].xSelectBits = eSELECT_READ | eSELECT_EXCEPT | eSELECT_WRITE;
    xSocket[ 8 ].u.xTCP.eTCPState = eESTABLISHED;
    xSocket[ 8 ].u.xTCP.bits.bConnPrepared = pdTRUE_UNSIGNED;
    xSocket[ 8 ].u.xTCP.bits.bPassQueued = pdTRUE;
    xSocket[ 8 ].u.xTCP.bits.bReuseSocket = pdTRUE_UNSIGNED;
    xSocket[ 8 ].u.xTCP.bits.bPassAccept = pdTRUE_UNSIGNED;
    xSocket[ 8 ].u.xTCP.bits.bConnPassed = pdTRUE_UNSIGNED;
    listGET_NEXT_ExpectAndReturn( &xLocalListItem, &xLocalListItem );
    listGET_LIST_ITEM_OWNER_ExpectAndReturn( &xLocalListItem, &xSocket[ 8 ] );

    /* Last item. */
    listGET_NEXT_ExpectAndReturn( &xLocalListItem, ( ListItem_t * ) &( xBoundTCPSocketsList.xListEnd ) );

    xEventGroupClearBits_ExpectAndReturn( xSocketSet.xSelectGroup, 0, eSELECT_READ );

    xEventGroupSetBits_ExpectAnyArgsAndReturn( pdPASS );

    vSocketSelect( &xSocketSet );

    TEST_ASSERT_EQUAL( 0, xSocket[ 0 ].xSocketBits );
    TEST_ASSERT_EQUAL( 0, xSocket[ 1 ].xSocketBits );
    TEST_ASSERT_EQUAL( eSELECT_EXCEPT, xSocket[ 2 ].xSocketBits );
    TEST_ASSERT_EQUAL( pdFALSE, xSocket[ 2 ].u.xTCP.bits.bConnPassed );
    TEST_ASSERT_EQUAL( 0, xSocket[ 3 ].xSocketBits );
    TEST_ASSERT_EQUAL( eSELECT_READ, xSocket[ 4 ].xSocketBits );
    TEST_ASSERT_EQUAL( eSELECT_WRITE, xSocket[ 5 ].xSocketBits );
    TEST_ASSERT_EQUAL( eSELECT_WRITE | eSELECT_READ | eSELECT_EXCEPT, xSocket[ 6 ].xSocketBits );
    TEST_ASSERT_EQUAL( eSELECT_WRITE, xSocket[ 7 ].xSocketBits );
    TEST_ASSERT_EQUAL( eSELECT_READ, xSocket[ 8 ].xSocketBits );
}

/**
 * @brief Socket select function when no sockets are bound.
 */
void test_vSocketSelect_NoSocketsAtAll( void )
{
    SocketSelect_t xSocketSet;
    ListItem_t xLocalListItem;
    uint8_t ucStream[ 20 ];

    /* Last item. Nothing in UDP. */
    listGET_NEXT_ExpectAndReturn( ( ListItem_t * ) &( xBoundUDPSocketsList.xListEnd ), ( ListItem_t * ) &( xBoundUDPSocketsList.xListEnd ) );

    /* Last item. Nothing in TCP. */
    listGET_NEXT_ExpectAndReturn( ( ListItem_t * ) &( xBoundTCPSocketsList.xListEnd ), ( ListItem_t * ) &( xBoundTCPSocketsList.xListEnd ) );

    xEventGroupClearBits_ExpectAndReturn( xSocketSet.xSelectGroup, 0, eSELECT_READ );
    xEventGroupClearBits_ExpectAnyArgsAndReturn( pdPASS );
    xEventGroupSetBits_ExpectAndReturn( xSocketSet.xSelectGroup, eSELECT_CALL_IP, pdPASS );

    vSocketSelect( &xSocketSet );
}

/**
 * @brief Signalling socket with invalid values given for socket.
 */
void test_FreeRTOS_SignalSocket_InvalidSocket( void )
{
    BaseType_t xReturn;
    FreeRTOS_Socket_t xSocket;

    memset( &xSocket, 0, sizeof( xSocket ) );

    xReturn = FreeRTOS_SignalSocket( NULL );
    TEST_ASSERT_EQUAL( -pdFREERTOS_ERRNO_EINVAL, xReturn );

    xReturn = FreeRTOS_SignalSocket( &xSocket );
    TEST_ASSERT_EQUAL( -pdFREERTOS_ERRNO_EINVAL, xReturn );
}

/**
 * @brief Event group is present for the socket being signalled.
 */
void test_FreeRTOS_SignalSocket_NonNULLEventGroup( void )
{
    BaseType_t xReturn;
    FreeRTOS_Socket_t xSocket;
    SocketSelect_t xSocketSet;
    uint8_t xEventGroup[ sizeof( size_t ) ];

    memset( &xSocket, 0, sizeof( xSocket ) );
    memset( &xSocketSet, 0, sizeof( xSocketSet ) );

    xSocket.pxSocketSet = &xSocketSet;
    xSocket.xEventGroup = ( EventGroupHandle_t ) xEventGroup;

    xEventGroupSetBits_ExpectAndReturn( xSocket.xEventGroup, eSOCKET_INTR, pdFALSE );

    xReturn = FreeRTOS_SignalSocket( &xSocket );
    TEST_ASSERT_EQUAL( 0, xReturn );
}

/**
 * @brief Select group is present for the socket being called.
 */
void test_FreeRTOS_SignalSocket_NonNULLSelectGroup( void )
{
    BaseType_t xReturn;
    FreeRTOS_Socket_t xSocket;
    SocketSelect_t xSocketSet;
    uint8_t xSelectGroup[ sizeof( size_t ) ];

    memset( &xSocket, 0, sizeof( xSocket ) );
    memset( &xSocketSet, 0, sizeof( xSocketSet ) );

    xSocket.pxSocketSet = &xSocketSet;
    xSocket.pxSocketSet->xSelectGroup = ( EventGroupHandle_t ) xSelectGroup;

    xEventGroupSetBits_ExpectAndReturn( xSocket.pxSocketSet->xSelectGroup, eSELECT_INTR, pdFALSE );

    xReturn = FreeRTOS_SignalSocket( &xSocket );
    TEST_ASSERT_EQUAL( 0, xReturn );
}

/**
 * @brief Catch various asserts.
 */
void test_FreeRTOS_SignalSocketFromISR_catchAsserts( void )
{
    FreeRTOS_Socket_t xSocket;
    BaseType_t xHigherPriorityTaskWoken;

    /* Socket cannot be NULL. */
    catch_assert( FreeRTOS_SignalSocketFromISR( NULL, &xHigherPriorityTaskWoken ) );

    memset( &xSocket, 0, sizeof( xSocket ) );
    /* Socket must have TCP protocol. */
    catch_assert( FreeRTOS_SignalSocketFromISR( &xSocket, &xHigherPriorityTaskWoken ) );

    memset( &xSocket, 0, sizeof( xSocket ) );
    xSocket.ucProtocol = FREERTOS_IPPROTO_TCP;
    /* Event group must be non-NULL. */
    catch_assert( FreeRTOS_SignalSocketFromISR( &xSocket, &xHigherPriorityTaskWoken ) );
}

/**
 * @brief happy path of the function.
 */
void test_FreeRTOS_SignalSocketFromISR_HappyPath( void )
{
    BaseType_t xReturn;
    FreeRTOS_Socket_t xSocket;
    BaseType_t xHigherPriorityTaskWoken;
    uint8_t xEventGroup[ sizeof( size_t ) ];

    memset( &xSocket, 0, sizeof( xSocket ) );
    xSocket.ucProtocol = FREERTOS_IPPROTO_TCP;
    xSocket.xEventGroup = ( EventGroupHandle_t ) xEventGroup;

    xQueueGenericSendFromISR_ExpectAnyArgsAndReturn( 0xABC );

    xReturn = FreeRTOS_SignalSocketFromISR( &xSocket, &xHigherPriorityTaskWoken );
    TEST_ASSERT_EQUAL( 0xABC, xReturn );
}

/**
 * @brief Get TCPv4 packets property string.
 */
void test_prvSocketProps_TCPv4()
{
    FreeRTOS_Socket_t xSocket;
    uint32_t ulExpectSrcIP = 0xC0A80101;
    uint32_t ulExpectRemoteIP = 0xC0A80102;
    uint16_t usSrcPort = 1024U;
    uint16_t usRemotePort = 2048U;
    const char * pcReturn;

    memset( &xSocket, 0, sizeof( xSocket ) );
    xSocket.ucProtocol = FREERTOS_IPPROTO_TCP;
    xSocket.bits.bIsIPv6 = pdFALSE;
    xSocket.xLocalAddress.ulIP_IPv4 = ulExpectSrcIP;
    xSocket.usLocalPort = usSrcPort;
    xSocket.u.xTCP.xRemoteIP.ulIP_IPv4 = ulExpectRemoteIP;
    xSocket.u.xTCP.usRemotePort = usRemotePort;

    pcReturn = prvSocketProps( &xSocket );
    TEST_ASSERT_EQUAL_STRING( "c0a80101ip port 1024 to c0a80102ip port 2048", pcReturn );
}

/**
 * @brief Get UDPv4 packets property string.
 */
void test_prvSocketProps_UDPv4()
{
    FreeRTOS_Socket_t xSocket;
    uint32_t ulExpectSrcIP = 0xC0A80101;
    const char * pcReturn;

    memset( &xSocket, 0, sizeof( xSocket ) );
    xSocket.ucProtocol = FREERTOS_IPPROTO_UDP;
    xSocket.bits.bIsIPv6 = pdFALSE;
    xSocket.xLocalAddress.ulIP_IPv4 = ulExpectSrcIP;
    xSocket.usLocalPort = 1024U;

    pcReturn = prvSocketProps( &xSocket );
    TEST_ASSERT_EQUAL_STRING( "c0a80101ip port 1024", pcReturn );
}

/**
 * @brief Get TCPv6 packets property string.
 */
void test_prvSocketProps_TCPv6()
{
    FreeRTOS_Socket_t xSocket;
    IPv6_Address_t * pxIPv6SrcAddress = &xIPv6Address;                                                                                          /* 2001::1 */
    IPv6_Address_t xIPv6RemoteAddress = { { 0x20, 0x01, 0x00, 0x00, 0x00, 0x00, 0x00, 0x00, 0x00, 0x00, 0x00, 0x00, 0x00, 0x00, 0x00, 0x02 } }; /* 2001::2 */
    uint16_t usSrcPort = 1024U;
    uint16_t usRemotePort = 2048U;
    const char * pcReturn;

    memset( &xSocket, 0, sizeof( xSocket ) );
    xSocket.ucProtocol = FREERTOS_IPPROTO_TCP;
    xSocket.bits.bIsIPv6 = pdTRUE;
    memcpy( xSocket.xLocalAddress.xIP_IPv6.ucBytes, pxIPv6SrcAddress->ucBytes, ipSIZE_OF_IPv6_ADDRESS );
    xSocket.usLocalPort = usSrcPort;
    memcpy( xSocket.u.xTCP.xRemoteIP.xIP_IPv6.ucBytes, xIPv6RemoteAddress.ucBytes, ipSIZE_OF_IPv6_ADDRESS );
    xSocket.u.xTCP.usRemotePort = usRemotePort;

    pcReturn = prvSocketProps( &xSocket );
}

/**
 * @brief Get UDPv6 packets property string.
 */
void test_prvSocketProps_UDPv6()
{
    FreeRTOS_Socket_t xSocket;
    IPv6_Address_t * pxIPv6SrcAddress = &xIPv6Address; /* 2001::1 */
    uint16_t usSrcPort = 1024U;
    const char * pcReturn;

    memset( &xSocket, 0, sizeof( xSocket ) );
    xSocket.ucProtocol = FREERTOS_IPPROTO_UDP;
    xSocket.bits.bIsIPv6 = pdTRUE;
    memcpy( xSocket.xLocalAddress.xIP_IPv6.ucBytes, pxIPv6SrcAddress->ucBytes, ipSIZE_OF_IPv6_ADDRESS );
    xSocket.usLocalPort = usSrcPort;

    pcReturn = prvSocketProps( &xSocket );
}

/**
 * @brief Get packets property string with unknown protocol.
 */
void test_prvSocketProps_UnknownProtocol()
{
    FreeRTOS_Socket_t xSocket;
    IPv6_Address_t * pxIPv6SrcAddress = &xIPv6Address; /* 2001::1 */
    uint16_t usSrcPort = 1024U;
    const char * pcReturn;

    memset( &xSocket, 0, sizeof( xSocket ) );
    xSocket.ucProtocol = FREERTOS_IPPROTO_UDP + 1;
    xSocket.bits.bIsIPv6 = pdTRUE;
    memcpy( xSocket.xLocalAddress.xIP_IPv6.ucBytes, pxIPv6SrcAddress->ucBytes, ipSIZE_OF_IPv6_ADDRESS );
    xSocket.usLocalPort = usSrcPort;

    pcReturn = prvSocketProps( &xSocket );
}

/**
 * @brief Happy path of this function for IPv4.
 */
void test_FreeRTOS_inet_ntop_IPv4( void )
{
    const char * pcReturn;
    uint32_t ulIPAddress = 0x10101010; /* 16.16.16.16 */
    char * pcExpectResult = "16.16.16.16";
    const size_t xSize = 16;
    char cDestination[ xSize ];
    BaseType_t xAddressFamily = FREERTOS_AF_INET4;

    memset( cDestination, 0, sizeof( cDestination ) );

    FreeRTOS_inet_ntop4_ExpectAndReturn( &ulIPAddress, cDestination, xSize, cDestination );
    FreeRTOS_inet_ntop4_ReturnMemThruPtr_pcDestination( pcExpectResult, strlen( pcExpectResult ) );
    pcReturn = FreeRTOS_inet_ntop( xAddressFamily, &ulIPAddress, cDestination, xSize );

    TEST_ASSERT_EQUAL_STRING( pcExpectResult, pcReturn );
}

/**
 * @brief Happy path of this function for IPv4.
 */
void test_FreeRTOS_inet_ntop_IPv6( void )
{
    const char * pcReturn;
    IPv6_Address_t * pxIPAddress = &xIPv6Address;
    char * pcExpectResult = "2001::1";
    const size_t xSize = 16;
    char cDestination[ xSize ];
    BaseType_t xAddressFamily = FREERTOS_AF_INET6;

    memset( cDestination, 0, sizeof( cDestination ) );

    FreeRTOS_inet_ntop6_ExpectAndReturn( pxIPAddress, cDestination, xSize, cDestination );
    FreeRTOS_inet_ntop6_ReturnMemThruPtr_pcDestination( pcExpectResult, strlen( pcExpectResult ) );
    pcReturn = FreeRTOS_inet_ntop( xAddressFamily, pxIPAddress, cDestination, xSize );

    TEST_ASSERT_EQUAL_STRING( pcExpectResult, pcReturn );
}

/**
 * @brief Happy path of this function for unknown family.
 */
void test_FreeRTOS_inet_ntop_Unknown( void )
{
    const char * pcReturn;
    uint32_t ulIPAddress = 0x10101010; /* 16.16.16.16 */
    char * pcExpectResult = "16.16.16.16";
    const size_t xSize = 16;
    char cDestination[ xSize ];
    BaseType_t xAddressFamily = FREERTOS_AF_INET6 + 1;

    memset( cDestination, 0, sizeof( cDestination ) );

    pcReturn = FreeRTOS_inet_ntop( xAddressFamily, &ulIPAddress, cDestination, xSize );

    TEST_ASSERT_EQUAL( NULL, pcReturn );
}

/**
 * @brief Query socket type of IPv4 socket.
 */
void test_FreeRTOS_GetIPType_IPv4HappyPath( void )
{
    BaseType_t xReturn;
    FreeRTOS_Socket_t xSocket;

    memset( &xSocket, 0, sizeof( xSocket ) );

    xSocket.bits.bIsIPv6 = pdFALSE_UNSIGNED;

    xReturn = FreeRTOS_GetIPType( &xSocket );

    TEST_ASSERT_EQUAL( ipTYPE_IPv4, xReturn );
}

/**
 * @brief Query socket type of IPv6 socket.
 */
void test_FreeRTOS_GetIPType_IPv6HappyPath( void )
{
    BaseType_t xReturn;
    FreeRTOS_Socket_t xSocket;

    memset( &xSocket, 0, sizeof( xSocket ) );

    xSocket.bits.bIsIPv6 = pdTRUE_UNSIGNED;

    xReturn = FreeRTOS_GetIPType( &xSocket );

    TEST_ASSERT_EQUAL( ipTYPE_IPv6, xReturn );
}<|MERGE_RESOLUTION|>--- conflicted
+++ resolved
@@ -2919,11 +2919,7 @@
     TEST_ASSERT_EQUAL( 0x3344, xReturn );
 }
 
-<<<<<<< HEAD
-/*
-=======
-/**
->>>>>>> 0d64b439
+/**
  * @brief Test setting socket ID when the socket is NULL.
  */
 void test_xSocketSetSocketID_NULLSocket( void )
@@ -2935,11 +2931,7 @@
     TEST_ASSERT_EQUAL( -pdFREERTOS_ERRNO_EINVAL, xReturn );
 }
 
-<<<<<<< HEAD
-/*
-=======
-/**
->>>>>>> 0d64b439
+/**
  * @brief Test setting socket ID when the socket is invalid.
  */
 void test_xSocketSetSocketID_InvalidSocket( void )
@@ -2951,11 +2943,7 @@
     TEST_ASSERT_EQUAL( -pdFREERTOS_ERRNO_EINVAL, xReturn );
 }
 
-<<<<<<< HEAD
-/*
-=======
-/**
->>>>>>> 0d64b439
+/**
  * @brief Test setting socket ID when the socket is Valid.
  */
 void test_xSocketSetSocketID_ValidSocket( void )
@@ -2972,11 +2960,7 @@
     TEST_ASSERT_EQUAL( &AnchorVariable, xSocket.pvSocketID );
 }
 
-<<<<<<< HEAD
-/*
-=======
-/**
->>>>>>> 0d64b439
+/**
  * @brief Test setting socket ID when the socket is NULL.
  */
 void test_pvSocketGetSocketID_NULLSocket( void )
@@ -2988,11 +2972,7 @@
     TEST_ASSERT_EQUAL( NULL, pvReturn );
 }
 
-<<<<<<< HEAD
-/*
-=======
-/**
->>>>>>> 0d64b439
+/**
  * @brief Test setting socket ID when the socket is invalid.
  */
 void test_pvSocketGetSocketID_InvalidSocket( void )
@@ -3004,11 +2984,7 @@
     TEST_ASSERT_EQUAL( NULL, pvReturn );
 }
 
-<<<<<<< HEAD
-/*
-=======
-/**
->>>>>>> 0d64b439
+/**
  * @brief Test setting socket ID when the socket is Valid.
  */
 void test_pvSocketGetSocketID_ValidSocket( void )
@@ -3021,20 +2997,12 @@
 
     xSocket.pvSocketID = &AnchorVariable;
 
-<<<<<<< HEAD
-    pvReturn = pvSocketGetSocketID( &xSocket );
-=======
     pvReturn = ( BaseType_t ) pvSocketGetSocketID( &xSocket );
->>>>>>> 0d64b439
 
     TEST_ASSERT_EQUAL( &AnchorVariable, pvReturn );
 }
 
-<<<<<<< HEAD
-/*
-=======
-/**
->>>>>>> 0d64b439
+/**
  * @brief This function just prints out some data. It is expected to make calls to the
  *        below functions when IP stack is not initialised.
  */
