/*
 * FreeRTOS+TCP <DEVELOPMENT BRANCH>
 * Copyright (C) 2022 Amazon.com, Inc. or its affiliates.  All Rights Reserved.
 *
 * SPDX-License-Identifier: MIT
 *
 * Permission is hereby granted, free of charge, to any person obtaining a copy of
 * this software and associated documentation files (the "Software"), to deal in
 * the Software without restriction, including without limitation the rights to
 * use, copy, modify, merge, publish, distribute, sublicense, and/or sell copies of
 * the Software, and to permit persons to whom the Software is furnished to do so,
 * subject to the following conditions:
 *
 * The above copyright notice and this permission notice shall be included in all
 * copies or substantial portions of the Software.
 *
 * THE SOFTWARE IS PROVIDED "AS IS", WITHOUT WARRANTY OF ANY KIND, EXPRESS OR
 * IMPLIED, INCLUDING BUT NOT LIMITED TO THE WARRANTIES OF MERCHANTABILITY, FITNESS
 * FOR A PARTICULAR PURPOSE AND NONINFRINGEMENT. IN NO EVENT SHALL THE AUTHORS OR
 * COPYRIGHT HOLDERS BE LIABLE FOR ANY CLAIM, DAMAGES OR OTHER LIABILITY, WHETHER
 * IN AN ACTION OF CONTRACT, TORT OR OTHERWISE, ARISING FROM, OUT OF OR IN
 * CONNECTION WITH THE SOFTWARE OR THE USE OR OTHER DEALINGS IN THE SOFTWARE.
 *
 * http://aws.amazon.com/freertos
 * http://www.FreeRTOS.org
 */


/* Include Unity header */
#include "unity.h"

/* Include standard libraries */
#include <stdlib.h>
#include <string.h>
#include <stdint.h>

#include "mock_task.h"
#include "mock_list.h"

/* This must come after list.h is included (in this case, indirectly
 * by mock_list.h). */
#include "mock_IP_list_macros.h"
#include "mock_queue.h"
#include "mock_event_groups.h"
#include "mock_FreeRTOS_Stream_Buffer.h"

#include "mock_FreeRTOS_IP.h"
#include "mock_FreeRTOS_IP_Private.h"
#include "mock_FreeRTOS_IP_Utils.h"
#include "mock_FreeRTOS_IP_Timers.h"
#include "mock_FreeRTOS_TCP_IP.h"
#include "mock_FreeRTOS_ICMP.h"
#include "mock_FreeRTOS_ARP.h"
#include "mock_NetworkBufferManagement.h"
#include "mock_FreeRTOS_DHCP.h"
#include "mock_FreeRTOS_Sockets.h"
#include "mock_FreeRTOS_Routing.h"
#include "mock_FreeRTOS_DNS.h"
#include "mock_FreeRTOS_DNS_Cache.h"
#include "mock_FreeRTOS_UDP_IP.h"
#include "mock_FreeRTOS_ND.h"
#include "mock_FreeRTOS_IPv6.h"
#include "mock_FreeRTOS_IPv4.h"

#include "FreeRTOS_IP.h"

#include "FreeRTOS_IP_stubs.c"
#include "catch_assert.h"

#include "FreeRTOSIPConfig.h"

/* =========================== EXTERN VARIABLES =========================== */

extern NetworkInterface_t xInterfaces[ 1 ];
extern BaseType_t xIPTaskInitialised;
extern BaseType_t xNetworkDownEventPending;

void prvIPTask( void * pvParameters );
void prvProcessIPEventsAndTimers( void );
eFrameProcessingResult_t prvProcessIPPacket( IPPacket_t * pxIPPacket,
                                             NetworkBufferDescriptor_t * const pxNetworkBuffer );
void prvProcessEthernetPacket( NetworkBufferDescriptor_t * const pxNetworkBuffer );

static BaseType_t NetworkInterfaceOutputFunction_Stub_Called = 0;

/* First IPv6 address is 2001:1234:5678::5 */
const IPv6_Address_t xIPAddressFive = { 0x20, 0x01, 0x12, 0x34, 0x56, 0x78, 0x00, 0x00, 0x00, 0x00, 0x00, 0x00, 0x00, 0x00, 0x00, 0x05 };

/* Second IPv6 address is 2001:1234:5678::10 */
const IPv6_Address_t xIPAddressTen = { 0x20, 0x01, 0x12, 0x34, 0x56, 0x78, 0x00, 0x00, 0x00, 0x00, 0x00, 0x00, 0x00, 0x00, 0x00, 0x10 };

/* MAC Address for endpoint. */
const uint8_t ucMACAddress[ ipMAC_ADDRESS_LENGTH_BYTES ] = { 0xab, 0xcd, 0xef, 0x11, 0x22, 0x33 };

/* ============================ Unity Fixtures ============================ */

/*! called before each test case */
void setUp( void )
{
    pxNetworkEndPoints = NULL;
    pxNetworkInterfaces = NULL;
    xNetworkDownEventPending = pdFALSE;
}

/*! called after each test case */
void tearDown( void )
{
}

/* ======================== Stub Callback Functions ========================= */

static BaseType_t NetworkInterfaceOutputFunction_Stub( struct xNetworkInterface * pxDescriptor,
                                                       NetworkBufferDescriptor_t * const pxNetworkBuffer,
                                                       BaseType_t xReleaseAfterSend )
{
    NetworkInterfaceOutputFunction_Stub_Called++;
    return 0;
}

static uint8_t ReleaseTCPPayloadBuffer[ 1500 ];
static BaseType_t ReleaseTCPPayloadBufferxByteCount = 100;
static size_t StubuxStreamBufferGetPtr_ReturnBadAddress( StreamBuffer_t * pxBuffer,
                                                         uint8_t ** ppucData,
                                                         int lCounter )
{
    *ppucData = &ReleaseTCPPayloadBuffer[ 150 ];

    return 0xFFFFFF;
}

static size_t StubuxStreamBufferGetPtr_ReturnIncorrectSize( StreamBuffer_t * pxBuffer,
                                                            uint8_t ** ppucData,
                                                            int lCounter )
{
    *ppucData = &ReleaseTCPPayloadBuffer[ 0 ];

    return( ReleaseTCPPayloadBufferxByteCount >> 1 );
}

static size_t StubuxStreamBufferGetPtr_ReturnCorrectVals( StreamBuffer_t * pxBuffer,
                                                          uint8_t ** ppucData,
                                                          int lCounter )
{
    *ppucData = &ReleaseTCPPayloadBuffer[ 0 ];

    return ReleaseTCPPayloadBufferxByteCount;
}

/* ============================== Test Cases ============================== */

/**
 * @brief test_vIPNetworkUpCalls
 * To validate if vIPNetworkUpCalls calls corresponding APIs.
 */
void test_vIPNetworkUpCalls( void )
{
    NetworkEndPoint_t xEndPoint = { 0 };

    xEndPoint.bits.bEndPointUp = pdFALSE;

    vApplicationIPNetworkEventHook_Multi_Expect( eNetworkUp, &xEndPoint );
    vDNSInitialise_Expect();
    vARPTimerReload_Expect( pdMS_TO_TICKS( 10000 ) );

    vIPNetworkUpCalls( &xEndPoint );

    TEST_ASSERT_EQUAL( pdTRUE, xEndPoint.bits.bEndPointUp );
}

/**
 * @brief test_FreeRTOS_NetworkDown_SendToIPTaskSuccessful
 * To validate if FreeRTOS_NetworkDown calls queue send when it's called from IP task.
 */
void test_FreeRTOS_NetworkDown_SendToIPTaskSuccessful( void )
{
    struct xNetworkInterface xNetworkInterface;

    xIsCallingFromIPTask_ExpectAndReturn( pdTRUE );

    xQueueGenericSend_ExpectAnyArgsAndReturn( pdPASS );

    FreeRTOS_NetworkDown( &xNetworkInterface );

    TEST_ASSERT_EQUAL( pdFALSE, xIsNetworkDownEventPending() );
}

/**
 * @brief test_FreeRTOS_NetworkDown_SendToIPTaskNotSuccessful
 * To validate if FreeRTOS_NetworkDown set network down event correctly when queue send failed.
 */
void test_FreeRTOS_NetworkDown_SendToIPTaskNotSuccessful( void )
{
    struct xNetworkInterface xNetworkInterface;

    xIsCallingFromIPTask_ExpectAndReturn( pdTRUE );

    xQueueGenericSend_ExpectAnyArgsAndReturn( pdFAIL );

    FreeRTOS_NetworkDown( &xNetworkInterface );

    TEST_ASSERT_EQUAL( pdTRUE, xIsNetworkDownEventPending() );
}

/**
 * @brief test_FreeRTOS_NetworkDownFromISR_SendToIPTaskSuccessful
 * FreeRTOS_NetworkDownFromISR sends by xQueueGenericSendFromISR and return value is true.
 */
void test_FreeRTOS_NetworkDownFromISR_SendToIPTaskSuccessful( void )
{
    BaseType_t xHasPriorityTaskAwoken = pdTRUE;
    BaseType_t xReturn;
    struct xNetworkInterface xNetworkInterface;

    xQueueGenericSendFromISR_ExpectAnyArgsAndReturn( pdPASS );
    xQueueGenericSendFromISR_ReturnThruPtr_pxHigherPriorityTaskWoken( &xHasPriorityTaskAwoken );

    xReturn = FreeRTOS_NetworkDownFromISR( &xNetworkInterface );

    TEST_ASSERT_EQUAL( pdFALSE, xIsNetworkDownEventPending() );
    TEST_ASSERT_EQUAL( pdTRUE, xReturn );
}

/**
 * @brief test_FreeRTOS_NetworkDownFromISR_SendToIPTaskUnsuccessful
 * To validate if FreeRTOS_NetworkDownFromISR set network down event correct when send queue failed.
 */
void test_FreeRTOS_NetworkDownFromISR_SendToIPTaskUnsuccessful( void )
{
    BaseType_t xHasPriorityTaskAwoken = pdFALSE;
    BaseType_t xReturn;
    struct xNetworkInterface xNetworkInterface;

    xQueueGenericSendFromISR_ExpectAnyArgsAndReturn( pdFAIL );
    xQueueGenericSendFromISR_ReturnThruPtr_pxHigherPriorityTaskWoken( &xHasPriorityTaskAwoken );

    xReturn = FreeRTOS_NetworkDownFromISR( &xNetworkInterface );

    TEST_ASSERT_EQUAL( pdTRUE, xIsNetworkDownEventPending() );
    TEST_ASSERT_EQUAL( pdFALSE, xReturn );
}

/**
 * @brief test_FreeRTOS_GetUDPPayloadBuffer_BlockTimeEqualToConfig
 * To validate if FreeRTOS_GetUDPPayloadBuffer_Multi can return correct network buffer with maximum block time.
 */
void test_FreeRTOS_GetUDPPayloadBuffer_BlockTimeEqualToConfig( void )
{
    size_t uxRequestedSizeBytes = 300;
    TickType_t uxBlockTimeTicks = ipconfigUDP_MAX_SEND_BLOCK_TIME_TICKS;
    void * pvReturn;
    NetworkBufferDescriptor_t xNetworkBuffer, * pxNetworkBuffer = &xNetworkBuffer;
    uint8_t pucEthernetBuffer[ 1500 ];

    /* Put the ethernet buffer in place. */
    pxNetworkBuffer->pucEthernetBuffer = pucEthernetBuffer;
    pxNetworkBuffer->xDataLength = 0;

    pxGetNetworkBufferWithDescriptor_ExpectAndReturn( sizeof( UDPPacket_t ) + uxRequestedSizeBytes, uxBlockTimeTicks, pxNetworkBuffer );

    pvReturn = FreeRTOS_GetUDPPayloadBuffer_Multi( uxRequestedSizeBytes, uxBlockTimeTicks, ipTYPE_IPv4 );

    TEST_ASSERT_EQUAL( sizeof( UDPPacket_t ) + uxRequestedSizeBytes, pxNetworkBuffer->xDataLength );
    TEST_ASSERT_EQUAL_PTR( &( pxNetworkBuffer->pucEthernetBuffer[ sizeof( UDPPacket_t ) ] ), pvReturn );
}

/**
 * @brief test_FreeRTOS_GetUDPPayloadBuffer_BlockTimeLessThanConfig
 * To validate if FreeRTOS_GetUDPPayloadBuffer_Multi can return correct network buffer with maximum block time - 1.
 */
void test_FreeRTOS_GetUDPPayloadBuffer_BlockTimeLessThanConfig( void )
{
    size_t uxRequestedSizeBytes = 300;
    TickType_t uxBlockTimeTicks = ipconfigUDP_MAX_SEND_BLOCK_TIME_TICKS - 1;
    void * pvReturn;
    NetworkBufferDescriptor_t xNetworkBuffer, * pxNetworkBuffer = &xNetworkBuffer;
    uint8_t pucEthernetBuffer[ 1500 ];

    /* Put the ethernet buffer in place. */
    pxNetworkBuffer->pucEthernetBuffer = pucEthernetBuffer;
    pxNetworkBuffer->xDataLength = 0;

    pxGetNetworkBufferWithDescriptor_ExpectAndReturn( sizeof( UDPPacket_t ) + uxRequestedSizeBytes, uxBlockTimeTicks, pxNetworkBuffer );

    pvReturn = FreeRTOS_GetUDPPayloadBuffer_Multi( uxRequestedSizeBytes, uxBlockTimeTicks, ipTYPE_IPv4 );

    TEST_ASSERT_EQUAL( sizeof( UDPPacket_t ) + uxRequestedSizeBytes, pxNetworkBuffer->xDataLength );
    TEST_ASSERT_EQUAL_PTR( &( pxNetworkBuffer->pucEthernetBuffer[ sizeof( UDPPacket_t ) ] ), pvReturn );
}

/**
 * @brief test_FreeRTOS_GetUDPPayloadBuffer_BlockTimeMoreThanConfig
 * To validate if FreeRTOS_GetUDPPayloadBuffer_Multi can return correct network buffer with maximum block time + 1.
 * And the block time is reduced to maximum block time.
 */
void test_FreeRTOS_GetUDPPayloadBuffer_BlockTimeMoreThanConfig( void )
{
    size_t uxRequestedSizeBytes = 300;
    TickType_t uxBlockTimeTicks = ipconfigUDP_MAX_SEND_BLOCK_TIME_TICKS + 1;
    void * pvReturn;
    NetworkBufferDescriptor_t xNetworkBuffer, * pxNetworkBuffer = &xNetworkBuffer;
    uint8_t pucEthernetBuffer[ 1500 ];

    /* Put the ethernet buffer in place. */
    pxNetworkBuffer->pucEthernetBuffer = pucEthernetBuffer;
    pxNetworkBuffer->xDataLength = 0;

    pxGetNetworkBufferWithDescriptor_ExpectAndReturn( sizeof( UDPPacket_t ) + uxRequestedSizeBytes, ipconfigUDP_MAX_SEND_BLOCK_TIME_TICKS, pxNetworkBuffer );

    pvReturn = FreeRTOS_GetUDPPayloadBuffer_Multi( uxRequestedSizeBytes, uxBlockTimeTicks, ipTYPE_IPv4 );

    TEST_ASSERT_EQUAL( sizeof( UDPPacket_t ) + uxRequestedSizeBytes, pxNetworkBuffer->xDataLength );
    TEST_ASSERT_EQUAL_PTR( &( pxNetworkBuffer->pucEthernetBuffer[ sizeof( UDPPacket_t ) ] ), pvReturn );
}

/**
 * @brief test_FreeRTOS_GetUDPPayloadBuffer_BlockTimeMoreThanConfig_NULLBufferReturned
 * To validate if FreeRTOS_GetUDPPayloadBuffer_Multi can return NULL when pxGetNetworkBufferWithDescriptor returns NULL.
 */
void test_FreeRTOS_GetUDPPayloadBuffer_BlockTimeMoreThanConfig_NULLBufferReturned( void )
{
    size_t uxRequestedSizeBytes = 300;
    TickType_t uxBlockTimeTicks = ipconfigUDP_MAX_SEND_BLOCK_TIME_TICKS + 1;
    void * pvReturn;

    pxGetNetworkBufferWithDescriptor_ExpectAndReturn( sizeof( UDPPacket_t ) + uxRequestedSizeBytes, ipconfigUDP_MAX_SEND_BLOCK_TIME_TICKS, NULL );

    pvReturn = FreeRTOS_GetUDPPayloadBuffer_Multi( uxRequestedSizeBytes, uxBlockTimeTicks, ipTYPE_IPv4 );

    TEST_ASSERT_NULL( pvReturn );
}

/**
 * @brief test_FreeRTOS_GetUDPPayloadBuffer_UnknownType
 * To validate if FreeRTOS_GetUDPPayloadBuffer_Multi can trigger assertion when the input type is neither IPv4 nor IPv6.
 */
void test_FreeRTOS_GetUDPPayloadBuffer_UnknownType( void )
{
    size_t uxRequestedSizeBytes = 300;
    TickType_t uxBlockTimeTicks = ipconfigUDP_MAX_SEND_BLOCK_TIME_TICKS;

    catch_assert( FreeRTOS_GetUDPPayloadBuffer_Multi( uxRequestedSizeBytes, uxBlockTimeTicks, 0xFF ) );
}

/**
 * @brief test_FreeRTOS_GetUDPPayloadBuffer_BlockTimeEqualToConfig_IPv6
 * To validate if FreeRTOS_GetUDPPayloadBuffer_Multi can return correct network buffer for IPv6.
 */
void test_FreeRTOS_GetUDPPayloadBuffer_BlockTimeEqualToConfig_IPv6( void )
{
    size_t uxRequestedSizeBytes = 300;
    TickType_t uxBlockTimeTicks = ipconfigUDP_MAX_SEND_BLOCK_TIME_TICKS;
    void * pvReturn;
    NetworkBufferDescriptor_t xNetworkBuffer, * pxNetworkBuffer = &xNetworkBuffer;
    uint8_t pucEthernetBuffer[ 1500 ];

    /* Put the ethernet buffer in place. */
    pxNetworkBuffer->pucEthernetBuffer = pucEthernetBuffer;
    pxNetworkBuffer->xDataLength = 0;

    pxGetNetworkBufferWithDescriptor_ExpectAndReturn( sizeof( UDPPacket_IPv6_t ) + uxRequestedSizeBytes, uxBlockTimeTicks, pxNetworkBuffer );

    pvReturn = FreeRTOS_GetUDPPayloadBuffer_Multi( uxRequestedSizeBytes, uxBlockTimeTicks, ipTYPE_IPv6 );

    TEST_ASSERT_EQUAL( sizeof( UDPPacket_IPv6_t ) + uxRequestedSizeBytes, pxNetworkBuffer->xDataLength );
    TEST_ASSERT_EQUAL_PTR( &( pxNetworkBuffer->pucEthernetBuffer[ sizeof( UDPPacket_IPv6_t ) ] ), pvReturn );
}

/**
 * @brief test_FreeRTOS_ReleaseUDPPayloadBuffer
 * To validate if FreeRTOS_ReleaseUDPPayloadBuffer release the correct pointer of buffer.
 */
void test_FreeRTOS_ReleaseUDPPayloadBuffer( void )
{
    void * pvBuffer = ( void * ) 0xFFCDEA;

    pxUDPPayloadBuffer_to_NetworkBuffer_ExpectAndReturn( pvBuffer, ( NetworkBufferDescriptor_t * ) 0x12123434 );
    vReleaseNetworkBufferAndDescriptor_Expect( ( NetworkBufferDescriptor_t * ) 0x12123434 );

    FreeRTOS_ReleaseUDPPayloadBuffer( pvBuffer );
}

/**
 * @brief test_FreeRTOS_ReleaseUDPPayloadBuffer_NullNetworkDescriptor
 * To validate if FreeRTOS_ReleaseUDPPayloadBuffer triggers assertion when network descriptor is NULL.
 */
void test_FreeRTOS_ReleaseUDPPayloadBuffer_NullNetworkDescriptor( void )
{
    pxUDPPayloadBuffer_to_NetworkBuffer_ExpectAndReturn( NULL, ( NetworkBufferDescriptor_t * ) NULL );

    catch_assert( FreeRTOS_ReleaseUDPPayloadBuffer( NULL ) );
}

/**
 * @brief test_FreeRTOS_ReleaseTCPPayloadBuffer_IncorrectBufferAssert
 * The input buffer pointer must be obtained by calling FreeRTOS_recv() with the FREERTOS_ZERO_COPY flag.
 * Trigger assertion if the input buffer pointer is different from pointer returned from stream buffer API.
 */
void test_FreeRTOS_ReleaseTCPPayloadBuffer_IncorrectBufferAssert( void )
{
    FreeRTOS_Socket_t xSocket;
    BaseType_t xByteCount = 100;

    memset( &xSocket, 0, sizeof( xSocket ) );

    uxStreamBufferGetPtr_Stub( StubuxStreamBufferGetPtr_ReturnBadAddress );

    catch_assert( FreeRTOS_ReleaseTCPPayloadBuffer( &xSocket, ReleaseTCPPayloadBuffer, xByteCount ) );
}

/**
 * @brief test_FreeRTOS_ReleaseTCPPayloadBuffer_IncorrectSizeAssert
 * To validate if FreeRTOS_ReleaseTCPPayloadBuffer triggers assertion when available buffer size
 * is less than input length.
 */
void test_FreeRTOS_ReleaseTCPPayloadBuffer_IncorrectSizeAssert( void )
{
    FreeRTOS_Socket_t xSocket;

    memset( &xSocket, 0, sizeof( xSocket ) );

    uxStreamBufferGetPtr_Stub( StubuxStreamBufferGetPtr_ReturnIncorrectSize );

    catch_assert( FreeRTOS_ReleaseTCPPayloadBuffer( &xSocket, ReleaseTCPPayloadBuffer, ReleaseTCPPayloadBufferxByteCount ) );
}

/**
 * @brief test_FreeRTOS_ReleaseTCPPayloadBuffer_IncorrectBytesReleasedAssert
 * To validate if FreeRTOS_ReleaseTCPPayloadBuffer triggers assertion when bytes
 * released from FreeRTOS_recv() is different from request.
 */
void test_FreeRTOS_ReleaseTCPPayloadBuffer_IncorrectBytesReleasedAssert( void )
{
    FreeRTOS_Socket_t xSocket;

    memset( &xSocket, 0, sizeof( xSocket ) );

    uxStreamBufferGetPtr_Stub( StubuxStreamBufferGetPtr_ReturnCorrectVals );

    FreeRTOS_recv_ExpectAndReturn( &xSocket, NULL, ReleaseTCPPayloadBufferxByteCount, FREERTOS_MSG_DONTWAIT, ( ReleaseTCPPayloadBufferxByteCount >> 1 ) );

    catch_assert( FreeRTOS_ReleaseTCPPayloadBuffer( &xSocket, ReleaseTCPPayloadBuffer, ReleaseTCPPayloadBufferxByteCount ) );
}

/**
 * @brief test_FreeRTOS_ReleaseTCPPayloadBuffer_HappyPath
 * To validate happy path for FreeRTOS_ReleaseTCPPayloadBuffer.
 */
void test_FreeRTOS_ReleaseTCPPayloadBuffer_HappyPath( void )
{
    FreeRTOS_Socket_t xSocket;
    BaseType_t xReturn;

    memset( &xSocket, 0, sizeof( xSocket ) );

    uxStreamBufferGetPtr_Stub( StubuxStreamBufferGetPtr_ReturnCorrectVals );

    FreeRTOS_recv_ExpectAndReturn( &xSocket, NULL, ReleaseTCPPayloadBufferxByteCount, FREERTOS_MSG_DONTWAIT, ReleaseTCPPayloadBufferxByteCount );

    xReturn = FreeRTOS_ReleaseTCPPayloadBuffer( &xSocket, ReleaseTCPPayloadBuffer, ReleaseTCPPayloadBufferxByteCount );

    TEST_ASSERT_EQUAL( pdPASS, xReturn );
}

/**
 * @brief test_prvIPTask
 * Check if prvIPTask() initialize functionalities and state variables as expected.
 */
void test_prvIPTask( void )
{
    /* Reset the static variable. */
    xIPTaskInitialised = pdFALSE;

    /* In prvIPTask_Initialise. */
    vNetworkTimerReload_Ignore();

    /* In prvIPTask_Initialise. */
    vTCPTimerReload_ExpectAnyArgs();
    vIPSetARPResolutionTimerEnableState_Expect( pdFALSE );
    vDNSInitialise_Ignore();
    FreeRTOS_dnsclear_Ignore();

    /* In prvIPTask. */
    ipFOREVER_ExpectAndReturn( 0 );

    /* Parameters do not matter here. */
    prvIPTask( NULL );

    TEST_ASSERT_EQUAL( pdTRUE, xIPTaskInitialised );
    TEST_ASSERT_EQUAL( pdFALSE, xNetworkDownEventPending );
}

/**
 * @brief test_prvIPTask_NetworkDown
 * Check if prvIPTask() handles the network down event normally.
 */
void test_prvIPTask_NetworkDown( void )
{
    NetworkInterface_t xNetworkInterface;
    IPStackEvent_t xDownEvent;

    memset( &xNetworkInterface, 0, sizeof( xNetworkInterface ) );
    pxNetworkInterfaces = &xNetworkInterface;

    xDownEvent.eEventType = eNetworkDownEvent;
    xDownEvent.pvData = &xNetworkInterface;

    /* Reset the static variable. */
    xIPTaskInitialised = pdFALSE;

    /* In prvIPTask_Initialise. */
    vNetworkTimerReload_Ignore();

    /* In FreeRTOS_NetworkDown. */
    xIsCallingFromIPTask_ExpectAndReturn( pdTRUE );
    xQueueGenericSend_ExpectAnyArgsAndReturn( pdPASS );

    /* In prvIPTask_Initialise. */
    vTCPTimerReload_ExpectAnyArgs();
    vIPSetARPResolutionTimerEnableState_Expect( pdFALSE );
    vDNSInitialise_Ignore();
    FreeRTOS_dnsclear_Ignore();

    /* In prvIPTask. */
    ipFOREVER_ExpectAndReturn( pdTRUE );

    /* In prvProcessIPEventsAndTimers. */
    vCheckNetworkTimers_Ignore();
    xCalculateSleepTime_ExpectAndReturn( 0 );
    xQueueReceive_ExpectAnyArgsAndReturn( pdTRUE );
    xQueueReceive_ReturnMemThruPtr_pvBuffer( &xDownEvent, sizeof( xDownEvent ) );
    prvProcessNetworkDownEvent_Expect( &xNetworkInterface );

    /* In prvIPTask. */
    ipFOREVER_ExpectAndReturn( pdFALSE );

    /* Parameters do not matter here. */
    prvIPTask( NULL );

    TEST_ASSERT_EQUAL( pdTRUE, xIPTaskInitialised );
}

/**
 * @brief test_prvProcessIPEventsAndTimers_NoEventReceived
 * Check if prvProcessIPEventsAndTimers() runs normally without events.
 */
void test_prvProcessIPEventsAndTimers_NoEventReceived( void )
{
    vCheckNetworkTimers_Expect();

    xCalculateSleepTime_ExpectAndReturn( 0 );

    /* No event received. */
    xQueueReceive_ExpectAnyArgsAndReturn( pdFALSE );

    prvProcessIPEventsAndTimers();
}

/**
 * @brief test_prvProcessIPEventsAndTimers_eNetworkRxEventNULL
 * Check if prvProcessIPEventsAndTimers() triggers assertion when data pointer is NULL in eNetworkRxEvent.
 */
void test_prvProcessIPEventsAndTimers_eNetworkRxEventNULL( void )
{
    IPStackEvent_t xReceivedEvent;

    xReceivedEvent.eEventType = eNetworkRxEvent;
    xReceivedEvent.pvData = NULL;

    /* prvProcessIPEventsAndTimers */
    vCheckNetworkTimers_Expect();
    xCalculateSleepTime_ExpectAndReturn( 0 );
    xQueueReceive_ExpectAnyArgsAndReturn( pdTRUE );
    xQueueReceive_ReturnMemThruPtr_pvBuffer( &xReceivedEvent, sizeof( xReceivedEvent ) );

    catch_assert( prvProcessIPEventsAndTimers() );
}

/**
 * @brief test_prvProcessIPEventsAndTimers_eNetworkRxEvent
 * Check if prvProcessIPEventsAndTimers() triggers assertion when data pointer is NULL in eNetworkRxEvent.
 */
void test_prvProcessIPEventsAndTimers_eNetworkRxEvent( void )
{
    IPStackEvent_t xReceivedEvent;
    NetworkBufferDescriptor_t * pxNetworkBuffer, xNetworkBuffer;
    uint8_t ucEthBuffer[ ipconfigTCP_MSS ];
    EthernetHeader_t * pxEthernetHeader;

    pxNetworkBuffer = &xNetworkBuffer;
    pxNetworkBuffer->pucEthernetBuffer = ucEthBuffer;
    pxNetworkBuffer->xDataLength = sizeof( EthernetHeader_t ) - 1;
    pxEthernetHeader = ( EthernetHeader_t * ) pxNetworkBuffer->pucEthernetBuffer;

    xReceivedEvent.eEventType = eNetworkRxEvent;
    xReceivedEvent.pvData = pxNetworkBuffer;

    /* Put an unknown frame type for prvProcessEthernetPacket to release buffer directly. */
    pxEthernetHeader->usFrameType = 0xFF;

    /* prvProcessIPEventsAndTimers */
    vCheckNetworkTimers_Expect();
    xCalculateSleepTime_ExpectAndReturn( 0 );
    xQueueReceive_ExpectAnyArgsAndReturn( pdTRUE );
    xQueueReceive_ReturnMemThruPtr_pvBuffer( &xReceivedEvent, sizeof( xReceivedEvent ) );

    /* prvProcessEthernetPacket */
    vReleaseNetworkBufferAndDescriptor_Expect( pxNetworkBuffer );

    prvProcessIPEventsAndTimers();
}

/**
 * @brief test_prvProcessIPEventsAndTimers_eNetworkTxEvent
 * Check if prvProcessIPEventsAndTimers() transmits data through network interface with eNetworkTxEvent.
 */
void test_prvProcessIPEventsAndTimers_eNetworkTxEvent( void )
{
    struct xNetworkInterface xInterface;
    IPStackEvent_t xReceivedEvent;
    NetworkBufferDescriptor_t * pxNetworkBuffer, xNetworkBuffer;
    uint8_t ucEthBuffer[ ipconfigTCP_MSS ];

    pxNetworkBuffer = &xNetworkBuffer;
    pxNetworkBuffer->pucEthernetBuffer = ucEthBuffer;
    pxNetworkBuffer->xDataLength = sizeof( EthernetHeader_t ) - 1;
    pxNetworkBuffer->pxInterface = &xInterface;

    NetworkInterfaceOutputFunction_Stub_Called = 0;
    pxNetworkBuffer->pxInterface->pfOutput = &NetworkInterfaceOutputFunction_Stub;

    xReceivedEvent.eEventType = eNetworkTxEvent;
    xReceivedEvent.pvData = pxNetworkBuffer;
    xNetworkDownEventPending = pdFALSE;

    /* prvProcessIPEventsAndTimers */
    vCheckNetworkTimers_Expect();
    xCalculateSleepTime_ExpectAndReturn( 0 );
    xQueueReceive_ExpectAnyArgsAndReturn( pdTRUE );
    xQueueReceive_ReturnMemThruPtr_pvBuffer( &xReceivedEvent, sizeof( xReceivedEvent ) );

    NetworkInterfaceOutputFunction_Stub_Called = 0;

    prvProcessIPEventsAndTimers();

    TEST_ASSERT_EQUAL( 1, NetworkInterfaceOutputFunction_Stub_Called );
}

/**
 * @brief test_prvProcessIPEventsAndTimers_eNetworkTxEvent_NullInterface
 * Check if prvProcessIPEventsAndTimers() skip transmitting data through network interface
 * when network interface pointer is NULL.
 */
void test_prvProcessIPEventsAndTimers_eNetworkTxEvent_NullInterface( void )
{
    IPStackEvent_t xReceivedEvent;
    NetworkBufferDescriptor_t * pxNetworkBuffer, xNetworkBuffer;
    uint8_t ucEthBuffer[ ipconfigTCP_MSS ];

    pxNetworkBuffer = &xNetworkBuffer;
    pxNetworkBuffer->pucEthernetBuffer = ucEthBuffer;
    pxNetworkBuffer->xDataLength = sizeof( EthernetHeader_t ) - 1;
    pxNetworkBuffer->pxInterface = NULL;

    NetworkInterfaceOutputFunction_Stub_Called = 0;

    xReceivedEvent.eEventType = eNetworkTxEvent;
    xReceivedEvent.pvData = pxNetworkBuffer;
    xNetworkDownEventPending = pdFALSE;

    /* prvProcessIPEventsAndTimers */
    vCheckNetworkTimers_Expect();
    xCalculateSleepTime_ExpectAndReturn( 0 );
    xQueueReceive_ExpectAnyArgsAndReturn( pdTRUE );
    xQueueReceive_ReturnMemThruPtr_pvBuffer( &xReceivedEvent, sizeof( xReceivedEvent ) );

    prvProcessIPEventsAndTimers();
}

/**
 * @brief test_prvProcessIPEventsAndTimers_eARPTimerEvent
 * Check if prvProcessIPEventsAndTimers() updates the cache for ARP/ND when timeout event triggered.
 */
void test_prvProcessIPEventsAndTimers_eARPTimerEvent( void )
{
    IPStackEvent_t xReceivedEvent;

    xReceivedEvent.eEventType = eARPTimerEvent;
    xReceivedEvent.pvData = NULL;

    /* prvProcessIPEventsAndTimers */
    vCheckNetworkTimers_Expect();
    xCalculateSleepTime_ExpectAndReturn( 0 );
    xQueueReceive_ExpectAnyArgsAndReturn( pdTRUE );
    xQueueReceive_ReturnMemThruPtr_pvBuffer( &xReceivedEvent, sizeof( xReceivedEvent ) );
    vARPAgeCache_Expect();
    vNDAgeCache_Expect();

    prvProcessIPEventsAndTimers();
}

/**
 * @brief test_prvProcessIPEventsAndTimers_eSocketBindEvent
 * To validate if prvProcessIPEventsAndTimers() binds IPv4 socket with its address/port successfully
 * with eSocketBindEvent.
 */
void test_prvProcessIPEventsAndTimers_eSocketBindEvent( void )
{
    IPStackEvent_t xReceivedEvent;
    FreeRTOS_Socket_t xSocket;

    xReceivedEvent.eEventType = eSocketBindEvent;
    xReceivedEvent.pvData = &xSocket;

    xSocket.usLocalPort = ( uint16_t ) ~0U;
    xSocket.xEventBits = 0;
    xSocket.bits.bIsIPv6 = pdFALSE_UNSIGNED;

    /* prvProcessIPEventsAndTimers */
    vCheckNetworkTimers_Expect();
    xCalculateSleepTime_ExpectAndReturn( 0 );
    xQueueReceive_ExpectAnyArgsAndReturn( pdTRUE );
    xQueueReceive_ReturnMemThruPtr_pvBuffer( &xReceivedEvent, sizeof( xReceivedEvent ) );
    vSocketBind_ExpectAndReturn( &xSocket, NULL, sizeof( struct freertos_sockaddr ), pdFALSE, 0 );
    vSocketBind_IgnoreArg_pxBindAddress();
    vSocketWakeUpUser_Expect( &xSocket );

    prvProcessIPEventsAndTimers();

    TEST_ASSERT_EQUAL( 0, xSocket.usLocalPort );
    TEST_ASSERT_EQUAL( eSOCKET_BOUND, xSocket.xEventBits | eSOCKET_BOUND );
}

/**
 * @brief test_prvProcessIPEventsAndTimers_eSocketBindEvent_IPv6
 * To validate if prvProcessIPEventsAndTimers() binds IPv6 socket with its address/port successfully
 * with eSocketBindEvent.
 */
void test_prvProcessIPEventsAndTimers_eSocketBindEvent_IPv6( void )
{
    IPStackEvent_t xReceivedEvent;
    FreeRTOS_Socket_t xSocket;

    xReceivedEvent.eEventType = eSocketBindEvent;
    xReceivedEvent.pvData = &xSocket;

    xSocket.usLocalPort = ( uint16_t ) ~0U;
    xSocket.xEventBits = 0;
    xSocket.bits.bIsIPv6 = pdTRUE_UNSIGNED;

    /* prvProcessIPEventsAndTimers */
    vCheckNetworkTimers_Expect();
    xCalculateSleepTime_ExpectAndReturn( 0 );
    xQueueReceive_ExpectAnyArgsAndReturn( pdTRUE );
    xQueueReceive_ReturnMemThruPtr_pvBuffer( &xReceivedEvent, sizeof( xReceivedEvent ) );
    vSocketBind_ExpectAndReturn( &xSocket, NULL, sizeof( struct freertos_sockaddr ), pdFALSE, 0 );
    vSocketBind_IgnoreArg_pxBindAddress();
    vSocketWakeUpUser_Expect( &xSocket );

    prvProcessIPEventsAndTimers();

    TEST_ASSERT_EQUAL( 0, xSocket.usLocalPort );
    TEST_ASSERT_EQUAL( eSOCKET_BOUND, xSocket.xEventBits | eSOCKET_BOUND );
}

/**
 * @brief test_prvProcessIPEventsAndTimers_eSocketCloseEvent
 * To validate if prvProcessIPEventsAndTimers() close socket successfully with eSocketCloseEvent.
 */
void test_prvProcessIPEventsAndTimers_eSocketCloseEvent( void )
{
    IPStackEvent_t xReceivedEvent;
    FreeRTOS_Socket_t xSocket;

    xReceivedEvent.eEventType = eSocketCloseEvent;
    xReceivedEvent.pvData = &xSocket;

    xSocket.usLocalPort = ( uint16_t ) ~0U;
    xSocket.xEventBits = 0;

    /* prvProcessIPEventsAndTimers */
    vCheckNetworkTimers_Expect();
    xCalculateSleepTime_ExpectAndReturn( 0 );
    xQueueReceive_ExpectAnyArgsAndReturn( pdTRUE );
    xQueueReceive_ReturnMemThruPtr_pvBuffer( &xReceivedEvent, sizeof( xReceivedEvent ) );
    vSocketClose_ExpectAndReturn( &xSocket, 0 );

    prvProcessIPEventsAndTimers();
}

/**
 * @brief test_prvProcessIPEventsAndTimers_eStackTxEvent
 * To validate if prvProcessIPEventsAndTimers() calls vProcessGeneratedUDPPacket() to handle
 * eStackTxEvent for sending UDP/ping.
 */
void test_prvProcessIPEventsAndTimers_eStackTxEvent( void )
{
    IPStackEvent_t xReceivedEvent;
    NetworkBufferDescriptor_t xNetworkBuffer;

    xReceivedEvent.eEventType = eStackTxEvent;
    xReceivedEvent.pvData = &xNetworkBuffer;

    /* prvProcessIPEventsAndTimers */
    vCheckNetworkTimers_Expect();
    xCalculateSleepTime_ExpectAndReturn( 0 );
    xQueueReceive_ExpectAnyArgsAndReturn( pdTRUE );
    xQueueReceive_ReturnMemThruPtr_pvBuffer( &xReceivedEvent, sizeof( xReceivedEvent ) );
    vProcessGeneratedUDPPacket_Expect( &xNetworkBuffer );

    prvProcessIPEventsAndTimers();
}

/**
 * @brief test_prvProcessIPEventsAndTimers_eDHCPEvent
 * To validate if prvProcessIPEventsAndTimers() calls vDHCPProcess() to handle eDHCPEvent.
 */
void test_prvProcessIPEventsAndTimers_eDHCPEvent( void )
{
    IPStackEvent_t xReceivedEvent;
    uint32_t ulDHCPEvent = 0x1234;
    NetworkEndPoint_t xEndPoints, * pxEndPoints = &xEndPoints;

    memset( pxEndPoints, 0, sizeof( NetworkEndPoint_t ) );
    pxEndPoints->bits.bWantDHCP = pdTRUE_UNSIGNED;
    pxEndPoints->bits.bIPv6 = pdFALSE_UNSIGNED;

    xReceivedEvent.eEventType = eDHCPEvent;
    xReceivedEvent.pvData = pxEndPoints;

    /* prvProcessIPEventsAndTimers */
    vCheckNetworkTimers_Expect();
    xCalculateSleepTime_ExpectAndReturn( 0 );
    xQueueReceive_ExpectAnyArgsAndReturn( pdTRUE );
    xQueueReceive_ReturnMemThruPtr_pvBuffer( &xReceivedEvent, sizeof( xReceivedEvent ) );
    vDHCPProcess_Expect( pdFALSE, pxEndPoints );

    prvProcessIPEventsAndTimers();
}

/**
 * @brief test_prvProcessIPEventsAndTimers_eSocketSelectEvent
 * To validate if prvProcessIPEventsAndTimers() calls vSocketSelect() to handle eSocketSelectEvent.
 */
void test_prvProcessIPEventsAndTimers_eSocketSelectEvent( void )
{
    IPStackEvent_t xReceivedEvent;
    uint32_t ulData = 0x1234;

    xReceivedEvent.eEventType = eSocketSelectEvent;
    xReceivedEvent.pvData = ( void * ) ulData;

    /* prvProcessIPEventsAndTimers */
    vCheckNetworkTimers_Expect();
    xCalculateSleepTime_ExpectAndReturn( 0 );
    xQueueReceive_ExpectAnyArgsAndReturn( pdTRUE );
    xQueueReceive_ReturnMemThruPtr_pvBuffer( &xReceivedEvent, sizeof( xReceivedEvent ) );
    vSocketSelect_Expect( ( SocketSelect_t * ) ulData );

    prvProcessIPEventsAndTimers();
}

/**
 * @brief test_prvProcessIPEventsAndTimers_eSocketSelectEvent
 * To validate if prvProcessIPEventsAndTimers() calls FreeRTOS_SignalSocket() to handle eSocketSignalEvent.
 */
void test_prvProcessIPEventsAndTimers_eSocketSignalEvent( void )
{
    IPStackEvent_t xReceivedEvent;
    uint32_t ulData = 0x1234;

    xReceivedEvent.eEventType = eSocketSignalEvent;
    xReceivedEvent.pvData = ( void * ) ulData;

    /* prvProcessIPEventsAndTimers */
    vCheckNetworkTimers_Expect();
    xCalculateSleepTime_ExpectAndReturn( 0 );
    xQueueReceive_ExpectAnyArgsAndReturn( pdTRUE );
    xQueueReceive_ReturnMemThruPtr_pvBuffer( &xReceivedEvent, sizeof( xReceivedEvent ) );
    FreeRTOS_SignalSocket_ExpectAndReturn( ( Socket_t ) ulData, 0 );

    prvProcessIPEventsAndTimers();
}

/**
 * @brief test_prvProcessIPEventsAndTimers_eTCPTimerEvent
 * To validate if prvProcessIPEventsAndTimers() calls vIPSetTCPTimerExpiredState() to handle eTCPTimerEvent.
 */
void test_prvProcessIPEventsAndTimers_eTCPTimerEvent( void )
{
    IPStackEvent_t xReceivedEvent;

    xReceivedEvent.eEventType = eTCPTimerEvent;

    /* prvProcessIPEventsAndTimers */
    vCheckNetworkTimers_Expect();
    xCalculateSleepTime_ExpectAndReturn( 0 );
    xQueueReceive_ExpectAnyArgsAndReturn( pdTRUE );
    xQueueReceive_ReturnMemThruPtr_pvBuffer( &xReceivedEvent, sizeof( xReceivedEvent ) );
    vIPSetTCPTimerExpiredState_Expect( pdTRUE );

    prvProcessIPEventsAndTimers();
}

/**
 * @brief test_prvProcessIPEventsAndTimers_eTCPTimerEvent
 * To validate if prvProcessIPEventsAndTimers() calls xTCPCheckNewClient() to handle eTCPAcceptEvent
 * without new client comes.
 */
void test_prvProcessIPEventsAndTimers_eTCPAcceptEvent_NoNewClient( void )
{
    IPStackEvent_t xReceivedEvent;
    FreeRTOS_Socket_t xSocket;

    xReceivedEvent.eEventType = eTCPAcceptEvent;
    xReceivedEvent.pvData = &xSocket;

    xSocket.xEventBits = 0;

    /* prvProcessIPEventsAndTimers */
    vCheckNetworkTimers_Expect();
    xCalculateSleepTime_ExpectAndReturn( 0 );
    xQueueReceive_ExpectAnyArgsAndReturn( pdTRUE );
    xQueueReceive_ReturnMemThruPtr_pvBuffer( &xReceivedEvent, sizeof( xReceivedEvent ) );
    xTCPCheckNewClient_ExpectAndReturn( &xSocket, pdFALSE );

    prvProcessIPEventsAndTimers();

    TEST_ASSERT_EQUAL( 0, xSocket.xEventBits );
}

/**
 * @brief test_prvProcessIPEventsAndTimers_eTCPTimerEvent
 * To validate if prvProcessIPEventsAndTimers() calls xTCPCheckNewClient() to handle eTCPAcceptEvent
 * with new client comes.
 */
void test_prvProcessIPEventsAndTimers_eTCPAcceptEvent_NewClient( void )
{
    IPStackEvent_t xReceivedEvent;
    FreeRTOS_Socket_t xSocket;

    xReceivedEvent.eEventType = eTCPAcceptEvent;
    xReceivedEvent.pvData = &xSocket;

    xSocket.xEventBits = 0;

    /* prvProcessIPEventsAndTimers */
    vCheckNetworkTimers_Expect();
    xCalculateSleepTime_ExpectAndReturn( 0 );
    xQueueReceive_ExpectAnyArgsAndReturn( pdTRUE );
    xQueueReceive_ReturnMemThruPtr_pvBuffer( &xReceivedEvent, sizeof( xReceivedEvent ) );
    xTCPCheckNewClient_ExpectAndReturn( &xSocket, pdTRUE );
    vSocketWakeUpUser_Expect( &xSocket );

    prvProcessIPEventsAndTimers();

    TEST_ASSERT_EQUAL( eSOCKET_ACCEPT, xSocket.xEventBits | eSOCKET_ACCEPT );
}

/**
 * @brief test_prvProcessIPEventsAndTimers_eTCPNetStat
 * To validate if prvProcessIPEventsAndTimers() calls vTCPNetStat() to handle eTCPNetStat.
 */
void test_prvProcessIPEventsAndTimers_eTCPNetStat( void )
{
    IPStackEvent_t xReceivedEvent;

    xReceivedEvent.eEventType = eTCPNetStat;

    /* prvProcessIPEventsAndTimers */
    vCheckNetworkTimers_Expect();
    xCalculateSleepTime_ExpectAndReturn( 0 );
    xQueueReceive_ExpectAnyArgsAndReturn( pdTRUE );
    xQueueReceive_ReturnMemThruPtr_pvBuffer( &xReceivedEvent, sizeof( xReceivedEvent ) );
    vTCPNetStat_Expect();

    prvProcessIPEventsAndTimers();
}

/**
 * @brief test_prvProcessIPEventsAndTimers_eSocketSetDeleteEvent
 * To validate if prvProcessIPEventsAndTimers() calls vEventGroupDelete() to handle eSocketSetDeleteEvent.
 */
void test_prvProcessIPEventsAndTimers_eSocketSetDeleteEvent( void )
{
    IPStackEvent_t xReceivedEvent;
    SocketSelect_t * pxSocketSet = malloc( sizeof( SocketSelect_t ) );

    xReceivedEvent.eEventType = eSocketSetDeleteEvent;
    xReceivedEvent.pvData = pxSocketSet;

    /* prvProcessIPEventsAndTimers */
    vCheckNetworkTimers_Expect();
    xCalculateSleepTime_ExpectAndReturn( 0 );
    xQueueReceive_ExpectAnyArgsAndReturn( pdTRUE );
    xQueueReceive_ReturnMemThruPtr_pvBuffer( &xReceivedEvent, sizeof( xReceivedEvent ) );
    vEventGroupDelete_Expect( pxSocketSet->xSelectGroup );

    prvProcessIPEventsAndTimers();
}

/**
 * @brief test_prvProcessIPEventsAndTimers_eSocketSetDeleteEvent_NetDownPending
 * To validate if prvProcessIPEventsAndTimers() handles pending network down events at the end function.
 */
void test_prvProcessIPEventsAndTimers_eSocketSetDeleteEvent_NetDownPending( void )
{
    IPStackEvent_t xReceivedEvent;
    NetworkInterface_t xNetworkInterface[ 2 ], * pxInterface = &xNetworkInterface[ 1 ];
    SocketSelect_t * pxSocketSet = malloc( sizeof( SocketSelect_t ) );

    xNetworkDownEventPending = pdTRUE;
    xNetworkInterface[ 0 ].bits.bCallDownEvent = pdFALSE_UNSIGNED;
    xNetworkInterface[ 1 ].bits.bCallDownEvent = pdTRUE_UNSIGNED;

    xReceivedEvent.eEventType = eSocketSetDeleteEvent;
    xReceivedEvent.pvData = pxSocketSet;

    /* prvProcessIPEventsAndTimers */
    vCheckNetworkTimers_Expect();
    xCalculateSleepTime_ExpectAndReturn( 0 );
    xQueueReceive_ExpectAnyArgsAndReturn( pdTRUE );
    xQueueReceive_ReturnMemThruPtr_pvBuffer( &xReceivedEvent, sizeof( xReceivedEvent ) );
    vEventGroupDelete_Expect( pxSocketSet->xSelectGroup );

    /* prvIPTask_CheckPendingEvents */
    FreeRTOS_FirstNetworkInterface_ExpectAndReturn( &xNetworkInterface[ 0 ] );
    FreeRTOS_NextNetworkInterface_ExpectAndReturn( &xNetworkInterface[ 0 ], pxInterface );
    /* Since network down event is pending, a call to this function should be expected. */
    prvProcessNetworkDownEvent_Expect( pxInterface );
    FreeRTOS_NextNetworkInterface_ExpectAndReturn( pxInterface, NULL );

    prvProcessIPEventsAndTimers();

    TEST_ASSERT_EQUAL( pxInterface->bits.bCallDownEvent, pdFALSE_UNSIGNED );
}

/**
 * @brief test_prvProcessIPEventsAndTimers_Error
 * To validate if prvProcessIPEventsAndTimers() ignores unknown event.
 */
void test_prvProcessIPEventsAndTimers_Error( void )
{
    IPStackEvent_t xReceivedEvent;

    xNetworkDownEventPending = pdFALSE;

    xReceivedEvent.eEventType = eSocketSetDeleteEvent + 1;

    /* prvProcessIPEventsAndTimers */
    vCheckNetworkTimers_Expect();
    xCalculateSleepTime_ExpectAndReturn( 0 );
    xQueueReceive_ExpectAnyArgsAndReturn( pdTRUE );
    xQueueReceive_ReturnMemThruPtr_pvBuffer( &xReceivedEvent, sizeof( xReceivedEvent ) );

    prvProcessIPEventsAndTimers();
}

/**
 * @brief test_FreeRTOS_SendPingRequest_HappyPath
 * To validate if FreeRTOS_SendPingRequest() prepares ping request and send an event to IP task.
 */
void test_FreeRTOS_SendPingRequest_HappyPath( void )
{
    BaseType_t xReturn;
    uint32_t ulIPAddress = 0xC0AB0101;
    /* 32 byte ping to send. */
    size_t uxNumberOfBytesToSend = 32;
    ICMPHeader_t * pxICMPHeader;
    EthernetHeader_t * pxEthernetHeader;

    /* The value of blocking time doesn't matter since the test doesn't
     * actually block. */
    TickType_t uxBlockTimeTicks = 100;

    NetworkBufferDescriptor_t * pxNetworkBuffer, xNetworkBuffer;
    uint8_t pucEthernetBuffer[ ipconfigNETWORK_MTU - ( sizeof( IPHeader_t ) + sizeof( ICMPHeader_t ) ) ];

    pxNetworkBuffer = &xNetworkBuffer;
    pxNetworkBuffer->pucEthernetBuffer = pucEthernetBuffer;

    pxICMPHeader = ( ICMPHeader_t * ) &( pxNetworkBuffer->pucEthernetBuffer[ ipIP_PAYLOAD_OFFSET ] );
    pxEthernetHeader = ( EthernetHeader_t * ) pxNetworkBuffer->pucEthernetBuffer;

    xIPTaskInitialised = pdTRUE;

    /* FreeRTOS_SendPingRequest */
    /* At least 4 free network buffers must be there to send a ping. */
    uxGetNumberOfFreeNetworkBuffers_ExpectAndReturn( 4U );
    pxGetNetworkBufferWithDescriptor_ExpectAndReturn( uxNumberOfBytesToSend + sizeof( ICMPPacket_t ), uxBlockTimeTicks, pxNetworkBuffer );

    /* xSendEventStructToIPTask */
    xIsCallingFromIPTask_ExpectAndReturn( pdTRUE );
    xQueueGenericSend_ExpectAnyArgsAndReturn( pdPASS );

    xReturn = FreeRTOS_SendPingRequest( ulIPAddress, uxNumberOfBytesToSend, uxBlockTimeTicks );

    TEST_ASSERT_EQUAL( 1, xReturn );
    TEST_ASSERT_EQUAL( 8 /* ipICMP_ECHO_REQUEST */, pxICMPHeader->ucTypeOfMessage );
    TEST_ASSERT_EQUAL( 0, pxICMPHeader->ucTypeOfService );
    TEST_ASSERT_EQUAL( 1, pxICMPHeader->usIdentifier );
    TEST_ASSERT_EQUAL( 1, pxICMPHeader->usSequenceNumber );
    TEST_ASSERT_EQUAL( ipIPv4_FRAME_TYPE, pxEthernetHeader->usFrameType );
    TEST_ASSERT_EQUAL( FREERTOS_SO_UDPCKSUM_OUT, pxNetworkBuffer->pucEthernetBuffer[ ipSOCKET_OPTIONS_OFFSET ] );
    TEST_ASSERT_EQUAL( ulIPAddress, pxNetworkBuffer->xIPAddress.ulIP_IPv4 );
    TEST_ASSERT_EQUAL( ipPACKET_CONTAINS_ICMP_DATA, pxNetworkBuffer->usPort );
}

/**
 * @brief test_FreeRTOS_SendPingRequest_SendingToIPTaskFails
 * To validate if FreeRTOS_SendPingRequest() release the ping request packet when fail to send event.
 */
void test_FreeRTOS_SendPingRequest_SendingToIPTaskFails( void )
{
    BaseType_t xReturn;
    uint32_t ulIPAddress = 0xC0AB0101;
    /* 32 byte ping to send. */
    size_t uxNumberOfBytesToSend = 32;
    ICMPHeader_t * pxICMPHeader;
    EthernetHeader_t * pxEthernetHeader;

    /* The value of blocking time doesn't matter since the test doesn't
     * actually block. */
    TickType_t uxBlockTimeTicks = 100;

    NetworkBufferDescriptor_t * pxNetworkBuffer, xNetworkBuffer;
    uint8_t pucEthernetBuffer[ ipconfigNETWORK_MTU - ( sizeof( IPHeader_t ) + sizeof( ICMPHeader_t ) ) ];

    pxNetworkBuffer = &xNetworkBuffer;
    pxNetworkBuffer->pucEthernetBuffer = pucEthernetBuffer;

    pxICMPHeader = ( ICMPHeader_t * ) &( pxNetworkBuffer->pucEthernetBuffer[ ipIP_PAYLOAD_OFFSET ] );
    pxEthernetHeader = ( EthernetHeader_t * ) pxNetworkBuffer->pucEthernetBuffer;

    /* FreeRTOS_SendPingRequest */
    /* At least 4 free network buffers must be there to send a ping. */
    uxGetNumberOfFreeNetworkBuffers_ExpectAndReturn( 4U );
    pxGetNetworkBufferWithDescriptor_ExpectAndReturn( uxNumberOfBytesToSend + sizeof( ICMPPacket_t ), uxBlockTimeTicks, pxNetworkBuffer );

    /* xSendEventStructToIPTask */
    xIsCallingFromIPTask_ExpectAndReturn( pdFALSE );
    xQueueGenericSend_ExpectAnyArgsAndReturn( pdFAIL );

    /* FreeRTOS_SendPingRequest */
    vReleaseNetworkBufferAndDescriptor_Expect( pxNetworkBuffer );

    xReturn = FreeRTOS_SendPingRequest( ulIPAddress, uxNumberOfBytesToSend, uxBlockTimeTicks );

    TEST_ASSERT_EQUAL( pdFAIL, xReturn );
    TEST_ASSERT_EQUAL( 8 /* ipICMP_ECHO_REQUEST */, pxICMPHeader->ucTypeOfMessage );
    TEST_ASSERT_EQUAL( 0, pxICMPHeader->ucTypeOfService );
    TEST_ASSERT_EQUAL( 1, pxICMPHeader->usIdentifier );
    TEST_ASSERT_EQUAL( 1, pxICMPHeader->usSequenceNumber );
    TEST_ASSERT_EQUAL( ipIPv4_FRAME_TYPE, pxEthernetHeader->usFrameType );
    TEST_ASSERT_EQUAL( FREERTOS_SO_UDPCKSUM_OUT, pxNetworkBuffer->pucEthernetBuffer[ ipSOCKET_OPTIONS_OFFSET ] );
    TEST_ASSERT_EQUAL( ulIPAddress, pxNetworkBuffer->xIPAddress.ulIP_IPv4 );
    TEST_ASSERT_EQUAL( ipPACKET_CONTAINS_ICMP_DATA, pxNetworkBuffer->usPort );
}

/**
 * @brief test_FreeRTOS_SendPingRequest_TooManyBytes
 * To validate if FreeRTOS_SendPingRequest() returns fail when input bytes is too large.
 */
void test_FreeRTOS_SendPingRequest_TooManyBytes( void )
{
    BaseType_t xReturn;
    uint32_t ulIPAddress = 0xC0AB0101;
    size_t uxNumberOfBytesToSend = ipconfigNETWORK_MTU - ( sizeof( IPHeader_t ) + sizeof( ICMPHeader_t ) );

    /* The value of blocking time doesn't matter since the test doesn't
     * actually block. */
    TickType_t uxBlockTimeTicks = 100;

    /* FreeRTOS_SendPingRequest */
    /* At least 4 free network buffers must be there to send a ping. */
    uxGetNumberOfFreeNetworkBuffers_ExpectAndReturn( 4U );

    xReturn = FreeRTOS_SendPingRequest( ulIPAddress, uxNumberOfBytesToSend, uxBlockTimeTicks );

    TEST_ASSERT_EQUAL( pdFAIL, xReturn );
}

/**
 * @brief test_FreeRTOS_SendPingRequest_TooManyBytes
 * To validate if FreeRTOS_SendPingRequest() returns fail when input bytes is 0.
 */
void test_FreeRTOS_SendPingRequest_TooLessBytes( void )
{
    BaseType_t xReturn;
    uint32_t ulIPAddress = 0xC0AB0101;
    size_t uxNumberOfBytesToSend = 0;

    /* The value of blocking time doesn't matter since the test doesn't
     * actually block. */
    TickType_t uxBlockTimeTicks = 100;

    /* FreeRTOS_SendPingRequest */
    /* At least 4 free network buffers must be there to send a ping. */
    uxGetNumberOfFreeNetworkBuffers_ExpectAndReturn( 4U );

    xReturn = FreeRTOS_SendPingRequest( ulIPAddress, uxNumberOfBytesToSend, uxBlockTimeTicks );

    TEST_ASSERT_EQUAL( pdFAIL, xReturn );
}

/**
 * @brief test_FreeRTOS_SendPingRequest_NotEnoughFreeBuffers
 * To validate if FreeRTOS_SendPingRequest() returns fail when buffer size is not enough for input bytes.
 */
void test_FreeRTOS_SendPingRequest_NotEnoughFreeBuffers( void )
{
    BaseType_t xReturn;
    uint32_t ulIPAddress = 0xC0AB0101;
    /* 32 byte ping to send. */
    size_t uxNumberOfBytesToSend = 32;

    /* The value of blocking time doesn't matter since the test doesn't
     * actually block. */
    TickType_t uxBlockTimeTicks = 100;

    /* FreeRTOS_SendPingRequest */
    uxGetNumberOfFreeNetworkBuffers_ExpectAndReturn( 3U );

    xReturn = FreeRTOS_SendPingRequest( ulIPAddress, uxNumberOfBytesToSend, uxBlockTimeTicks );

    TEST_ASSERT_EQUAL( pdFAIL, xReturn );
}

/**
 * @brief test_FreeRTOS_SendPingRequest_NetworkBufferFailure
 * To validate if FreeRTOS_SendPingRequest() returns fail to get network buffer descriptor.
 */
void test_FreeRTOS_SendPingRequest_NetworkBufferFailure( void )
{
    BaseType_t xReturn;
    uint32_t ulIPAddress = 0xC0AB0101;
    /* 32 byte ping to send. */
    size_t uxNumberOfBytesToSend = 32;

    /* The value of blocking time doesn't matter since the test doesn't
     * actually block. */
    TickType_t uxBlockTimeTicks = 100;

    /* FreeRTOS_SendPingRequest */
    uxGetNumberOfFreeNetworkBuffers_ExpectAndReturn( 4U );
    pxGetNetworkBufferWithDescriptor_ExpectAndReturn( uxNumberOfBytesToSend + sizeof( ICMPPacket_t ), uxBlockTimeTicks, NULL );

    xReturn = FreeRTOS_SendPingRequest( ulIPAddress, uxNumberOfBytesToSend, uxBlockTimeTicks );

    TEST_ASSERT_EQUAL( pdFAIL, xReturn );
}

/**
 * @brief test_xSendEventToIPTask
 * To validate if xSendEventToIPTask() returns fail when IP task was not initialized.
 */
void test_xSendEventToIPTask( void )
{
    BaseType_t xReturn;
    eIPEvent_t eEvent = eNetworkRxEvent;

    xIPTaskInitialised = pdFALSE;

    xReturn = xSendEventToIPTask( eEvent );

    TEST_ASSERT_EQUAL( pdFAIL, xReturn );
}

/**
 * @brief test_xSendEventStructToIPTask_IPTaskNotInit_NoNetworkDownEvent
 * To validate if xSendEventToIPTask() returns fail when IP task was not initialized
 * and the event is not eNetworkDownEvent.
 */
void test_xSendEventStructToIPTask_IPTaskNotInit_NoNetworkDownEvent( void )
{
    BaseType_t xReturn;
    IPStackEvent_t xEvent;
    TickType_t uxTimeout;

    xIPTaskInitialised = pdFALSE;

    xEvent.eEventType = eNetworkDownEvent + 1;

    xReturn = xSendEventStructToIPTask( &xEvent, uxTimeout );

    TEST_ASSERT_EQUAL( pdFAIL, xReturn );
}

/**
 * @brief test_xSendEventStructToIPTask_IPTaskNotInit_NoNetworkDownEvent
 * To validate if xSendEventToIPTask() returns pass when the event is eNetworkDownEvent
 * even though IP task was not initialized.
 */
void test_xSendEventStructToIPTask_IPTaskNotInit_NetworkDownEvent( void )
{
    BaseType_t xReturn;
    IPStackEvent_t xEvent;
    TickType_t uxTimeout = 0;

    xIPTaskInitialised = pdFALSE;
    xEvent.eEventType = eNetworkDownEvent;

    /* xSendEventStructToIPTask */
    xIsCallingFromIPTask_ExpectAndReturn( pdTRUE );
    xQueueGenericSend_ExpectAndReturn( xNetworkEventQueue, &xEvent, 0, 0, pdPASS );

    xReturn = xSendEventStructToIPTask( &xEvent, uxTimeout );

    TEST_ASSERT_EQUAL( pdPASS, xReturn );
}

/**
 * @brief test_xSendEventStructToIPTask_IPTaskNotInit_NetworkDownEventInIPTask
 * To validate if xSendEventToIPTask() changes the timeout value to 0 when it's happening
 * in IP task.
 */
void test_xSendEventStructToIPTask_IPTaskNotInit_NetworkDownEventInIPTask( void )
{
    BaseType_t xReturn;
    IPStackEvent_t xEvent;
    TickType_t uxTimeout = 1;

    xIPTaskInitialised = pdFALSE;
    xEvent.eEventType = eNetworkDownEvent;

    /* xSendEventStructToIPTask */
    xIsCallingFromIPTask_ExpectAndReturn( pdTRUE );
    xQueueGenericSend_ExpectAndReturn( xNetworkEventQueue, &xEvent, 0, 0, pdPASS );

    xReturn = xSendEventStructToIPTask( &xEvent, uxTimeout );

    TEST_ASSERT_EQUAL( pdPASS, xReturn );
}

/**
 * @brief test_xSendEventStructToIPTask_IPTaskNotInit_NetworkDownEventNotIPTask
 * To validate if xSendEventToIPTask() returns pass when the event is eNetworkDownEvent
 * and it's not happening in IP task.
 */
void test_xSendEventStructToIPTask_IPTaskNotInit_NetworkDownEventNotIPTask( void )
{
    BaseType_t xReturn;
    IPStackEvent_t xEvent;
    TickType_t uxTimeout = 0;

    xIPTaskInitialised = pdFALSE;
    xEvent.eEventType = eNetworkDownEvent;

    /* xSendEventStructToIPTask */
    xIsCallingFromIPTask_ExpectAndReturn( pdFALSE );
    xQueueGenericSend_ExpectAndReturn( xNetworkEventQueue, &xEvent, 0, 0, pdPASS );

    xReturn = xSendEventStructToIPTask( &xEvent, uxTimeout );

    TEST_ASSERT_EQUAL( pdPASS, xReturn );
}

/**
 * @brief test_xSendEventStructToIPTask_IPTaskNotInit_NetworkDownEventNotIPTaskTimeout
 * To validate if xSendEventToIPTask() keeps input timeout value to send event when it's
 * not happening in IP task.
 */
void test_xSendEventStructToIPTask_IPTaskNotInit_NetworkDownEventNotIPTaskTimeout( void )
{
    BaseType_t xReturn;
    IPStackEvent_t xEvent;
    TickType_t uxTimeout = 10;

    xIPTaskInitialised = pdFALSE;
    xEvent.eEventType = eNetworkDownEvent;

    /* xSendEventStructToIPTask */
    xIsCallingFromIPTask_ExpectAndReturn( pdFALSE );
    xQueueGenericSend_ExpectAndReturn( xNetworkEventQueue, &xEvent, 10, 0, pdPASS );

    xReturn = xSendEventStructToIPTask( &xEvent, uxTimeout );

    TEST_ASSERT_EQUAL( pdPASS, xReturn );
}

/**
 * @brief test_xSendEventStructToIPTask_IPTaskInit_NetworkDownEvent
 * To validate if xSendEventToIPTask() sends eNetworkDownEvent to IP task successfully from other tasks.
 */
void test_xSendEventStructToIPTask_IPTaskInit_NetworkDownEvent( void )
{
    BaseType_t xReturn;
    IPStackEvent_t xEvent;
    TickType_t uxTimeout = 10;

    xIPTaskInitialised = pdTRUE;
    xEvent.eEventType = eNetworkDownEvent;

    /* xSendEventStructToIPTask */
    xIsCallingFromIPTask_ExpectAndReturn( pdFALSE );
    xQueueGenericSend_ExpectAndReturn( xNetworkEventQueue, &xEvent, 10, 0, pdPASS );

    xReturn = xSendEventStructToIPTask( &xEvent, uxTimeout );

    TEST_ASSERT_EQUAL( pdPASS, xReturn );
}

/**
 * @brief test_xSendEventStructToIPTask_IPTaskInit_eTCPTimerEvent
 * To validate if xSendEventToIPTask() sends eTCPTimerEvent to IP task successfully from other tasks
 * when no pending events in queue.
 */
void test_xSendEventStructToIPTask_IPTaskInit_eTCPTimerEvent( void )
{
    BaseType_t xReturn;
    IPStackEvent_t xEvent;
    TickType_t uxTimeout = 10;

    xIPTaskInitialised = pdTRUE;
    xEvent.eEventType = eTCPTimerEvent;

    /* xSendEventStructToIPTask */
    vIPSetTCPTimerExpiredState_Expect( pdTRUE );
    uxQueueMessagesWaiting_ExpectAndReturn( xNetworkEventQueue, 0 );
    xIsCallingFromIPTask_ExpectAndReturn( pdFALSE );
    xQueueGenericSend_ExpectAndReturn( xNetworkEventQueue, &xEvent, 10, 0, pdPASS );

    xReturn = xSendEventStructToIPTask( &xEvent, uxTimeout );

    TEST_ASSERT_EQUAL( pdPASS, xReturn );
}

/**
 * @brief test_xSendEventStructToIPTask_IPTaskInit_eTCPTimerEventFail
 * To validate if xSendEventToIPTask() fails to send eTCPTimerEvent to IP task from other tasks.
 */
void test_xSendEventStructToIPTask_IPTaskInit_eTCPTimerEventFail( void )
{
    BaseType_t xReturn;
    IPStackEvent_t xEvent;
    TickType_t uxTimeout = 10;

    xIPTaskInitialised = pdTRUE;
    xEvent.eEventType = eTCPTimerEvent;

    /* xSendEventStructToIPTask */
    vIPSetTCPTimerExpiredState_Expect( pdTRUE );
    uxQueueMessagesWaiting_ExpectAndReturn( xNetworkEventQueue, 0 );
    xIsCallingFromIPTask_ExpectAndReturn( pdFALSE );
    xQueueGenericSend_ExpectAndReturn( xNetworkEventQueue, &xEvent, 10, 0, pdFAIL );

    xReturn = xSendEventStructToIPTask( &xEvent, uxTimeout );

    TEST_ASSERT_EQUAL( pdFAIL, xReturn );
}

/**
 * @brief test_xSendEventStructToIPTask_IPTaskInit_eTCPTimerEventWithEventInQueue
 * To validate if xSendEventToIPTask() skip to send eTCPTimerEvent because there are
 * other pending events in queue.
 */
void test_xSendEventStructToIPTask_IPTaskInit_eTCPTimerEventWithEventInQueue( void )
{
    BaseType_t xReturn;
    IPStackEvent_t xEvent;
    TickType_t uxTimeout = 10;

    xIPTaskInitialised = pdTRUE;
    xEvent.eEventType = eTCPTimerEvent;

    /* xSendEventStructToIPTask */
    vIPSetTCPTimerExpiredState_Expect( pdTRUE );
    uxQueueMessagesWaiting_ExpectAndReturn( xNetworkEventQueue, 1 );

    xReturn = xSendEventStructToIPTask( &xEvent, uxTimeout );

    TEST_ASSERT_EQUAL( pdPASS, xReturn );
}

/**
 * @brief test_eConsiderFrameForProcessing_NullBufferDescriptor
 * eConsiderFrameForProcessing must return eReleaseBuffer with NULL input.
 */
void test_eConsiderFrameForProcessing_NullBufferDescriptor( void )
{
    eFrameProcessingResult_t eResult;

    eResult = eConsiderFrameForProcessing( NULL );

    TEST_ASSERT_EQUAL( eReleaseBuffer, eResult );
}

/**
 * @brief test_eConsiderFrameForProcessing_LocalMACMatch
 * eConsiderFrameForProcessing must return eProcessBuffer when the MAC address in packet
 * matches endpoint's MAC address and the frame type is valid.
 */
void test_eConsiderFrameForProcessing_LocalMACMatch( void )
{
    eFrameProcessingResult_t eResult;
    NetworkEndPoint_t xEndPoint, * pxEndPoint = &xEndPoint;
    uint8_t ucEthernetBuffer[ ipconfigTCP_MSS ];
    EthernetHeader_t * pxEthernetHeader;

    /* eConsiderFrameForProcessing */
    FreeRTOS_FindEndPointOnMAC_ExpectAnyArgsAndReturn( pxEndPoint );

    /* Map the buffer onto Ethernet Header struct for easy access to fields. */
    pxEthernetHeader = ( EthernetHeader_t * ) ucEthernetBuffer;

    memset( ucEthernetBuffer, 0x00, ipconfigTCP_MSS );

    /* Align endpoint's & packet's MAC address. */
    memset( pxEndPoint->xMACAddress.ucBytes, 0xAA, sizeof( MACAddress_t ) );
    memcpy( pxEthernetHeader->xDestinationAddress.ucBytes, pxEndPoint->xMACAddress.ucBytes, sizeof( MACAddress_t ) );
    pxEthernetHeader->usFrameType = FreeRTOS_htons( 0x0800 );

    eResult = eConsiderFrameForProcessing( ucEthernetBuffer );

    TEST_ASSERT_EQUAL( eProcessBuffer, eResult );
}

/**
 * @brief test_eConsiderFrameForProcessing_LocalMACMatchInvalidFrameType
 * eConsiderFrameForProcessing must return eReleaseBuffer when the frame type is unknown
 * even though the MAC address in packet matches endpoint's MAC address.
 */
void test_eConsiderFrameForProcessing_LocalMACMatchInvalidFrameType( void )
{
    eFrameProcessingResult_t eResult;
    NetworkEndPoint_t xEndPoint, * pxEndPoint = &xEndPoint;
    uint8_t ucEthernetBuffer[ ipconfigTCP_MSS ];
    EthernetHeader_t * pxEthernetHeader;

    /* eConsiderFrameForProcessing */
    FreeRTOS_FindEndPointOnMAC_ExpectAnyArgsAndReturn( pxEndPoint );

    /* Map the buffer onto Ethernet Header struct for easy access to fields. */
    pxEthernetHeader = ( EthernetHeader_t * ) ucEthernetBuffer;

    memset( ucEthernetBuffer, 0x00, ipconfigTCP_MSS );

    /* Align endpoint's & packet's MAC address. */
    memset( pxEndPoint->xMACAddress.ucBytes, 0xAA, sizeof( MACAddress_t ) );
    memcpy( pxEthernetHeader->xDestinationAddress.ucBytes, pxEndPoint->xMACAddress.ucBytes, sizeof( MACAddress_t ) );
    pxEthernetHeader->usFrameType = FreeRTOS_htons( 0 );

    eResult = eConsiderFrameForProcessing( ucEthernetBuffer );

    TEST_ASSERT_EQUAL( eReleaseBuffer, eResult );
}

/**
 * @brief test_eConsiderFrameForProcessing_LocalMACMatchInvalidFrameType1
 * eConsiderFrameForProcessing must return eReleaseBuffer when the frame type is unknown
 * even though the MAC address in packet matches endpoint's MAC address.
 */
void test_eConsiderFrameForProcessing_LocalMACMatchInvalidFrameType1( void )
{
    eFrameProcessingResult_t eResult;
    NetworkEndPoint_t xEndPoint, * pxEndPoint = &xEndPoint;
    uint8_t ucEthernetBuffer[ ipconfigTCP_MSS ];
    EthernetHeader_t * pxEthernetHeader;

    /* eConsiderFrameForProcessing */
    FreeRTOS_FindEndPointOnMAC_ExpectAnyArgsAndReturn( pxEndPoint );

    /* Map the buffer onto Ethernet Header struct for easy access to fields. */
    pxEthernetHeader = ( EthernetHeader_t * ) ucEthernetBuffer;

    memset( ucEthernetBuffer, 0x00, ipconfigTCP_MSS );

    /* Align endpoint's & packet's MAC address. */
    memset( pxEndPoint->xMACAddress.ucBytes, 0xAA, sizeof( MACAddress_t ) );
    memcpy( pxEthernetHeader->xDestinationAddress.ucBytes, pxEndPoint->xMACAddress.ucBytes, sizeof( MACAddress_t ) );
    pxEthernetHeader->usFrameType = 0x0600;

    eResult = eConsiderFrameForProcessing( ucEthernetBuffer );

    TEST_ASSERT_EQUAL( eReleaseBuffer, eResult );
}

/**
 * @brief test_eConsiderFrameForProcessing_BroadCastMACMatch
 * eConsiderFrameForProcessing must return eProcessBuffer when the MAC address in packet
 * matches broadcast MAC address and the frame type is valid.
 */
void test_eConsiderFrameForProcessing_BroadCastMACMatch( void )
{
    eFrameProcessingResult_t eResult;
    uint8_t ucEthernetBuffer[ ipconfigTCP_MSS ];
    EthernetHeader_t * pxEthernetHeader;

    /* eConsiderFrameForProcessing */
    FreeRTOS_FindEndPointOnMAC_ExpectAnyArgsAndReturn( NULL );

    /* Map the buffer onto Ethernet Header struct for easy access to fields. */
    pxEthernetHeader = ( EthernetHeader_t * ) ucEthernetBuffer;

    memset( ucEthernetBuffer, 0x00, ipconfigTCP_MSS );

    memcpy( pxEthernetHeader->xDestinationAddress.ucBytes, xBroadcastMACAddress.ucBytes, sizeof( MACAddress_t ) );
    pxEthernetHeader->usFrameType = 0xFFFF;

    eResult = eConsiderFrameForProcessing( ucEthernetBuffer );

    TEST_ASSERT_EQUAL( eProcessBuffer, eResult );
}

/**
 * @brief test_eConsiderFrameForProcessing_BroadCastMACMatch
 * eConsiderFrameForProcessing must return eProcessBuffer when the MAC address in packet
 * matches LLMNR MAC address and the frame type is valid.
 */
void test_eConsiderFrameForProcessing_LLMNR_MACMatch( void )
{
    eFrameProcessingResult_t eResult;
    uint8_t ucEthernetBuffer[ ipconfigTCP_MSS ];
    EthernetHeader_t * pxEthernetHeader;

    /* eConsiderFrameForProcessing */
    FreeRTOS_FindEndPointOnMAC_ExpectAnyArgsAndReturn( NULL );

    /* Map the buffer onto Ethernet Header struct for easy access to fields. */
    pxEthernetHeader = ( EthernetHeader_t * ) ucEthernetBuffer;

    memset( ucEthernetBuffer, 0x00, ipconfigTCP_MSS );

    memcpy( pxEthernetHeader->xDestinationAddress.ucBytes, xLLMNR_MacAdress.ucBytes, sizeof( MACAddress_t ) );
    pxEthernetHeader->usFrameType = 0xFFFF;

    eResult = eConsiderFrameForProcessing( ucEthernetBuffer );

    TEST_ASSERT_EQUAL( eProcessBuffer, eResult );
}

/**
 * @brief test_eConsiderFrameForProcessing_NotMatch
 * eConsiderFrameForProcessing must return eReleaseBuffer when the MAC address
 * in packet doesn't match any endpoint.
 */
void test_eConsiderFrameForProcessing_NotMatch( void )
{
    eFrameProcessingResult_t eResult;
    uint8_t ucEthernetBuffer[ ipconfigTCP_MSS ];
    EthernetHeader_t * pxEthernetHeader;
    MACAddress_t xMACAddress = { 0x11, 0x22, 0x33, 0x44, 0x55, 0x66 };

    /* eConsiderFrameForProcessing */
    FreeRTOS_FindEndPointOnMAC_ExpectAnyArgsAndReturn( NULL );

    /* Map the buffer onto Ethernet Header struct for easy access to fields. */
    pxEthernetHeader = ( EthernetHeader_t * ) ucEthernetBuffer;

    memset( ucEthernetBuffer, 0x00, ipconfigTCP_MSS );

    memcpy( pxEthernetHeader->xDestinationAddress.ucBytes, &xMACAddress, sizeof( MACAddress_t ) );
    pxEthernetHeader->usFrameType = 0xFFFF;

    eResult = eConsiderFrameForProcessing( ucEthernetBuffer );

    TEST_ASSERT_EQUAL( eReleaseBuffer, eResult );
}

/**
 * @brief test_eConsiderFrameForProcessing_IPv6BroadCastMACMatch
 * eConsiderFrameForProcessing must return eProcessBuffer when the MAC address in packet
 * matches IPv6 broadcast MAC address and the frame type is valid.
 */
void test_eConsiderFrameForProcessing_IPv6BroadCastMACMatch( void )
{
    eFrameProcessingResult_t eResult;
    uint8_t ucEthernetBuffer[ ipconfigTCP_MSS ];
    EthernetHeader_t * pxEthernetHeader;

    /* eConsiderFrameForProcessing */
    FreeRTOS_FindEndPointOnMAC_ExpectAnyArgsAndReturn( NULL );

    /* Map the buffer onto Ethernet Header struct for easy access to fields. */
    pxEthernetHeader = ( EthernetHeader_t * ) ucEthernetBuffer;

    memset( ucEthernetBuffer, 0x00, ipconfigTCP_MSS );

    pxEthernetHeader->xDestinationAddress.ucBytes[ 0 ] = ipMULTICAST_MAC_ADDRESS_IPv6_0;
    pxEthernetHeader->xDestinationAddress.ucBytes[ 1 ] = ipMULTICAST_MAC_ADDRESS_IPv6_1;
    pxEthernetHeader->usFrameType = 0xFFFF;

    eResult = eConsiderFrameForProcessing( ucEthernetBuffer );

    TEST_ASSERT_EQUAL( eProcessBuffer, eResult );
}

/**
 * @brief test_eConsiderFrameForProcessing_IPv6BroadCastMACPartialMatch
 * eConsiderFrameForProcessing must return eReleaseBuffer when the MAC address in packet
 * doesn't matches IPv6 broadcast MAC address.
 */
void test_eConsiderFrameForProcessing_IPv6BroadCastMACPartialMatch( void )
{
    eFrameProcessingResult_t eResult;
    uint8_t ucEthernetBuffer[ ipconfigTCP_MSS ];
    EthernetHeader_t * pxEthernetHeader;

    /* eConsiderFrameForProcessing */
    FreeRTOS_FindEndPointOnMAC_ExpectAnyArgsAndReturn( NULL );

    /* Map the buffer onto Ethernet Header struct for easy access to fields. */
    pxEthernetHeader = ( EthernetHeader_t * ) ucEthernetBuffer;

    memset( ucEthernetBuffer, 0x00, ipconfigTCP_MSS );

    pxEthernetHeader->xDestinationAddress.ucBytes[ 0 ] = ipMULTICAST_MAC_ADDRESS_IPv6_0;
    pxEthernetHeader->xDestinationAddress.ucBytes[ 1 ] = 0x00;
    pxEthernetHeader->usFrameType = 0xFFFF;

    eResult = eConsiderFrameForProcessing( ucEthernetBuffer );

    TEST_ASSERT_EQUAL( eReleaseBuffer, eResult );
}

/**
 * @brief test_prvProcessEthernetPacket_NoData
 * To validate if prvProcessEthernetPacket calls vReleaseNetworkBufferAndDescriptor
 * to release the network buffer descriptor.
 */
void test_prvProcessEthernetPacket_NoData( void )
{
    NetworkBufferDescriptor_t xNetworkBuffer;
    NetworkBufferDescriptor_t * pxNetworkBuffer = &xNetworkBuffer;

    pxNetworkBuffer->xDataLength = 0;
    pxNetworkBuffer->pucEthernetBuffer = NULL;

    vReleaseNetworkBufferAndDescriptor_Expect( pxNetworkBuffer );

    prvProcessEthernetPacket( pxNetworkBuffer );
}

/**
 * @brief test_prvProcessEthernetPacket_NullNetworkBufferDescriptor
 * To validate if prvProcessEthernetPacket triggers assertion when input is NULL.
 */
void test_prvProcessEthernetPacket_NullNetworkBufferDescriptor( void )
{
    catch_assert( prvProcessEthernetPacket( NULL ) );
}

/**
 * @brief test_prvProcessEthernetPacket_UnknownFrameType
 * To validate if prvProcessEthernetPacket calls vReleaseNetworkBufferAndDescriptor
 * to release the network buffer descriptor when the ethernet frame type is unknown.
 */
void test_prvProcessEthernetPacket_UnknownFrameType( void )
{
    NetworkBufferDescriptor_t xNetworkBuffer;
    NetworkBufferDescriptor_t * pxNetworkBuffer = &xNetworkBuffer;
    uint8_t ucEtherBuffer[ ipconfigTCP_MSS ];
    EthernetHeader_t * pxEthernetHeader;

    pxNetworkBuffer->xDataLength = ipconfigTCP_MSS;
    pxNetworkBuffer->pucEthernetBuffer = ucEtherBuffer;
    pxEthernetHeader = ( EthernetHeader_t * ) ucEtherBuffer;
    pxEthernetHeader->usFrameType = 0xFFFF;

    memset( pxNetworkBuffer->pucEthernetBuffer, 0, ipconfigTCP_MSS );

    vReleaseNetworkBufferAndDescriptor_Expect( pxNetworkBuffer );

    prvProcessEthernetPacket( pxNetworkBuffer );
}

/**
 * @brief test_prvProcessEthernetPacket_ARPFrameType1
 * To validate the flow to handle ARP packets but eARPProcessPacket() returns eReleaseBuffer.
 */
void test_prvProcessEthernetPacket_ARPFrameType1( void )
{
    NetworkBufferDescriptor_t xNetworkBuffer;
    NetworkBufferDescriptor_t * pxNetworkBuffer = &xNetworkBuffer;
    uint8_t ucEtherBuffer[ ipconfigTCP_MSS ];
    EthernetHeader_t * pxEthernetHeader;

    pxNetworkBuffer->xDataLength = ipconfigTCP_MSS;
    pxNetworkBuffer->pucEthernetBuffer = ucEtherBuffer;

    pxEthernetHeader = ( EthernetHeader_t * ) pxNetworkBuffer->pucEthernetBuffer;

    memset( pxNetworkBuffer->pucEthernetBuffer, 0, ipconfigTCP_MSS );

    pxEthernetHeader->usFrameType = ipARP_FRAME_TYPE;

    eARPProcessPacket_ExpectAndReturn( pxNetworkBuffer, eReleaseBuffer );

    vReleaseNetworkBufferAndDescriptor_Expect( pxNetworkBuffer );

    prvProcessEthernetPacket( pxNetworkBuffer );
}

/**
 * @brief test_prvProcessEthernetPacket_ARPFrameType2
 * To validate the flow to handle ARP packets but eARPProcessPacket() returns eProcessBuffer.
 */
void test_prvProcessEthernetPacket_ARPFrameType2( void )
{
    NetworkBufferDescriptor_t xNetworkBuffer;
    NetworkBufferDescriptor_t * pxNetworkBuffer = &xNetworkBuffer;
    uint8_t ucEtherBuffer[ ipconfigTCP_MSS ];
    EthernetHeader_t * pxEthernetHeader;

    pxNetworkBuffer->xDataLength = ipconfigTCP_MSS;
    pxNetworkBuffer->pucEthernetBuffer = ucEtherBuffer;

    pxEthernetHeader = ( EthernetHeader_t * ) pxNetworkBuffer->pucEthernetBuffer;

    memset( pxNetworkBuffer->pucEthernetBuffer, 0, ipconfigTCP_MSS );

    pxEthernetHeader->usFrameType = ipARP_FRAME_TYPE;

    eARPProcessPacket_ExpectAndReturn( pxNetworkBuffer, eProcessBuffer );

    vReleaseNetworkBufferAndDescriptor_Expect( pxNetworkBuffer );

    prvProcessEthernetPacket( pxNetworkBuffer );
}

/**
 * @brief test_prvProcessEthernetPacket_ARPFrameType_WaitingARPResolution
 * To validate the flow to handle ARP packets but eARPProcessPacket() returns eWaitingARPResolution
 * without pxARPWaitingNetworkBuffer.
 */
void test_prvProcessEthernetPacket_ARPFrameType_WaitingARPResolution( void )
{
    NetworkBufferDescriptor_t xNetworkBuffer;
    NetworkBufferDescriptor_t * pxNetworkBuffer = &xNetworkBuffer;
    uint8_t ucEtherBuffer[ ipconfigTCP_MSS ];
    EthernetHeader_t * pxEthernetHeader;

    pxNetworkBuffer->xDataLength = ipconfigTCP_MSS;
    pxNetworkBuffer->pucEthernetBuffer = ucEtherBuffer;

    pxARPWaitingNetworkBuffer = NULL;

    pxEthernetHeader = ( EthernetHeader_t * ) pxNetworkBuffer->pucEthernetBuffer;

    memset( pxNetworkBuffer->pucEthernetBuffer, 0, ipconfigTCP_MSS );

    pxEthernetHeader->usFrameType = ipARP_FRAME_TYPE;

    eARPProcessPacket_ExpectAndReturn( pxNetworkBuffer, eWaitingARPResolution );

    vIPTimerStartARPResolution_ExpectAnyArgs();

    prvProcessEthernetPacket( pxNetworkBuffer );
}

/**
 * @brief test_prvProcessEthernetPacket_ARPFrameType_WaitingARPResolution2
 * To validate the flow to handle ARP packets but eARPProcessPacket() returns eWaitingARPResolution
 * with pxARPWaitingNetworkBuffer.
 */
void test_prvProcessEthernetPacket_ARPFrameType_WaitingARPResolution2( void )
{
    NetworkBufferDescriptor_t xNetworkBuffer;
    NetworkBufferDescriptor_t * pxNetworkBuffer = &xNetworkBuffer;
    uint8_t ucEtherBuffer[ ipconfigTCP_MSS ];
    EthernetHeader_t * pxEthernetHeader;

    pxNetworkBuffer->xDataLength = ipconfigTCP_MSS;
    pxNetworkBuffer->pucEthernetBuffer = ucEtherBuffer;

    pxARPWaitingNetworkBuffer = ( NetworkBufferDescriptor_t * ) 0x1234ABCD;

    pxEthernetHeader = ( EthernetHeader_t * ) pxNetworkBuffer->pucEthernetBuffer;

    memset( pxNetworkBuffer->pucEthernetBuffer, 0, ipconfigTCP_MSS );

    pxEthernetHeader->usFrameType = ipARP_FRAME_TYPE;

    eARPProcessPacket_ExpectAndReturn( pxNetworkBuffer, eWaitingARPResolution );

    vReleaseNetworkBufferAndDescriptor_Expect( pxNetworkBuffer );

    prvProcessEthernetPacket( pxNetworkBuffer );
}

/**
 * @brief test_prvProcessEthernetPacket_ARPFrameType_eReturnEthernetFrame
 * To validate the flow to handle ARP packets but eARPProcessPacket() returns eReturnEthernetFrame.
 */
void test_prvProcessEthernetPacket_ARPFrameType_eReturnEthernetFrame( void )
{
    struct xNetworkInterface xInterface, * pxInterface = &xInterface;
    NetworkBufferDescriptor_t xNetworkBuffer, xARPWaitingBuffer;
    NetworkBufferDescriptor_t * pxNetworkBuffer = &xNetworkBuffer;
    uint8_t ucEtherBuffer[ ipconfigTCP_MSS ];
    EthernetHeader_t * pxEthernetHeader;
    struct xNetworkEndPoint xEndPoint = { 0 };

    pxNetworkBuffer->xDataLength = ipconfigTCP_MSS;
    pxNetworkBuffer->pucEthernetBuffer = ucEtherBuffer;
    pxNetworkBuffer->pxEndPoint = &xEndPoint;
    xEndPoint.pxNetworkInterface = &xInterfaces;
    xEndPoint.pxNetworkInterface->pfOutput = &NetworkInterfaceOutputFunction_Stub;
    NetworkInterfaceOutputFunction_Stub_Called = 0;

    pxEthernetHeader = ( EthernetHeader_t * ) pxNetworkBuffer->pucEthernetBuffer;

    memset( pxNetworkBuffer->pucEthernetBuffer, 0, ipconfigTCP_MSS );

    pxEthernetHeader->usFrameType = ipARP_FRAME_TYPE;

    eARPProcessPacket_ExpectAndReturn( pxNetworkBuffer, eReturnEthernetFrame );

    xIsCallingFromIPTask_ExpectAndReturn( pdTRUE );

    prvProcessEthernetPacket( pxNetworkBuffer );

    TEST_ASSERT_EQUAL( 1, NetworkInterfaceOutputFunction_Stub_Called );
}

/**
 * @brief test_prvProcessEthernetPacket_ARPFrameType_eReturnEthernetFrame
 * To validate the flow to handle ARP packets but eARPProcessPacket() returns eFrameConsumed.
 */
void test_prvProcessEthernetPacket_ARPFrameType_eFrameConsumed( void )
{
    NetworkBufferDescriptor_t xNetworkBuffer, xARPWaitingBuffer;
    NetworkBufferDescriptor_t * pxNetworkBuffer = &xNetworkBuffer;
    uint8_t ucEtherBuffer[ ipconfigTCP_MSS ];
    EthernetHeader_t * pxEthernetHeader;

    pxNetworkBuffer->xDataLength = ipconfigTCP_MSS;
    pxNetworkBuffer->pucEthernetBuffer = ucEtherBuffer;

    pxEthernetHeader = ( EthernetHeader_t * ) pxNetworkBuffer->pucEthernetBuffer;

    memset( pxNetworkBuffer->pucEthernetBuffer, 0, ipconfigTCP_MSS );

    pxEthernetHeader->usFrameType = ipARP_FRAME_TYPE;

    eARPProcessPacket_ExpectAndReturn( pxNetworkBuffer, eFrameConsumed );

    prvProcessEthernetPacket( pxNetworkBuffer );
}

/**
 * @brief test_prvProcessEthernetPacket_ARPFrameType_SmallerDataLength
 * To validate the flow to handle ARP packets but the data length is smaller than
 * minimum size of ARP packet.
 */
void test_prvProcessEthernetPacket_ARPFrameType_SmallerDataLength( void )
{
    NetworkBufferDescriptor_t xNetworkBuffer;
    NetworkBufferDescriptor_t * pxNetworkBuffer = &xNetworkBuffer;
    uint8_t ucEtherBuffer[ ipconfigTCP_MSS ];
    EthernetHeader_t * pxEthernetHeader;

    pxNetworkBuffer->xDataLength = sizeof( EthernetHeader_t );
    pxNetworkBuffer->pucEthernetBuffer = ucEtherBuffer;

    pxEthernetHeader = ( EthernetHeader_t * ) pxNetworkBuffer->pucEthernetBuffer;

    memset( pxNetworkBuffer->pucEthernetBuffer, 0, ipconfigTCP_MSS );

    pxEthernetHeader->usFrameType = ipARP_FRAME_TYPE;

    vReleaseNetworkBufferAndDescriptor_Expect( pxNetworkBuffer );

    prvProcessEthernetPacket( pxNetworkBuffer );
}

/**
 * @brief test_prvProcessEthernetPacket_IPv4FrameType_LessData
 * To validate the flow to handle IPv4 packets but the data length is smaller than
 * minimum size of IPv4 packet.
 */
void test_prvProcessEthernetPacket_IPv4FrameType_LessData( void )
{
    NetworkBufferDescriptor_t xNetworkBuffer;
    NetworkBufferDescriptor_t * pxNetworkBuffer = &xNetworkBuffer;
    uint8_t ucEtherBuffer[ ipconfigTCP_MSS ];
    EthernetHeader_t * pxEthernetHeader;

    pxNetworkBuffer->xDataLength = sizeof( EthernetHeader_t );
    pxNetworkBuffer->pucEthernetBuffer = ucEtherBuffer;

    pxEthernetHeader = ( EthernetHeader_t * ) pxNetworkBuffer->pucEthernetBuffer;

    memset( pxNetworkBuffer->pucEthernetBuffer, 0, ipconfigTCP_MSS );

    pxEthernetHeader->usFrameType = ipIPv4_FRAME_TYPE;

    vReleaseNetworkBufferAndDescriptor_Expect( pxNetworkBuffer );

    prvProcessEthernetPacket( pxNetworkBuffer );
}

/**
 * @brief test_prvProcessEthernetPacket_IPv4FrameType_AptData
 * To validate the flow to handle IPv4 packets but the length in IP header is smaller than
 * minimum requirement.
 */
void test_prvProcessEthernetPacket_IPv4FrameType_AptData( void )
{
    NetworkBufferDescriptor_t xNetworkBuffer;
    NetworkBufferDescriptor_t * pxNetworkBuffer = &xNetworkBuffer;
    uint8_t ucEtherBuffer[ ipconfigTCP_MSS ];
    EthernetHeader_t * pxEthernetHeader;
    IPPacket_t * pxIPPacket;
    IPHeader_t * pxIPHeader;

    memset( pxNetworkBuffer->pucEthernetBuffer, 0, ipconfigTCP_MSS );

    pxNetworkBuffer->xDataLength = ipconfigTCP_MSS;
    pxNetworkBuffer->pucEthernetBuffer = ucEtherBuffer;

    pxEthernetHeader = ( EthernetHeader_t * ) pxNetworkBuffer->pucEthernetBuffer;
    pxEthernetHeader->usFrameType = ipIPv4_FRAME_TYPE;

    pxIPPacket = ( IPPacket_t * ) pxNetworkBuffer->pucEthernetBuffer;
    pxIPHeader = &( pxIPPacket->xIPHeader );
    pxIPHeader->ucVersionHeaderLength = 0xF0;

    vReleaseNetworkBufferAndDescriptor_Expect( pxNetworkBuffer );

    prvProcessEthernetPacket( pxNetworkBuffer );
}

/**
 * @brief test_prvProcessIPPacket_HeaderLengthSmaller
 * To validate the flow to handle IPv4 packets but the length in IP header is smaller than
 * minimum requirement.
 */
void test_prvProcessIPPacket_HeaderLengthSmaller( void )
{
    eFrameProcessingResult_t eResult;
    NetworkBufferDescriptor_t * pxNetworkBuffer, xNetworkBuffer;
    uint8_t ucEthBuffer[ ipconfigTCP_MSS ];
    IPPacket_t * pxIPPacket;
    IPHeader_t * pxIPHeader;

    memset( ucEthBuffer, 0, ipconfigTCP_MSS );

    pxNetworkBuffer = &xNetworkBuffer;
    pxNetworkBuffer->pucEthernetBuffer = ucEthBuffer;
    pxIPPacket = ( IPPacket_t * ) pxNetworkBuffer->pucEthernetBuffer;
    pxIPHeader = &( pxIPPacket->xIPHeader );
    pxIPPacket->xEthernetHeader.usFrameType = ipIPv4_FRAME_TYPE;

    pxIPHeader->ucVersionHeaderLength = 0xF0;

    eResult = prvProcessIPPacket( pxIPPacket, pxNetworkBuffer );

    TEST_ASSERT_EQUAL( eReleaseBuffer, eResult );
}

/**
 * @brief test_prvProcessIPPacket_HeaderLengthGreater
 * To validate the flow to handle IPv4 packets but the length in IP header is greater than
 * network buffer size.
 */
void test_prvProcessIPPacket_HeaderLengthGreater( void )
{
    eFrameProcessingResult_t eResult;
    IPPacket_t * pxIPPacket;
    NetworkBufferDescriptor_t * pxNetworkBuffer, xNetworkBuffer;
    uint8_t ucEthBuffer[ ipconfigTCP_MSS ];
    IPHeader_t * pxIPHeader;

    memset( ucEthBuffer, 0, ipconfigTCP_MSS );

    pxNetworkBuffer = &xNetworkBuffer;
    pxNetworkBuffer->pucEthernetBuffer = ucEthBuffer;
    pxIPPacket = ( IPPacket_t * ) pxNetworkBuffer->pucEthernetBuffer;
    pxIPHeader = &( pxIPPacket->xIPHeader );
    pxIPPacket->xEthernetHeader.usFrameType = ipIPv4_FRAME_TYPE;

    pxIPHeader->ucVersionHeaderLength = 0xFF;

    /* Let the data length be greater than the ethernet header but small
     * enough to make the IP header bigger than the total length. */
    pxNetworkBuffer->xDataLength = 30;

    eResult = prvProcessIPPacket( pxIPPacket, pxNetworkBuffer );

    TEST_ASSERT_EQUAL( eReleaseBuffer, eResult );
}

/**
 * @brief test_prvProcessIPPacket_UnknownFrameType
 * To validate the flow to handle unknown ethernet frame type.
 */
void test_prvProcessIPPacket_UnknownFrameType( void )
{
    eFrameProcessingResult_t eResult;
    IPPacket_t * pxIPPacket;
    NetworkBufferDescriptor_t * pxNetworkBuffer, xNetworkBuffer;
    uint8_t ucEthBuffer[ ipconfigTCP_MSS ];
    IPHeader_t * pxIPHeader;

    memset( ucEthBuffer, 0, ipconfigTCP_MSS );

    pxNetworkBuffer = &xNetworkBuffer;
    pxNetworkBuffer->xDataLength = ipconfigTCP_MSS;
    pxNetworkBuffer->pucEthernetBuffer = ucEthBuffer;
    pxIPPacket = ( IPPacket_t * ) pxNetworkBuffer->pucEthernetBuffer;
    pxIPPacket->xEthernetHeader.usFrameType = 0xFF;

    eResult = prvProcessIPPacket( pxIPPacket, pxNetworkBuffer );

    TEST_ASSERT_EQUAL( eReleaseBuffer, eResult );
}

/**
 * @brief test_prvProcessIPPacket_ValidHeader_ARPResolutionReqd
 * To validate the flow to handle a valid IPv4 packet but need ARP resolution.
 */
void test_prvProcessIPPacket_ValidHeader_ARPResolutionReqd( void )
{
    eFrameProcessingResult_t eResult;
    IPPacket_t * pxIPPacket;
    NetworkBufferDescriptor_t * pxNetworkBuffer, xNetworkBuffer;
    uint8_t ucEthBuffer[ ipconfigTCP_MSS ];
    IPHeader_t * pxIPHeader;

    memset( ucEthBuffer, 0, ipconfigTCP_MSS );

    /* Initialize network buffer descriptor. */
    pxNetworkBuffer = &xNetworkBuffer;
    pxNetworkBuffer->pucEthernetBuffer = ucEthBuffer;

    /* Initialize ethernet layer. */
    pxIPPacket = ( IPPacket_t * ) pxNetworkBuffer->pucEthernetBuffer;
    pxIPHeader = &( pxIPPacket->xIPHeader );
    pxIPPacket->xEthernetHeader.usFrameType = ipIPv4_FRAME_TYPE;
    memcpy( pxIPPacket->xEthernetHeader.xDestinationAddress.ucBytes, xBroadcastMACAddress.ucBytes, sizeof( MACAddress_t ) );

    /* Initialize IP layer. */
    pxIPHeader->ucVersionHeaderLength = 0x45;

    prvAllowIPPacketIPv4_ExpectAndReturn( pxIPPacket, pxNetworkBuffer, ( pxIPHeader->ucVersionHeaderLength & 0x0FU ) << 2, eProcessBuffer );
    xCheckRequiresARPResolution_ExpectAndReturn( pxNetworkBuffer, pdTRUE );

    eResult = prvProcessIPPacket( pxIPPacket, pxNetworkBuffer );

    TEST_ASSERT_EQUAL( eWaitingARPResolution, eResult );
}

/**
 * @brief test_prvProcessIPPacket_ARPResolutionNotReqd_InvalidProt
 * To validate the flow to handle a valid IPv4 packet but invalid protocol.
 */
void test_prvProcessIPPacket_ARPResolutionNotReqd_InvalidProt( void )
{
    eFrameProcessingResult_t eResult;
    IPPacket_t * pxIPPacket;
    NetworkBufferDescriptor_t * pxNetworkBuffer, xNetworkBuffer;
    uint8_t ucEthBuffer[ ipconfigTCP_MSS ];
    IPHeader_t * pxIPHeader;

    memset( ucEthBuffer, 0, ipconfigTCP_MSS );

    /* Initialize network buffer descriptor. */
    pxNetworkBuffer = &xNetworkBuffer;
    pxNetworkBuffer->pucEthernetBuffer = ucEthBuffer;
    pxNetworkBuffer->xDataLength = ipconfigTCP_MSS;

    /* Initialize ethernet layer. */
    pxIPPacket = ( IPPacket_t * ) pxNetworkBuffer->pucEthernetBuffer;
    pxIPHeader = &( pxIPPacket->xIPHeader );
    pxIPPacket->xEthernetHeader.usFrameType = ipIPv4_FRAME_TYPE;
    memcpy( pxIPPacket->xEthernetHeader.xDestinationAddress.ucBytes, xBroadcastMACAddress.ucBytes, sizeof( MACAddress_t ) );

    /* Initialize IP layer. */
    pxIPHeader->ucVersionHeaderLength = 0x46;
    pxIPHeader->ucProtocol = 0xFF;

    prvAllowIPPacketIPv4_ExpectAndReturn( pxIPPacket, pxNetworkBuffer, ( pxIPHeader->ucVersionHeaderLength & 0x0FU ) << 2, eProcessBuffer );
    prvCheckIP4HeaderOptions_ExpectAndReturn( pxNetworkBuffer, eProcessBuffer );
    xCheckRequiresARPResolution_ExpectAndReturn( pxNetworkBuffer, pdFALSE );
    vARPRefreshCacheEntry_ExpectAnyArgs();

    eResult = prvProcessIPPacket( pxIPPacket, pxNetworkBuffer );

    TEST_ASSERT_EQUAL( eReleaseBuffer, eResult );
}

/**
 * @brief test_prvProcessIPPacket_ARPResolutionNotReqd_ICMPRelease
 * To validate the flow to handle a valid ICMPv4 packet. Then ProcessICMPPacket() returns eReleaseBuffer.
 */
void test_prvProcessIPPacket_ARPResolutionNotReqd_ICMPRelease( void )
{
    eFrameProcessingResult_t eResult;
    IPPacket_t * pxIPPacket;
    NetworkBufferDescriptor_t * pxNetworkBuffer, xNetworkBuffer;
    uint8_t ucEthBuffer[ ipconfigTCP_MSS ];
    IPHeader_t * pxIPHeader;

    memset( ucEthBuffer, 0, ipconfigTCP_MSS );

    /* Initialize network buffer descriptor. */
    pxNetworkBuffer = &xNetworkBuffer;
    pxNetworkBuffer->pucEthernetBuffer = ucEthBuffer;
    pxNetworkBuffer->xDataLength = ipconfigTCP_MSS;

    /* Initialize ethernet layer. */
    pxIPPacket = ( IPPacket_t * ) pxNetworkBuffer->pucEthernetBuffer;
    pxIPHeader = &( pxIPPacket->xIPHeader );
    pxIPPacket->xEthernetHeader.usFrameType = ipIPv4_FRAME_TYPE;
    memcpy( pxIPPacket->xEthernetHeader.xDestinationAddress.ucBytes, xBroadcastMACAddress.ucBytes, sizeof( MACAddress_t ) );

    /* Initialize IP layer. */
    pxIPHeader->ucVersionHeaderLength = 0x46;
    pxIPHeader->ucProtocol = ipPROTOCOL_ICMP;

    prvAllowIPPacketIPv4_ExpectAndReturn( pxIPPacket, pxNetworkBuffer, ( pxIPHeader->ucVersionHeaderLength & 0x0FU ) << 2, eProcessBuffer );
    prvCheckIP4HeaderOptions_ExpectAndReturn( pxNetworkBuffer, eProcessBuffer );
    xCheckRequiresARPResolution_ExpectAndReturn( pxNetworkBuffer, pdFALSE );
    vARPRefreshCacheEntry_ExpectAnyArgs();
    ProcessICMPPacket_ExpectAndReturn( pxNetworkBuffer, eReleaseBuffer );

    eResult = prvProcessIPPacket( pxIPPacket, pxNetworkBuffer );

    TEST_ASSERT_EQUAL( eReleaseBuffer, eResult );
}

/**
 * @brief test_prvProcessIPPacket_ARPResolutionNotReqd_ICMPProcess
 * To validate the flow to handle a valid ICMPv4 packet. Then ProcessICMPPacket() returns eProcessBuffer.
 */
void test_prvProcessIPPacket_ARPResolutionNotReqd_ICMPProcess( void )
{
    eFrameProcessingResult_t eResult;
    IPPacket_t * pxIPPacket;
    NetworkBufferDescriptor_t * pxNetworkBuffer, xNetworkBuffer;
    uint8_t ucEthBuffer[ ipconfigTCP_MSS ];
    IPHeader_t * pxIPHeader;

    memset( ucEthBuffer, 0, ipconfigTCP_MSS );

    /* Initialize network buffer descriptor. */
    pxNetworkBuffer = &xNetworkBuffer;
    pxNetworkBuffer->pucEthernetBuffer = ucEthBuffer;
    pxNetworkBuffer->xDataLength = ipconfigTCP_MSS;

    /* Initialize ethernet layer. */
    pxIPPacket = ( IPPacket_t * ) pxNetworkBuffer->pucEthernetBuffer;
    pxIPHeader = &( pxIPPacket->xIPHeader );
    pxIPPacket->xEthernetHeader.usFrameType = ipIPv4_FRAME_TYPE;
    memcpy( pxIPPacket->xEthernetHeader.xDestinationAddress.ucBytes, xBroadcastMACAddress.ucBytes, sizeof( MACAddress_t ) );

    /* Initialize IP layer. */
    pxIPHeader->ucVersionHeaderLength = 0x46;
    pxIPPacket->xIPHeader.ucProtocol = ipPROTOCOL_ICMP;

    prvAllowIPPacketIPv4_ExpectAndReturn( pxIPPacket, pxNetworkBuffer, ( pxIPHeader->ucVersionHeaderLength & 0x0FU ) << 2, eProcessBuffer );
    prvCheckIP4HeaderOptions_ExpectAndReturn( pxNetworkBuffer, eProcessBuffer );
    xCheckRequiresARPResolution_ExpectAndReturn( pxNetworkBuffer, pdFALSE );
    vARPRefreshCacheEntry_ExpectAnyArgs();
    ProcessICMPPacket_ExpectAndReturn( pxNetworkBuffer, eProcessBuffer );

    eResult = prvProcessIPPacket( pxIPPacket, pxNetworkBuffer );

    TEST_ASSERT_EQUAL( eProcessBuffer, eResult );
}

/**
 * @brief test_prvProcessIPPacket_ARPResolutionNotReqd_UDPZeroLength
 * To validate the flow to handle a UDPv4 packet with 0 length in UDP header.
 */
void test_prvProcessIPPacket_ARPResolutionNotReqd_UDPZeroLength( void )
{
    eFrameProcessingResult_t eResult;
    IPPacket_t * pxIPPacket;
    NetworkBufferDescriptor_t * pxNetworkBuffer, xNetworkBuffer;
    uint8_t ucEthBuffer[ ipconfigTCP_MSS ];
    IPHeader_t * pxIPHeader;
    UDPPacket_t * pxUDPPacket;

    memset( ucEthBuffer, 0, ipconfigTCP_MSS );

    /* Initialize network buffer descriptor. */
    pxNetworkBuffer = &xNetworkBuffer;
    pxNetworkBuffer->pucEthernetBuffer = ucEthBuffer;
    pxNetworkBuffer->xDataLength = ipconfigTCP_MSS;

    /* Initialize ethernet layer. */
    pxIPPacket = ( IPPacket_t * ) pxNetworkBuffer->pucEthernetBuffer;
    pxIPHeader = &( pxIPPacket->xIPHeader );
    pxIPPacket->xEthernetHeader.usFrameType = ipIPv4_FRAME_TYPE;
    memcpy( pxIPPacket->xEthernetHeader.xDestinationAddress.ucBytes, xBroadcastMACAddress.ucBytes, sizeof( MACAddress_t ) );

    /* Initialize IP layer. */
    pxIPHeader->ucVersionHeaderLength = 0x46;
    pxIPPacket->xIPHeader.ucProtocol = ipPROTOCOL_UDP;

    /* Initialize UDP layer. */
    pxUDPPacket = ( UDPPacket_t * ) pxNetworkBuffer->pucEthernetBuffer;
    pxUDPPacket->xUDPHeader.usLength = FreeRTOS_htons( 0 );

    prvAllowIPPacketIPv4_ExpectAndReturn( pxIPPacket, pxNetworkBuffer, ( pxIPHeader->ucVersionHeaderLength & 0x0FU ) << 2, eProcessBuffer );
    prvCheckIP4HeaderOptions_ExpectAndReturn( pxNetworkBuffer, eProcessBuffer );

    eResult = prvProcessIPPacket( pxIPPacket, pxNetworkBuffer );

    TEST_ASSERT_EQUAL( eReleaseBuffer, eResult );
}

/**
 * @brief test_prvProcessIPPacket_ARPResolutionNotReqd_UDPLengthGreaterThanIPHeader
 * To validate the flow to handle a UDPv4 packet when length of UDP header is greater
 * than the length in IP header.
 */
void test_prvProcessIPPacket_ARPResolutionNotReqd_UDPLengthGreaterThanIPHeader( void )
{
    eFrameProcessingResult_t eResult;
    IPPacket_t * pxIPPacket;
    NetworkBufferDescriptor_t * pxNetworkBuffer, xNetworkBuffer;
    uint8_t ucEthBuffer[ ipconfigTCP_MSS ];
    IPHeader_t * pxIPHeader;
    UDPPacket_t * pxUDPPacket;

    memset( ucEthBuffer, 0, ipconfigTCP_MSS );

    /* Initialize network buffer descriptor. */
    pxNetworkBuffer = &xNetworkBuffer;
    pxNetworkBuffer->pucEthernetBuffer = ucEthBuffer;
    pxNetworkBuffer->xDataLength = ipconfigTCP_MSS;

    /* Initialize ethernet layer. */
    pxUDPPacket = ( ( UDPPacket_t * ) pxNetworkBuffer->pucEthernetBuffer );
    pxIPPacket = ( IPPacket_t * ) pxNetworkBuffer->pucEthernetBuffer;
    pxIPHeader = &( pxIPPacket->xIPHeader );
    pxIPPacket->xEthernetHeader.usFrameType = ipIPv4_FRAME_TYPE;
    memcpy( pxIPPacket->xEthernetHeader.xDestinationAddress.ucBytes, xBroadcastMACAddress.ucBytes, sizeof( MACAddress_t ) );

    /* Initialize IP layer. */
    pxIPHeader->ucVersionHeaderLength = 0x45;
    pxIPHeader->usLength = FreeRTOS_htons( ipconfigTCP_MSS );
    pxIPPacket->xIPHeader.ucProtocol = ipPROTOCOL_UDP;

    /* Initialize UDP layer. */
    /* The length in IP header contains IP header + UDP. So UDP length shouldn't be same as length in IP header. */
    pxUDPPacket->xUDPHeader.usLength = FreeRTOS_htons( ipconfigTCP_MSS );

    prvAllowIPPacketIPv4_ExpectAndReturn( pxIPPacket, pxNetworkBuffer, ( pxIPHeader->ucVersionHeaderLength & 0x0FU ) << 2, eProcessBuffer );

    eResult = prvProcessIPPacket( pxIPPacket, pxNetworkBuffer );

    TEST_ASSERT_EQUAL( eReleaseBuffer, eResult );
}

/**
 * @brief test_prvProcessIPPacket_ARPResolutionNotReqd_UDPHappyPath
 * To validate the flow to handle a valid UDPv4 packet.
 */
void test_prvProcessIPPacket_ARPResolutionNotReqd_UDPHappyPath( void )
{
    eFrameProcessingResult_t eResult;
    IPPacket_t * pxIPPacket;
    NetworkBufferDescriptor_t * pxNetworkBuffer, xNetworkBuffer;
    uint8_t ucEthBuffer[ ipconfigTCP_MSS ];
    IPHeader_t * pxIPHeader;
    UDPPacket_t * pxUDPPacket;

    memset( ucEthBuffer, 0, ipconfigTCP_MSS );

    /* Initialize network buffer descriptor. */
    pxNetworkBuffer = &xNetworkBuffer;
    pxNetworkBuffer->pucEthernetBuffer = ucEthBuffer;
    pxNetworkBuffer->xDataLength = ipconfigTCP_MSS;

    /* Initialize ethernet layer. */
    pxUDPPacket = ( UDPPacket_t * ) pxNetworkBuffer->pucEthernetBuffer;
    pxIPPacket = ( IPPacket_t * ) pxNetworkBuffer->pucEthernetBuffer;
    pxIPHeader = &( pxIPPacket->xIPHeader );
    pxIPPacket->xEthernetHeader.usFrameType = ipIPv4_FRAME_TYPE;
    memcpy( pxIPPacket->xEthernetHeader.xDestinationAddress.ucBytes, xBroadcastMACAddress.ucBytes, sizeof( MACAddress_t ) );

    /* Initialize IP layer. */
    pxIPHeader->ucVersionHeaderLength = 0x45;
    pxIPHeader->usLength = FreeRTOS_htons( ipconfigTCP_MSS );
    pxIPPacket->xIPHeader.ucProtocol = ipPROTOCOL_UDP;

    /* Initialize UDP layer. */
    pxUDPPacket->xUDPHeader.usLength = FreeRTOS_ntohs( sizeof( UDPPacket_t ) );

    prvAllowIPPacketIPv4_ExpectAndReturn( pxIPPacket, pxNetworkBuffer, ( pxIPHeader->ucVersionHeaderLength & 0x0FU ) << 2, eProcessBuffer );
    xProcessReceivedUDPPacket_ExpectAnyArgsAndReturn( pdPASS );

    eResult = prvProcessIPPacket( pxIPPacket, pxNetworkBuffer );

    TEST_ASSERT_EQUAL( eFrameConsumed, eResult );
}

/**
 * @brief test_prvProcessIPPacket_ARPResolutionNotReqd_UDPProcessFail
 * To validate the flow to handle a valid UDPv4 packet but got failure while calling xProcessReceivedUDPPacket().
 */
void test_prvProcessIPPacket_ARPResolutionNotReqd_UDPProcessFail( void )
{
    eFrameProcessingResult_t eResult;
    IPPacket_t * pxIPPacket;
    NetworkBufferDescriptor_t * pxNetworkBuffer, xNetworkBuffer;
    uint8_t ucEthBuffer[ ipconfigTCP_MSS ];
    IPHeader_t * pxIPHeader;
    UDPPacket_t * pxUDPPacket;

    memset( ucEthBuffer, 0, ipconfigTCP_MSS );

    /* Initialize network buffer descriptor. */
    pxNetworkBuffer = &xNetworkBuffer;
    pxNetworkBuffer->pucEthernetBuffer = ucEthBuffer;
    pxNetworkBuffer->xDataLength = ipconfigTCP_MSS;

    /* Initialize ethernet layer. */
    pxUDPPacket = ( UDPPacket_t * ) pxNetworkBuffer->pucEthernetBuffer;
    pxIPPacket = ( IPPacket_t * ) pxNetworkBuffer->pucEthernetBuffer;
    pxIPHeader = &( pxIPPacket->xIPHeader );
    pxIPPacket->xEthernetHeader.usFrameType = ipIPv4_FRAME_TYPE;
    memcpy( pxIPPacket->xEthernetHeader.xDestinationAddress.ucBytes, xBroadcastMACAddress.ucBytes, sizeof( MACAddress_t ) );

    /* Initialize IP layer. */
    pxIPHeader->ucVersionHeaderLength = 0x45;
    pxIPHeader->usLength = FreeRTOS_htons( ipconfigTCP_MSS );
    pxIPPacket->xIPHeader.ucProtocol = ipPROTOCOL_UDP;

    /* Initialize UDP layer. */
    pxUDPPacket->xUDPHeader.usLength = FreeRTOS_ntohs( sizeof( UDPPacket_t ) );

    prvAllowIPPacketIPv4_ExpectAndReturn( pxIPPacket, pxNetworkBuffer, ( pxIPHeader->ucVersionHeaderLength & 0x0FU ) << 2, eProcessBuffer );
    xProcessReceivedUDPPacket_ExpectAnyArgsAndReturn( pdFAIL );

    eResult = prvProcessIPPacket( pxIPPacket, pxNetworkBuffer );

    TEST_ASSERT_EQUAL( eReleaseBuffer, eResult );
}

/**
 * @brief test_prvProcessIPPacket_ARPResolutionNotReqd_UDPProcessFail
 * To validate the flow to handle a valid UDPv4 packet but got failure while calling xProcessReceivedUDPPacket()
 * because of waiting ARP resolution.
 */
void test_prvProcessIPPacket_ARPResolutionReqd_UDP( void )
{
    eFrameProcessingResult_t eResult;
    IPPacket_t * pxIPPacket;
    NetworkBufferDescriptor_t * pxNetworkBuffer, xNetworkBuffer;
    UBaseType_t uxHeaderLength = 0;
    uint8_t ucEthBuffer[ ipconfigTCP_MSS ];
    IPHeader_t * pxIPHeader;
    UDPPacket_t * pxUDPPacket;
    BaseType_t xReturnValue = pdTRUE;

    memset( ucEthBuffer, 0, ipconfigTCP_MSS );

    /* Initialize network buffer descriptor. */
    pxNetworkBuffer = &xNetworkBuffer;
    pxNetworkBuffer->pucEthernetBuffer = ucEthBuffer;
    pxNetworkBuffer->xDataLength = ipconfigTCP_MSS;

    /* Initialize ethernet layer. */
    pxUDPPacket = ( UDPPacket_t * ) pxNetworkBuffer->pucEthernetBuffer;
    pxIPPacket = ( IPPacket_t * ) pxNetworkBuffer->pucEthernetBuffer;
    pxIPHeader = &( pxIPPacket->xIPHeader );
    pxIPPacket->xEthernetHeader.usFrameType = ipIPv4_FRAME_TYPE;
    memcpy( pxIPPacket->xEthernetHeader.xDestinationAddress.ucBytes, xBroadcastMACAddress.ucBytes, sizeof( MACAddress_t ) );

    /* Initialize IP layer. */
    pxIPHeader->ucVersionHeaderLength = 0x45;
    pxIPHeader->usLength = FreeRTOS_htons( ipconfigTCP_MSS );
    pxIPPacket->xIPHeader.ucProtocol = ipPROTOCOL_UDP;

    /* Initialize UDP layer. */
    pxUDPPacket->xUDPHeader.usLength = FreeRTOS_ntohs( sizeof( UDPPacket_t ) );

    prvAllowIPPacketIPv4_ExpectAndReturn( pxIPPacket, pxNetworkBuffer, ( pxIPHeader->ucVersionHeaderLength & 0x0FU ) << 2, eProcessBuffer );
    xProcessReceivedUDPPacket_ExpectAndReturn( pxNetworkBuffer, pxUDPPacket->xUDPHeader.usDestinationPort, NULL, pdFAIL );
    xProcessReceivedUDPPacket_IgnoreArg_pxIsWaitingForARPResolution();
    xProcessReceivedUDPPacket_ReturnThruPtr_pxIsWaitingForARPResolution( &xReturnValue );

    eResult = prvProcessIPPacket( pxIPPacket, pxNetworkBuffer );

    TEST_ASSERT_EQUAL( eWaitingARPResolution, eResult );
    TEST_ASSERT_EQUAL( FreeRTOS_ntohs( pxUDPPacket->xUDPHeader.usLength ) - sizeof( UDPHeader_t ) + sizeof( UDPPacket_t ), pxNetworkBuffer->xDataLength );
    TEST_ASSERT_EQUAL( pxNetworkBuffer->usPort, pxUDPPacket->xUDPHeader.usSourcePort );
    TEST_ASSERT_EQUAL( pxNetworkBuffer->xIPAddress.ulIP_IPv4, pxUDPPacket->xIPHeader.ulSourceIPAddress );
}

/**
 * @brief test_prvProcessIPPacket_ARPResolutionNotReqd_UDPProcessFail
 * To validate the flow to handle a valid UDPv4 packet but got failure while calling xProcessReceivedUDPPacket()
 * because of waiting ARP resolution. And the network buffer size is small than UDP header.
 */
void test_prvProcessIPPacket_ARPResolutionReqd_UDP1( void )
{
    eFrameProcessingResult_t eResult;
    IPPacket_t * pxIPPacket;
    NetworkBufferDescriptor_t * pxNetworkBuffer, xNetworkBuffer;
    uint8_t ucEthBuffer[ ipconfigTCP_MSS ];
    IPHeader_t * pxIPHeader;
    UDPPacket_t * pxUDPPacket;
    BaseType_t xReturnValue = pdTRUE;

    memset( ucEthBuffer, 0, ipconfigTCP_MSS );

    /* Initialize network buffer descriptor. */
    pxNetworkBuffer = &xNetworkBuffer;
    pxNetworkBuffer->pucEthernetBuffer = ucEthBuffer;
    pxNetworkBuffer->xDataLength = sizeof( UDPPacket_t );

    /* Initialize ethernet layer. */
    pxUDPPacket = ( UDPPacket_t * ) pxNetworkBuffer->pucEthernetBuffer;
    pxIPPacket = ( IPPacket_t * ) pxNetworkBuffer->pucEthernetBuffer;
    pxIPHeader = &( pxIPPacket->xIPHeader );
    pxIPPacket->xEthernetHeader.usFrameType = ipIPv4_FRAME_TYPE;
    memcpy( pxIPPacket->xEthernetHeader.xDestinationAddress.ucBytes, xBroadcastMACAddress.ucBytes, sizeof( MACAddress_t ) );

    /* Initialize IP layer. */
    pxIPHeader->ucVersionHeaderLength = 0x45;
    pxIPHeader->usLength = FreeRTOS_htons( ipconfigTCP_MSS );
    pxIPPacket->xIPHeader.ucProtocol = ipPROTOCOL_UDP;

    /* Initialize UDP layer. */
    pxUDPPacket->xUDPHeader.usLength = FreeRTOS_ntohs( sizeof( UDPPacket_t ) );

    prvAllowIPPacketIPv4_ExpectAndReturn( pxIPPacket, pxNetworkBuffer, ( pxIPHeader->ucVersionHeaderLength & 0x0FU ) << 2, eProcessBuffer );
    xProcessReceivedUDPPacket_ExpectAndReturn( pxNetworkBuffer, pxUDPPacket->xUDPHeader.usDestinationPort, NULL, pdFAIL );
    xProcessReceivedUDPPacket_IgnoreArg_pxIsWaitingForARPResolution();
    xProcessReceivedUDPPacket_ReturnThruPtr_pxIsWaitingForARPResolution( &xReturnValue );

    eResult = prvProcessIPPacket( pxIPPacket, pxNetworkBuffer );

    TEST_ASSERT_EQUAL( eWaitingARPResolution, eResult );
    TEST_ASSERT_EQUAL( pxNetworkBuffer->usPort, pxUDPPacket->xUDPHeader.usSourcePort );
    TEST_ASSERT_EQUAL( pxNetworkBuffer->xIPAddress.ulIP_IPv4, pxUDPPacket->xIPHeader.ulSourceIPAddress );
}

/**
 * @brief test_prvProcessIPPacket_TCP
 * To validate the flow to handle a valid TCPv4 packet and no ARP resolution needed.
 */
void test_prvProcessIPPacket_TCP( void )
{
    eFrameProcessingResult_t eResult;
    IPPacket_t * pxIPPacket;
    NetworkBufferDescriptor_t * pxNetworkBuffer, xNetworkBuffer;
    uint8_t ucEthBuffer[ ipconfigTCP_MSS ];
    IPHeader_t * pxIPHeader;
    BaseType_t xReturnValue = pdTRUE;
    uint32_t backup = xProcessedTCPMessage;

    memset( ucEthBuffer, 0, ipconfigTCP_MSS );

    /* Initialize network buffer descriptor. */
    pxNetworkBuffer = &xNetworkBuffer;
    pxNetworkBuffer->pucEthernetBuffer = ucEthBuffer;
    pxNetworkBuffer->xDataLength = sizeof( UDPPacket_t );

    /* Initialize ethernet layer. */
    pxIPPacket = ( IPPacket_t * ) pxNetworkBuffer->pucEthernetBuffer;
    pxIPHeader = &( pxIPPacket->xIPHeader );
    pxIPPacket->xEthernetHeader.usFrameType = ipIPv4_FRAME_TYPE;
    memcpy( pxIPPacket->xEthernetHeader.xDestinationAddress.ucBytes, xBroadcastMACAddress.ucBytes, sizeof( MACAddress_t ) );

    /* Initialize IP layer. */
    pxIPHeader->ucVersionHeaderLength = 0x45;
    pxIPHeader->usLength = FreeRTOS_htons( ipconfigTCP_MSS );
    pxIPPacket->xIPHeader.ucProtocol = ipPROTOCOL_TCP;

    prvAllowIPPacketIPv4_ExpectAndReturn( pxIPPacket, pxNetworkBuffer, ( pxIPHeader->ucVersionHeaderLength & 0x0FU ) << 2, eProcessBuffer );
    xCheckRequiresARPResolution_ExpectAndReturn( pxNetworkBuffer, pdFALSE );
    vARPRefreshCacheEntry_ExpectAnyArgs();
    xProcessReceivedTCPPacket_ExpectAndReturn( pxNetworkBuffer, pdPASS );

    eResult = prvProcessIPPacket( pxIPPacket, pxNetworkBuffer );

    TEST_ASSERT_EQUAL( eFrameConsumed, eResult );
    TEST_ASSERT_EQUAL( backup + 1, xProcessedTCPMessage );
}

/**
 * @brief test_prvProcessIPPacket_TCPProcessFail
 * To validate the flow to handle a valid TCPv4 packet and no ARP resolution needed.
 * Got failure while calling xProcessReceivedTCPPacket().
 */
void test_prvProcessIPPacket_TCPProcessFail( void )
{
    eFrameProcessingResult_t eResult;
    IPPacket_t * pxIPPacket;
    NetworkBufferDescriptor_t * pxNetworkBuffer, xNetworkBuffer;
    uint8_t ucEthBuffer[ ipconfigTCP_MSS ];
    IPHeader_t * pxIPHeader;
    BaseType_t xReturnValue = pdTRUE;
    uint32_t backup = xProcessedTCPMessage;
    NetworkEndPoint_t xEndPoint = { 0 };

    memset( ucEthBuffer, 0, ipconfigTCP_MSS );

    /* Initialize network buffer descriptor. */
    pxNetworkBuffer = &xNetworkBuffer;
    pxNetworkBuffer->pucEthernetBuffer = ucEthBuffer;
    pxNetworkBuffer->xDataLength = sizeof( UDPPacket_t );

    /* Initialize ethernet layer. */
    pxIPPacket = ( IPPacket_t * ) pxNetworkBuffer->pucEthernetBuffer;
    pxIPHeader = &( pxIPPacket->xIPHeader );
    pxIPPacket->xEthernetHeader.usFrameType = ipIPv4_FRAME_TYPE;
    memcpy( pxIPPacket->xEthernetHeader.xDestinationAddress.ucBytes, xBroadcastMACAddress.ucBytes, sizeof( MACAddress_t ) );

    /* Initialize IP layer. */
    pxIPHeader->ucVersionHeaderLength = 0x45;
    pxIPHeader->usLength = FreeRTOS_htons( ipconfigTCP_MSS );
    pxIPPacket->xIPHeader.ucProtocol = ipPROTOCOL_TCP;

    prvAllowIPPacketIPv4_ExpectAndReturn( pxIPPacket, pxNetworkBuffer, ( pxIPHeader->ucVersionHeaderLength & 0x0FU ) << 2, eProcessBuffer );
    xCheckRequiresARPResolution_ExpectAndReturn( pxNetworkBuffer, pdFALSE );
    vARPRefreshCacheEntry_ExpectAnyArgs();
    xProcessReceivedTCPPacket_ExpectAndReturn( pxNetworkBuffer, pdFAIL );

    eResult = prvProcessIPPacket( pxIPPacket, pxNetworkBuffer );

    TEST_ASSERT_EQUAL( eProcessBuffer, eResult );
    TEST_ASSERT_EQUAL( backup + 1, xProcessedTCPMessage );
}

/**
 * @brief test_prvProcessIPPacket_UDP_ExternalLoopback
 * To validate the flow to handle a UDPv4 packet but the destination IP address
 * is loop-back address.
 */
void test_prvProcessIPPacket_UDP_ExternalLoopback( void )
{
    eFrameProcessingResult_t eResult;
    IPPacket_t * pxIPPacket;
    NetworkBufferDescriptor_t * pxNetworkBuffer, xNetworkBuffer;
    uint8_t ucEthBuffer[ ipconfigTCP_MSS ];
    IPHeader_t * pxIPHeader;

    memset( ucEthBuffer, 0, ipconfigTCP_MSS );

    /* Initialize network buffer descriptor. */
    pxNetworkBuffer = &xNetworkBuffer;
    pxNetworkBuffer->pucEthernetBuffer = ucEthBuffer;
    pxNetworkBuffer->xDataLength = ipconfigTCP_MSS;

    /* Initialize ethernet layer. */
    pxIPPacket = ( IPPacket_t * ) pxNetworkBuffer->pucEthernetBuffer;
    pxIPHeader = &( pxIPPacket->xIPHeader );
    pxIPPacket->xEthernetHeader.usFrameType = ipIPv4_FRAME_TYPE;
    memcpy( pxIPPacket->xEthernetHeader.xDestinationAddress.ucBytes, xBroadcastMACAddress.ucBytes, sizeof( MACAddress_t ) );

    /* Initialize IP layer. */
    pxIPHeader->ucVersionHeaderLength = 0x45;
    pxIPHeader->ulDestinationIPAddress = FreeRTOS_htonl( ipFIRST_LOOPBACK_IPv4 );
    pxIPPacket->xIPHeader.ucProtocol = ipPROTOCOL_UDP;

    prvAllowIPPacketIPv4_ExpectAndReturn( pxIPPacket, pxNetworkBuffer, ( pxIPHeader->ucVersionHeaderLength & 0x0FU ) << 2, eProcessBuffer );

    eResult = prvProcessIPPacket( pxIPPacket, pxNetworkBuffer );

    TEST_ASSERT_EQUAL( eReleaseBuffer, eResult );
}

<<<<<<< HEAD
void test_prvAllowIPPacket_LoopbackDest( void )
{
    eFrameProcessingResult_t eResult;
    IPPacket_t * pxIPPacket;
    NetworkBufferDescriptor_t * pxNetworkBuffer, xNetworkBuffer;
    UBaseType_t uxHeaderLength = 0;
    uint8_t ucEthBuffer[ ipconfigTCP_MSS ];
    IPHeader_t * pxIPHeader;

    memset( ucEthBuffer, 0, ipconfigTCP_MSS );

    pxNetworkBuffer = &xNetworkBuffer;
    pxNetworkBuffer->pucEthernetBuffer = ucEthBuffer;
    pxIPPacket = ( IPPacket_t * ) pxNetworkBuffer->pucEthernetBuffer;
    pxIPHeader = &( pxIPPacket->xIPHeader );

    *ipLOCAL_IP_ADDRESS_POINTER = 0xFFFFFFFF;

    pxIPHeader->ucVersionHeaderLength = 0x45;

    pxIPHeader->ulDestinationIPAddress = ipLOOPBACK_ADDRESS;

    memcpy( pxIPPacket->xEthernetHeader.xDestinationAddress.ucBytes, &ipLOCAL_MAC_ADDRESS, sizeof( MACAddress_t ) );

    pxIPHeader->ulSourceIPAddress = 0xC0C00101;

    usGenerateChecksum_ExpectAndReturn( 0U, ( uint8_t * ) &( pxIPHeader->ucVersionHeaderLength ), ( size_t ) uxHeaderLength, ipCORRECT_CRC );

    usGenerateProtocolChecksum_ExpectAndReturn( ( uint8_t * ) ( pxNetworkBuffer->pucEthernetBuffer ), pxNetworkBuffer->xDataLength, pdFALSE, ipCORRECT_CRC );

    eResult = prvAllowIPPacket( pxIPPacket, pxNetworkBuffer, uxHeaderLength );

    TEST_ASSERT_EQUAL( eProcessBuffer, eResult );
}

void test_prvAllowIPPacket_HappyPath( void )
=======
/**
 * @brief test_prvProcessIPPacket_UDP_GreaterLoopbackAddress
 * To validate the flow to handle a UDPv4 packet but the destination IP address
 * is greater than loop-back address.
 */
void test_prvProcessIPPacket_UDP_GreaterLoopbackAddress( void )
>>>>>>> f2709189
{
    eFrameProcessingResult_t eResult;
    IPPacket_t * pxIPPacket;
    NetworkBufferDescriptor_t * pxNetworkBuffer, xNetworkBuffer;
    uint8_t ucEthBuffer[ ipconfigTCP_MSS ];
    IPHeader_t * pxIPHeader;

    memset( ucEthBuffer, 0, ipconfigTCP_MSS );

    /* Initialize network buffer descriptor. */
    pxNetworkBuffer = &xNetworkBuffer;
    pxNetworkBuffer->pucEthernetBuffer = ucEthBuffer;
    pxNetworkBuffer->xDataLength = 0;

    /* Initialize ethernet layer. */
    pxIPPacket = ( IPPacket_t * ) pxNetworkBuffer->pucEthernetBuffer;
    pxIPHeader = &( pxIPPacket->xIPHeader );
    pxIPPacket->xEthernetHeader.usFrameType = ipIPv4_FRAME_TYPE;
    memcpy( pxIPPacket->xEthernetHeader.xDestinationAddress.ucBytes, xBroadcastMACAddress.ucBytes, sizeof( MACAddress_t ) );

    /* Initialize IP layer. */
    pxIPHeader->ucVersionHeaderLength = 0x45;
    pxIPHeader->ulDestinationIPAddress = FreeRTOS_htonl( ipLAST_LOOPBACK_IPv4 );
    pxIPPacket->xIPHeader.ucProtocol = ipPROTOCOL_UDP;

    prvAllowIPPacketIPv4_ExpectAndReturn( pxIPPacket, pxNetworkBuffer, ( pxIPHeader->ucVersionHeaderLength & 0x0FU ) << 2, eProcessBuffer );

    eResult = prvProcessIPPacket( pxIPPacket, pxNetworkBuffer );

    TEST_ASSERT_EQUAL( eReleaseBuffer, eResult );
}

/**
 * @brief test_prvProcessIPPacket_UDP_LessLoopbackAddress
 * To validate the flow to handle a UDPv4 packet but the destination IP address
 * is less than loop-back address.
 */
void test_prvProcessIPPacket_UDP_LessLoopbackAddress( void )
{
    eFrameProcessingResult_t eResult;
    IPPacket_t * pxIPPacket;
    NetworkBufferDescriptor_t * pxNetworkBuffer, xNetworkBuffer;
    uint8_t ucEthBuffer[ ipconfigTCP_MSS ];
    IPHeader_t * pxIPHeader;

    memset( ucEthBuffer, 0, ipconfigTCP_MSS );

    /* Initialize network buffer descriptor. */
    pxNetworkBuffer = &xNetworkBuffer;
    pxNetworkBuffer->pucEthernetBuffer = ucEthBuffer;
    pxNetworkBuffer->xDataLength = 0;

    /* Initialize ethernet layer. */
    pxIPPacket = ( IPPacket_t * ) pxNetworkBuffer->pucEthernetBuffer;
    pxIPHeader = &( pxIPPacket->xIPHeader );
    pxIPPacket->xEthernetHeader.usFrameType = ipIPv4_FRAME_TYPE;
    memcpy( pxIPPacket->xEthernetHeader.xDestinationAddress.ucBytes, xBroadcastMACAddress.ucBytes, sizeof( MACAddress_t ) );

    /* Initialize IP layer. */
    pxIPHeader->ucVersionHeaderLength = 0x45;
    pxIPHeader->ulDestinationIPAddress = FreeRTOS_htonl( ipFIRST_LOOPBACK_IPv4 - 1 );
    pxIPPacket->xIPHeader.ucProtocol = ipPROTOCOL_UDP;

    prvAllowIPPacketIPv4_ExpectAndReturn( pxIPPacket, pxNetworkBuffer, ( pxIPHeader->ucVersionHeaderLength & 0x0FU ) << 2, eProcessBuffer );

    eResult = prvProcessIPPacket( pxIPPacket, pxNetworkBuffer );

    TEST_ASSERT_EQUAL( eReleaseBuffer, eResult );
}

/**
 * @brief test_prvProcessIPPacket_UDP_IPHeaderLengthTooLarge
 * To validate the flow to handle a UDPv4 packet but the header length in
 * IP header is greater than buffer size.
 */
void test_prvProcessIPPacket_UDP_IPHeaderLengthTooLarge( void )
{
    eFrameProcessingResult_t eResult;
    IPPacket_t * pxIPPacket;
    NetworkBufferDescriptor_t * pxNetworkBuffer, xNetworkBuffer;
    uint8_t ucEthBuffer[ ipconfigTCP_MSS ];
    IPHeader_t * pxIPHeader;

    memset( ucEthBuffer, 0, ipconfigTCP_MSS );

    /* Initialize network buffer descriptor. */
    pxNetworkBuffer = &xNetworkBuffer;
    pxNetworkBuffer->pucEthernetBuffer = ucEthBuffer;
    pxNetworkBuffer->xDataLength = ipSIZE_OF_ETH_HEADER + ipSIZE_OF_IPv4_HEADER;

    /* Initialize ethernet layer. */
    pxIPPacket = ( IPPacket_t * ) pxNetworkBuffer->pucEthernetBuffer;
    pxIPHeader = &( pxIPPacket->xIPHeader );
    pxIPPacket->xEthernetHeader.usFrameType = ipIPv4_FRAME_TYPE;

    /* Initialize IP layer. */
    /* The length in IP header is larger than buffer size. */
    pxIPHeader->ucVersionHeaderLength = 0x4F;
    pxIPPacket->xIPHeader.ucProtocol = ipPROTOCOL_UDP;

    eResult = prvProcessIPPacket( pxIPPacket, pxNetworkBuffer );

    TEST_ASSERT_EQUAL( eReleaseBuffer, eResult );
}

/**
 * @brief test_prvProcessIPPacket_UDP_IPv6_HappyPath
 * To validate the flow to handle a UDPv6 packet successfully.
 */
void test_prvProcessIPPacket_UDP_IPv6_HappyPath( void )
{
    eFrameProcessingResult_t eResult;
    IPPacket_IPv6_t * pxIPPacket;
    NetworkBufferDescriptor_t * pxNetworkBuffer, xNetworkBuffer;
    uint8_t ucEthBuffer[ ipconfigTCP_MSS ];
    IPHeader_IPv6_t * pxIPHeader;
    UDPPacket_IPv6_t * pxUDPPacket;
    BaseType_t xReturnValue = pdTRUE;

    memset( ucEthBuffer, 0, ipconfigTCP_MSS );

    /* Initialize network buffer descriptor. */
    pxNetworkBuffer = &xNetworkBuffer;
    pxNetworkBuffer->pucEthernetBuffer = ucEthBuffer;
    pxNetworkBuffer->xDataLength = ipconfigTCP_MSS;

    /* Initialize ethernet layer. */
    pxUDPPacket = ( UDPPacket_IPv6_t * ) pxNetworkBuffer->pucEthernetBuffer;
    pxIPPacket = ( IPHeader_IPv6_t * ) pxNetworkBuffer->pucEthernetBuffer;
    pxIPHeader = &( pxIPPacket->xIPHeader );
    pxIPPacket->xEthernetHeader.usFrameType = ipIPv6_FRAME_TYPE;
    memcpy( pxIPPacket->xEthernetHeader.xDestinationAddress.ucBytes, ucMACAddress, sizeof( MACAddress_t ) );

    /* Initialize IP layer. */
    pxIPHeader->ucVersionTrafficClass = 0x60;
    pxIPHeader->usPayloadLength = FreeRTOS_htons( ipconfigTCP_MSS ) - sizeof( IPPacket_IPv6_t );
    pxIPPacket->xIPHeader.ucNextHeader = ipPROTOCOL_UDP;

    /* Initialize UDP layer. */
    pxUDPPacket->xUDPHeader.usLength = FreeRTOS_ntohs( FreeRTOS_htons( ipconfigTCP_MSS ) - sizeof( UDPPacket_IPv6_t ) );

    prvAllowIPPacketIPv6_ExpectAndReturn( pxIPHeader, pxNetworkBuffer, ipSIZE_OF_IPv6_HEADER, eProcessBuffer );
    xGetExtensionOrder_ExpectAndReturn( ipPROTOCOL_UDP, 0U, 0 );
    xProcessReceivedUDPPacket_ExpectAnyArgsAndReturn( pdPASS );

    eResult = prvProcessIPPacket( pxIPPacket, pxNetworkBuffer );

    TEST_ASSERT_EQUAL( eFrameConsumed, eResult );
}

/**
 * @brief test_prvProcessIPPacket_UDP_IPv6_ExtensionHappyPath
 * To validate the flow to handle a UDPv6 packet with extension header successfully.
 */
void test_prvProcessIPPacket_UDP_IPv6_ExtensionHappyPath( void )
{
    eFrameProcessingResult_t eResult;
    IPPacket_IPv6_t * pxIPPacket;
    NetworkBufferDescriptor_t * pxNetworkBuffer, xNetworkBuffer;
    uint8_t ucEthBuffer[ ipconfigTCP_MSS ];
    IPHeader_IPv6_t * pxIPHeader;
    UDPPacket_IPv6_t * pxUDPPacket;
    BaseType_t xReturnValue = pdTRUE;

    memset( ucEthBuffer, 0, ipconfigTCP_MSS );

    /* Initialize network buffer descriptor. */
    pxNetworkBuffer = &xNetworkBuffer;
    pxNetworkBuffer->pucEthernetBuffer = ucEthBuffer;
    pxNetworkBuffer->xDataLength = ipconfigTCP_MSS;

    /* Initialize ethernet layer. */
    pxUDPPacket = ( UDPPacket_IPv6_t * ) pxNetworkBuffer->pucEthernetBuffer;
    pxIPPacket = ( IPHeader_IPv6_t * ) pxNetworkBuffer->pucEthernetBuffer;
    pxIPHeader = &( pxIPPacket->xIPHeader );
    pxIPPacket->xEthernetHeader.usFrameType = ipIPv6_FRAME_TYPE;
    memcpy( pxIPPacket->xEthernetHeader.xDestinationAddress.ucBytes, ucMACAddress, sizeof( MACAddress_t ) );

    pxIPHeader->ucVersionTrafficClass = 0x60;

    pxIPHeader->usPayloadLength = FreeRTOS_htons( ipconfigTCP_MSS ) - sizeof( IPPacket_IPv6_t );

    /* Packet not meant for this node. */
    memcpy( pxIPHeader->xSourceAddress.ucBytes, xIPAddressTen.ucBytes, ipSIZE_OF_IPv6_ADDRESS );
    memcpy( pxIPHeader->xDestinationAddress.ucBytes, xIPAddressFive.ucBytes, ipSIZE_OF_IPv6_ADDRESS );

    /* Set the protocol to be IPv6 UDP. */
    pxIPPacket->xIPHeader.ucNextHeader = ipPROTOCOL_UDP;

    pxUDPPacket->xUDPHeader.usLength = FreeRTOS_ntohs( FreeRTOS_htons( ipconfigTCP_MSS ) - sizeof( UDPPacket_IPv6_t ) );

    prvAllowIPPacketIPv6_ExpectAndReturn( pxIPHeader, pxNetworkBuffer, ipSIZE_OF_IPv6_HEADER, eProcessBuffer );
    xGetExtensionOrder_ExpectAndReturn( ipPROTOCOL_UDP, 0U, 1 );
    eHandleIPv6ExtensionHeaders_ExpectAndReturn( pxNetworkBuffer, pdTRUE, eProcessBuffer );
    xProcessReceivedUDPPacket_ExpectAnyArgsAndReturn( pdPASS );

    eResult = prvProcessIPPacket( pxIPPacket, pxNetworkBuffer );

    TEST_ASSERT_EQUAL( eFrameConsumed, eResult );
}

/**
 * @brief test_prvProcessIPPacket_UDP_IPv6_ExtensionHandleFail
 * To validate the flow to handle a UDPv6 packet with extension header but got failure
 * while handling extension header.
 */
void test_prvProcessIPPacket_UDP_IPv6_ExtensionHandleFail( void )
{
    eFrameProcessingResult_t eResult;
    IPPacket_IPv6_t * pxIPPacket;
    NetworkBufferDescriptor_t * pxNetworkBuffer, xNetworkBuffer;
    UBaseType_t uxHeaderLength = 0;
    uint8_t ucEthBuffer[ ipconfigTCP_MSS ];
    IPHeader_IPv6_t * pxIPHeader;
    UDPPacket_IPv6_t * pxUDPPacket;
    BaseType_t xReturnValue = pdTRUE;

    memset( ucEthBuffer, 0, ipconfigTCP_MSS );

    pxNetworkBuffer = &xNetworkBuffer;
    pxNetworkBuffer->pucEthernetBuffer = ucEthBuffer;
    pxNetworkBuffer->xDataLength = ipconfigTCP_MSS;

    pxUDPPacket = ( UDPPacket_IPv6_t * ) pxNetworkBuffer->pucEthernetBuffer;

    pxIPPacket = ( IPHeader_IPv6_t * ) pxNetworkBuffer->pucEthernetBuffer;
    pxIPHeader = &( pxIPPacket->xIPHeader );
    pxIPHeader->ucVersionTrafficClass = 0x60;

    pxIPHeader->usPayloadLength = FreeRTOS_htons( ipconfigTCP_MSS ) - sizeof( IPPacket_IPv6_t );

    /* Packet not meant for this node. */
    memcpy( pxIPPacket->xEthernetHeader.xDestinationAddress.ucBytes, ucMACAddress, sizeof( MACAddress_t ) );
    memcpy( pxIPHeader->xSourceAddress.ucBytes, xIPAddressTen.ucBytes, ipSIZE_OF_IPv6_ADDRESS );
    memcpy( pxIPHeader->xDestinationAddress.ucBytes, xIPAddressFive.ucBytes, ipSIZE_OF_IPv6_ADDRESS );

    /* Set the protocol to be IPv6 UDP. */
    pxIPPacket->xEthernetHeader.usFrameType = ipIPv6_FRAME_TYPE;
    pxIPPacket->xIPHeader.ucNextHeader = ipPROTOCOL_UDP;

    pxUDPPacket->xUDPHeader.usLength = FreeRTOS_ntohs( FreeRTOS_htons( ipconfigTCP_MSS ) - sizeof( UDPPacket_IPv6_t ) );

    prvAllowIPPacketIPv6_ExpectAndReturn( pxIPHeader, pxNetworkBuffer, ipSIZE_OF_IPv6_HEADER, eProcessBuffer );
    xGetExtensionOrder_ExpectAndReturn( ipPROTOCOL_UDP, 0U, 1 );
    eHandleIPv6ExtensionHeaders_ExpectAndReturn( pxNetworkBuffer, pdTRUE, eReleaseBuffer );

    eResult = prvProcessIPPacket( pxIPPacket, pxNetworkBuffer );

    TEST_ASSERT_EQUAL( eReleaseBuffer, eResult );
}

/**
 * @brief test_prvProcessIPPacket_TCP_IPv6_HappyPath
 * To validate the flow to handle a TCPv6 packet successfully.
 */
void test_prvProcessIPPacket_TCP_IPv6_HappyPath( void )
{
    eFrameProcessingResult_t eResult;
    IPPacket_IPv6_t * pxIPPacket;
    NetworkBufferDescriptor_t * pxNetworkBuffer, xNetworkBuffer;
    UBaseType_t uxHeaderLength = 0;
    uint8_t ucEthBuffer[ ipconfigTCP_MSS ];
    IPHeader_IPv6_t * pxIPHeader;
    TCPPacket_IPv6_t * pxTCPPacket;
    BaseType_t xReturnValue = pdTRUE;

    memset( ucEthBuffer, 0, ipconfigTCP_MSS );

    pxNetworkBuffer = &xNetworkBuffer;
    pxNetworkBuffer->pucEthernetBuffer = ucEthBuffer;
    pxNetworkBuffer->xDataLength = ipconfigTCP_MSS;

    pxTCPPacket = ( TCPPacket_IPv6_t * ) pxNetworkBuffer->pucEthernetBuffer;

    pxIPPacket = ( IPHeader_IPv6_t * ) pxNetworkBuffer->pucEthernetBuffer;
    pxIPHeader = &( pxIPPacket->xIPHeader );
    pxIPHeader->ucVersionTrafficClass = 0x60;

    pxIPHeader->usPayloadLength = FreeRTOS_htons( ipconfigTCP_MSS ) - sizeof( IPPacket_IPv6_t );

    /* Packet not meant for this node. */
    memcpy( pxIPPacket->xEthernetHeader.xDestinationAddress.ucBytes, ucMACAddress, sizeof( MACAddress_t ) );
    memcpy( pxIPHeader->xSourceAddress.ucBytes, xIPAddressTen.ucBytes, ipSIZE_OF_IPv6_ADDRESS );
    memcpy( pxIPHeader->xDestinationAddress.ucBytes, xIPAddressFive.ucBytes, ipSIZE_OF_IPv6_ADDRESS );

    /* Set the protocol to be IPv6 UDP. */
    pxIPPacket->xEthernetHeader.usFrameType = ipIPv6_FRAME_TYPE;
    pxIPPacket->xIPHeader.ucNextHeader = ipPROTOCOL_TCP;

    prvAllowIPPacketIPv6_ExpectAndReturn( pxIPHeader, pxNetworkBuffer, ipSIZE_OF_IPv6_HEADER, eProcessBuffer );
    xGetExtensionOrder_ExpectAndReturn( ipPROTOCOL_TCP, 0U, 0 );
    xCheckRequiresARPResolution_ExpectAndReturn( pxNetworkBuffer, pdFALSE );
    vNDRefreshCacheEntry_Ignore();
    xProcessReceivedTCPPacket_ExpectAnyArgsAndReturn( pdPASS );

    eResult = prvProcessIPPacket( pxIPPacket, pxNetworkBuffer );

    TEST_ASSERT_EQUAL( eFrameConsumed, eResult );
}

/**
 * @brief test_prvProcessIPPacket_TCP_IPv6_HappyPath
 * To validate the flow to handle a TCPv6 packet successfully.
 * Then it needs to update ND resolution.
 */
void test_prvProcessIPPacket_TCP_IPv6_ARPResolution( void )
{
    eFrameProcessingResult_t eResult;
    IPPacket_IPv6_t * pxIPPacket;
    NetworkBufferDescriptor_t * pxNetworkBuffer, xNetworkBuffer;
    UBaseType_t uxHeaderLength = 0;
    uint8_t ucEthBuffer[ ipconfigTCP_MSS ];
    IPHeader_IPv6_t * pxIPHeader;
    TCPPacket_IPv6_t * pxTCPPacket;
    BaseType_t xReturnValue = pdTRUE;

    memset( ucEthBuffer, 0, ipconfigTCP_MSS );

    pxNetworkBuffer = &xNetworkBuffer;
    pxNetworkBuffer->pucEthernetBuffer = ucEthBuffer;
    pxNetworkBuffer->xDataLength = ipconfigTCP_MSS;

    pxTCPPacket = ( TCPPacket_IPv6_t * ) pxNetworkBuffer->pucEthernetBuffer;

    pxIPPacket = ( IPHeader_IPv6_t * ) pxNetworkBuffer->pucEthernetBuffer;
    pxIPHeader = &( pxIPPacket->xIPHeader );
    pxIPHeader->ucVersionTrafficClass = 0x60;

    pxIPHeader->usPayloadLength = FreeRTOS_htons( ipconfigTCP_MSS ) - sizeof( IPPacket_IPv6_t );

    /* Packet not meant for this node. */
    memcpy( pxIPPacket->xEthernetHeader.xDestinationAddress.ucBytes, ucMACAddress, sizeof( MACAddress_t ) );
    memcpy( pxIPHeader->xSourceAddress.ucBytes, xIPAddressTen.ucBytes, ipSIZE_OF_IPv6_ADDRESS );
    memcpy( pxIPHeader->xDestinationAddress.ucBytes, xIPAddressFive.ucBytes, ipSIZE_OF_IPv6_ADDRESS );

    /* Set the protocol to be IPv6 UDP. */
    pxIPPacket->xEthernetHeader.usFrameType = ipIPv6_FRAME_TYPE;
    pxIPPacket->xIPHeader.ucNextHeader = ipPROTOCOL_TCP;

    prvAllowIPPacketIPv6_ExpectAndReturn( pxIPHeader, pxNetworkBuffer, ipSIZE_OF_IPv6_HEADER, eProcessBuffer );
    xGetExtensionOrder_ExpectAndReturn( ipPROTOCOL_TCP, 0U, 0 );
    xCheckRequiresARPResolution_ExpectAndReturn( pxNetworkBuffer, pdTRUE );

    eResult = prvProcessIPPacket( pxIPPacket, pxNetworkBuffer );

    TEST_ASSERT_EQUAL( eWaitingARPResolution, eResult );
}

/**
 * @brief test_prvProcessIPPacket_ICMP_IPv6_HappyPath
 * To validate the flow to handle a ICMPv6 packet successfully.
 */
void test_prvProcessIPPacket_ICMP_IPv6_HappyPath( void )
{
    eFrameProcessingResult_t eResult;
    IPPacket_IPv6_t * pxIPPacket;
    NetworkBufferDescriptor_t * pxNetworkBuffer, xNetworkBuffer;
    UBaseType_t uxHeaderLength = 0;
    uint8_t ucEthBuffer[ ipconfigTCP_MSS ];
    IPHeader_IPv6_t * pxIPHeader;
    ICMPPacket_IPv6_t * pxICMPPacket;
    BaseType_t xReturnValue = pdTRUE;

    memset( ucEthBuffer, 0, ipconfigTCP_MSS );

    pxNetworkBuffer = &xNetworkBuffer;
    pxNetworkBuffer->pucEthernetBuffer = ucEthBuffer;
    pxNetworkBuffer->xDataLength = ipconfigTCP_MSS;

    pxICMPPacket = ( ICMPPacket_IPv6_t * ) pxNetworkBuffer->pucEthernetBuffer;

    pxIPPacket = ( IPHeader_IPv6_t * ) pxNetworkBuffer->pucEthernetBuffer;
    pxIPHeader = &( pxIPPacket->xIPHeader );
    pxIPHeader->ucVersionTrafficClass = 0x60;

    pxIPHeader->usPayloadLength = FreeRTOS_htons( ipconfigTCP_MSS ) - sizeof( IPPacket_IPv6_t );

    /* Packet not meant for this node. */
    memcpy( pxIPPacket->xEthernetHeader.xDestinationAddress.ucBytes, ucMACAddress, sizeof( MACAddress_t ) );
    memcpy( pxIPHeader->xSourceAddress.ucBytes, xIPAddressTen.ucBytes, ipSIZE_OF_IPv6_ADDRESS );
    memcpy( pxIPHeader->xDestinationAddress.ucBytes, xIPAddressFive.ucBytes, ipSIZE_OF_IPv6_ADDRESS );

    /* Set the protocol to be IPv6 UDP. */
    pxIPPacket->xEthernetHeader.usFrameType = ipIPv6_FRAME_TYPE;
    pxIPPacket->xIPHeader.ucNextHeader = ipPROTOCOL_ICMP_IPv6;

    prvAllowIPPacketIPv6_ExpectAndReturn( pxIPHeader, pxNetworkBuffer, ipSIZE_OF_IPv6_HEADER, eProcessBuffer );
    xGetExtensionOrder_ExpectAndReturn( ipPROTOCOL_ICMP_IPv6, 0U, 0 );
    xCheckRequiresARPResolution_ExpectAndReturn( pxNetworkBuffer, pdFALSE );
    vNDRefreshCacheEntry_Ignore();
    prvProcessICMPMessage_IPv6_ExpectAnyArgsAndReturn( eReleaseBuffer );

    eResult = prvProcessIPPacket( pxIPPacket, pxNetworkBuffer );

    TEST_ASSERT_EQUAL( eReleaseBuffer, eResult );
}

/**
 * @brief The packet size is less than IPv6 minimum packet size.
 */
void test_prvProcessIPPacket_IPv6_LessPacketSize( void )
{
    eFrameProcessingResult_t eResult;
    IPPacket_IPv6_t * pxIPPacket;
    NetworkBufferDescriptor_t * pxNetworkBuffer, xNetworkBuffer;
    UBaseType_t uxHeaderLength = 0;
    uint8_t ucEthBuffer[ ipconfigTCP_MSS ];
    IPHeader_IPv6_t * pxIPHeader;
    BaseType_t xReturnValue = pdTRUE;

    memset( ucEthBuffer, 0, ipconfigTCP_MSS );

    pxNetworkBuffer = &xNetworkBuffer;
    pxNetworkBuffer->pucEthernetBuffer = ucEthBuffer;
    pxNetworkBuffer->xDataLength = sizeof( IPPacket_IPv6_t ) - 1;

    pxIPPacket = ( IPHeader_IPv6_t * ) pxNetworkBuffer->pucEthernetBuffer;
    pxIPPacket->xEthernetHeader.usFrameType = ipIPv6_FRAME_TYPE;

    eResult = prvProcessIPPacket( pxIPPacket, pxNetworkBuffer );

    TEST_ASSERT_EQUAL( eReleaseBuffer, eResult );
}

/**
 * @brief test_vReturnEthernetFrame
 * To validate if vReturnEthernetFrame changes the source/destination MAC addresses correctly
 * and transmits though network interface.
 */
void test_vReturnEthernetFrame( void )
{
    NetworkBufferDescriptor_t * pxNetworkBuffer, xNetworkBuffer;
    BaseType_t xReleaseAfterSend = pdFALSE;
    uint8_t ucEthBuffer[ ipconfigTCP_MSS ];
    EthernetHeader_t * pxEthernetHeader;
    NetworkEndPoint_t xEndPoint, * pxEndPoint = &xEndPoint;

    pxNetworkBuffer = &xNetworkBuffer;
    pxNetworkBuffer->pxEndPoint = &xEndPoint;

    memset( pxNetworkBuffer, 0, sizeof( NetworkBufferDescriptor_t ) );

    pxNetworkBuffer->pucEthernetBuffer = ucEthBuffer;
    pxNetworkBuffer->pxEndPoint = pxEndPoint;
    xEndPoint.pxNetworkInterface = &xInterfaces;
    xEndPoint.pxNetworkInterface->pfOutput = &NetworkInterfaceOutputFunction_Stub;
    memset( pxEndPoint->xMACAddress.ucBytes, 0x11, sizeof( pxEndPoint->xMACAddress ) );
    NetworkInterfaceOutputFunction_Stub_Called = 0;

    memset( ucEthBuffer, 0xAA, ipconfigTCP_MSS );

    pxEthernetHeader = ( EthernetHeader_t * ) pxNetworkBuffer->pucEthernetBuffer;
    memset( &pxEthernetHeader->xDestinationAddress, 0, sizeof( pxEthernetHeader->xDestinationAddress ) );
    memset( &pxEthernetHeader->xSourceAddress, 0x22, sizeof( pxEthernetHeader->xSourceAddress ) );

    pxNetworkBuffer->xDataLength = ipconfigETHERNET_MINIMUM_PACKET_BYTES - 10;

    FreeRTOS_FindEndPointOnNetMask_IgnoreAndReturn( pxNetworkBuffer->pxEndPoint );

    xIsCallingFromIPTask_ExpectAndReturn( pdTRUE );

    vReturnEthernetFrame( pxNetworkBuffer, xReleaseAfterSend );

    TEST_ASSERT_EQUAL( ipconfigETHERNET_MINIMUM_PACKET_BYTES, pxNetworkBuffer->xDataLength );
    TEST_ASSERT_EACH_EQUAL_UINT8( 0, &ucEthBuffer[ ipconfigETHERNET_MINIMUM_PACKET_BYTES - 10 ], 10 );
    TEST_ASSERT_EACH_EQUAL_UINT8( 0x22, &pxEthernetHeader->xDestinationAddress, sizeof( pxEthernetHeader->xDestinationAddress ) );
    TEST_ASSERT_EACH_EQUAL_UINT8( 0x11, &pxEthernetHeader->xSourceAddress, sizeof( pxEthernetHeader->xSourceAddress ) );
    TEST_ASSERT_EQUAL_MEMORY( pxNetworkBuffer->pxEndPoint->xMACAddress.ucBytes, &pxEthernetHeader->xSourceAddress, sizeof( pxEthernetHeader->xSourceAddress ) );
    TEST_ASSERT_EQUAL( 1, NetworkInterfaceOutputFunction_Stub_Called );
}

/**
 * @brief test_vReturnEthernetFrame_DataLenMoreThanRequired
 * To validate if vReturnEthernetFrame changes the source/destination MAC addresses correctly
 * and transmits though network interface. And the buffer length is equal to ipconfigETHERNET_MINIMUM_PACKET_BYTES.
 */
void test_vReturnEthernetFrame_DataLenMoreThanRequired( void )
{
    NetworkBufferDescriptor_t * pxNetworkBuffer, xNetworkBuffer;
    BaseType_t xReleaseAfterSend = pdFALSE;
    uint8_t ucEthBuffer[ ipconfigTCP_MSS ];
    EthernetHeader_t * pxEthernetHeader;
    NetworkEndPoint_t xEndPoint, * pxEndPoint = &xEndPoint;

    pxNetworkBuffer = &xNetworkBuffer;
    memset( pxNetworkBuffer, 0, sizeof( NetworkBufferDescriptor_t ) );

    pxNetworkBuffer->pucEthernetBuffer = ucEthBuffer;
    pxNetworkBuffer->pxEndPoint = pxEndPoint;
    xEndPoint.pxNetworkInterface = &xInterfaces;
    xEndPoint.pxNetworkInterface->pfOutput = &NetworkInterfaceOutputFunction_Stub;
    NetworkInterfaceOutputFunction_Stub_Called = 0;
    memset( ucEthBuffer, 0xAA, ipconfigTCP_MSS );

    pxEthernetHeader = ( EthernetHeader_t * ) pxNetworkBuffer->pucEthernetBuffer;
    memset( &pxEthernetHeader->xDestinationAddress, 0x11, sizeof( pxEthernetHeader->xDestinationAddress ) );
    memset( &pxEthernetHeader->xSourceAddress, 0x22, sizeof( pxEthernetHeader->xSourceAddress ) );

    pxNetworkBuffer->xDataLength = ipconfigETHERNET_MINIMUM_PACKET_BYTES;

    FreeRTOS_FindEndPointOnNetMask_IgnoreAndReturn( pxNetworkBuffer->pxEndPoint );

    xIsCallingFromIPTask_ExpectAndReturn( pdTRUE );

    vReturnEthernetFrame( pxNetworkBuffer, xReleaseAfterSend );

    TEST_ASSERT_EQUAL( ipconfigETHERNET_MINIMUM_PACKET_BYTES, pxNetworkBuffer->xDataLength );
    TEST_ASSERT_EACH_EQUAL_UINT8( 0xAA, &ucEthBuffer[ ipconfigETHERNET_MINIMUM_PACKET_BYTES - 10 ], 10 );
    TEST_ASSERT_EACH_EQUAL_UINT8( 0x22, &pxEthernetHeader->xDestinationAddress, sizeof( pxEthernetHeader->xDestinationAddress ) );
    TEST_ASSERT_EQUAL_MEMORY( pxNetworkBuffer->pxEndPoint->xMACAddress.ucBytes, &pxEthernetHeader->xSourceAddress, sizeof( pxEthernetHeader->xSourceAddress ) );
    TEST_ASSERT_EQUAL( 1, NetworkInterfaceOutputFunction_Stub_Called );
}

/**
 * @brief test_vReturnEthernetFrame_ReleaseAfterSend
 * To validate if vReturnEthernetFrame changes the source/destination MAC addresses correctly
 * and send the event to IP task.
 */
void test_vReturnEthernetFrame_ReleaseAfterSend( void )
{
    NetworkBufferDescriptor_t * pxNetworkBuffer, xNetworkBuffer;
    BaseType_t xReleaseAfterSend = pdTRUE;
    uint8_t ucEthBuffer[ ipconfigTCP_MSS ];
    EthernetHeader_t * pxEthernetHeader;
    NetworkEndPoint_t xEndPoint, * pxEndPoint = &xEndPoint;

    pxNetworkBuffer = &xNetworkBuffer;
    pxNetworkBuffer->pxEndPoint = &xEndPoint;

    memset( pxNetworkBuffer, 0, sizeof( NetworkBufferDescriptor_t ) );

    pxNetworkBuffer->pucEthernetBuffer = ucEthBuffer;
    pxNetworkBuffer->pxEndPoint = pxEndPoint;
    xEndPoint.pxNetworkInterface = &xInterfaces;
    xEndPoint.pxNetworkInterface->pfOutput = &NetworkInterfaceOutputFunction_Stub;
    NetworkInterfaceOutputFunction_Stub_Called = 0;

    memset( ucEthBuffer, 0xAA, ipconfigTCP_MSS );

    pxEthernetHeader = ( EthernetHeader_t * ) pxNetworkBuffer->pucEthernetBuffer;
    memset( &pxEthernetHeader->xDestinationAddress, 0x11, sizeof( pxEthernetHeader->xDestinationAddress ) );
    memset( &pxEthernetHeader->xSourceAddress, 0x22, sizeof( pxEthernetHeader->xSourceAddress ) );

    pxNetworkBuffer->xDataLength = ipconfigETHERNET_MINIMUM_PACKET_BYTES;

    FreeRTOS_FindEndPointOnNetMask_IgnoreAndReturn( pxNetworkBuffer->pxEndPoint );

    xIPTaskInitialised = pdTRUE;
    xIsCallingFromIPTask_IgnoreAndReturn( pdFALSE );
    xIsCallingFromIPTask_IgnoreAndReturn( pdFALSE );
    xQueueGenericSend_IgnoreAndReturn( pdPASS );

    vReturnEthernetFrame( pxNetworkBuffer, xReleaseAfterSend );

    TEST_ASSERT_EACH_EQUAL_UINT8( 0xAA, &ucEthBuffer[ ipconfigETHERNET_MINIMUM_PACKET_BYTES - 10 ], 10 );
    TEST_ASSERT_EACH_EQUAL_UINT8( 0x22, &pxEthernetHeader->xDestinationAddress, sizeof( pxEthernetHeader->xDestinationAddress ) );
    TEST_ASSERT_EQUAL_MEMORY( pxNetworkBuffer->pxEndPoint->xMACAddress.ucBytes, &pxEthernetHeader->xSourceAddress, sizeof( pxEthernetHeader->xSourceAddress ) );
    TEST_ASSERT_EQUAL( 0, NetworkInterfaceOutputFunction_Stub_Called );
}

/**
 * @brief test_vReturnEthernetFrame_ReleaseAfterSendFail
 * To validate if vReturnEthernetFrame changes the source/destination MAC addresses correctly
 * but fail to send the event to IP task.
 */
void test_vReturnEthernetFrame_ReleaseAfterSendFail( void )
{
    NetworkBufferDescriptor_t * pxNetworkBuffer, xNetworkBuffer;
    BaseType_t xReleaseAfterSend = pdTRUE;
    uint8_t ucEthBuffer[ ipconfigTCP_MSS ];
    EthernetHeader_t * pxEthernetHeader;
    NetworkEndPoint_t xEndPoint, * pxEndPoint = &xEndPoint;

    pxNetworkBuffer = &xNetworkBuffer;
    pxNetworkBuffer->pxEndPoint = &xEndPoint;

    memset( pxNetworkBuffer, 0, sizeof( NetworkBufferDescriptor_t ) );

    pxNetworkBuffer->pucEthernetBuffer = ucEthBuffer;
    pxNetworkBuffer->pxEndPoint = pxEndPoint;
    xEndPoint.pxNetworkInterface = &xInterfaces;
    xEndPoint.pxNetworkInterface->pfOutput = &NetworkInterfaceOutputFunction_Stub;
    NetworkInterfaceOutputFunction_Stub_Called = 0;

    memset( ucEthBuffer, 0xAA, ipconfigTCP_MSS );

    pxEthernetHeader = ( EthernetHeader_t * ) pxNetworkBuffer->pucEthernetBuffer;
    memset( &pxEthernetHeader->xDestinationAddress, 0x11, sizeof( pxEthernetHeader->xDestinationAddress ) );
    memset( &pxEthernetHeader->xSourceAddress, 0x22, sizeof( pxEthernetHeader->xSourceAddress ) );

    pxNetworkBuffer->xDataLength = ipconfigETHERNET_MINIMUM_PACKET_BYTES;

    FreeRTOS_FindEndPointOnNetMask_IgnoreAndReturn( pxNetworkBuffer->pxEndPoint );

    xIPTaskInitialised = pdTRUE;
    xIsCallingFromIPTask_IgnoreAndReturn( pdFALSE );
    xIsCallingFromIPTask_IgnoreAndReturn( pdFALSE );
    xQueueGenericSend_IgnoreAndReturn( pdFAIL );
    vReleaseNetworkBufferAndDescriptor_Expect( pxNetworkBuffer );

    vReturnEthernetFrame( pxNetworkBuffer, xReleaseAfterSend );

    TEST_ASSERT_EACH_EQUAL_UINT8( 0xAA, &ucEthBuffer[ ipconfigETHERNET_MINIMUM_PACKET_BYTES - 10 ], 10 );
    TEST_ASSERT_EACH_EQUAL_UINT8( 0x22, &pxEthernetHeader->xDestinationAddress, sizeof( pxEthernetHeader->xDestinationAddress ) );
    TEST_ASSERT_EQUAL_MEMORY( pxNetworkBuffer->pxEndPoint->xMACAddress.ucBytes, &pxEthernetHeader->xSourceAddress, sizeof( pxEthernetHeader->xSourceAddress ) );
    TEST_ASSERT_EQUAL( 0, NetworkInterfaceOutputFunction_Stub_Called );
}

/**
 * @brief test_vReturnEthernetFrame_NeitherIPTaskNorReleaseAfterSend
 * To validate if vReturnEthernetFrame triggers assertion when it's neither called from IP task
 * nor ReleaseAfterSend.
 */
void test_vReturnEthernetFrame_NeitherIPTaskNorReleaseAfterSend( void )
{
    NetworkBufferDescriptor_t * pxNetworkBuffer, xNetworkBuffer;
    BaseType_t xReleaseAfterSend = pdFALSE;
    uint8_t ucEthBuffer[ ipconfigTCP_MSS ];
    EthernetHeader_t * pxEthernetHeader;
    NetworkEndPoint_t xEndPoint, * pxEndPoint = &xEndPoint;

    pxNetworkBuffer = &xNetworkBuffer;
    pxNetworkBuffer->pxEndPoint = &xEndPoint;

    memset( pxNetworkBuffer, 0, sizeof( NetworkBufferDescriptor_t ) );

    pxNetworkBuffer->pucEthernetBuffer = ucEthBuffer;
    pxNetworkBuffer->pxEndPoint = pxEndPoint;
    xEndPoint.pxNetworkInterface = &xInterfaces;
    xEndPoint.pxNetworkInterface->pfOutput = &NetworkInterfaceOutputFunction_Stub;
    NetworkInterfaceOutputFunction_Stub_Called = 0;

    memset( ucEthBuffer, 0xAA, ipconfigTCP_MSS );

    pxEthernetHeader = ( EthernetHeader_t * ) pxNetworkBuffer->pucEthernetBuffer;
    memset( &pxEthernetHeader->xDestinationAddress, 0x11, sizeof( pxEthernetHeader->xDestinationAddress ) );
    memset( &pxEthernetHeader->xSourceAddress, 0x22, sizeof( pxEthernetHeader->xSourceAddress ) );

    pxNetworkBuffer->xDataLength = ipconfigETHERNET_MINIMUM_PACKET_BYTES - 10;

    FreeRTOS_FindEndPointOnNetMask_IgnoreAndReturn( pxNetworkBuffer->pxEndPoint );

    xIPTaskInitialised = pdTRUE;
    xIsCallingFromIPTask_IgnoreAndReturn( pdFALSE );

    catch_assert( vReturnEthernetFrame( pxNetworkBuffer, xReleaseAfterSend ) );
}

/**
 * @brief test_vReturnEthernetFrame_UnknownFrameType
 * To validate if vReturnEthernetFrame handles unknown ethernet frame type.
 */
void test_vReturnEthernetFrame_UnknownFrameType( void )
{
    NetworkBufferDescriptor_t * pxNetworkBuffer, xNetworkBuffer;
    BaseType_t xReleaseAfterSend = pdFALSE;
    uint8_t ucEthBuffer[ ipconfigTCP_MSS ];
    EthernetHeader_t * pxEthernetHeader;

    pxNetworkBuffer = &xNetworkBuffer;
    pxNetworkBuffer->pxEndPoint = NULL;

    memset( pxNetworkBuffer, 0, sizeof( NetworkBufferDescriptor_t ) );

    pxNetworkBuffer->pucEthernetBuffer = ucEthBuffer;
    pxNetworkBuffer->pxEndPoint = NULL;

    memset( ucEthBuffer, 0xAA, ipconfigTCP_MSS );

    pxEthernetHeader = ( EthernetHeader_t * ) pxNetworkBuffer->pucEthernetBuffer;
    memset( &pxEthernetHeader->xDestinationAddress, 0x11, sizeof( pxEthernetHeader->xDestinationAddress ) );
    memset( &pxEthernetHeader->xSourceAddress, 0x22, sizeof( pxEthernetHeader->xSourceAddress ) );
    pxEthernetHeader->usFrameType = 0xFF;

    pxNetworkBuffer->xDataLength = ipconfigETHERNET_MINIMUM_PACKET_BYTES;

    FreeRTOS_FindEndPointOnNetMask_IgnoreAndReturn( NULL );

    vReturnEthernetFrame( pxNetworkBuffer, xReleaseAfterSend );
}

/**
 * @brief test_vReturnEthernetFrame_IPv6NoEndpoint
 * To validate if vReturnEthernetFrame handles IPv6 ethernet frame without endpoint.
 */
void test_vReturnEthernetFrame_IPv6NoEndpoint( void )
{
    NetworkBufferDescriptor_t * pxNetworkBuffer, xNetworkBuffer;
    BaseType_t xReleaseAfterSend = pdFALSE;
    uint8_t ucEthBuffer[ ipconfigTCP_MSS ];
    EthernetHeader_t * pxEthernetHeader;

    pxNetworkBuffer = &xNetworkBuffer;
    pxNetworkBuffer->pxEndPoint = NULL;

    memset( pxNetworkBuffer, 0, sizeof( NetworkBufferDescriptor_t ) );

    pxNetworkBuffer->pucEthernetBuffer = ucEthBuffer;
    pxNetworkBuffer->pxEndPoint = NULL;

    memset( ucEthBuffer, 0xAA, ipconfigTCP_MSS );

    pxEthernetHeader = ( EthernetHeader_t * ) pxNetworkBuffer->pucEthernetBuffer;
    memset( &pxEthernetHeader->xDestinationAddress, 0x11, sizeof( pxEthernetHeader->xDestinationAddress ) );
    memset( &pxEthernetHeader->xSourceAddress, 0x22, sizeof( pxEthernetHeader->xSourceAddress ) );
    pxEthernetHeader->usFrameType = ipIPv6_FRAME_TYPE;

    pxNetworkBuffer->xDataLength = ipconfigETHERNET_MINIMUM_PACKET_BYTES;

    vReturnEthernetFrame( pxNetworkBuffer, xReleaseAfterSend );
}

/**
 * @brief test_FreeRTOS_GetIPAddress
 * To validate if FreeRTOS_GetIPAddress returns correct IP address stored in first endpoint.
 */
void test_FreeRTOS_GetIPAddress( void )
{
    uint32_t ulIPAddress;

    NetworkEndPoint_t xEndPoint = { 0 };

    memset( &xEndPoint, 0, sizeof( NetworkEndPoint_t ) );

    xEndPoint.ipv4_settings.ulIPAddress = 0xAB12CD34;

    FreeRTOS_FirstEndPoint_ExpectAnyArgsAndReturn( &xEndPoint );

    ulIPAddress = FreeRTOS_GetIPAddress();

    TEST_ASSERT_EQUAL( 0xAB12CD34, ulIPAddress );
}

/**
 * @brief test_FreeRTOS_GetIPAddress
 * To validate if FreeRTOS_GetIPAddress returns correct IP address
 * in ipv4_defaults instead of ipv4_settings.
 */
void test_FreeRTOS_GetIPAddress_DefaultSetting( void )
{
    uint32_t ulIPAddress;

    NetworkEndPoint_t xEndPoint = { 0 };

    memset( &xEndPoint, 0, sizeof( NetworkEndPoint_t ) );

    xEndPoint.ipv4_settings.ulIPAddress = 0;
    xEndPoint.ipv4_defaults.ulIPAddress = 0xAB12CD34;

    FreeRTOS_FirstEndPoint_ExpectAnyArgsAndReturn( &xEndPoint );

    ulIPAddress = FreeRTOS_GetIPAddress();

    TEST_ASSERT_EQUAL( 0xAB12CD34, ulIPAddress );
}

/**
 * @brief test_FreeRTOS_GetIPAddress_NullEndpoint
 * To validate if FreeRTOS_GetIPAddress returns 0 when no endpoint.
 */
void test_FreeRTOS_GetIPAddress_NullEndpoint( void )
{
    uint32_t ulIPAddress;

    FreeRTOS_FirstEndPoint_ExpectAnyArgsAndReturn( NULL );

    ulIPAddress = FreeRTOS_GetIPAddress();

    TEST_ASSERT_EQUAL( 0, ulIPAddress );
}

/**
 * @brief test_FreeRTOS_GetIPAddress_MultipleEndpoints
 * To validate if FreeRTOS_GetIPAddress returns IP address of first IPv4 endpoint.
 */
void test_FreeRTOS_GetIPAddress_MultipleEndpoints( void )
{
    uint32_t ulIPAddress;
    NetworkEndPoint_t xEndPoints[ 2 ]; /* IPv6->IPv4 */

    memset( &xEndPoints[ 0 ], 0, sizeof( NetworkEndPoint_t ) );
    xEndPoints[ 0 ].bits.bIPv6 = pdTRUE;
    memset( &xEndPoints[ 1 ], 0, sizeof( NetworkEndPoint_t ) );
    xEndPoints[ 1 ].bits.bIPv6 = pdFALSE;
    xEndPoints[ 1 ].ipv4_settings.ulIPAddress = 0xAB12CD34;

    FreeRTOS_FirstEndPoint_ExpectAnyArgsAndReturn( &xEndPoints[ 0 ] );
    FreeRTOS_NextEndPoint_ExpectAndReturn( NULL, &xEndPoints[ 0 ], &xEndPoints[ 1 ] );

    ulIPAddress = FreeRTOS_GetIPAddress();

    TEST_ASSERT_EQUAL( 0xAB12CD34, ulIPAddress );
}

/**
 * @brief test_FreeRTOS_GetIPAddress_NoValidEndpoints
 * To validate if FreeRTOS_GetIPAddress returns 0 when no IPv4 endpoint.
 */
void test_FreeRTOS_GetIPAddress_NoValidEndpoints( void )
{
    uint32_t ulIPAddress;
    NetworkEndPoint_t xEndPoints[ 2 ]; /* IPv6->IPv6 */

    memset( &xEndPoints[ 0 ], 0, sizeof( NetworkEndPoint_t ) );
    xEndPoints[ 0 ].bits.bIPv6 = pdTRUE;
    memset( &xEndPoints[ 1 ], 0, sizeof( NetworkEndPoint_t ) );
    xEndPoints[ 1 ].bits.bIPv6 = pdTRUE;

    FreeRTOS_FirstEndPoint_ExpectAnyArgsAndReturn( &xEndPoints[ 0 ] );
    FreeRTOS_NextEndPoint_ExpectAndReturn( NULL, &xEndPoints[ 0 ], &xEndPoints[ 1 ] );
    FreeRTOS_NextEndPoint_ExpectAndReturn( NULL, &xEndPoints[ 1 ], NULL );

    ulIPAddress = FreeRTOS_GetIPAddress();

    TEST_ASSERT_EQUAL( 0, ulIPAddress );
}

/**
 * @brief test_CastingFunctions
 * Casting.
 */
void test_CastingFunctions( void )
{
    void * pvPtr;

    const IPPacket_t * pxIPPacket = ( ( const IPPacket_t * ) pvPtr );
    const IPHeader_t * pxIPHeader = ( ( const IPHeader_t * ) pvPtr );
    const TCPPacket_t * pxConstTCPPacket = ( ( const TCPPacket_t * ) pvPtr );
    TCPPacket_t * pxTCPPacket = ( ( TCPPacket_t * ) pvPtr );
    ProtocolPacket_t * pxProtPacket = ( ( ProtocolPacket_t * ) pvPtr );
    const ProtocolPacket_t * pxConstProtPacket = ( ( const ProtocolPacket_t * ) pvPtr );
    const SocketSelect_t * pxSockSelPtr = ( ( const SocketSelect_t * ) pvPtr );
    const SocketSelectMessage_t * pxConstSockSelMsgPtr = ( ( const SocketSelectMessage_t * ) pvPtr );
    SocketSelectMessage_t * pxSockSelMsgPtr = ( ( SocketSelectMessage_t * ) pvPtr );
    NetworkBufferDescriptor_t * pxNetworkBuffer = ( ( NetworkBufferDescriptor_t * ) pvPtr );
    ListItem_t * pxList = ( ( ListItem_t * ) pvPtr );
    const ListItem_t * pxConstList = ( ( const ListItem_t * ) pvPtr );
    const FreeRTOS_Socket_t * pxSocket = ( ( const FreeRTOS_Socket_t * ) pvPtr );
    const ProtocolHeaders_t * pxConstProtHeader = ( ( const ProtocolHeaders_t * ) pvPtr );
    ProtocolHeaders_t * pxProtHeader = ( ( ProtocolHeaders_t * ) pvPtr );
}

/**
 * @brief test_FreeRTOS_IPInit_Multi_NoInterface
 * To validate if FreeRTOS_IPInit_Multi() triggers assertion when no endpoint.
 */
void test_FreeRTOS_IPInit_Multi_NoInterface( void )
{
    FreeRTOS_FirstNetworkInterface_IgnoreAndReturn( NULL );
    catch_assert( FreeRTOS_IPInit_Multi() );
}

/**
 * @brief test_FreeRTOS_GetEndPointConfiguration_AllSettings
 * To validate if FreeRTOS_GetEndPointConfiguration() returns all settings in endpoint.
 */
void test_FreeRTOS_GetEndPointConfiguration_AllSettings( void )
{
    uint32_t ulIPAddress;
    uint32_t ulNetMask;
    uint32_t ulGatewayAddress;
    uint32_t ulDNSServerAddress;
    NetworkEndPoint_t xEndPoint;

    memset( &xEndPoint, 0, sizeof( xEndPoint ) );

    xEndPoint.ipv4_settings.ulIPAddress = 1;
    xEndPoint.ipv4_settings.ulNetMask = 2;
    xEndPoint.ipv4_settings.ulGatewayAddress = 3;
    xEndPoint.ipv4_settings.ulDNSServerAddresses[ 0 ] = 4;

    FreeRTOS_GetEndPointConfiguration( &ulIPAddress, &ulNetMask, &ulGatewayAddress, &ulDNSServerAddress, &xEndPoint );
    TEST_ASSERT_EQUAL( 1, ulIPAddress );
    TEST_ASSERT_EQUAL( 2, ulNetMask );
    TEST_ASSERT_EQUAL( 3, ulGatewayAddress );
    TEST_ASSERT_EQUAL( 4, ulDNSServerAddress );
}

/**
 * @brief test_FreeRTOS_GetEndPointConfiguration_AllSettings
 * To validate if FreeRTOS_GetEndPointConfiguration() supports NULL pointers in API.
 */
void test_FreeRTOS_GetEndPointConfiguration_AllNull( void )
{
    NetworkEndPoint_t xEndPoint;

    memset( &xEndPoint, 0, sizeof( xEndPoint ) );

    xEndPoint.ipv4_settings.ulIPAddress = 1;
    xEndPoint.ipv4_settings.ulNetMask = 2;
    xEndPoint.ipv4_settings.ulGatewayAddress = 3;
    xEndPoint.ipv4_settings.ulDNSServerAddresses[ 0 ] = 4;

    FreeRTOS_GetEndPointConfiguration( NULL, NULL, NULL, NULL, &xEndPoint );
}

/**
 * @brief test_FreeRTOS_GetEndPointConfiguration_IPv6Endpoint
 * To validate if FreeRTOS_GetEndPointConfiguration() skips IPv6 endpoint.
 */
void test_FreeRTOS_GetEndPointConfiguration_IPv6Endpoint( void )
{
    uint32_t ulIPAddress = 0;
    uint32_t ulNetMask = 0;
    uint32_t ulGatewayAddress = 0;
    uint32_t ulDNSServerAddress = 0;
    NetworkEndPoint_t xEndPoint;

    memset( &xEndPoint, 0, sizeof( xEndPoint ) );
    xEndPoint.bits.bIPv6 = pdTRUE;

    FreeRTOS_GetEndPointConfiguration( &ulIPAddress, &ulNetMask, &ulGatewayAddress, &ulDNSServerAddress, &xEndPoint );
    TEST_ASSERT_EQUAL( 0, ulIPAddress );
    TEST_ASSERT_EQUAL( 0, ulNetMask );
    TEST_ASSERT_EQUAL( 0, ulGatewayAddress );
    TEST_ASSERT_EQUAL( 0, ulDNSServerAddress );
}

/**
 * @brief test_FreeRTOS_GetEndPointConfiguration_IPv6Endpoint
 * To validate if FreeRTOS_GetEndPointConfiguration() supports NULL endpoint.
 */
void test_FreeRTOS_GetEndPointConfiguration_NullEndpoint( void )
{
    uint32_t ulIPAddress = 0;
    uint32_t ulNetMask = 0;
    uint32_t ulGatewayAddress = 0;
    uint32_t ulDNSServerAddress = 0;

    FreeRTOS_GetEndPointConfiguration( &ulIPAddress, &ulNetMask, &ulGatewayAddress, &ulDNSServerAddress, NULL );
    TEST_ASSERT_EQUAL( 0, ulIPAddress );
    TEST_ASSERT_EQUAL( 0, ulNetMask );
    TEST_ASSERT_EQUAL( 0, ulGatewayAddress );
    TEST_ASSERT_EQUAL( 0, ulDNSServerAddress );
}

/**
 * @brief test_FreeRTOS_SetEndPointConfiguration_AllSettings
 * To validate if FreeRTOS_SetEndPointConfiguration() sets all settings in endpoint correctly.
 */
void test_FreeRTOS_SetEndPointConfiguration_AllSettings( void )
{
    uint32_t ulIPAddress = 1;
    uint32_t ulNetMask = 2;
    uint32_t ulGatewayAddress = 3;
    uint32_t ulDNSServerAddress = 4;
    NetworkEndPoint_t xEndPoint;

    memset( &xEndPoint, 0, sizeof( xEndPoint ) );

    FreeRTOS_SetEndPointConfiguration( &ulIPAddress, &ulNetMask, &ulGatewayAddress, &ulDNSServerAddress, &xEndPoint );
    TEST_ASSERT_EQUAL( 1, xEndPoint.ipv4_settings.ulIPAddress );
    TEST_ASSERT_EQUAL( 2, xEndPoint.ipv4_settings.ulNetMask );
    TEST_ASSERT_EQUAL( 3, xEndPoint.ipv4_settings.ulGatewayAddress );
    TEST_ASSERT_EQUAL( 4, xEndPoint.ipv4_settings.ulDNSServerAddresses[ 0 ] );
}

/**
 * @brief test_FreeRTOS_SetEndPointConfiguration_AllNull
 * To validate if FreeRTOS_SetEndPointConfiguration() supports NULL input.
 */
void test_FreeRTOS_SetEndPointConfiguration_AllNull( void )
{
    NetworkEndPoint_t xEndPoint;

    memset( &xEndPoint, 0, sizeof( xEndPoint ) );

    FreeRTOS_SetEndPointConfiguration( NULL, NULL, NULL, NULL, &xEndPoint );
}

/**
 * @brief test_FreeRTOS_SetEndPointConfiguration_IPv6Endpoint
 * To validate if FreeRTOS_SetEndPointConfiguration() returns 0 when endpoint is not IPv4.
 */
void test_FreeRTOS_SetEndPointConfiguration_IPv6Endpoint( void )
{
    uint32_t ulIPAddress = 1;
    uint32_t ulNetMask = 2;
    uint32_t ulGatewayAddress = 3;
    uint32_t ulDNSServerAddress = 4;
    NetworkEndPoint_t xEndPoint;

    memset( &xEndPoint, 0, sizeof( xEndPoint ) );
    xEndPoint.bits.bIPv6 = pdTRUE;

    FreeRTOS_SetEndPointConfiguration( &ulIPAddress, &ulNetMask, &ulGatewayAddress, &ulDNSServerAddress, &xEndPoint );
    TEST_ASSERT_EQUAL( 0, xEndPoint.ipv4_settings.ulIPAddress );
    TEST_ASSERT_EQUAL( 0, xEndPoint.ipv4_settings.ulNetMask );
    TEST_ASSERT_EQUAL( 0, xEndPoint.ipv4_settings.ulGatewayAddress );
    TEST_ASSERT_EQUAL( 0, xEndPoint.ipv4_settings.ulDNSServerAddresses[ 0 ] );
}

/**
 * @brief test_FreeRTOS_SetEndPointConfiguration_NullEndpoint
 * To validate if FreeRTOS_SetEndPointConfiguration() supports NULL endpoint.
 */
void test_FreeRTOS_SetEndPointConfiguration_NullEndpoint( void )
{
    FreeRTOS_SetEndPointConfiguration( NULL, NULL, NULL, NULL, NULL );
}

/**
 * @brief test_FreeRTOS_IsNetworkUp
 * To validate if FreeRTOS_IsNetworkUp() returns pdTRUE when
 * the endpoint in global endpoint list is up.
 */
void test_FreeRTOS_IsNetworkUp()
{
    BaseType_t xReturn;
    NetworkEndPoint_t xEndpoint, * pxEndpoint = &xEndpoint;

    memset( pxEndpoint, 0, sizeof( xEndpoint ) );
    pxEndpoint->bits.bEndPointUp = pdTRUE;

    pxNetworkEndPoints = pxEndpoint;

    xReturn = FreeRTOS_IsNetworkUp();

    TEST_ASSERT_EQUAL( pdTRUE, xReturn );
}

/**
 * @brief test_FreeRTOS_IsEndPointUp
 * To validate if FreeRTOS_IsEndPointUp() returns pdTRUE when
 * input endpoint is up.
 */
void test_FreeRTOS_IsEndPointUp()
{
    BaseType_t xReturn;
    NetworkEndPoint_t xEndpoint, * pxEndpoint = &xEndpoint;

    memset( pxEndpoint, 0, sizeof( xEndpoint ) );
    pxEndpoint->bits.bEndPointUp = pdTRUE;

    xReturn = FreeRTOS_IsEndPointUp( pxEndpoint );

    TEST_ASSERT_EQUAL( pdTRUE, xReturn );
}

/**
 * @brief test_FreeRTOS_AllEndPointsUp_NoEndpoints
 * To validate if FreeRTOS_AllEndPointsUp() returns pdTRUE when
 * no endpoint stored in global endpoint list.
 */
void test_FreeRTOS_AllEndPointsUp_NoEndpoints()
{
    BaseType_t xReturn;

    xReturn = FreeRTOS_AllEndPointsUp( NULL );

    TEST_ASSERT_EQUAL( pdTRUE, xReturn );
}

/**
 * @brief test_FreeRTOS_AllEndPointsUp_SpecificInterface
 * To validate if FreeRTOS_AllEndPointsUp() returns correctly
 * with input interface pointer.
 */
void test_FreeRTOS_AllEndPointsUp_SpecificInterface()
{
    BaseType_t xReturn;
    NetworkEndPoint_t xEndpoint[ 3 ];
    NetworkInterface_t xInterface[ 2 ];

    /* Three endpoints: e0, e1, e2. And 2 interfaces: i0, i1.
     *  - e0: Attach to i0
     *  - e1: Attach to i1, and it's up.
     *  - e2: Attach to i1, and it's down.
     *  */
    memset( &xInterface[ 0 ], 0, sizeof( NetworkInterface_t ) );
    memset( &xInterface[ 1 ], 0, sizeof( NetworkInterface_t ) );

    memset( &xEndpoint[ 0 ], 0, sizeof( NetworkEndPoint_t ) );
    memset( &xEndpoint[ 1 ], 0, sizeof( NetworkEndPoint_t ) );
    memset( &xEndpoint[ 2 ], 0, sizeof( NetworkEndPoint_t ) );

    xEndpoint[ 0 ].pxNetworkInterface = &xInterface[ 0 ];
    xEndpoint[ 0 ].bits.bEndPointUp = pdTRUE;

    xEndpoint[ 1 ].pxNetworkInterface = &xInterface[ 1 ];
    xEndpoint[ 1 ].bits.bEndPointUp = pdTRUE;

    xEndpoint[ 2 ].pxNetworkInterface = &xInterface[ 1 ];
    xEndpoint[ 2 ].bits.bEndPointUp = pdFALSE;

    /* Append e0~e2 into global endpoint list. */
    pxNetworkEndPoints = &xEndpoint[ 0 ];
    pxNetworkEndPoints->pxNext = &xEndpoint[ 1 ];
    pxNetworkEndPoints->pxNext->pxNext = &xEndpoint[ 2 ];

    xReturn = FreeRTOS_AllEndPointsUp( &xInterface[ 1 ] );

    TEST_ASSERT_EQUAL( pdFALSE, xReturn );
}

/**
 * @brief test_uxIPHeaderSizeSocket_IPv4
 * To validate if uxIPHeaderSizeSocket() returns ipSIZE_OF_IPv4_HEADER
 * when the socket is an IPv4 socket handler.
 */
void test_uxIPHeaderSizeSocket_IPv4()
{
    size_t xReturn;
    FreeRTOS_Socket_t xSocket;

    memset( &xSocket, 0, sizeof( xSocket ) );
    xSocket.bits.bIsIPv6 = pdFALSE;

    xReturn = uxIPHeaderSizeSocket( &xSocket );
    TEST_ASSERT_EQUAL( ipSIZE_OF_IPv4_HEADER, xReturn );
}

/**
 * @brief test_uxIPHeaderSizeSocket_NullSocket
 * To validate if uxIPHeaderSizeSocket() returns ipSIZE_OF_IPv4_HEADER
 * when input socket is NULL.
 */
void test_uxIPHeaderSizeSocket_NullSocket()
{
    size_t xReturn;

    xReturn = uxIPHeaderSizeSocket( NULL );
    TEST_ASSERT_EQUAL( ipSIZE_OF_IPv4_HEADER, xReturn );
}

/**
 * @brief test_uxIPHeaderSizeSocket_IPv6
 * To validate if uxIPHeaderSizeSocket() returns ipSIZE_OF_IPv6_HEADER
 * when input socket is an IPv6 handler.
 */
void test_uxIPHeaderSizeSocket_IPv6()
{
    size_t xReturn;
    FreeRTOS_Socket_t xSocket;

    memset( &xSocket, 0, sizeof( xSocket ) );
    xSocket.bits.bIsIPv6 = pdTRUE;

    xReturn = uxIPHeaderSizeSocket( &xSocket );
    TEST_ASSERT_EQUAL( ipSIZE_OF_IPv6_HEADER, xReturn );
}<|MERGE_RESOLUTION|>--- conflicted
+++ resolved
@@ -2657,51 +2657,12 @@
     TEST_ASSERT_EQUAL( eReleaseBuffer, eResult );
 }
 
-<<<<<<< HEAD
-void test_prvAllowIPPacket_LoopbackDest( void )
-{
-    eFrameProcessingResult_t eResult;
-    IPPacket_t * pxIPPacket;
-    NetworkBufferDescriptor_t * pxNetworkBuffer, xNetworkBuffer;
-    UBaseType_t uxHeaderLength = 0;
-    uint8_t ucEthBuffer[ ipconfigTCP_MSS ];
-    IPHeader_t * pxIPHeader;
-
-    memset( ucEthBuffer, 0, ipconfigTCP_MSS );
-
-    pxNetworkBuffer = &xNetworkBuffer;
-    pxNetworkBuffer->pucEthernetBuffer = ucEthBuffer;
-    pxIPPacket = ( IPPacket_t * ) pxNetworkBuffer->pucEthernetBuffer;
-    pxIPHeader = &( pxIPPacket->xIPHeader );
-
-    *ipLOCAL_IP_ADDRESS_POINTER = 0xFFFFFFFF;
-
-    pxIPHeader->ucVersionHeaderLength = 0x45;
-
-    pxIPHeader->ulDestinationIPAddress = ipLOOPBACK_ADDRESS;
-
-    memcpy( pxIPPacket->xEthernetHeader.xDestinationAddress.ucBytes, &ipLOCAL_MAC_ADDRESS, sizeof( MACAddress_t ) );
-
-    pxIPHeader->ulSourceIPAddress = 0xC0C00101;
-
-    usGenerateChecksum_ExpectAndReturn( 0U, ( uint8_t * ) &( pxIPHeader->ucVersionHeaderLength ), ( size_t ) uxHeaderLength, ipCORRECT_CRC );
-
-    usGenerateProtocolChecksum_ExpectAndReturn( ( uint8_t * ) ( pxNetworkBuffer->pucEthernetBuffer ), pxNetworkBuffer->xDataLength, pdFALSE, ipCORRECT_CRC );
-
-    eResult = prvAllowIPPacket( pxIPPacket, pxNetworkBuffer, uxHeaderLength );
-
-    TEST_ASSERT_EQUAL( eProcessBuffer, eResult );
-}
-
-void test_prvAllowIPPacket_HappyPath( void )
-=======
 /**
  * @brief test_prvProcessIPPacket_UDP_GreaterLoopbackAddress
  * To validate the flow to handle a UDPv4 packet but the destination IP address
  * is greater than loop-back address.
  */
 void test_prvProcessIPPacket_UDP_GreaterLoopbackAddress( void )
->>>>>>> f2709189
 {
     eFrameProcessingResult_t eResult;
     IPPacket_t * pxIPPacket;
