--- conflicted
+++ resolved
@@ -301,15 +301,9 @@
 
 #define ipconfigUSE_LLMNR                        ( 1 )
 
-<<<<<<< HEAD
-#define ipconfigDNS_USE_CALLBACKS                1
-#define ipconfigUSE_ARP_REMOVE_ENTRY             1
-#define ipconfigUSE_ARP_REVERSED_LOOKUP          1
-=======
 #define ipconfigDNS_USE_CALLBACKS                ( 1 )
 #define ipconfigUSE_ARP_REMOVE_ENTRY             ( 1 )
 #define ipconfigUSE_ARP_REVERSED_LOOKUP          ( 1 )
->>>>>>> c54f2c0c
 
 #define ipconfigETHERNET_MINIMUM_PACKET_BYTES    ( 200 )
 
@@ -317,10 +311,8 @@
 
 #define ipconfigARP_USE_CLASH_DETECTION          ( 1 )
 
-<<<<<<< HEAD
 #define ipconfigDHCP_FALL_BACK_AUTO_IP           ( 1 )
-=======
+
 #define ipconfigDNS_CACHE_ENTRIES                ( 6 )
->>>>>>> c54f2c0c
 
 #endif /* FREERTOS_IP_CONFIG_H */