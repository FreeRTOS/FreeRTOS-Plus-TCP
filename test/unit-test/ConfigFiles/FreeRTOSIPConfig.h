--- conflicted
+++ resolved
@@ -37,11 +37,7 @@
 #define ipconfigMULTI_INTERFACE           1
 #define ipconfigCOMPATIBLE_WITH_SINGLE    0
 
-<<<<<<< HEAD
-#define ipconfigUSE_IPV4                  ( 1 )
-=======
 #define ipconfigUSE_IPv4            ( 1 )
->>>>>>> 9af1a3a3
 
 /* Set to 1 to print out debug messages.  If ipconfigHAS_DEBUG_PRINTF is set to
  * 1 then FreeRTOS_debug_printf should be defined to the function used to print
