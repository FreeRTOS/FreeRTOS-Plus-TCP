/*
 * FreeRTOS Kernel V10.2.0
 * Copyright (C) 2021 Amazon.com, Inc. or its affiliates.  All Rights Reserved.
 * Permission is hereby granted, free of charge, to any person obtaining a copy of
 * this software and associated documentation files (the "Software"), to deal in
 * the Software without restriction, including without limitation the rights to
 * use, copy, modify, merge, publish, distribute, sublicense, and/or sell copies of
 * the Software, and to permit persons to whom the Software is furnished to do so,
 * subject to the following conditions:
 * The above copyright notice and this permission notice shall be included in all
 * copies or substantial portions of the Software.
 * THE SOFTWARE IS PROVIDED "AS IS", WITHOUT WARRANTY OF ANY KIND, EXPRESS OR
 * IMPLIED, INCLUDING BUT NOT LIMITED TO THE WARRANTIES OF MERCHANTABILITY, FITNESS
 * FOR A PARTICULAR PURPOSE AND NONINFRINGEMENT. IN NO EVENT SHALL THE AUTHORS OR
 * COPYRIGHT HOLDERS BE LIABLE FOR ANY CLAIM, DAMAGES OR OTHER LIABILITY, WHETHER
 * IN AN ACTION OF CONTRACT, TORT OR OTHERWISE, ARISING FROM, OUT OF OR IN
 * CONNECTION WITH THE SOFTWARE OR THE USE OR OTHER DEALINGS IN THE SOFTWARE.
 * http://aws.amazon.com/freertos
 * http://www.FreeRTOS.org
 */


/*****************************************************************************
*
* See the following URL for configuration information.
* http://www.freertos.org/FreeRTOS-Plus/FreeRTOS_Plus_TCP/TCP_IP_Configuration.html
*
*****************************************************************************/

#ifndef FREERTOS_IP_CONFIG_H
#define FREERTOS_IP_CONFIG_H

#define _static

<<<<<<< HEAD
#define TEST 1
=======
#define TEST                        1
>>>>>>> c03f9d45

/* Set to 1 to print out debug messages.  If ipconfigHAS_DEBUG_PRINTF is set to
 * 1 then FreeRTOS_debug_printf should be defined to the function used to print
 * out the debugging messages. */
#define ipconfigHAS_DEBUG_PRINTF    0
#if ( ipconfigHAS_DEBUG_PRINTF == 1 )
    #define FreeRTOS_debug_printf( X )    configPRINTF( X )
#endif

/* Set to 1 to print out non debugging messages, for example the output of the
 * FreeRTOS_netstat() command, and ping replies.  If ipconfigHAS_PRINTF is set to 1
 * then FreeRTOS_printf should be set to the function used to print out the
 * messages. */
#define ipconfigHAS_PRINTF    0
#if ( ipconfigHAS_PRINTF == 1 )
    #define FreeRTOS_printf( X )    configPRINTF( X )
#endif

/* Define the byte order of the target MCU (the MCU FreeRTOS+TCP is executing
 * on).  Valid options are pdFREERTOS_BIG_ENDIAN and pdFREERTOS_LITTLE_ENDIAN. */
#define ipconfigBYTE_ORDER                         pdFREERTOS_LITTLE_ENDIAN

/* If the network card/driver includes checksum offloading (IP/TCP/UDP checksums)
 * then set ipconfigDRIVER_INCLUDED_RX_IP_CHECKSUM to 1 to prevent the software
 * stack repeating the checksum calculations. */
#define ipconfigDRIVER_INCLUDED_RX_IP_CHECKSUM     0

/* Several API's will block until the result is known, or the action has been
 * performed, for example FreeRTOS_send() and FreeRTOS_recv().  The timeouts can be
 * set per socket, using setsockopt().  If not set, the times below will be
 * used as defaults. */
#define ipconfigSOCK_DEFAULT_RECEIVE_BLOCK_TIME    ( 5000 )
#define ipconfigSOCK_DEFAULT_SEND_BLOCK_TIME       ( 5000 )

/* Include support for DNS caching.  For TCP, having a small DNS cache is very
 * useful.  When a cache is present, ipconfigDNS_REQUEST_ATTEMPTS can be kept low
 * and also DNS may use small timeouts.  If a DNS reply comes in after the DNS
 * socket has been destroyed, the result will be stored into the cache.  The next
 * call to FreeRTOS_gethostbyname() will return immediately, without even creating
 * a socket.
 */
#define ipconfigUSE_DNS_CACHE                      ( 1 )
#define ipconfigDNS_CACHE_ADDRESSES_PER_ENTRY      ( 6 )
#define ipconfigDNS_REQUEST_ATTEMPTS               ( 2 )

#define ipconfigDNS_CACHE_NAME_LENGTH              ( 100 )

/* The IP stack executes it its own task (although any application task can make
 * use of its services through the published sockets API). ipconfigUDP_TASK_PRIORITY
 * sets the priority of the task that executes the IP stack.  The priority is a
 * standard FreeRTOS task priority so can take any value from 0 (the lowest
 * priority) to (configMAX_PRIORITIES - 1) (the highest priority).
 * configMAX_PRIORITIES is a standard FreeRTOS configuration parameter defined in
 * FreeRTOSConfig.h, not FreeRTOSIPConfig.h. Consideration needs to be given as to
 * the priority assigned to the task executing the IP stack relative to the
 * priority assigned to tasks that use the IP stack. */
#define ipconfigIP_TASK_PRIORITY                   ( configMAX_PRIORITIES - 2 )

/* The size, in words (not bytes), of the stack allocated to the FreeRTOS+TCP
 * task.  This setting is less important when the FreeRTOS Win32 simulator is used
 * as the Win32 simulator only stores a fixed amount of information on the task
 * stack.  FreeRTOS includes optional stack overflow detection, see:
 * http://www.freertos.org/Stacks-and-stack-overflow-checking.html. */
#define ipconfigIP_TASK_STACK_SIZE_WORDS           ( configMINIMAL_STACK_SIZE * 5 )

/* ipconfigRAND32() is called by the IP stack to generate random numbers for
 * things such as a DHCP transaction number or initial sequence number.  Random
 * number generation is performed via this macro to allow applications to use their
 * own random number generation method.  For example, it might be possible to
 * generate a random number by sampling noise on an analogue input. */
extern uint32_t ulRand();
#define ipconfigRAND32()    ulRand()

/* If ipconfigUSE_NETWORK_EVENT_HOOK is set to 1 then FreeRTOS+TCP will call the
 * network event hook at the appropriate times.  If ipconfigUSE_NETWORK_EVENT_HOOK
 * is not set to 1 then the network event hook will never be called. See:
 * http://www.FreeRTOS.org/FreeRTOS-Plus/FreeRTOS_Plus_UDP/API/vApplicationIPNetworkEventHook.shtml.
 */
#define ipconfigUSE_NETWORK_EVENT_HOOK           1

/* Sockets have a send block time attribute.  If FreeRTOS_sendto() is called but
 * a network buffer cannot be obtained then the calling task is held in the Blocked
 * state (so other tasks can continue to executed) until either a network buffer
 * becomes available or the send block time expires.  If the send block time expires
 * then the send operation is aborted.  The maximum allowable send block time is
 * capped to the value set by ipconfigMAX_SEND_BLOCK_TIME_TICKS.  Capping the
 * maximum allowable send block time prevents prevents a deadlock occurring when
 * all the network buffers are in use and the tasks that process (and subsequently
 * free) the network buffers are themselves blocked waiting for a network buffer.
 * ipconfigMAX_SEND_BLOCK_TIME_TICKS is specified in RTOS ticks.  A time in
 * milliseconds can be converted to a time in ticks by dividing the time in
 * milliseconds by portTICK_PERIOD_MS. */
#define ipconfigUDP_MAX_SEND_BLOCK_TIME_TICKS    ( 5000U / portTICK_PERIOD_MS )

/* If ipconfigUSE_DHCP is 1 then FreeRTOS+TCP will attempt to retrieve an IP
 * address, netmask, DNS server address and gateway address from a DHCP server.  If
 * ipconfigUSE_DHCP is 0 then FreeRTOS+TCP will use a static IP address.  The
 * stack will revert to using the static IP address even when ipconfigUSE_DHCP is
 * set to 1 if a valid configuration cannot be obtained from a DHCP server for any
 * reason.  The static configuration used is that passed into the stack by the
 * FreeRTOS_IPInit() function call. */
#define ipconfigUSE_DHCP                         1
#define ipconfigDHCP_REGISTER_HOSTNAME           1
#define ipconfigDHCP_USES_UNICAST                1

/* If ipconfigDHCP_USES_USER_HOOK is set to 1 then the application writer must
 * provide an implementation of the DHCP callback function,
 * xApplicationDHCPUserHook(). */
#define ipconfigUSE_DHCP_HOOK                    1

/* When ipconfigUSE_DHCP is set to 1, DHCP requests will be sent out at
 * increasing time intervals until either a reply is received from a DHCP server
 * and accepted, or the interval between transmissions reaches
 * ipconfigMAXIMUM_DISCOVER_TX_PERIOD.  The IP stack will revert to using the
 * static IP address passed as a parameter to FreeRTOS_IPInit() if the
 * re-transmission time interval reaches ipconfigMAXIMUM_DISCOVER_TX_PERIOD without
 * a DHCP reply being received. */
#define ipconfigMAXIMUM_DISCOVER_TX_PERIOD \
    ( 120000U / portTICK_PERIOD_MS )

/* The ARP cache is a table that maps IP addresses to MAC addresses.  The IP
 * stack can only send a UDP message to a remove IP address if it knowns the MAC
 * address associated with the IP address, or the MAC address of the router used to
 * contact the remote IP address.  When a UDP message is received from a remote IP
 * address the MAC address and IP address are added to the ARP cache.  When a UDP
 * message is sent to a remote IP address that does not already appear in the ARP
 * cache then the UDP message is replaced by a ARP message that solicits the
 * required MAC address information.  ipconfigARP_CACHE_ENTRIES defines the maximum
 * number of entries that can exist in the ARP table at any one time. */
#define ipconfigARP_CACHE_ENTRIES                 6

/* ARP requests that do not result in an ARP response will be re-transmitted a
 * maximum of ipconfigMAX_ARP_RETRANSMISSIONS times before the ARP request is
 * aborted. */
#define ipconfigMAX_ARP_RETRANSMISSIONS           ( 5 )

/* ipconfigMAX_ARP_AGE defines the maximum time between an entry in the ARP
 * table being created or refreshed and the entry being removed because it is stale.
 * New ARP requests are sent for ARP cache entries that are nearing their maximum
 * age.  ipconfigMAX_ARP_AGE is specified in tens of seconds, so a value of 150 is
 * equal to 1500 seconds (or 25 minutes). */
#define ipconfigMAX_ARP_AGE                       150

/* Implementing FreeRTOS_inet_addr() necessitates the use of string handling
 * routines, which are relatively large.  To save code space the full
 * FreeRTOS_inet_addr() implementation is made optional, and a smaller and faster
 * alternative called FreeRTOS_inet_addr_quick() is provided.  FreeRTOS_inet_addr()
 * takes an IP in decimal dot format (for example, "192.168.0.1") as its parameter.
 * FreeRTOS_inet_addr_quick() takes an IP address as four separate numerical octets
 * (for example, 192, 168, 0, 1) as its parameters.  If
 * ipconfigINCLUDE_FULL_INET_ADDR is set to 1 then both FreeRTOS_inet_addr() and
 * FreeRTOS_indet_addr_quick() are available.  If ipconfigINCLUDE_FULL_INET_ADDR is
 * not set to 1 then only FreeRTOS_indet_addr_quick() is available. */
#define ipconfigINCLUDE_FULL_INET_ADDR            1

/* ipconfigNUM_NETWORK_BUFFER_DESCRIPTORS defines the total number of network buffer that
 * are available to the IP stack.  The total number of network buffers is limited
 * to ensure the total amount of RAM that can be consumed by the IP stack is capped
 * to a pre-determinable value. */
#define ipconfigNUM_NETWORK_BUFFER_DESCRIPTORS    60

/* A FreeRTOS queue is used to send events from application tasks to the IP
 * stack.  ipconfigEVENT_QUEUE_LENGTH sets the maximum number of events that can
 * be queued for processing at any one time.  The event queue must be a minimum of
 * 5 greater than the total number of network buffers. */
#define ipconfigEVENT_QUEUE_LENGTH \
    ( ipconfigNUM_NETWORK_BUFFER_DESCRIPTORS + 5 )

/* The address of a socket is the combination of its IP address and its port
 * number.  FreeRTOS_bind() is used to manually allocate a port number to a socket
 * (to 'bind' the socket to a port), but manual binding is not normally necessary
 * for client sockets (those sockets that initiate outgoing connections rather than
 * wait for incoming connections on a known port number).  If
 * ipconfigALLOW_SOCKET_SEND_WITHOUT_BIND is set to 1 then calling
 * FreeRTOS_sendto() on a socket that has not yet been bound will result in the IP
 * stack automatically binding the socket to a port number from the range
 * socketAUTO_PORT_ALLOCATION_START_NUMBER to 0xffff.  If
 * ipconfigALLOW_SOCKET_SEND_WITHOUT_BIND is set to 0 then calling FreeRTOS_sendto()
 * on a socket that has not yet been bound will result in the send operation being
 * aborted. */
#define ipconfigALLOW_SOCKET_SEND_WITHOUT_BIND         1

/* Defines the Time To Live (TTL) values used in outgoing UDP packets. */
#define ipconfigUDP_TIME_TO_LIVE                       128
/* Also defined in FreeRTOSIPConfigDefaults.h. */
#define ipconfigTCP_TIME_TO_LIVE                       128

/* USE_TCP: Use TCP and all its features. */
#define ipconfigUSE_TCP                                ( 1 )

/* USE_WIN: Let TCP use windowing mechanism. */
#define ipconfigUSE_TCP_WIN                            ( 1 )

/* The MTU is the maximum number of bytes the payload of a network frame can
 * contain.  For normal Ethernet V2 frames the maximum MTU is 1500.  Setting a
 * lower value can save RAM, depending on the buffer management scheme used.  If
 * ipconfigCAN_FRAGMENT_OUTGOING_PACKETS is 1 then (ipconfigNETWORK_MTU - 28) must
 * be divisible by 8. */
#define ipconfigNETWORK_MTU                            1200U

/* Set ipconfigUSE_DNS to 1 to include a basic DNS client/resolver.  DNS is used
 * through the FreeRTOS_gethostbyname() API function. */
#define ipconfigUSE_DNS                                1

/* If ipconfigREPLY_TO_INCOMING_PINGS is set to 1 then the IP stack will
 * generate replies to incoming ICMP echo (ping) requests. */
#define ipconfigREPLY_TO_INCOMING_PINGS                1

/* If ipconfigSUPPORT_OUTGOING_PINGS is set to 1 then the
 * FreeRTOS_SendPingRequest() API function is available. */
#define ipconfigSUPPORT_OUTGOING_PINGS                 1

/* If ipconfigSUPPORT_SELECT_FUNCTION is set to 1 then the FreeRTOS_select()
 * (and associated) API function is available. */
#define ipconfigSUPPORT_SELECT_FUNCTION                1

/* If ipconfigFILTER_OUT_NON_ETHERNET_II_FRAMES is set to 1 then Ethernet frames
 * that are not in Ethernet II format will be dropped.  This option is included for
 * potential future IP stack developments. */
#define ipconfigFILTER_OUT_NON_ETHERNET_II_FRAMES      1

/* If ipconfigETHERNET_DRIVER_FILTERS_FRAME_TYPES is set to 1 then it is the
 * responsibility of the Ethernet interface to filter out packets that are of no
 * interest.  If the Ethernet interface does not implement this functionality, then
 * set ipconfigETHERNET_DRIVER_FILTERS_FRAME_TYPES to 0 to have the IP stack
 * perform the filtering instead (it is much less efficient for the stack to do it
 * because the packet will already have been passed into the stack).  If the
 * Ethernet driver does all the necessary filtering in hardware then software
 * filtering can be removed by using a value other than 1 or 0. */
#define ipconfigETHERNET_DRIVER_FILTERS_FRAME_TYPES    1

/* The windows simulator cannot really simulate MAC interrupts, and needs to
 * block occasionally to allow other tasks to run. */
#define configWINDOWS_MAC_INTERRUPT_SIMULATOR_DELAY    ( 20 / portTICK_PERIOD_MS )

/* Advanced only: in order to access 32-bit fields in the IP packets with
 * 32-bit memory instructions, all packets will be stored 32-bit-aligned,
 * plus 16-bits. This has to do with the contents of the IP-packets: all
 * 32-bit fields are 32-bit-aligned, plus 16-bit. */
#define ipconfigPACKET_FILLER_SIZE                     2U

/* Define the size of the pool of TCP window descriptors.  On the average, each
 * TCP socket will use up to 2 x 6 descriptors, meaning that it can have 2 x 6
 * outstanding packets (for Rx and Tx).  When using up to 10 TP sockets
 * simultaneously, one could define TCP_WIN_SEG_COUNT as 120. */
#define ipconfigTCP_WIN_SEG_COUNT                      240

/* Each TCP socket has a circular buffers for Rx and Tx, which have a fixed
 * maximum size.  Define the size of Rx buffer for TCP sockets. */
#define ipconfigTCP_RX_BUFFER_LENGTH                   ( 10000 )

/* Define the size of Tx buffer for TCP sockets. */
#define ipconfigTCP_TX_BUFFER_LENGTH                   ( 10000 )

/* When using call-back handlers, the driver may check if the handler points to
 * real program memory (RAM or flash) or just has a random non-zero value. */
#define ipconfigIS_VALID_PROG_ADDRESS( x )    ( ( x ) != NULL )

/* Include support for TCP keep-alive messages. */
#define ipconfigTCP_KEEP_ALIVE                   ( 1 )
#define ipconfigTCP_KEEP_ALIVE_INTERVAL          ( 20 ) /* Seconds. */

/* The socket semaphore is used to unblock the MQTT task. */
#define ipconfigSOCKET_HAS_USER_SEMAPHORE        ( 1 )

#define ipconfigSOCKET_HAS_USER_WAKE_CALLBACK    ( 1 )
#define ipconfigUSE_CALLBACKS                    ( 1 )

#define ipconfigUSE_NBNS                         ( 1 )

#define ipconfigUSE_LLMNR                        ( 1 )

#define ipconfigDNS_USE_CALLBACKS                1
#define ipconfigUSE_ARP_REMOVE_ENTRY             1
#define ipconfigUSE_ARP_REVERSED_LOOKUP          1

#define ipconfigETHERNET_MINIMUM_PACKET_BYTES    ( 200 )

#define ipconfigARP_STORES_REMOTE_ADDRESSES      ( 1 )

#define ipconfigARP_USE_CLASH_DETECTION          ( 1 )

#define ipconfigDHCP_FALL_BACK_AUTO_IP           ( 1 )

#define ipconfigUDP_MAX_RX_PACKETS               ( 1 )

#define ipconfigSUPPORT_SIGNALS                  ( 1 )

<<<<<<< HEAD
#define ipconfigBUFFER_PADDING                   ( 14 )

=======
>>>>>>> c03f9d45
#endif /* FREERTOS_IP_CONFIG_H */<|MERGE_RESOLUTION|>--- conflicted
+++ resolved
@@ -32,11 +32,7 @@
 
 #define _static
 
-<<<<<<< HEAD
-#define TEST 1
-=======
 #define TEST                        1
->>>>>>> c03f9d45
 
 /* Set to 1 to print out debug messages.  If ipconfigHAS_DEBUG_PRINTF is set to
  * 1 then FreeRTOS_debug_printf should be defined to the function used to print
@@ -325,9 +321,6 @@
 
 #define ipconfigSUPPORT_SIGNALS                  ( 1 )
 
-<<<<<<< HEAD
 #define ipconfigBUFFER_PADDING                   ( 14 )
 
-=======
->>>>>>> c03f9d45
 #endif /* FREERTOS_IP_CONFIG_H */