/* Include Unity header */
#include <unity.h>

/* Include standard libraries */
#include <stdlib.h>
#include <string.h>
#include <stdint.h>
#include "FreeRTOS.h"
#include "task.h"
#include "list.h"

#include "FreeRTOS_IP.h"
#include "FreeRTOS_IP_Private.h"

struct xNetworkEndPoint * pxNetworkEndPoints = NULL;

NetworkBufferDescriptor_t * pxARPWaitingNetworkBuffer = NULL;

volatile BaseType_t xInsideInterrupt = pdFALSE;

/** @brief The expected IP version and header length coded into the IP header itself. */
#define ipIP_VERSION_AND_HEADER_LENGTH_BYTE    ( ( uint8_t ) 0x45 )

UDPPacketHeader_t xDefaultPartUDPPacketHeader =
{
    /* .ucBytes : */
    {
        0x11, 0x22, 0x33, 0x44, 0x55, 0x66,  /* Ethernet source MAC address. */
        0x08, 0x00,                          /* Ethernet frame type. */
        ipIP_VERSION_AND_HEADER_LENGTH_BYTE, /* ucVersionHeaderLength. */
        0x00,                                /* ucDifferentiatedServicesCode. */
        0x00, 0x00,                          /* usLength. */
        0x00, 0x00,                          /* usIdentification. */
        0x00, 0x00,                          /* usFragmentOffset. */
        ipconfigUDP_TIME_TO_LIVE,            /* ucTimeToLive */
        ipPROTOCOL_UDP,                      /* ucProtocol. */
        0x00, 0x00,                          /* usHeaderChecksum. */
        0x00, 0x00, 0x00, 0x00               /* Source IP address. */
    }
};

/** @brief For convenience, a MAC address of all 0xffs is defined const for quick
 * reference. */
const MACAddress_t xBroadcastMACAddress = { { 0xff, 0xff, 0xff, 0xff, 0xff, 0xff } };

/** @brief Structure that stores the netmask, gateway address and DNS server addresses. */
NetworkAddressingParameters_t xNetworkAddressing =
{
    0xC0C0C0C0, /* 192.192.192.192 - Default IP address. */
    0xFFFFFF00, /* 255.255.255.0 - Netmask. */
    0xC0C0C001, /* 192.192.192.1 - Gateway Address. */
    0x01020304, /* 1.2.3.4 - DNS server address. */
    0xC0C0C0FF
};              /* 192.192.192.255 - Broadcast address. */

size_t xPortGetMinimumEverFreeHeapSize( void )
{
    return 0;
}


/* Even though the function is defined in main.c, the rule is violated. */
/* misra_c_2012_rule_8_6_violation */
extern BaseType_t xApplicationDNSQueryHook( struct xNetworkEndPoint * pxEndPoint,
                                            const char * pcName )
{
}

StackType_t * pxPortInitialiseStack( StackType_t * pxTopOfStack,
                                     StackType_t * pxEndOfStack,
                                     TaskFunction_t pxCode,
                                     void * pvParameters )
{
}

const char * pcApplicationHostnameHook( void )
{
}
uint32_t ulApplicationGetNextSequenceNumber( uint32_t ulSourceAddress,
                                             uint16_t usSourcePort,
                                             uint32_t ulDestinationAddress,
                                             uint16_t usDestinationPort )
{
}
/* This function shall be defined by the application. */
void vApplicationIPNetworkEventHook( eIPCallbackEvent_t eNetworkEvent,
                                     struct xNetworkEndPoint * pxEndPoint )
{
}
BaseType_t xApplicationGetRandomNumber( uint32_t * pulNumber )
{
}
void vApplicationDaemonTaskStartupHook( void )
{
}
void vApplicationGetTimerTaskMemory( StaticTask_t ** ppxTimerTaskTCBBuffer,
                                     StackType_t ** ppxTimerTaskStackBuffer,
                                     uint32_t * pulTimerTaskStackSize )
{
}
void vPortDeleteThread( void * pvTaskToDelete )
{
}
void vApplicationIdleHook( void )
{
}
void vApplicationTickHook( void )
{
}
unsigned long ulGetRunTimeCounterValue( void )
{
}
void vPortEndScheduler( void )
{
}
BaseType_t xPortStartScheduler( void )
{
}
void vPortEnterCritical( void )
{
}
void vPortExitCritical( void )
{
}

void * pvPortMalloc( size_t xWantedSize )
{
    return malloc( xWantedSize );
}

void vPortFree( void * pv )
{
    free( pv );
}

void vPortGenerateSimulatedInterrupt( uint32_t ulInterruptNumber )
{
}
void vPortCloseRunningThread( void * pvTaskToDelete,
                              volatile BaseType_t * pxPendYield )
{
}
void vApplicationGetIdleTaskMemory( StaticTask_t ** ppxIdleTaskTCBBuffer,
                                    StackType_t ** ppxIdleTaskStackBuffer,
                                    uint32_t * pulIdleTaskStackSize )
{
}
void vConfigureTimerForRunTimeStats( void )
{
<<<<<<< HEAD
}

/*
 * Find the end-point with given IP-address.
 */
NetworkEndPoint_t * FreeRTOS_FindEndPointOnIP_IPv4( uint32_t ulIPAddress,
                                                    uint32_t ulWhere )
{
}
/* Return pdTRUE if the IPv4 address is a multicast address. */
BaseType_t xIsIPv4Multicast( uint32_t ulIPAddress )
{
}
/* Set the MAC-address that belongs to a given IPv4 multi-cast address. */
void vSetMultiCastIPv4MacAddress( uint32_t ulIPAddress,
                                  MACAddress_t * pxMACAddress )
{
}

/*
 * Get the first end-point belonging to a given interface.  When pxInterface is
 * NULL, the very first end-point will be returned.
 */
NetworkEndPoint_t * FreeRTOS_FirstEndPoint( const NetworkInterface_t * pxInterface )
{
}

/*
 * Get the next end-point.  When pxInterface is null, all end-points can be
 * iterated.
 */
NetworkEndPoint_t * FreeRTOS_NextEndPoint( const NetworkInterface_t * pxInterface,
                                           NetworkEndPoint_t * pxEndPoint )
{
}

/*
 * Find the best fitting end-point to reach a given IP-address.
 * Find an end-point whose IP-address is in the same network as the IP-address provided.
 * 'ulWhere' is temporary and or debugging only.
 */
NetworkEndPoint_t * FreeRTOS_FindEndPointOnNetMask( uint32_t ulIPAddress,
                                                    uint32_t ulWhere )
{
}

/* Find an end-point that has a defined gateway.
 * xIPType should equal ipTYPE_IPv4 or ipTYPE_IPv6. */
NetworkEndPoint_t * FreeRTOS_FindGateWay( BaseType_t xIPType )
{
}

/**
 * @brief Send an ND advertisement.
 * @param[in] pxEndPoint: The end-point for which an ND advertisement should be sent.
 */
void FreeRTOS_OutputAdvertiseIPv6( NetworkEndPoint_t * pxEndPoint )
{
}

/*
 * Get the first Network Interface.
 */
NetworkInterface_t * FreeRTOS_FirstNetworkInterface( void )
{
}

/*
 * Find the best fitting end-point to reach a given IP-address on a given interface
 * 'ulWhere' is temporary and or debugging only.
 */
NetworkEndPoint_t * FreeRTOS_InterfaceEndPointOnNetMask( const NetworkInterface_t * pxInterface,
                                                         uint32_t ulIPAddress,
                                                         uint32_t ulWhere )
{
}

/*
 * Find the end-point with given MAC-address.
 * The search can be limited by supplying a particular interface.
 */
NetworkEndPoint_t * FreeRTOS_FindEndPointOnMAC( const MACAddress_t * pxMACAddress,
                                                const NetworkInterface_t * pxInterface )
{
}

/*
 * Get the next Network Interface.
 */
NetworkInterface_t * FreeRTOS_NextNetworkInterface( const NetworkInterface_t * pxInterface )
{
=======
>>>>>>> 30b61a28
}<|MERGE_RESOLUTION|>--- conflicted
+++ resolved
@@ -147,98 +147,4 @@
 }
 void vConfigureTimerForRunTimeStats( void )
 {
-<<<<<<< HEAD
-}
-
-/*
- * Find the end-point with given IP-address.
- */
-NetworkEndPoint_t * FreeRTOS_FindEndPointOnIP_IPv4( uint32_t ulIPAddress,
-                                                    uint32_t ulWhere )
-{
-}
-/* Return pdTRUE if the IPv4 address is a multicast address. */
-BaseType_t xIsIPv4Multicast( uint32_t ulIPAddress )
-{
-}
-/* Set the MAC-address that belongs to a given IPv4 multi-cast address. */
-void vSetMultiCastIPv4MacAddress( uint32_t ulIPAddress,
-                                  MACAddress_t * pxMACAddress )
-{
-}
-
-/*
- * Get the first end-point belonging to a given interface.  When pxInterface is
- * NULL, the very first end-point will be returned.
- */
-NetworkEndPoint_t * FreeRTOS_FirstEndPoint( const NetworkInterface_t * pxInterface )
-{
-}
-
-/*
- * Get the next end-point.  When pxInterface is null, all end-points can be
- * iterated.
- */
-NetworkEndPoint_t * FreeRTOS_NextEndPoint( const NetworkInterface_t * pxInterface,
-                                           NetworkEndPoint_t * pxEndPoint )
-{
-}
-
-/*
- * Find the best fitting end-point to reach a given IP-address.
- * Find an end-point whose IP-address is in the same network as the IP-address provided.
- * 'ulWhere' is temporary and or debugging only.
- */
-NetworkEndPoint_t * FreeRTOS_FindEndPointOnNetMask( uint32_t ulIPAddress,
-                                                    uint32_t ulWhere )
-{
-}
-
-/* Find an end-point that has a defined gateway.
- * xIPType should equal ipTYPE_IPv4 or ipTYPE_IPv6. */
-NetworkEndPoint_t * FreeRTOS_FindGateWay( BaseType_t xIPType )
-{
-}
-
-/**
- * @brief Send an ND advertisement.
- * @param[in] pxEndPoint: The end-point for which an ND advertisement should be sent.
- */
-void FreeRTOS_OutputAdvertiseIPv6( NetworkEndPoint_t * pxEndPoint )
-{
-}
-
-/*
- * Get the first Network Interface.
- */
-NetworkInterface_t * FreeRTOS_FirstNetworkInterface( void )
-{
-}
-
-/*
- * Find the best fitting end-point to reach a given IP-address on a given interface
- * 'ulWhere' is temporary and or debugging only.
- */
-NetworkEndPoint_t * FreeRTOS_InterfaceEndPointOnNetMask( const NetworkInterface_t * pxInterface,
-                                                         uint32_t ulIPAddress,
-                                                         uint32_t ulWhere )
-{
-}
-
-/*
- * Find the end-point with given MAC-address.
- * The search can be limited by supplying a particular interface.
- */
-NetworkEndPoint_t * FreeRTOS_FindEndPointOnMAC( const MACAddress_t * pxMACAddress,
-                                                const NetworkInterface_t * pxInterface )
-{
-}
-
-/*
- * Get the next Network Interface.
- */
-NetworkInterface_t * FreeRTOS_NextNetworkInterface( const NetworkInterface_t * pxInterface )
-{
-=======
->>>>>>> 30b61a28
 }