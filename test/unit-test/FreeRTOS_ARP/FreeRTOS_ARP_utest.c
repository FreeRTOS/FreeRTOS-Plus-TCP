--- conflicted
+++ resolved
@@ -1090,24 +1090,13 @@
         xARPCache[ x ].ulIPAddress = 0;
     }
 
-<<<<<<< HEAD
-    FreeRTOS_FirstNetworkInterface_ExpectAndReturn( &xInterface );
-
-    FreeRTOS_FindEndPointOnIP_IPv4_ExpectAnyArgsAndReturn( &xEndPoint );
-=======
     FreeRTOS_FirstEndPoint_ExpectAndReturn(NULL, &xEndPoint);
->>>>>>> cf2e8828
 
     /* For this unit-test, we do not concern ourselves with whether the ARP request
      * is actually sent or not. Effort is all that matters. */
     pxGetNetworkBufferWithDescriptor_ExpectAnyArgsAndReturn( NULL );
-<<<<<<< HEAD
-
-    FreeRTOS_NextNetworkInterface_ExpectAndReturn( &xInterface, NULL );
-=======
     
     FreeRTOS_NextEndPoint_ExpectAndReturn(NULL, &xEndPoint, NULL);
->>>>>>> cf2e8828
 
     xResult = xCheckRequiresARPResolution( pxNetworkBuffer );
 
@@ -1774,24 +1763,13 @@
 
     pxNetworkEndPoints = &xEndPoint;
 
-<<<<<<< HEAD
-    FreeRTOS_FirstNetworkInterface_ExpectAndReturn( &xInterface );
-
-    FreeRTOS_FindEndPointOnIP_IPv4_ExpectAnyArgsAndReturn( &xEndPoint );
-=======
     FreeRTOS_FirstEndPoint_ExpectAndReturn(NULL, &xEndPoint);
->>>>>>> cf2e8828
 
     /* The function which calls 'pxGetNetworkBufferWithDescriptor' is 'FreeRTOS_OutputARPRequest'.
      * It doesn't return anything and will be tested separately. */
     pxGetNetworkBufferWithDescriptor_ExpectAndReturn( sizeof( ARPPacket_t ), 0, NULL );
 
-<<<<<<< HEAD
-
-    FreeRTOS_NextNetworkInterface_ExpectAndReturn( &xInterface, NULL );
-=======
     FreeRTOS_NextEndPoint_ExpectAndReturn(NULL, &xEndPoint, NULL);
->>>>>>> cf2e8828
 
     vARPAgeCache();
     /* =================================================== */
@@ -1802,47 +1780,25 @@
     xARPCache[ ucEntryToCheck ].ucValid = pdFALSE;
     /* Set an IP address */
     xARPCache[ ucEntryToCheck ].ulIPAddress = 0xAAAAAAAA;
-<<<<<<< HEAD
-
-    FreeRTOS_FirstNetworkInterface_ExpectAndReturn( &xInterface );
-
-    FreeRTOS_FindEndPointOnIP_IPv4_ExpectAnyArgsAndReturn( &xEndPoint );
-=======
     
     FreeRTOS_FirstEndPoint_ExpectAndReturn(NULL, &xEndPoint);
->>>>>>> cf2e8828
 
     /* The function which calls 'pxGetNetworkBufferWithDescriptor' is 'FreeRTOS_OutputARPRequest'.
      * It doesn't return anything and will be tested separately. */
     pxGetNetworkBufferWithDescriptor_ExpectAndReturn( sizeof( ARPPacket_t ), 0, NULL );
 
-<<<<<<< HEAD
-
-    FreeRTOS_NextNetworkInterface_ExpectAndReturn( &xInterface, NULL );
-=======
     FreeRTOS_NextEndPoint_ExpectAndReturn(NULL, &xEndPoint, NULL);
->>>>>>> cf2e8828
 
     /* Let the value returned first time be 100. */
     xTaskGetTickCount_ExpectAndReturn( 100 );
 
-<<<<<<< HEAD
-    FreeRTOS_FirstNetworkInterface_ExpectAndReturn( &xInterface );
-
-    FreeRTOS_FindEndPointOnIP_IPv4_ExpectAnyArgsAndReturn( &xEndPoint );
-=======
     FreeRTOS_FirstEndPoint_ExpectAndReturn(NULL, &xEndPoint);
->>>>>>> cf2e8828
 
     /* The function which calls 'pxGetNetworkBufferWithDescriptor' is 'FreeRTOS_OutputARPRequest'.
      * It doesn't return anything and will be tested separately. */
     pxGetNetworkBufferWithDescriptor_ExpectAndReturn( sizeof( ARPPacket_t ), 0, NULL );
 
-<<<<<<< HEAD
-    FreeRTOS_NextNetworkInterface_ExpectAndReturn( &xInterface, NULL );
-=======
     FreeRTOS_NextEndPoint_ExpectAndReturn(NULL, &xEndPoint, NULL);
->>>>>>> cf2e8828
 
     vARPAgeCache();
     /* =================================================== */
@@ -1854,24 +1810,13 @@
     /* Set an IP address */
     xARPCache[ ucEntryToCheck ].ulIPAddress = 0xAAAAAAAA;
 
-<<<<<<< HEAD
-    FreeRTOS_FirstNetworkInterface_ExpectAndReturn( &xInterface );
-
-    FreeRTOS_FindEndPointOnIP_IPv4_ExpectAnyArgsAndReturn( &xEndPoint );
-=======
     FreeRTOS_FirstEndPoint_ExpectAndReturn(NULL, &xEndPoint);
->>>>>>> cf2e8828
 
     /* The function which calls 'pxGetNetworkBufferWithDescriptor' is 'FreeRTOS_OutputARPRequest'.
      * It doesn't return anything and will be tested separately. */
     pxGetNetworkBufferWithDescriptor_ExpectAndReturn( sizeof( ARPPacket_t ), 0, NULL );
 
-<<<<<<< HEAD
-
-    FreeRTOS_NextNetworkInterface_ExpectAndReturn( &xInterface, NULL );
-=======
     FreeRTOS_NextEndPoint_ExpectAndReturn(NULL, &xEndPoint, NULL);
->>>>>>> cf2e8828
 
     /* Let the value returned first time be 100. */
     xTaskGetTickCount_ExpectAndReturn( 100 );
@@ -1890,24 +1835,13 @@
     /* Let the value returned third time be 100000. */
     xTaskGetTickCount_ExpectAndReturn( 100000 );
 
-<<<<<<< HEAD
-    FreeRTOS_FirstNetworkInterface_ExpectAndReturn( &xInterface );
-
-    FreeRTOS_FindEndPointOnIP_IPv4_ExpectAnyArgsAndReturn( &xEndPoint );
-=======
     FreeRTOS_FirstEndPoint_ExpectAndReturn(NULL, &xEndPoint);
->>>>>>> cf2e8828
 
     /* The function which calls 'pxGetNetworkBufferWithDescriptor' is 'FreeRTOS_OutputARPRequest'.
      * It doesn't return anything and will be tested separately. */
     pxGetNetworkBufferWithDescriptor_ExpectAndReturn( sizeof( ARPPacket_t ), 0, NULL );
 
-<<<<<<< HEAD
-
-    FreeRTOS_NextNetworkInterface_ExpectAndReturn( &xInterface, NULL );
-=======
     FreeRTOS_NextEndPoint_ExpectAndReturn(NULL, &xEndPoint, NULL);
->>>>>>> cf2e8828
 
     vARPAgeCache();
     /* =================================================== */
@@ -1947,77 +1881,44 @@
 
     /* =================================================== */
     xNetworkInterfaceOutput_ARP_STUB_CallCount = 0;
-<<<<<<< HEAD
-    FreeRTOS_FirstNetworkInterface_ExpectAndReturn( &xInterface );
-
-    FreeRTOS_FindEndPointOnIP_IPv4_ExpectAnyArgsAndReturn( &xEndPoint );
-=======
-
-    FreeRTOS_FirstEndPoint_ExpectAndReturn(NULL, &xEndPoint);
-    
->>>>>>> cf2e8828
-    pxGetNetworkBufferWithDescriptor_ExpectAndReturn( sizeof( ARPPacket_t ), 0, &xNetworkBuffer );
-
-    xIsCallingFromIPTask_IgnoreAndReturn( pdTRUE );
-
-<<<<<<< HEAD
-    FreeRTOS_NextNetworkInterface_ExpectAndReturn( &xInterface, NULL );
-
-=======
-    FreeRTOS_NextEndPoint_ExpectAndReturn(NULL, &xEndPoint, NULL);
-    
->>>>>>> cf2e8828
-    FreeRTOS_OutputARPRequest( ulIPAddress );
-    TEST_ASSERT_EQUAL( xNetworkInterfaceOutput_ARP_STUB_CallCount, 1 );
-    /* =================================================== */
-
-    /* =================================================== */
-    xNetworkInterfaceOutput_ARP_STUB_CallCount = 0;
-<<<<<<< HEAD
-    FreeRTOS_FirstNetworkInterface_ExpectAndReturn( &xInterface );
-
-    FreeRTOS_FindEndPointOnIP_IPv4_ExpectAnyArgsAndReturn( &xEndPoint );
-    pxGetNetworkBufferWithDescriptor_ExpectAndReturn( sizeof( ARPPacket_t ), 0, &xNetworkBuffer );
-
-=======
 
     FreeRTOS_FirstEndPoint_ExpectAndReturn(NULL, &xEndPoint);
     
     pxGetNetworkBufferWithDescriptor_ExpectAndReturn( sizeof( ARPPacket_t ), 0, &xNetworkBuffer );
->>>>>>> cf2e8828
+
+    xIsCallingFromIPTask_IgnoreAndReturn( pdTRUE );
+
+    FreeRTOS_NextEndPoint_ExpectAndReturn(NULL, &xEndPoint, NULL);
+    
+    FreeRTOS_OutputARPRequest( ulIPAddress );
+    TEST_ASSERT_EQUAL( xNetworkInterfaceOutput_ARP_STUB_CallCount, 1 );
+    /* =================================================== */
+
+    /* =================================================== */
+    xNetworkInterfaceOutput_ARP_STUB_CallCount = 0;
+
+    FreeRTOS_FirstEndPoint_ExpectAndReturn(NULL, &xEndPoint);
+    
+    pxGetNetworkBufferWithDescriptor_ExpectAndReturn( sizeof( ARPPacket_t ), 0, &xNetworkBuffer );
 
     xIsCallingFromIPTask_IgnoreAndReturn( pdFALSE );
     xSendEventStructToIPTask_IgnoreAndReturn( pdFALSE );
     vReleaseNetworkBufferAndDescriptor_Expect( &xNetworkBuffer );
-<<<<<<< HEAD
-    FreeRTOS_NextNetworkInterface_ExpectAndReturn( &xInterface, NULL );
-=======
     FreeRTOS_NextEndPoint_ExpectAndReturn(NULL, &xEndPoint, NULL);
 
->>>>>>> cf2e8828
     FreeRTOS_OutputARPRequest( ulIPAddress );
     TEST_ASSERT_EQUAL( xNetworkInterfaceOutput_ARP_STUB_CallCount, 0 );
     /* =================================================== */
 
     /* =================================================== */
     xNetworkInterfaceOutput_ARP_STUB_CallCount = 0;
-<<<<<<< HEAD
-    FreeRTOS_FirstNetworkInterface_ExpectAndReturn( &xInterface );
-
-    FreeRTOS_FindEndPointOnIP_IPv4_ExpectAnyArgsAndReturn( &xEndPoint );
-=======
     FreeRTOS_FirstEndPoint_ExpectAndReturn(NULL, &xEndPoint);
->>>>>>> cf2e8828
 
     pxGetNetworkBufferWithDescriptor_ExpectAndReturn( sizeof( ARPPacket_t ), 0, &xNetworkBuffer );
     xIsCallingFromIPTask_IgnoreAndReturn( pdFALSE );
     xSendEventStructToIPTask_IgnoreAndReturn( pdPASS );
-<<<<<<< HEAD
-    FreeRTOS_NextNetworkInterface_ExpectAndReturn( &xInterface, NULL );
-=======
     FreeRTOS_NextEndPoint_ExpectAndReturn(NULL, &xEndPoint, NULL);
 
->>>>>>> cf2e8828
     FreeRTOS_OutputARPRequest( ulIPAddress );
 
     TEST_ASSERT_EQUAL( xNetworkInterfaceOutput_ARP_STUB_CallCount, 0 );
@@ -2099,16 +2000,9 @@
     /* Make sure that there are enough stubs for all the repetitive calls. */
     for( i = 0; i < ipconfigMAX_ARP_RETRANSMISSIONS; i++ )
     {
-<<<<<<< HEAD
-        FreeRTOS_FirstNetworkInterface_ExpectAndReturn( &xInterface );
-        FreeRTOS_FindEndPointOnIP_IPv4_ExpectAnyArgsAndReturn( ( void * ) 1234 );
-        pxGetNetworkBufferWithDescriptor_ExpectAndReturn( sizeof( ARPPacket_t ), 0, NULL );
-        FreeRTOS_NextNetworkInterface_ExpectAnyArgsAndReturn( NULL );
-=======
         FreeRTOS_FirstEndPoint_ExpectAndReturn(NULL, &xEndPoint);
         pxGetNetworkBufferWithDescriptor_ExpectAndReturn( sizeof( ARPPacket_t ), 0, NULL );
         FreeRTOS_NextEndPoint_ExpectAndReturn(NULL, &xEndPoint, NULL);
->>>>>>> cf2e8828
         vTaskDelay_Expect( pdMS_TO_TICKS( 250U ) );
         FreeRTOS_FindEndPointOnIP_IPv4_ExpectAnyArgsAndReturn( NULL );
         xIsIPv4Multicast_ExpectAndReturn( ulIPAddress, 0UL );
@@ -2155,16 +2049,9 @@
     /* Make sure that there are enough stubs for all the repetitive calls. */
     for( i = 0; i < ( ipconfigMAX_ARP_RETRANSMISSIONS - 1 ); i++ )
     {
-<<<<<<< HEAD
-        FreeRTOS_FirstNetworkInterface_ExpectAndReturn( &xInterface );
-        FreeRTOS_FindEndPointOnIP_IPv4_ExpectAnyArgsAndReturn( ( void * ) 1234 );
-        pxGetNetworkBufferWithDescriptor_ExpectAndReturn( sizeof( ARPPacket_t ), 0, NULL );
-        FreeRTOS_NextNetworkInterface_ExpectAnyArgsAndReturn( NULL );
-=======
         FreeRTOS_FirstEndPoint_ExpectAndReturn(NULL, &xEndPoint);
         pxGetNetworkBufferWithDescriptor_ExpectAndReturn( sizeof( ARPPacket_t ), 0, NULL );
         FreeRTOS_NextEndPoint_ExpectAndReturn(NULL, &xEndPoint, NULL);
->>>>>>> cf2e8828
         vTaskDelay_Expect( pdMS_TO_TICKS( 250U ) );
         FreeRTOS_FindEndPointOnIP_IPv4_ExpectAnyArgsAndReturn( NULL );
         xIsIPv4Multicast_ExpectAndReturn( ulIPAddress, 0UL );
@@ -2172,16 +2059,9 @@
         xTaskCheckForTimeOut_IgnoreAndReturn( pdFALSE );
     }
 
-<<<<<<< HEAD
-    FreeRTOS_FirstNetworkInterface_ExpectAndReturn( &xInterface );
-    FreeRTOS_FindEndPointOnIP_IPv4_ExpectAnyArgsAndReturn( ( void * ) 1234 );
-    pxGetNetworkBufferWithDescriptor_ExpectAndReturn( sizeof( ARPPacket_t ), 0, NULL );
-    FreeRTOS_NextNetworkInterface_ExpectAnyArgsAndReturn( NULL );
-=======
     FreeRTOS_FirstEndPoint_ExpectAndReturn(NULL, &xEndPoint);
     pxGetNetworkBufferWithDescriptor_ExpectAndReturn( sizeof( ARPPacket_t ), 0, NULL );
     FreeRTOS_NextEndPoint_ExpectAndReturn(NULL, &xEndPoint, NULL);
->>>>>>> cf2e8828
     vTaskDelay_Expect( pdMS_TO_TICKS( 250U ) );
     FreeRTOS_FindEndPointOnIP_IPv4_ExpectAnyArgsAndReturn( NULL );
     xIsIPv4Multicast_ExpectAndReturn( ulIPAddress, 0UL );
@@ -2219,16 +2099,9 @@
     /* Make sure that there are enough stubs for all the repetitive calls. */
     for( i = 0; i < ( ipconfigMAX_ARP_RETRANSMISSIONS - 2 ); i++ )
     {
-<<<<<<< HEAD
-        FreeRTOS_FirstNetworkInterface_ExpectAndReturn( &xInterface );
-        FreeRTOS_FindEndPointOnIP_IPv4_ExpectAnyArgsAndReturn( ( void * ) 1234 );
-        pxGetNetworkBufferWithDescriptor_ExpectAndReturn( sizeof( ARPPacket_t ), 0, NULL );
-        FreeRTOS_NextNetworkInterface_ExpectAnyArgsAndReturn( NULL );
-=======
         FreeRTOS_FirstEndPoint_ExpectAndReturn(NULL, &xEndPoint);
         pxGetNetworkBufferWithDescriptor_ExpectAndReturn( sizeof( ARPPacket_t ), 0, NULL );
         FreeRTOS_NextEndPoint_ExpectAndReturn(NULL, &xEndPoint, NULL);
->>>>>>> cf2e8828
         vTaskDelay_Expect( pdMS_TO_TICKS( 250U ) );
         FreeRTOS_FindEndPointOnIP_IPv4_ExpectAnyArgsAndReturn( NULL );
         xIsIPv4Multicast_ExpectAndReturn( ulIPAddress, 0UL );
@@ -2236,16 +2109,9 @@
         xTaskCheckForTimeOut_IgnoreAndReturn( pdFALSE );
     }
 
-<<<<<<< HEAD
-    FreeRTOS_FirstNetworkInterface_ExpectAndReturn( &xInterface );
-    FreeRTOS_FindEndPointOnIP_IPv4_ExpectAnyArgsAndReturn( ( void * ) 1234 );
-    pxGetNetworkBufferWithDescriptor_ExpectAndReturn( sizeof( ARPPacket_t ), 0, NULL );
-    FreeRTOS_NextNetworkInterface_ExpectAnyArgsAndReturn( NULL );
-=======
     FreeRTOS_FirstEndPoint_ExpectAndReturn(NULL, &xEndPoint);
     pxGetNetworkBufferWithDescriptor_ExpectAndReturn( sizeof( ARPPacket_t ), 0, NULL );
     FreeRTOS_NextEndPoint_ExpectAndReturn(NULL, &xEndPoint, NULL);
->>>>>>> cf2e8828
     vTaskDelay_Expect( pdMS_TO_TICKS( 250U ) );
     FreeRTOS_FindEndPointOnIP_IPv4_ExpectAnyArgsAndReturn( NULL );
     xIsIPv4Multicast_ExpectAndReturn( ulIPAddress, 1UL );
