--- conflicted
+++ resolved
@@ -1935,11 +1935,7 @@
     int i;
 
     xEndPoint.bits.bIPv6 = pdFALSE_UNSIGNED;
-<<<<<<< HEAD
     xEndPoint.ipv4_settings.ulIPAddress = 0xC0C0C0C0;
-=======
-
->>>>>>> 4553edd1
     /* Make the resolution fail with maximum tryouts. */
     /* =================================================== */
     /* Make sure that no address matches the IP address. */
@@ -1989,11 +1985,7 @@
     int i;
 
     xEndPoint.bits.bIPv6 = pdFALSE_UNSIGNED;
-<<<<<<< HEAD
     xEndPoint.ipv4_settings.ulIPAddress = 0xC0C0C0C0;
-=======
-
->>>>>>> 4553edd1
     /* Make the resolution fail after some attempts due to timeout. */
     /* =================================================== */
     /* Make sure that no address matches the IP address. */
