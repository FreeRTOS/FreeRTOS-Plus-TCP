/* Include Unity header */
#include "unity.h"

/* Include standard libraries */
#include <stdlib.h>
#include <string.h>
#include <stdint.h>

#include "mock_FreeRTOS_IP.h"
#include "mock_FreeRTOS_IPv4.h"
#include "mock_FreeRTOS_Routing.h"
#include "mock_FreeRTOS_IP_Utils.h"
#include "mock_FreeRTOS_IPv4_Utils.h"
#include "mock_FreeRTOS_IP_Timers.h"
#include "mock_FreeRTOS_IP_Private.h"
#include "mock_FreeRTOS_ND.h"
#include "mock_task.h"
#include "mock_NetworkBufferManagement.h"

#include "FreeRTOS_ARP.h"

#include "FreeRTOS_ARP_stubs.c"
#include "catch_assert.h"

#include "FreeRTOSIPConfig.h"

/* ===========================  EXTERN VARIABLES  =========================== */

extern ARPCacheRow_t xARPCache[ ipconfigARP_CACHE_ENTRIES ];

extern NetworkBufferDescriptor_t * pxARPWaitingNetworkBuffer;

extern BaseType_t xARPHadIPClash;

/* ==============================  Test Cases  ============================== */

/* Helper function to reset the uxARPClashCounter variable before a test is run. It
 * cannot be directly reset since it is declared as static. */
static void vResetARPClashCounter( void )
{
    ARPPacket_t xARPFrame = { 0 };
    eFrameProcessingResult_t eResult;
    struct xNetworkEndPoint xEndPoint = { 0 };
    NetworkBufferDescriptor_t xNetworkBuffer = { 0 };

    memset( &xARPFrame, 0, sizeof( ARPPacket_t ) );

    /* =================================================== */
    /* Add settings required for ARP header to pass checks */
    xARPFrame.xARPHeader.usHardwareType = ipARP_HARDWARE_TYPE_ETHERNET;
    xARPFrame.xARPHeader.usProtocolType = ipARP_PROTOCOL_TYPE;
    xARPFrame.xARPHeader.ucHardwareAddressLength = ipMAC_ADDRESS_LENGTH_BYTES;
    xARPFrame.xARPHeader.ucProtocolAddressLength = ipIP_ADDRESS_LENGTH_BYTES;
    /* Different protocol length. */
    /*xARPFrame.xARPHeader.ucProtocolAddressLength = ipIP_ADDRESS_LENGTH_BYTES + 1; */

    xNetworkBuffer.pucEthernetBuffer = ( uint8_t * ) &xARPFrame;
    xNetworkBuffer.xDataLength = sizeof( ARPPacket_t );

    /* Regardless of whether this is called or not, the test should not fail. */
    xTaskCheckForTimeOut_IgnoreAndReturn( pdTRUE );

    eResult = eARPProcessPacket( &xNetworkBuffer );

    /* Stop ignoring after the helper function is called. */
    xTaskCheckForTimeOut_StopIgnore();
}

void test_eARPProcessPacket_DifferentHardwareAddress( void )
{
    ARPPacket_t xARPFrame = { 0 };
    NetworkBufferDescriptor_t xNetworkBuffer = { 0 };
    NetworkBufferDescriptor_t * const pxNetworkBuffer = &xNetworkBuffer;
    uint8_t ucBuffer[ sizeof( IPPacket_t ) + ipBUFFER_PADDING ];
    eFrameProcessingResult_t eResult;

    memset( &xARPFrame, 0, sizeof( ARPPacket_t ) );

    /* =================================================== */
    /* Different Hardware address. */
    xARPFrame.xARPHeader.usHardwareType = ipARP_HARDWARE_TYPE_ETHERNET + 1;
    pxNetworkBuffer->pucEthernetBuffer = ( uint8_t * ) &xARPFrame;

    /* When the local IP address is 0, we should not process any ARP Packets. */
    *ipLOCAL_IP_ADDRESS_POINTER = 0UL;
    eResult = eARPProcessPacket( pxNetworkBuffer );
    TEST_ASSERT_EQUAL( eReleaseBuffer, eResult );
    /* =================================================== */
}

void test_eARPProcessPacket_DifferentProtocolType( void )
{
    ARPPacket_t xARPFrame = { 0 };
    NetworkBufferDescriptor_t xNetworkBuffer = { 0 };
    NetworkBufferDescriptor_t * const pxNetworkBuffer = &xNetworkBuffer;
    uint8_t ucBuffer[ sizeof( IPPacket_t ) + ipBUFFER_PADDING ];
    eFrameProcessingResult_t eResult;

    memset( &xARPFrame, 0, sizeof( ARPPacket_t ) );

    /* =================================================== */
    xARPFrame.xARPHeader.usHardwareType = ipARP_HARDWARE_TYPE_ETHERNET;
    /* Different protocol type */
    xARPFrame.xARPHeader.usProtocolType = ipARP_PROTOCOL_TYPE + 1;
    pxNetworkBuffer->pucEthernetBuffer = ( uint8_t * ) &xARPFrame;

    /* When the local IP address is 0, we should not process any ARP Packets. */
    *ipLOCAL_IP_ADDRESS_POINTER = 0UL;
    eResult = eARPProcessPacket( pxNetworkBuffer );
    TEST_ASSERT_EQUAL( eReleaseBuffer, eResult );
    /* =================================================== */
}

void test_eARPProcessPacket_DifferentHardwareLength( void )
{
    ARPPacket_t xARPFrame = { 0 };
    NetworkBufferDescriptor_t xNetworkBuffer = { 0 };
    NetworkBufferDescriptor_t * const pxNetworkBuffer = &xNetworkBuffer;
    uint8_t ucBuffer[ sizeof( IPPacket_t ) + ipBUFFER_PADDING ];
    eFrameProcessingResult_t eResult;

    memset( &xARPFrame, 0, sizeof( ARPPacket_t ) );

    /* =================================================== */
    xARPFrame.xARPHeader.usHardwareType = ipARP_HARDWARE_TYPE_ETHERNET;
    xARPFrame.xARPHeader.usProtocolType = ipARP_PROTOCOL_TYPE;
    /* Different MAC address length. */
    xARPFrame.xARPHeader.ucHardwareAddressLength = ipMAC_ADDRESS_LENGTH_BYTES + 1;
    pxNetworkBuffer->pucEthernetBuffer = ( uint8_t * ) &xARPFrame;

    /* When the local IP address is 0, we should not process any ARP Packets. */
    *ipLOCAL_IP_ADDRESS_POINTER = 0UL;
    eResult = eARPProcessPacket( pxNetworkBuffer );
    TEST_ASSERT_EQUAL( eReleaseBuffer, eResult );
    /* =================================================== */
}

void test_eARPProcessPacket_DifferentProtocolLength( void )
{
    ARPPacket_t xARPFrame = { 0 };
    NetworkBufferDescriptor_t xNetworkBuffer = { 0 };
    NetworkBufferDescriptor_t * const pxNetworkBuffer = &xNetworkBuffer;
    uint8_t ucBuffer[ sizeof( IPPacket_t ) + ipBUFFER_PADDING ];
    eFrameProcessingResult_t eResult;

    memset( &xARPFrame, 0, sizeof( ARPPacket_t ) );

    /* =================================================== */
    /* Add settings required for ARP header to pass checks */
    xARPFrame.xARPHeader.usHardwareType = ipARP_HARDWARE_TYPE_ETHERNET;
    xARPFrame.xARPHeader.usProtocolType = ipARP_PROTOCOL_TYPE;
    xARPFrame.xARPHeader.ucHardwareAddressLength = ipMAC_ADDRESS_LENGTH_BYTES;
    /* Different protocol length. */
    xARPFrame.xARPHeader.ucProtocolAddressLength = ipIP_ADDRESS_LENGTH_BYTES + 1;
    pxNetworkBuffer->pucEthernetBuffer = ( uint8_t * ) &xARPFrame;

    /* When the local IP address is 0, we should not process any ARP Packets. */
    *ipLOCAL_IP_ADDRESS_POINTER = 0UL;
    eResult = eARPProcessPacket( pxNetworkBuffer );
    TEST_ASSERT_EQUAL( eReleaseBuffer, eResult );
    /* =================================================== */
}

void test_eARPProcessPacket_SourceMACIsBroadcast( void )
{
    ARPPacket_t xARPFrame = { 0 };
    NetworkBufferDescriptor_t xNetworkBuffer = { 0 };
    NetworkBufferDescriptor_t * const pxNetworkBuffer = &xNetworkBuffer;
    uint8_t ucBuffer[ sizeof( IPPacket_t ) + ipBUFFER_PADDING ];
    eFrameProcessingResult_t eResult;
    NetworkEndPoint_t xEndPoint = { 0 };

    memset( &xARPFrame, 0, sizeof( ARPPacket_t ) );

    /* =================================================== */
    /* Add settings required for ARP header to pass checks */
    xARPFrame.xARPHeader.usHardwareType = ipARP_HARDWARE_TYPE_ETHERNET;
    xARPFrame.xARPHeader.usProtocolType = ipARP_PROTOCOL_TYPE;
    xARPFrame.xARPHeader.ucHardwareAddressLength = ipMAC_ADDRESS_LENGTH_BYTES;
    xARPFrame.xARPHeader.ucProtocolAddressLength = ipIP_ADDRESS_LENGTH_BYTES;
    pxNetworkBuffer->pucEthernetBuffer = ( uint8_t * ) &xARPFrame;

    /* Copy the broadcast MAC address into the sender hardware address. */
    memcpy( &( xARPFrame.xARPHeader.xSenderHardwareAddress ), &xBroadcastMACAddress, sizeof( MACAddress_t ) );
    pxNetworkBuffer->pucEthernetBuffer = ( uint8_t * ) &xARPFrame;

    eResult = eARPProcessPacket( pxNetworkBuffer );
    TEST_ASSERT_EQUAL( eReleaseBuffer, eResult );
    /* =================================================== */
}

void test_eARPProcessPacket_SourceMACIsMulticast( void )
{
    ARPPacket_t xARPFrame = { 0 };
    NetworkBufferDescriptor_t xNetworkBuffer = { 0 };
    NetworkBufferDescriptor_t * const pxNetworkBuffer = &xNetworkBuffer;
    uint8_t ucBuffer[ sizeof( IPPacket_t ) + ipBUFFER_PADDING ];
    eFrameProcessingResult_t eResult;
    NetworkEndPoint_t xEndPoint = { 0 };

    memset( &xARPFrame, 0, sizeof( ARPPacket_t ) );

    /* =================================================== */
    /* Add settings required for ARP header to pass checks */
    xARPFrame.xARPHeader.usHardwareType = ipARP_HARDWARE_TYPE_ETHERNET;
    xARPFrame.xARPHeader.usProtocolType = ipARP_PROTOCOL_TYPE;
    xARPFrame.xARPHeader.ucHardwareAddressLength = ipMAC_ADDRESS_LENGTH_BYTES;
    xARPFrame.xARPHeader.ucProtocolAddressLength = ipIP_ADDRESS_LENGTH_BYTES;

    xARPFrame.xARPHeader.xSenderHardwareAddress.ucBytes[ 0 ] = 0x01;
    pxNetworkBuffer->pucEthernetBuffer = ( uint8_t * ) &xARPFrame;

    eResult = eARPProcessPacket( pxNetworkBuffer );
    TEST_ASSERT_EQUAL( eReleaseBuffer, eResult );
    /* =================================================== */
}

void test_eARPProcessPacket_IPIsLocalLoopBack( void )
{
    ARPPacket_t xARPFrame = { 0 };
    NetworkBufferDescriptor_t xNetworkBuffer = { 0 };
    NetworkBufferDescriptor_t * const pxNetworkBuffer = &xNetworkBuffer;
    uint8_t ucBuffer[ sizeof( IPPacket_t ) + ipBUFFER_PADDING ];
    eFrameProcessingResult_t eResult;
    NetworkEndPoint_t xEndPoint = { 0 };

    memset( &xARPFrame, 0, sizeof( ARPPacket_t ) );

    /* =================================================== */
    /* Add settings required for ARP header to pass checks */
    xARPFrame.xARPHeader.usHardwareType = ipARP_HARDWARE_TYPE_ETHERNET;
    xARPFrame.xARPHeader.usProtocolType = ipARP_PROTOCOL_TYPE;
    xARPFrame.xARPHeader.ucHardwareAddressLength = ipMAC_ADDRESS_LENGTH_BYTES;
    xARPFrame.xARPHeader.ucProtocolAddressLength = ipIP_ADDRESS_LENGTH_BYTES;

    uint32_t ulSenderProtocolAddress = FreeRTOS_htonl( ipFIRST_LOOPBACK_IPv4 + 10 );

    memcpy( xARPFrame.xARPHeader.ucSenderProtocolAddress,
            &ulSenderProtocolAddress,
            sizeof( ulSenderProtocolAddress ) );
    pxNetworkBuffer->pucEthernetBuffer = ( uint8_t * ) &xARPFrame;

    eResult = eARPProcessPacket( pxNetworkBuffer );
    TEST_ASSERT_EQUAL( eReleaseBuffer, eResult );
    /* =================================================== */
}

void test_eARPProcessPacket_SenderIPLessThanLoopBack( void )
{
    ARPPacket_t xARPFrame = { 0 };
    NetworkBufferDescriptor_t xNetworkBuffer = { 0 };
    NetworkBufferDescriptor_t * const pxNetworkBuffer = &xNetworkBuffer;
    uint8_t ucBuffer[ sizeof( IPPacket_t ) + ipBUFFER_PADDING ];
    eFrameProcessingResult_t eResult;
    NetworkEndPoint_t xEndPoint = { 0 };

    memset( &xARPFrame, 0, sizeof( ARPPacket_t ) );

    /* =================================================== */
    /* Add settings required for ARP header to pass checks */
    xARPFrame.xARPHeader.usHardwareType = ipARP_HARDWARE_TYPE_ETHERNET;
    xARPFrame.xARPHeader.usProtocolType = ipARP_PROTOCOL_TYPE;
    xARPFrame.xARPHeader.ucHardwareAddressLength = ipMAC_ADDRESS_LENGTH_BYTES;
    xARPFrame.xARPHeader.ucProtocolAddressLength = ipIP_ADDRESS_LENGTH_BYTES;

    uint32_t ulSenderProtocolAddress = FreeRTOS_htonl( ipFIRST_LOOPBACK_IPv4 - 10 );

    memcpy( xARPFrame.xARPHeader.ucSenderProtocolAddress,
            &ulSenderProtocolAddress,
            sizeof( ulSenderProtocolAddress ) );
    pxNetworkBuffer->pucEthernetBuffer = ( uint8_t * ) &xARPFrame;
    pxNetworkBuffer->pxEndPoint = &xEndPoint;

    eResult = eARPProcessPacket( pxNetworkBuffer );
    TEST_ASSERT_EQUAL( eReleaseBuffer, eResult );
    /* =================================================== */
}

void test_eARPProcessPacket_LocalIPisZero( void )
{
    ARPPacket_t xARPFrame = { 0 };
    NetworkBufferDescriptor_t xNetworkBuffer = { 0 };
    NetworkBufferDescriptor_t * const pxNetworkBuffer = &xNetworkBuffer;
    uint8_t ucBuffer[ sizeof( IPPacket_t ) + ipBUFFER_PADDING ];
    eFrameProcessingResult_t eResult;
    NetworkEndPoint_t xEndPoint = { 0 };

    memset( &xARPFrame, 0, sizeof( ARPPacket_t ) );

    /* =================================================== */
    /* Add settings required for ARP header to pass checks */
    xARPFrame.xARPHeader.usHardwareType = ipARP_HARDWARE_TYPE_ETHERNET;
    xARPFrame.xARPHeader.usProtocolType = ipARP_PROTOCOL_TYPE;
    xARPFrame.xARPHeader.ucHardwareAddressLength = ipMAC_ADDRESS_LENGTH_BYTES;
    xARPFrame.xARPHeader.ucProtocolAddressLength = ipIP_ADDRESS_LENGTH_BYTES;
    memset( &xARPFrame.xARPHeader.ucSenderProtocolAddress, 0xC0, sizeof( xARPFrame.xARPHeader.ucSenderProtocolAddress ) );
    xARPFrame.xARPHeader.ulTargetProtocolAddress = 0xC0C0C0C0;
    pxNetworkBuffer->pucEthernetBuffer = ( uint8_t * ) &xARPFrame;
    pxNetworkBuffer->pxEndPoint = &xEndPoint;
    xEndPoint.ipv4_settings.ulIPAddress = 0;

    eResult = eARPProcessPacket( pxNetworkBuffer );
    TEST_ASSERT_EQUAL( eReleaseBuffer, eResult );
    /* =================================================== */
}

void test_eARPProcessPacket_InvalidOperation( void )
{
    ARPPacket_t xARPFrame = { 0 };
    NetworkBufferDescriptor_t xNetworkBuffer = { 0 };
    NetworkBufferDescriptor_t * const pxNetworkBuffer = &xNetworkBuffer;
    uint8_t ucBuffer[ sizeof( IPPacket_t ) + ipBUFFER_PADDING ];
    eFrameProcessingResult_t eResult;
    NetworkEndPoint_t xEndPoint = { 0 };

    xEndPoint.bits.bEndPointUp = pdTRUE_UNSIGNED;
    xEndPoint.ipv4_settings.ulIPAddress = 0xAABBCCDD;

    memset( &xARPFrame, 0, sizeof( ARPPacket_t ) );
    /* =================================================== */
    /* Add settings required for ARP header to pass checks */
    xARPFrame.xARPHeader.usHardwareType = ipARP_HARDWARE_TYPE_ETHERNET;
    xARPFrame.xARPHeader.usProtocolType = ipARP_PROTOCOL_TYPE;
    xARPFrame.xARPHeader.ucHardwareAddressLength = ipMAC_ADDRESS_LENGTH_BYTES;
    xARPFrame.xARPHeader.ucProtocolAddressLength = ipIP_ADDRESS_LENGTH_BYTES;
    xARPFrame.xARPHeader.ulTargetProtocolAddress = *ipLOCAL_IP_ADDRESS_POINTER + 0x11;
    memcpy( xARPFrame.xARPHeader.ucSenderProtocolAddress, &( xARPFrame.xARPHeader.ulTargetProtocolAddress ), sizeof( xARPFrame.xARPHeader.ulTargetProtocolAddress ) );

    /* What if some invalid option is sent in the ARP Packet? */
    *ipLOCAL_IP_ADDRESS_POINTER = 0xAABBCCDD;
    /* Add invalid operation */
    xARPFrame.xARPHeader.usOperation = ipARP_REQUEST | ipARP_REPLY;
    pxNetworkBuffer->pucEthernetBuffer = ( uint8_t * ) &xARPFrame;
    pxNetworkBuffer->pxEndPoint = &xEndPoint;

    eResult = eARPProcessPacket( pxNetworkBuffer );
    TEST_ASSERT_EQUAL( eReleaseBuffer, eResult );
}

void test_eARPProcessPacket_Request_DifferentIP( void )
{
    ARPPacket_t xARPFrame = { 0 };
    NetworkBufferDescriptor_t xNetworkBuffer = { 0 };
    NetworkBufferDescriptor_t * const pxNetworkBuffer = &xNetworkBuffer;
    uint8_t ucBuffer[ sizeof( IPPacket_t ) + ipBUFFER_PADDING ];
    eFrameProcessingResult_t eResult;
    NetworkEndPoint_t xEndPoint = { 0 };

    memset( &xARPFrame, 0, sizeof( ARPPacket_t ) );

    /* Process an ARP request, but not meant for this node. */
    /* Add settings required for ARP header to pass checks */
    xARPFrame.xARPHeader.usHardwareType = ipARP_HARDWARE_TYPE_ETHERNET;
    xARPFrame.xARPHeader.usProtocolType = ipARP_PROTOCOL_TYPE;
    xARPFrame.xARPHeader.ucHardwareAddressLength = ipMAC_ADDRESS_LENGTH_BYTES;
    xARPFrame.xARPHeader.ucProtocolAddressLength = ipIP_ADDRESS_LENGTH_BYTES;

    xEndPoint.ipv4_settings.ulIPAddress = 0xAABBCCDD;
    /* Fill in the request option. */
    xARPFrame.xARPHeader.usOperation = ipARP_REQUEST;
    xARPFrame.xARPHeader.ulTargetProtocolAddress = *ipLOCAL_IP_ADDRESS_POINTER + 0x11;
    pxNetworkBuffer->pucEthernetBuffer = ( uint8_t * ) &xARPFrame;
    pxNetworkBuffer->pxEndPoint = &xEndPoint;
    xEndPoint.bits.bEndPointUp = pdTRUE_UNSIGNED;

    FreeRTOS_FindEndPointOnNetMask_IgnoreAndReturn( &xEndPoint );
    eResult = eARPProcessPacket( pxNetworkBuffer );
    TEST_ASSERT_EQUAL( eReleaseBuffer, eResult );
    /* =================================================== */
}

void test_eARPProcessPacket_Request_SenderMACSameAsLocalMAC( void )
{
    ARPPacket_t xARPFrame = { 0 };
    NetworkBufferDescriptor_t xNetworkBuffer = { 0 };
    NetworkBufferDescriptor_t * const pxNetworkBuffer = &xNetworkBuffer;
    uint8_t ucBuffer[ sizeof( IPPacket_t ) + ipBUFFER_PADDING ];
    eFrameProcessingResult_t eResult;
    NetworkEndPoint_t xEndPoint = { 0 };

    memset( &xARPFrame, 0, sizeof( ARPPacket_t ) );

    /* Process an ARP request, but not meant for this node. */
    /* Add settings required for ARP header to pass checks */
    xARPFrame.xARPHeader.usHardwareType = ipARP_HARDWARE_TYPE_ETHERNET;
    xARPFrame.xARPHeader.usProtocolType = ipARP_PROTOCOL_TYPE;
    xARPFrame.xARPHeader.ucHardwareAddressLength = ipMAC_ADDRESS_LENGTH_BYTES;
    xARPFrame.xARPHeader.ucProtocolAddressLength = ipIP_ADDRESS_LENGTH_BYTES;

    memset( ipLOCAL_MAC_ADDRESS, 0x22, sizeof( MACAddress_t ) );
    memcpy( &( xARPFrame.xARPHeader.xSenderHardwareAddress ), ipLOCAL_MAC_ADDRESS, sizeof( MACAddress_t ) );

    xEndPoint.ipv4_settings.ulIPAddress = 0xAABBCCDD;
    /* Fill in the request option. */
    xARPFrame.xARPHeader.usOperation = ipARP_REQUEST;
    xARPFrame.xARPHeader.ulTargetProtocolAddress = xEndPoint.ipv4_settings.ulIPAddress;
    pxNetworkBuffer->pucEthernetBuffer = ( uint8_t * ) &xARPFrame;
    pxNetworkBuffer->pxEndPoint = &xEndPoint;
    xEndPoint.bits.bEndPointUp = pdTRUE_UNSIGNED;

    FreeRTOS_FindEndPointOnNetMask_IgnoreAndReturn( &xEndPoint );
    eResult = eARPProcessPacket( pxNetworkBuffer );
    TEST_ASSERT_EQUAL( eReturnEthernetFrame, eResult );
}

void test_eARPProcessPacket_Request_SenderAndTargetDifferent( void )
{
    ARPPacket_t xARPFrame = { 0 };
    NetworkBufferDescriptor_t xNetworkBuffer = { 0 };
    NetworkBufferDescriptor_t * const pxNetworkBuffer = &xNetworkBuffer;
    uint8_t ucBuffer[ sizeof( IPPacket_t ) + ipBUFFER_PADDING ];
    eFrameProcessingResult_t eResult;
    NetworkEndPoint_t xEndPoint = { 0 };

    memset( &xARPFrame, 0, sizeof( ARPPacket_t ) );

    /* =================================================== */
    /* Add settings required for ARP header to pass checks */
    xARPFrame.xARPHeader.usHardwareType = ipARP_HARDWARE_TYPE_ETHERNET;
    xARPFrame.xARPHeader.usProtocolType = ipARP_PROTOCOL_TYPE;
    xARPFrame.xARPHeader.ucHardwareAddressLength = ipMAC_ADDRESS_LENGTH_BYTES;
    xARPFrame.xARPHeader.ucProtocolAddressLength = ipIP_ADDRESS_LENGTH_BYTES;

    /* Process an ARP request - meant for this node with target and source different. */
    xEndPoint.ipv4_settings.ulIPAddress = 0xAABBCCDD;
    /* Fill in the request option. */
    xARPFrame.xARPHeader.usOperation = ipARP_REQUEST;
    xARPFrame.xARPHeader.ulTargetProtocolAddress = xEndPoint.ipv4_settings.ulIPAddress;
    memcpy( xARPFrame.xARPHeader.ucSenderProtocolAddress, &( xARPFrame.xARPHeader.ulTargetProtocolAddress ), sizeof( xARPFrame.xARPHeader.ulTargetProtocolAddress ) );
    /* Make sure the the destination and source IP addresses are different. */
    xARPFrame.xARPHeader.ucSenderProtocolAddress[ 0 ]++;

    memset( &( xARPFrame.xARPHeader.xSenderHardwareAddress.ucBytes ), 0x22, sizeof( MACAddress_t ) );

    xEndPoint.bits.bEndPointUp = pdTRUE_UNSIGNED;
    xNetworkBuffer.pucEthernetBuffer = ( uint8_t * ) &xARPFrame;
    xNetworkBuffer.xDataLength = sizeof( ARPPacket_t );
    xNetworkBuffer.pxEndPoint = &xEndPoint;
    pxNetworkBuffer->pxEndPoint = &xEndPoint;

    FreeRTOS_FindEndPointOnNetMask_IgnoreAndReturn( &xEndPoint );
    eResult = eARPProcessPacket( pxNetworkBuffer );
    TEST_ASSERT_EQUAL( eReturnEthernetFrame, eResult );
    /* =================================================== */

    /* Fill in the request option. */

    memcpy( &( xEndPoint.xMACAddress.ucBytes ), &( xARPFrame.xARPHeader.xSenderHardwareAddress.ucBytes ), ipMAC_ADDRESS_LENGTH_BYTES );
    xEndPoint.ipv4_settings.ulIPAddress = xARPFrame.xARPHeader.ulTargetProtocolAddress;
    xARPFrame.xARPHeader.usOperation = ipARP_REQUEST;

    eResult = eARPProcessPacket( &xNetworkBuffer );
    TEST_ASSERT_EQUAL( eReleaseBuffer, eResult );
}

void test_eARPProcessPacket_Request_SenderAndTargetSame( void )
{
    ARPPacket_t xARPFrame = { 0 };
    eFrameProcessingResult_t eResult;
    NetworkInterface_t xInterface;
    struct xNetworkEndPoint xEndPoint = { 0 };
    NetworkBufferDescriptor_t xNetworkBuffer = { 0 };

    memset( &xARPFrame, 0, sizeof( ARPPacket_t ) );

    /* =================================================== */
    /* Add settings required for ARP header to pass checks */
    xARPFrame.xARPHeader.usHardwareType = ipARP_HARDWARE_TYPE_ETHERNET;
    xARPFrame.xARPHeader.usProtocolType = ipARP_PROTOCOL_TYPE;
    xARPFrame.xARPHeader.ucHardwareAddressLength = ipMAC_ADDRESS_LENGTH_BYTES;
    xARPFrame.xARPHeader.ucProtocolAddressLength = ipIP_ADDRESS_LENGTH_BYTES;

    /* Process an ARP request - meant for this node with target and source same. */
    xEndPoint.ipv4_settings.ulIPAddress = 0xAABBCCDD;
    /* Fill in the request option. */
    xARPFrame.xARPHeader.usOperation = ipARP_REQUEST;
    xARPFrame.xARPHeader.ulTargetProtocolAddress = xEndPoint.ipv4_settings.ulIPAddress;
    memcpy( xARPFrame.xARPHeader.ucSenderProtocolAddress, &( xARPFrame.xARPHeader.ulTargetProtocolAddress ), sizeof( xARPFrame.xARPHeader.ulTargetProtocolAddress ) );

    memset( &( xARPFrame.xARPHeader.xSenderHardwareAddress.ucBytes ), 0x22, sizeof( MACAddress_t ) );

    /* Reset the private variable uxARPClashCounter. */
    vResetARPClashCounter();

    pxGetNetworkBufferWithDescriptor_ExpectAndReturn( sizeof( ARPPacket_t ), 0, &xNetworkBuffer );

    xIsCallingFromIPTask_IgnoreAndReturn( pdFALSE );
    xSendEventStructToIPTask_IgnoreAndReturn( pdFAIL );
    vReleaseNetworkBufferAndDescriptor_Expect( &xNetworkBuffer );

    /* The value returned doesn't matter as this will determine when would the
     * next timeout for Gratuitous ARP occur. And for this unit-test, that doesn't
     * matter. */
    xTaskGetTickCount_ExpectAndReturn( 100 );

    /* This function will setup the timeout which is used to limit the number of defensive
     * ARPs. */
    vTaskSetTimeOutState_ExpectAnyArgs();
    FreeRTOS_FindEndPointOnIP_IPv4_ExpectAnyArgsAndReturn( &xEndPoint );

    xNetworkBuffer.pucEthernetBuffer = ( uint8_t * ) &xARPFrame;
    xNetworkBuffer.xDataLength = sizeof( ARPPacket_t );
    xNetworkBuffer.pxEndPoint = &xEndPoint;
    xEndPoint.bits.bEndPointUp = pdTRUE_UNSIGNED;

    eResult = eARPProcessPacket( &xNetworkBuffer );
    TEST_ASSERT_EQUAL( eReleaseBuffer, eResult );
    /* =================================================== */
}

/**
 * @brief This function verify receiving Gratuitous ARP packet
 *        and updating the ARP cache with respect to the new ARP request.
 */
void test_eARPProcessPacket_Request_GratuitousARP( void )
{
    ARPPacket_t xARPFrame = { 0 };
    eFrameProcessingResult_t eResult;
    NetworkInterface_t xInterface;
    struct xNetworkEndPoint xEndPoint = { 0 };
    NetworkBufferDescriptor_t xNetworkBuffer = { 0 };
    uint32_t ulTargetIP = 0xAACCDDBB;

    memset( &xARPFrame, 0, sizeof( ARPPacket_t ) );
    memset( xARPCache, 0, sizeof( xARPCache ) );

    /* =================================================== */
    /* Add settings required for ARP header to pass checks */
    xARPFrame.xARPHeader.usHardwareType = ipARP_HARDWARE_TYPE_ETHERNET;
    xARPFrame.xARPHeader.usProtocolType = ipARP_PROTOCOL_TYPE;
    xARPFrame.xARPHeader.ucHardwareAddressLength = ipMAC_ADDRESS_LENGTH_BYTES;
    xARPFrame.xARPHeader.ucProtocolAddressLength = ipIP_ADDRESS_LENGTH_BYTES;

    /* Process an ARP request - meant for this node with target and source same. */
    xEndPoint.ipv4_settings.ulIPAddress = 0xAABBCCDD;
    /* Fill in the request option. */
    xARPFrame.xARPHeader.usOperation = ipARP_REQUEST;
    xARPFrame.xARPHeader.ulTargetProtocolAddress = ulTargetIP;
    memcpy( xARPFrame.xARPHeader.ucSenderProtocolAddress, &( xARPFrame.xARPHeader.ulTargetProtocolAddress ), sizeof( xARPFrame.xARPHeader.ulTargetProtocolAddress ) );

    memset( &( xARPFrame.xARPHeader.xSenderHardwareAddress.ucBytes ), 0x22, sizeof( MACAddress_t ) );

    xARPCache[ 0 ].ulIPAddress = ulTargetIP;
    xARPCache[ 0 ].ucAge = 1;
    xARPCache[ 0 ].ucValid = pdTRUE;
    memset( xARPCache[ 0 ].xMACAddress.ucBytes, 0x34, sizeof( xARPCache[ 0 ].xMACAddress.ucBytes ) );
    xARPCache[ 0 ].pxEndPoint = &xEndPoint;

    memset( &( xARPFrame.xARPHeader.xTargetHardwareAddress.ucBytes ), 0xff, sizeof( MACAddress_t ) );

    /* Reset the private variable uxARPClashCounter. */
    vResetARPClashCounter();

    FreeRTOS_FindEndPointOnIP_IPv4_ExpectAnyArgsAndReturn( &xEndPoint );
    xIsIPv4Multicast_ExpectAndReturn( ulTargetIP, 0UL );
    FreeRTOS_FindEndPointOnNetMask_ExpectAnyArgsAndReturn( &xEndPoint );
    FreeRTOS_FindEndPointOnNetMask_ExpectAnyArgsAndReturn( &xEndPoint );

    xNetworkBuffer.pucEthernetBuffer = ( uint8_t * ) &xARPFrame;
    xNetworkBuffer.xDataLength = sizeof( ARPPacket_t );
    xNetworkBuffer.pxEndPoint = &xEndPoint;
    xEndPoint.bits.bEndPointUp = pdTRUE_UNSIGNED;

    eResult = eARPProcessPacket( &xNetworkBuffer );
    TEST_ASSERT_EQUAL( eReleaseBuffer, eResult );
    TEST_ASSERT_EQUAL( ulTargetIP, xARPCache[ 0 ].ulIPAddress );
    TEST_ASSERT_EQUAL( ipconfigMAX_ARP_AGE, xARPCache[ 0 ].ucAge );
    TEST_ASSERT_EQUAL( pdTRUE, xARPCache[ 0 ].ucValid );
    TEST_ASSERT_EQUAL( &xEndPoint, xARPCache[ 0 ].pxEndPoint );
    TEST_ASSERT_EQUAL_MEMORY( &( xARPFrame.xARPHeader.xSenderHardwareAddress.ucBytes ), xARPCache[ 0 ].xMACAddress.ucBytes, sizeof( xARPCache[ 0 ].xMACAddress.ucBytes ) );
    /* =================================================== */
}

/**
 * @brief This function verify receiving Gratuitous ARP packet
 *        and updating the ARP cache with respect to the new ARP request
 *        where there is no change in the MAC address compared to what is present
 *        in the ARP cache.
 */
void test_eARPProcessPacket_Request_GratuitousARP_MACUnchanged( void )
{
    ARPPacket_t xARPFrame = { 0 };
    eFrameProcessingResult_t eResult;
    NetworkInterface_t xInterface;
    struct xNetworkEndPoint xEndPoint = { 0 };
    NetworkBufferDescriptor_t xNetworkBuffer = { 0 };
    uint32_t ulTargetIP = 0xAACCDDBB;

    memset( &xARPFrame, 0, sizeof( ARPPacket_t ) );
    memset( xARPCache, 0, sizeof( xARPCache ) );

    /* =================================================== */
    /* Add settings required for ARP header to pass checks */
    xARPFrame.xARPHeader.usHardwareType = ipARP_HARDWARE_TYPE_ETHERNET;
    xARPFrame.xARPHeader.usProtocolType = ipARP_PROTOCOL_TYPE;
    xARPFrame.xARPHeader.ucHardwareAddressLength = ipMAC_ADDRESS_LENGTH_BYTES;
    xARPFrame.xARPHeader.ucProtocolAddressLength = ipIP_ADDRESS_LENGTH_BYTES;

    /* Process an ARP request - meant for this node with target and source same. */
    xEndPoint.ipv4_settings.ulIPAddress = 0xAABBCCDD;
    /* Fill in the request option. */
    xARPFrame.xARPHeader.usOperation = ipARP_REQUEST;
    xARPFrame.xARPHeader.ulTargetProtocolAddress = ulTargetIP;
    memcpy( xARPFrame.xARPHeader.ucSenderProtocolAddress, &( xARPFrame.xARPHeader.ulTargetProtocolAddress ), sizeof( xARPFrame.xARPHeader.ulTargetProtocolAddress ) );

    memset( &( xARPFrame.xARPHeader.xSenderHardwareAddress.ucBytes ), 0x22, sizeof( MACAddress_t ) );

    xARPCache[ 0 ].ulIPAddress = ulTargetIP;
    xARPCache[ 0 ].ucAge = 1;
    xARPCache[ 0 ].ucValid = pdTRUE;
    memset( xARPCache[ 0 ].xMACAddress.ucBytes, 0x22, sizeof( xARPCache[ 0 ].xMACAddress.ucBytes ) );
    xARPCache[ 0 ].pxEndPoint = &xEndPoint;

    /* Reset the private variable uxARPClashCounter. */
    vResetARPClashCounter();

    FreeRTOS_FindEndPointOnIP_IPv4_ExpectAnyArgsAndReturn( &xEndPoint );
    xIsIPv4Multicast_ExpectAndReturn( ulTargetIP, 0UL );
    FreeRTOS_FindEndPointOnNetMask_ExpectAnyArgsAndReturn( &xEndPoint );
    FreeRTOS_FindEndPointOnNetMask_ExpectAnyArgsAndReturn( &xEndPoint );

    xNetworkBuffer.pucEthernetBuffer = ( uint8_t * ) &xARPFrame;
    xNetworkBuffer.xDataLength = sizeof( ARPPacket_t );
    xNetworkBuffer.pxEndPoint = &xEndPoint;
    xEndPoint.bits.bEndPointUp = pdTRUE_UNSIGNED;

    eResult = eARPProcessPacket( &xNetworkBuffer );
    TEST_ASSERT_EQUAL( eReleaseBuffer, eResult );
    TEST_ASSERT_EQUAL( ulTargetIP, xARPCache[ 0 ].ulIPAddress );
    TEST_ASSERT_EQUAL( ipconfigMAX_ARP_AGE, xARPCache[ 0 ].ucAge );
    TEST_ASSERT_EQUAL( pdTRUE, xARPCache[ 0 ].ucValid );
    TEST_ASSERT_EQUAL( &xEndPoint, xARPCache[ 0 ].pxEndPoint );
    TEST_ASSERT_EQUAL_MEMORY( &( xARPFrame.xARPHeader.xSenderHardwareAddress.ucBytes ), xARPCache[ 0 ].xMACAddress.ucBytes, sizeof( xARPCache[ 0 ].xMACAddress.ucBytes ) );
    /* =================================================== */
}

/**
 * @brief This function verify receiving Gratuitous ARP packet
 *        but the sender protocol address is outside the subnet.
 */
void test_eARPProcessPacket_Request_GratuitousARP_OutOfSubnetIP( void )
{
    ARPPacket_t xARPFrame = { 0 };
    eFrameProcessingResult_t eResult;
    NetworkInterface_t xInterface;
    struct xNetworkEndPoint xEndPoint = { 0 };
    NetworkBufferDescriptor_t xNetworkBuffer = { 0 };
    uint32_t ulTargetIP = 0xAACCDDBB;

    memset( &xARPFrame, 0, sizeof( ARPPacket_t ) );
    memset( xARPCache, 0, sizeof( xARPCache ) );

    /* =================================================== */
    /* Add settings required for ARP header to pass checks */
    xARPFrame.xARPHeader.usHardwareType = ipARP_HARDWARE_TYPE_ETHERNET;
    xARPFrame.xARPHeader.usProtocolType = ipARP_PROTOCOL_TYPE;
    xARPFrame.xARPHeader.ucHardwareAddressLength = ipMAC_ADDRESS_LENGTH_BYTES;
    xARPFrame.xARPHeader.ucProtocolAddressLength = ipIP_ADDRESS_LENGTH_BYTES;

    /* Process an ARP request - meant for this node with target and source same. */
    xEndPoint.ipv4_settings.ulIPAddress = 0xAABBCCDD;
    xEndPoint.ipv4_settings.ulNetMask = 0xFFFF0000;
    /* Fill in the request option. */
    xARPFrame.xARPHeader.usOperation = ipARP_REQUEST;
    xARPFrame.xARPHeader.ulTargetProtocolAddress = ulTargetIP;
    memcpy( xARPFrame.xARPHeader.ucSenderProtocolAddress, &( xARPFrame.xARPHeader.ulTargetProtocolAddress ), sizeof( xARPFrame.xARPHeader.ulTargetProtocolAddress ) );

    memset( &( xARPFrame.xARPHeader.xSenderHardwareAddress.ucBytes ), 0x22, sizeof( MACAddress_t ) );

    xARPCache[ 0 ].ulIPAddress = ulTargetIP;
    xARPCache[ 0 ].ucAge = 1;
    xARPCache[ 0 ].ucValid = pdTRUE;
    memset( xARPCache[ 0 ].xMACAddress.ucBytes, 0x22, sizeof( xARPCache[ 0 ].xMACAddress.ucBytes ) );
    xARPCache[ 0 ].pxEndPoint = &xEndPoint;

    /* Reset the private variable uxARPClashCounter. */
    vResetARPClashCounter();

    xNetworkBuffer.pucEthernetBuffer = ( uint8_t * ) &xARPFrame;
    xNetworkBuffer.xDataLength = sizeof( ARPPacket_t );
    xNetworkBuffer.pxEndPoint = &xEndPoint;
    xEndPoint.bits.bEndPointUp = pdTRUE_UNSIGNED;

    eResult = eARPProcessPacket( &xNetworkBuffer );
    TEST_ASSERT_EQUAL( eReleaseBuffer, eResult );
    TEST_ASSERT_EQUAL( ulTargetIP, xARPCache[ 0 ].ulIPAddress );
    TEST_ASSERT_EQUAL( 1, xARPCache[ 0 ].ucAge );
    TEST_ASSERT_EQUAL( pdTRUE, xARPCache[ 0 ].ucValid );
    TEST_ASSERT_EQUAL( &xEndPoint, xARPCache[ 0 ].pxEndPoint );
    TEST_ASSERT_EQUAL_MEMORY( &( xARPFrame.xARPHeader.xSenderHardwareAddress.ucBytes ), xARPCache[ 0 ].xMACAddress.ucBytes, sizeof( xARPCache[ 0 ].xMACAddress.ucBytes ) );
    /* =================================================== */
}

/**
 * @brief This function verify receiving Gratuitous ARP packet
 *        but the new MAC address matches with the MAC address of the
 *        endpoint.
 */
void test_eARPProcessPacket_Request_GratuitousARP_MACMatchesWithEndpoint( void )
{
    ARPPacket_t xARPFrame = { 0 };
    eFrameProcessingResult_t eResult;
    NetworkInterface_t xInterface;
    struct xNetworkEndPoint xEndPoint = { 0 };
    NetworkBufferDescriptor_t xNetworkBuffer = { 0 };
    uint32_t ulTargetIP = 0xAACCDDBB;

    memset( &xARPFrame, 0, sizeof( ARPPacket_t ) );
    memset( xARPCache, 0, sizeof( xARPCache ) );

    /* =================================================== */
    /* Add settings required for ARP header to pass checks */
    xARPFrame.xARPHeader.usHardwareType = ipARP_HARDWARE_TYPE_ETHERNET;
    xARPFrame.xARPHeader.usProtocolType = ipARP_PROTOCOL_TYPE;
    xARPFrame.xARPHeader.ucHardwareAddressLength = ipMAC_ADDRESS_LENGTH_BYTES;
    xARPFrame.xARPHeader.ucProtocolAddressLength = ipIP_ADDRESS_LENGTH_BYTES;

    /* Process an ARP request - meant for this node with target and source same. */
    xEndPoint.ipv4_settings.ulIPAddress = 0xAABBCCDD;
    xEndPoint.ipv4_settings.ulNetMask = 0;
    memset( xEndPoint.xMACAddress.ucBytes, 0x22, sizeof( xARPCache[ 0 ].xMACAddress.ucBytes ) );
    /* Fill in the request option. */
    xARPFrame.xARPHeader.usOperation = ipARP_REQUEST;
    xARPFrame.xARPHeader.ulTargetProtocolAddress = ulTargetIP;
    memcpy( xARPFrame.xARPHeader.ucSenderProtocolAddress, &( xARPFrame.xARPHeader.ulTargetProtocolAddress ), sizeof( xARPFrame.xARPHeader.ulTargetProtocolAddress ) );

    memset( &( xARPFrame.xARPHeader.xSenderHardwareAddress.ucBytes ), 0x22, sizeof( MACAddress_t ) );

    xARPCache[ 0 ].ulIPAddress = ulTargetIP;
    xARPCache[ 0 ].ucAge = 1;
    xARPCache[ 0 ].ucValid = pdTRUE;
    memset( xARPCache[ 0 ].xMACAddress.ucBytes, 0x22, sizeof( xARPCache[ 0 ].xMACAddress.ucBytes ) );
    xARPCache[ 0 ].pxEndPoint = &xEndPoint;

    /* Reset the private variable uxARPClashCounter. */
    vResetARPClashCounter();

    xNetworkBuffer.pucEthernetBuffer = ( uint8_t * ) &xARPFrame;
    xNetworkBuffer.xDataLength = sizeof( ARPPacket_t );
    xNetworkBuffer.pxEndPoint = &xEndPoint;
    xEndPoint.bits.bEndPointUp = pdTRUE_UNSIGNED;

    eResult = eARPProcessPacket( &xNetworkBuffer );
    TEST_ASSERT_EQUAL( eReleaseBuffer, eResult );
    TEST_ASSERT_EQUAL( ulTargetIP, xARPCache[ 0 ].ulIPAddress );
    TEST_ASSERT_EQUAL( 1, xARPCache[ 0 ].ucAge );
    TEST_ASSERT_EQUAL( pdTRUE, xARPCache[ 0 ].ucValid );
    TEST_ASSERT_EQUAL( &xEndPoint, xARPCache[ 0 ].pxEndPoint );
    TEST_ASSERT_EQUAL_MEMORY( &( xARPFrame.xARPHeader.xSenderHardwareAddress.ucBytes ), xARPCache[ 0 ].xMACAddress.ucBytes, sizeof( xARPCache[ 0 ].xMACAddress.ucBytes ) );
    /* =================================================== */
}

/**
 * @brief This function verify receiving Gratuitous ARP packet
 *        but the target MAC address in the ARP request is not a
 *        broadcast address.
 */
void test_eARPProcessPacket_Request_GratuitousARP_TargetHWAddressNotBroadcast( void )
{
    ARPPacket_t xARPFrame = { 0 };
    eFrameProcessingResult_t eResult;
    NetworkInterface_t xInterface;
    struct xNetworkEndPoint xEndPoint = { 0 };
    NetworkBufferDescriptor_t xNetworkBuffer = { 0 };
    uint32_t ulTargetIP = 0xAACCDDBB;

    memset( &xARPFrame, 0, sizeof( ARPPacket_t ) );
    memset( xARPCache, 0, sizeof( xARPCache ) );

    /* =================================================== */
    /* Add settings required for ARP header to pass checks */
    xARPFrame.xARPHeader.usHardwareType = ipARP_HARDWARE_TYPE_ETHERNET;
    xARPFrame.xARPHeader.usProtocolType = ipARP_PROTOCOL_TYPE;
    xARPFrame.xARPHeader.ucHardwareAddressLength = ipMAC_ADDRESS_LENGTH_BYTES;
    xARPFrame.xARPHeader.ucProtocolAddressLength = ipIP_ADDRESS_LENGTH_BYTES;

    /* Process an ARP request - meant for this node with target and source same. */
    xEndPoint.ipv4_settings.ulIPAddress = 0xAABBCCDD;
    xEndPoint.ipv4_settings.ulNetMask = 0;
    memset( xEndPoint.xMACAddress.ucBytes, 0x22, sizeof( xARPCache[ 0 ].xMACAddress.ucBytes ) );
    /* Fill in the request option. */
    xARPFrame.xARPHeader.usOperation = ipARP_REQUEST;
    xARPFrame.xARPHeader.ulTargetProtocolAddress = ulTargetIP;
    memcpy( xARPFrame.xARPHeader.ucSenderProtocolAddress, &( xARPFrame.xARPHeader.ulTargetProtocolAddress ), sizeof( xARPFrame.xARPHeader.ulTargetProtocolAddress ) );

    memset( &( xARPFrame.xARPHeader.xSenderHardwareAddress.ucBytes ), 0x22, sizeof( MACAddress_t ) );
    memset( &( xARPFrame.xARPHeader.xTargetHardwareAddress.ucBytes ), 0x11, sizeof( MACAddress_t ) );

    xARPCache[ 0 ].ulIPAddress = ulTargetIP;
    xARPCache[ 0 ].ucAge = 1;
    xARPCache[ 0 ].ucValid = pdTRUE;
    memset( xARPCache[ 0 ].xMACAddress.ucBytes, 0x22, sizeof( xARPCache[ 0 ].xMACAddress.ucBytes ) );
    xARPCache[ 0 ].pxEndPoint = &xEndPoint;

    /* Reset the private variable uxARPClashCounter. */
    vResetARPClashCounter();

    xNetworkBuffer.pucEthernetBuffer = ( uint8_t * ) &xARPFrame;
    xNetworkBuffer.xDataLength = sizeof( ARPPacket_t );
    xNetworkBuffer.pxEndPoint = &xEndPoint;
    xEndPoint.bits.bEndPointUp = pdTRUE_UNSIGNED;

    eResult = eARPProcessPacket( &xNetworkBuffer );
    TEST_ASSERT_EQUAL( eReleaseBuffer, eResult );
    TEST_ASSERT_EQUAL( ulTargetIP, xARPCache[ 0 ].ulIPAddress );
    TEST_ASSERT_EQUAL( 1, xARPCache[ 0 ].ucAge );
    TEST_ASSERT_EQUAL( pdTRUE, xARPCache[ 0 ].ucValid );
    TEST_ASSERT_EQUAL( &xEndPoint, xARPCache[ 0 ].pxEndPoint );
    TEST_ASSERT_EQUAL_MEMORY( &( xARPFrame.xARPHeader.xSenderHardwareAddress.ucBytes ), xARPCache[ 0 ].xMACAddress.ucBytes, sizeof( xARPCache[ 0 ].xMACAddress.ucBytes ) );
    /* =================================================== */
}


/**
 * @brief This function verify receiving Gratuitous ARP packet
 *        but the packet is received in a different endpoint compared
 *        to the entry present in the ARP cache. Hence its supposed to
 *        be not updated in the ARP cache.
 */
void test_eARPProcessPacket_Request_GratuitousARP_NonMatchingEndpoint( void )
{
    ARPPacket_t xARPFrame = { 0 };
    eFrameProcessingResult_t eResult;
    NetworkInterface_t xInterface;
    struct xNetworkEndPoint xEndPoint = { 0 };
    struct xNetworkEndPoint xEndPoint2 = { 0 };
    NetworkBufferDescriptor_t xNetworkBuffer = { 0 };
    uint32_t ulTargetIP = 0xAACCDDBB;
    uint8_t ucMAC[ 6 ] = { 0x34, 0x34, 0x34, 0x34, 0x34, 0x34 };

    memset( &xARPFrame, 0, sizeof( ARPPacket_t ) );
    memset( xARPCache, 0, sizeof( xARPCache ) );

    /* =================================================== */
    /* Add settings required for ARP header to pass checks */
    xARPFrame.xARPHeader.usHardwareType = ipARP_HARDWARE_TYPE_ETHERNET;
    xARPFrame.xARPHeader.usProtocolType = ipARP_PROTOCOL_TYPE;
    xARPFrame.xARPHeader.ucHardwareAddressLength = ipMAC_ADDRESS_LENGTH_BYTES;
    xARPFrame.xARPHeader.ucProtocolAddressLength = ipIP_ADDRESS_LENGTH_BYTES;

    /* Process an ARP request - meant for this node with target and source same. */
    xEndPoint.ipv4_settings.ulIPAddress = 0xAABBCCDD;
    /* Fill in the request option. */
    xARPFrame.xARPHeader.usOperation = ipARP_REQUEST;
    xARPFrame.xARPHeader.ulTargetProtocolAddress = ulTargetIP;
    memcpy( xARPFrame.xARPHeader.ucSenderProtocolAddress, &( xARPFrame.xARPHeader.ulTargetProtocolAddress ), sizeof( xARPFrame.xARPHeader.ulTargetProtocolAddress ) );

    memset( &( xARPFrame.xARPHeader.xSenderHardwareAddress.ucBytes ), 0x22, sizeof( MACAddress_t ) );

    xARPCache[ 0 ].ulIPAddress = ulTargetIP;
    xARPCache[ 0 ].ucAge = 1;
    xARPCache[ 0 ].ucValid = pdTRUE;
    memset( xARPCache[ 0 ].xMACAddress.ucBytes, 0x34, sizeof( xARPCache[ 0 ].xMACAddress.ucBytes ) );
    xARPCache[ 0 ].pxEndPoint = &xEndPoint2;

    /* Reset the private variable uxARPClashCounter. */
    vResetARPClashCounter();

    FreeRTOS_FindEndPointOnIP_IPv4_ExpectAnyArgsAndReturn( &xEndPoint );
    xIsIPv4Multicast_ExpectAndReturn( ulTargetIP, 0UL );
    FreeRTOS_FindEndPointOnNetMask_ExpectAnyArgsAndReturn( &xEndPoint );

    xNetworkBuffer.pucEthernetBuffer = ( uint8_t * ) &xARPFrame;
    xNetworkBuffer.xDataLength = sizeof( ARPPacket_t );
    xNetworkBuffer.pxEndPoint = &xEndPoint;
    xEndPoint.bits.bEndPointUp = pdTRUE_UNSIGNED;

    eResult = eARPProcessPacket( &xNetworkBuffer );
    TEST_ASSERT_EQUAL( eReleaseBuffer, eResult );
    TEST_ASSERT_EQUAL( ulTargetIP, xARPCache[ 0 ].ulIPAddress );
    TEST_ASSERT_EQUAL( 1, xARPCache[ 0 ].ucAge );
    TEST_ASSERT_EQUAL( pdTRUE, xARPCache[ 0 ].ucValid );
    TEST_ASSERT_EQUAL( &xEndPoint2, xARPCache[ 0 ].pxEndPoint );
    TEST_ASSERT_EQUAL_MEMORY( ucMAC, xARPCache[ 0 ].xMACAddress.ucBytes, sizeof( xARPCache[ 0 ].xMACAddress.ucBytes ) );
    /* =================================================== */
}

/**
 * @brief This function verify receiving Gratuitous ARP packet
 *        but the ARP cache doesn't have an entry for the IP in the
 *        ARP request.
 */
void test_eARPProcessPacket_Request_GratuitousARP_NonMatchingIP( void )
{
    ARPPacket_t xARPFrame = { 0 };
    eFrameProcessingResult_t eResult;
    NetworkInterface_t xInterface;
    struct xNetworkEndPoint xEndPoint = { 0 };
    struct xNetworkEndPoint xEndPoint2 = { 0 };
    NetworkBufferDescriptor_t xNetworkBuffer = { 0 };
    uint32_t ulTargetIP = 0xAACCDDBB;
    uint8_t ucMAC[ 6 ] = { 0x34, 0x34, 0x34, 0x34, 0x34, 0x34 };

    memset( &xARPFrame, 0, sizeof( ARPPacket_t ) );
    memset( xARPCache, 0, sizeof( xARPCache ) );

    /* =================================================== */
    /* Add settings required for ARP header to pass checks */
    xARPFrame.xARPHeader.usHardwareType = ipARP_HARDWARE_TYPE_ETHERNET;
    xARPFrame.xARPHeader.usProtocolType = ipARP_PROTOCOL_TYPE;
    xARPFrame.xARPHeader.ucHardwareAddressLength = ipMAC_ADDRESS_LENGTH_BYTES;
    xARPFrame.xARPHeader.ucProtocolAddressLength = ipIP_ADDRESS_LENGTH_BYTES;

    /* Process an ARP request - meant for this node with target and source same. */
    xEndPoint.ipv4_settings.ulIPAddress = 0xAABBCCDD;
    /* Fill in the request option. */
    xARPFrame.xARPHeader.usOperation = ipARP_REQUEST;
    xARPFrame.xARPHeader.ulTargetProtocolAddress = ulTargetIP;
    memcpy( xARPFrame.xARPHeader.ucSenderProtocolAddress, &( xARPFrame.xARPHeader.ulTargetProtocolAddress ), sizeof( xARPFrame.xARPHeader.ulTargetProtocolAddress ) );

    memset( &( xARPFrame.xARPHeader.xSenderHardwareAddress.ucBytes ), 0x22, sizeof( MACAddress_t ) );

    xARPCache[ 0 ].ulIPAddress = 0xAABBCCDF;
    xARPCache[ 0 ].ucAge = 1;
    xARPCache[ 0 ].ucValid = pdTRUE;
    memset( xARPCache[ 0 ].xMACAddress.ucBytes, 0x34, sizeof( xARPCache[ 0 ].xMACAddress.ucBytes ) );
    xARPCache[ 0 ].pxEndPoint = &xEndPoint2;

    /* Reset the private variable uxARPClashCounter. */
    vResetARPClashCounter();

    FreeRTOS_FindEndPointOnIP_IPv4_ExpectAnyArgsAndReturn( &xEndPoint );
    xIsIPv4Multicast_ExpectAndReturn( ulTargetIP, 0UL );
    FreeRTOS_FindEndPointOnNetMask_ExpectAnyArgsAndReturn( &xEndPoint );

    xNetworkBuffer.pucEthernetBuffer = ( uint8_t * ) &xARPFrame;
    xNetworkBuffer.xDataLength = sizeof( ARPPacket_t );
    xNetworkBuffer.pxEndPoint = &xEndPoint;
    xEndPoint.bits.bEndPointUp = pdTRUE_UNSIGNED;

    eResult = eARPProcessPacket( &xNetworkBuffer );
    TEST_ASSERT_EQUAL( eReleaseBuffer, eResult );
    TEST_ASSERT_EQUAL( 0xAABBCCDF, xARPCache[ 0 ].ulIPAddress );
    TEST_ASSERT_EQUAL( 1, xARPCache[ 0 ].ucAge );
    TEST_ASSERT_EQUAL( pdTRUE, xARPCache[ 0 ].ucValid );
    TEST_ASSERT_EQUAL( &xEndPoint2, xARPCache[ 0 ].pxEndPoint );
    TEST_ASSERT_EQUAL_MEMORY( ucMAC, xARPCache[ 0 ].xMACAddress.ucBytes, sizeof( xARPCache[ 0 ].xMACAddress.ucBytes ) );
    /* =================================================== */
}

void test_eARPProcessPacket_Reply_TargetIPSameAsLocalIP( void )
{
    ARPPacket_t xARPFrame = { 0 };
    eFrameProcessingResult_t eResult;
    NetworkInterface_t xInterface;
    struct xNetworkEndPoint xEndPoint = { 0 };
    NetworkBufferDescriptor_t xNetworkBuffer = { 0 };

    memset( &xARPFrame, 0, sizeof( ARPPacket_t ) );
    memset( xARPCache, 0, sizeof( xARPCache ) );

    /* Process an ARP request, but not meant for this node. */
    /* Add settings required for ARP header to pass checks */
    xARPFrame.xARPHeader.usHardwareType = ipARP_HARDWARE_TYPE_ETHERNET;
    xARPFrame.xARPHeader.usProtocolType = ipARP_PROTOCOL_TYPE;
    xARPFrame.xARPHeader.ucHardwareAddressLength = ipMAC_ADDRESS_LENGTH_BYTES;
    xARPFrame.xARPHeader.ucProtocolAddressLength = ipIP_ADDRESS_LENGTH_BYTES;

    memset( ipLOCAL_MAC_ADDRESS, 0x22, sizeof( MACAddress_t ) );
    memcpy( &( xARPFrame.xARPHeader.xSenderHardwareAddress ), ipLOCAL_MAC_ADDRESS, sizeof( MACAddress_t ) );

    *ipLOCAL_IP_ADDRESS_POINTER = 0xAABBCCDD;
    /* Fill in the request option. */
    xARPFrame.xARPHeader.usOperation = ipARP_REPLY;
    xARPFrame.xARPHeader.ulTargetProtocolAddress = *ipLOCAL_IP_ADDRESS_POINTER;

    uint32_t ulSenderProtocolAddress = 0xFFAAEEBB;

    memcpy( &( xARPFrame.xARPHeader.ucSenderProtocolAddress ), &ulSenderProtocolAddress, sizeof( uint32_t ) );

    /* Reset the private variable uxARPClashCounter. */
    vResetARPClashCounter();

    FreeRTOS_FindEndPointOnNetMask_ExpectAnyArgsAndReturn( NULL );

    xEndPoint.bits.bEndPointUp = pdTRUE_UNSIGNED;
    xEndPoint.ipv4_settings.ulIPAddress = *ipLOCAL_IP_ADDRESS_POINTER;
    xNetworkBuffer.pucEthernetBuffer = ( uint8_t * ) &xARPFrame;
    xNetworkBuffer.xDataLength = sizeof( ARPPacket_t );
    xNetworkBuffer.pxEndPoint = &xEndPoint;

    eResult = eARPProcessPacket( &xNetworkBuffer );
    TEST_ASSERT_EQUAL( eReleaseBuffer, eResult );
    TEST_ASSERT_EQUAL( pdTRUE, xIsIPInARPCache( ulSenderProtocolAddress ) );
    /* =================================================== */
}

void test_eARPProcessPacket_Reply_TargetIPNotSameAsLocalIP_ButEntryInCache( void )
{
    ARPPacket_t xARPFrame = { 0 };
    eFrameProcessingResult_t eResult;
    NetworkInterface_t xInterface;
    struct xNetworkEndPoint xEndPoint = { 0 };
    NetworkBufferDescriptor_t xNetworkBuffer = { 0 };

    memset( &xARPFrame, 0, sizeof( ARPPacket_t ) );
    memset( xARPCache, 0, sizeof( xARPCache ) );

    /* Process an ARP request, but not meant for this node. */
    /* Add settings required for ARP header to pass checks */
    xARPFrame.xARPHeader.usHardwareType = ipARP_HARDWARE_TYPE_ETHERNET;
    xARPFrame.xARPHeader.usProtocolType = ipARP_PROTOCOL_TYPE;
    xARPFrame.xARPHeader.ucHardwareAddressLength = ipMAC_ADDRESS_LENGTH_BYTES;
    xARPFrame.xARPHeader.ucProtocolAddressLength = ipIP_ADDRESS_LENGTH_BYTES;

    memset( ipLOCAL_MAC_ADDRESS, 0x22, sizeof( MACAddress_t ) );
    memcpy( &( xARPFrame.xARPHeader.xSenderHardwareAddress ), ipLOCAL_MAC_ADDRESS, sizeof( MACAddress_t ) );

    *ipLOCAL_IP_ADDRESS_POINTER = 0xAABBCCDD;
    /* Fill in the request option. */
    xARPFrame.xARPHeader.usOperation = ipARP_REPLY;
    xARPFrame.xARPHeader.ulTargetProtocolAddress = *ipLOCAL_IP_ADDRESS_POINTER + 1;

    uint32_t ulSenderProtocolAddress = 0xFFAAEEBB;

    memcpy( &( xARPFrame.xARPHeader.ucSenderProtocolAddress ), &ulSenderProtocolAddress, sizeof( uint32_t ) );

    xARPCache[ 0 ].ulIPAddress = ulSenderProtocolAddress;
    xARPCache[ 0 ].ucAge = 1;
    xARPCache[ 0 ].ucValid = 1;

    /* Reset the private variable uxARPClashCounter. */
    vResetARPClashCounter();

    FreeRTOS_FindEndPointOnNetMask_ExpectAnyArgsAndReturn( NULL );

    xEndPoint.bits.bEndPointUp = pdTRUE_UNSIGNED;
    xNetworkBuffer.pucEthernetBuffer = ( uint8_t * ) &xARPFrame;
    xNetworkBuffer.xDataLength = sizeof( ARPPacket_t );
    xNetworkBuffer.pxEndPoint = &xEndPoint;

    eResult = eARPProcessPacket( &xNetworkBuffer );
    TEST_ASSERT_EQUAL( eReleaseBuffer, eResult );
    TEST_ASSERT_EQUAL( pdTRUE, xIsIPInARPCache( ulSenderProtocolAddress ) );
    TEST_ASSERT_EQUAL( ipconfigMAX_ARP_AGE, xARPCache[ 0 ].ucAge );
    /* =================================================== */
}


void test_eARPProcessPacket_Reply_SenderAndTargetSame( void )
{
    uint8_t ucBuffer[ ipconfigETHERNET_MINIMUM_PACKET_BYTES ];
    ARPPacket_t * pxARPFrame = ( ARPPacket_t * ) &ucBuffer[ 0 ];
    eFrameProcessingResult_t eResult;
    NetworkInterface_t xInterface;
    struct xNetworkEndPoint xEndPoint = { 0 }, xEndPoint_2 = { 0 };
    NetworkBufferDescriptor_t xNetworkBuffer = { 0 };

    memset( pxARPFrame, 0, sizeof( ARPPacket_t ) );

    /* =================================================== */
    /* Add settings required for ARP header to pass checks */
    pxARPFrame->xARPHeader.usHardwareType = ipARP_HARDWARE_TYPE_ETHERNET;
    pxARPFrame->xARPHeader.usProtocolType = ipARP_PROTOCOL_TYPE;
    pxARPFrame->xARPHeader.ucHardwareAddressLength = ipMAC_ADDRESS_LENGTH_BYTES;
    pxARPFrame->xARPHeader.ucProtocolAddressLength = ipIP_ADDRESS_LENGTH_BYTES;

    /* Process an ARP reply - meant for this node with target and source same. */
    xEndPoint.ipv4_settings.ulIPAddress = 0xAABBCCDD;
    /* Fill in the request option. */
    pxARPFrame->xARPHeader.usOperation = ipARP_REPLY;
    pxARPFrame->xARPHeader.ulTargetProtocolAddress = xEndPoint.ipv4_settings.ulIPAddress;
    memcpy( pxARPFrame->xARPHeader.ucSenderProtocolAddress, &( pxARPFrame->xARPHeader.ulTargetProtocolAddress ), sizeof( pxARPFrame->xARPHeader.ulTargetProtocolAddress ) );

    /* Reset the private variable uxARPClashCounter. */
    vResetARPClashCounter();

    xEndPoint.bits.bEndPointUp = pdTRUE_UNSIGNED;
    xNetworkBuffer.pucEthernetBuffer = ( uint8_t * ) pxARPFrame;
    xNetworkBuffer.xDataLength = sizeof( ARPPacket_t );
    xNetworkBuffer.pxEndPoint = &xEndPoint;

    pxGetNetworkBufferWithDescriptor_ExpectAndReturn( sizeof( ARPPacket_t ), 0, &xNetworkBuffer );

    xIsCallingFromIPTask_IgnoreAndReturn( pdFALSE );
    xSendEventStructToIPTask_IgnoreAndReturn( pdFAIL );
    vReleaseNetworkBufferAndDescriptor_Expect( &xNetworkBuffer );

    /* FreeRTOS_FindEndPointOnNetMask_IgnoreAndReturn( 1 ); */
    xTaskGetTickCount_ExpectAndReturn( 0 );
    vTaskSetTimeOutState_ExpectAnyArgs();
    FreeRTOS_FindEndPointOnIP_IPv4_ExpectAnyArgsAndReturn( &xEndPoint );

    /* Reset the flag. */
    xARPHadIPClash = pdFALSE;

    eResult = eARPProcessPacket( &xNetworkBuffer );
    TEST_ASSERT_EQUAL( eReleaseBuffer, eResult );
    TEST_ASSERT_EQUAL( pdTRUE, xARPHadIPClash );
    /* =================================================== */

    /* Reset the flag. */
    xARPHadIPClash = pdFALSE;

    /* Let there be no timeout. Let the EndPoint be NULL */
    xTaskCheckForTimeOut_ExpectAnyArgsAndReturn( pdFAIL );
    FreeRTOS_FindEndPointOnIP_IPv4_ExpectAnyArgsAndReturn( NULL );

    eResult = eARPProcessPacket( &xNetworkBuffer );
    TEST_ASSERT_EQUAL( eReleaseBuffer, eResult );
    TEST_ASSERT_EQUAL( pdFALSE, xARPHadIPClash );
    /* =================================================== */

    /* Reset the flag. */
    xARPHadIPClash = pdFALSE;
    /* Let there be no timeout. */
    xTaskCheckForTimeOut_ExpectAnyArgsAndReturn( pdFAIL );
    FreeRTOS_FindEndPointOnIP_IPv4_ExpectAnyArgsAndReturn( &xEndPoint );

    /* Call it again and do not expect the task functions to be called. */
    eResult = eARPProcessPacket( &xNetworkBuffer );
    TEST_ASSERT_EQUAL( eReleaseBuffer, eResult );
    TEST_ASSERT_EQUAL( pdTRUE, xARPHadIPClash );
    /* =================================================== */

    /* Reset the flag. */
    xARPHadIPClash = pdFALSE;
    xEndPoint_2.ipv4_settings.ulIPAddress = ( uint32_t ) *( pxARPFrame->xARPHeader.ucSenderProtocolAddress + 0x11 );

    /* Let there be no timeout. Let the EndPoint be NULL */
    xTaskCheckForTimeOut_ExpectAnyArgsAndReturn( pdFAIL );
    FreeRTOS_FindEndPointOnIP_IPv4_ExpectAnyArgsAndReturn( &xEndPoint_2 );

    eResult = eARPProcessPacket( &xNetworkBuffer );
    TEST_ASSERT_EQUAL( eReleaseBuffer, eResult );
    TEST_ASSERT_EQUAL( pdFALSE, xARPHadIPClash );
    /* =================================================== */
}

void test_eARPProcessPacket_Reply_DifferentIP( void )
{
    ARPPacket_t xARPFrame = { 0 };
    eFrameProcessingResult_t eResult;
    NetworkInterface_t xInterface;
    struct xNetworkEndPoint xEndPoint = { 0 };
    NetworkBufferDescriptor_t xNetworkBuffer = { 0 };

    memset( &xARPFrame, 0, sizeof( ARPPacket_t ) );

    /* =================================================== */
    /* Add settings required for ARP header to pass checks */
    xARPFrame.xARPHeader.usHardwareType = ipARP_HARDWARE_TYPE_ETHERNET;
    xARPFrame.xARPHeader.usProtocolType = ipARP_PROTOCOL_TYPE;
    xARPFrame.xARPHeader.ucHardwareAddressLength = ipMAC_ADDRESS_LENGTH_BYTES;
    xARPFrame.xARPHeader.ucProtocolAddressLength = ipIP_ADDRESS_LENGTH_BYTES;

    /* Process an ARP reply - not meant for this node. */
    *ipLOCAL_IP_ADDRESS_POINTER = 0xAABBCCDD;
    /* Fill in the request option. */
    xARPFrame.xARPHeader.usOperation = ipARP_REPLY;
    xARPFrame.xARPHeader.ulTargetProtocolAddress = *ipLOCAL_IP_ADDRESS_POINTER + 0x11;
    memcpy( xARPFrame.xARPHeader.ucSenderProtocolAddress, &( xARPFrame.xARPHeader.ulTargetProtocolAddress ), sizeof( xARPFrame.xARPHeader.ulTargetProtocolAddress ) );

    /* Reset the private variable uxARPClashCounter. */
    vResetARPClashCounter();

    xEndPoint.bits.bEndPointUp = pdTRUE_UNSIGNED;
    xNetworkBuffer.pucEthernetBuffer = ( uint8_t * ) &xARPFrame;
    xNetworkBuffer.xDataLength = sizeof( ARPPacket_t );
    xNetworkBuffer.pxEndPoint = &xEndPoint;

    eResult = eARPProcessPacket( &xNetworkBuffer );
    TEST_ASSERT_EQUAL( eReleaseBuffer, eResult );
    /* =================================================== */
}

void test_eARPProcessPacket_Reply_DifferentIP_WaitingBufferNonNull( void )
{
    ARPPacket_t xARPFrame = { 0 };
    eFrameProcessingResult_t eResult;
    NetworkBufferDescriptor_t xLocalBuffer;
    uint8_t pucLocalEthernetBuffer[ 1500 ];
    NetworkInterface_t xInterface;
    struct xNetworkEndPoint xEndPoint = { 0 };
    NetworkBufferDescriptor_t xNetworkBuffer = { 0 };

    memset( &xARPFrame, 0, sizeof( ARPPacket_t ) );

    /* Clear the buffer. */
    memset( pucLocalEthernetBuffer, 0, sizeof( pucLocalEthernetBuffer ) );

    xLocalBuffer.pucEthernetBuffer = pucLocalEthernetBuffer;
    pxARPWaitingNetworkBuffer = &xLocalBuffer;

    /* =================================================== */
    /* Add settings required for ARP header to pass checks */
    xARPFrame.xARPHeader.usHardwareType = ipARP_HARDWARE_TYPE_ETHERNET;
    xARPFrame.xARPHeader.usProtocolType = ipARP_PROTOCOL_TYPE;
    xARPFrame.xARPHeader.ucHardwareAddressLength = ipMAC_ADDRESS_LENGTH_BYTES;
    xARPFrame.xARPHeader.ucProtocolAddressLength = ipIP_ADDRESS_LENGTH_BYTES;

    /* Process an ARP reply - not meant for this node. */
    *ipLOCAL_IP_ADDRESS_POINTER = 0xAABBCCDD;
    /* Fill in the request option. */
    xARPFrame.xARPHeader.usOperation = ipARP_REPLY;
    xARPFrame.xARPHeader.ulTargetProtocolAddress = *ipLOCAL_IP_ADDRESS_POINTER + 0x11;
    memcpy( xARPFrame.xARPHeader.ucSenderProtocolAddress, &( xARPFrame.xARPHeader.ulTargetProtocolAddress ), sizeof( xARPFrame.xARPHeader.ulTargetProtocolAddress ) );

    /* Reset the private variable uxARPClashCounter. */
    vResetARPClashCounter();

    xEndPoint.bits.bEndPointUp = pdTRUE_UNSIGNED;
    xNetworkBuffer.pucEthernetBuffer = ( uint8_t * ) &xARPFrame;
    xNetworkBuffer.xDataLength = sizeof( ARPPacket_t );
    xNetworkBuffer.pxEndPoint = &xEndPoint;

    uxIPHeaderSizePacket_IgnoreAndReturn( ipSIZE_OF_IPv4_HEADER );

    eResult = eARPProcessPacket( &xNetworkBuffer );
    TEST_ASSERT_EQUAL( eReleaseBuffer, eResult );
    /* =================================================== */
}

void test_eARPProcessPacket_Reply_WaitingBufferIncorrectHeaderSize( void )
{
    ARPPacket_t xARPFrame = { 0 };
    eFrameProcessingResult_t eResult;
    NetworkBufferDescriptor_t xLocalBuffer;
    uint8_t pucLocalEthernetBuffer[ 1500 ];
    NetworkInterface_t xInterface;
    struct xNetworkEndPoint xEndPoint = { 0 };
    NetworkBufferDescriptor_t xNetworkBuffer = { 0 };

    memset( &xARPFrame, 0, sizeof( ARPPacket_t ) );

    /* Clear the buffer. */
    memset( pucLocalEthernetBuffer, 0, sizeof( pucLocalEthernetBuffer ) );

    xLocalBuffer.pucEthernetBuffer = pucLocalEthernetBuffer;
    pxARPWaitingNetworkBuffer = &xLocalBuffer;

    /* =================================================== */
    /* Add settings required for ARP header to pass checks */
    xARPFrame.xARPHeader.usHardwareType = ipARP_HARDWARE_TYPE_ETHERNET;
    xARPFrame.xARPHeader.usProtocolType = ipARP_PROTOCOL_TYPE;
    xARPFrame.xARPHeader.ucHardwareAddressLength = ipMAC_ADDRESS_LENGTH_BYTES;
    xARPFrame.xARPHeader.ucProtocolAddressLength = ipIP_ADDRESS_LENGTH_BYTES;

    /* Process an ARP reply - not meant for this node. */
    *ipLOCAL_IP_ADDRESS_POINTER = 0xAABBCCDD;
    /* Fill in the request option. */
    xARPFrame.xARPHeader.usOperation = ipARP_REPLY;
    xARPFrame.xARPHeader.ulTargetProtocolAddress = *ipLOCAL_IP_ADDRESS_POINTER + 0x11;
    memcpy( xARPFrame.xARPHeader.ucSenderProtocolAddress, &( xARPFrame.xARPHeader.ulTargetProtocolAddress ), sizeof( xARPFrame.xARPHeader.ulTargetProtocolAddress ) );

    /* Reset the private variable uxARPClashCounter. */
    vResetARPClashCounter();

    xEndPoint.bits.bEndPointUp = pdTRUE_UNSIGNED;
    xNetworkBuffer.pucEthernetBuffer = ( uint8_t * ) &xARPFrame;
    xNetworkBuffer.xDataLength = sizeof( ARPPacket_t );
    xNetworkBuffer.pxEndPoint = &xEndPoint;

    uxIPHeaderSizePacket_IgnoreAndReturn( ipSIZE_OF_IPv6_HEADER );

    eResult = eARPProcessPacket( &xNetworkBuffer );
    TEST_ASSERT_EQUAL( eReleaseBuffer, eResult );
    /* =================================================== */
}

void test_eARPProcessPacket_Reply_WaitingBufferNonNull_MatchingAddress1( void )
{
    ARPPacket_t xARPFrame = { 0 };
    eFrameProcessingResult_t eResult;
    NetworkBufferDescriptor_t xLocalBuffer;
    NetworkInterface_t xInterface;
    struct xNetworkEndPoint xEndPoint = { 0 };
    NetworkBufferDescriptor_t xNetworkBuffer = { 0 };

    uint8_t pucLocalEthernetBuffer[ 1500 ];
    IPPacket_t * pxARPWaitingIPPacket = ( ( IPPacket_t * ) pucLocalEthernetBuffer );
    IPHeader_t * pxARPWaitingIPHeader = &( pxARPWaitingIPPacket->xIPHeader );

    memset( &xARPFrame, 0, sizeof( ARPPacket_t ) );

    /* Clear the buffer. */
    memset( pucLocalEthernetBuffer, 0, sizeof( pucLocalEthernetBuffer ) );

    xLocalBuffer.pucEthernetBuffer = pucLocalEthernetBuffer;
    pxARPWaitingNetworkBuffer = &xLocalBuffer;

    /* =================================================== */
    /* Add settings required for ARP header to pass checks */
    xARPFrame.xARPHeader.usHardwareType = ipARP_HARDWARE_TYPE_ETHERNET;
    xARPFrame.xARPHeader.usProtocolType = ipARP_PROTOCOL_TYPE;
    xARPFrame.xARPHeader.ucHardwareAddressLength = ipMAC_ADDRESS_LENGTH_BYTES;
    xARPFrame.xARPHeader.ucProtocolAddressLength = ipIP_ADDRESS_LENGTH_BYTES;

    /* Process an ARP reply - not meant for this node. */
    *ipLOCAL_IP_ADDRESS_POINTER = 0xAABBCCDD;
    /* Fill in the request option. */
    xARPFrame.xARPHeader.usOperation = ipARP_REPLY;
    xARPFrame.xARPHeader.ulTargetProtocolAddress = *ipLOCAL_IP_ADDRESS_POINTER + 0x11;
    memcpy( xARPFrame.xARPHeader.ucSenderProtocolAddress, &( xARPFrame.xARPHeader.ulTargetProtocolAddress ), sizeof( xARPFrame.xARPHeader.ulTargetProtocolAddress ) );

    memcpy( &( pxARPWaitingIPHeader->ulSourceIPAddress ), xARPFrame.xARPHeader.ucSenderProtocolAddress, sizeof( pxARPWaitingIPHeader->ulSourceIPAddress ) );

    /* Reset the private variable uxARPClashCounter. */
    vResetARPClashCounter();

    xEndPoint.bits.bEndPointUp = pdTRUE_UNSIGNED;
    xNetworkBuffer.pucEthernetBuffer = ( uint8_t * ) &xARPFrame;
    xNetworkBuffer.xDataLength = sizeof( ARPPacket_t );
    xNetworkBuffer.pxEndPoint = &xEndPoint;

    xSendEventStructToIPTask_IgnoreAndReturn( pdFAIL );
    vReleaseNetworkBufferAndDescriptor_Ignore();
    vIPSetARPResolutionTimerEnableState_Expect( pdFALSE );

    uxIPHeaderSizePacket_IgnoreAndReturn( ipSIZE_OF_IPv4_HEADER );

    eResult = eARPProcessPacket( &xNetworkBuffer );
    TEST_ASSERT_EQUAL( eReleaseBuffer, eResult );
    TEST_ASSERT_EQUAL( NULL, pxARPWaitingNetworkBuffer );
    /* =================================================== */
}

void test_eARPProcessPacket_Reply_WaitingBufferNonNull_MatchingAddress2( void )
{
    ARPPacket_t xARPFrame = { 0 };
    eFrameProcessingResult_t eResult;
    NetworkBufferDescriptor_t xLocalBuffer;
    uint8_t pucLocalEthernetBuffer[ 1500 ];
    NetworkInterface_t xInterface;
    struct xNetworkEndPoint xEndPoint = { 0 };
    NetworkBufferDescriptor_t xNetworkBuffer = { 0 };

    IPPacket_t * pxARPWaitingIPPacket = ( ( IPPacket_t * ) pucLocalEthernetBuffer );
    IPHeader_t * pxARPWaitingIPHeader = &( pxARPWaitingIPPacket->xIPHeader );

    memset( &xARPFrame, 0, sizeof( ARPPacket_t ) );

    /* Clear the buffer. */
    memset( pucLocalEthernetBuffer, 0, sizeof( pucLocalEthernetBuffer ) );

    xLocalBuffer.pucEthernetBuffer = pucLocalEthernetBuffer;
    pxARPWaitingNetworkBuffer = &xLocalBuffer;

    /* =================================================== */
    /* Add settings required for ARP header to pass checks */
    xARPFrame.xARPHeader.usHardwareType = ipARP_HARDWARE_TYPE_ETHERNET;
    xARPFrame.xARPHeader.usProtocolType = ipARP_PROTOCOL_TYPE;
    xARPFrame.xARPHeader.ucHardwareAddressLength = ipMAC_ADDRESS_LENGTH_BYTES;
    xARPFrame.xARPHeader.ucProtocolAddressLength = ipIP_ADDRESS_LENGTH_BYTES;

    /* Process an ARP reply - not meant for this node. */
    *ipLOCAL_IP_ADDRESS_POINTER = 0xAABBCCDD;
    /* Fill in the request option. */
    xARPFrame.xARPHeader.usOperation = ipARP_REPLY;
    xARPFrame.xARPHeader.ulTargetProtocolAddress = *ipLOCAL_IP_ADDRESS_POINTER + 0x11;
    memcpy( xARPFrame.xARPHeader.ucSenderProtocolAddress, &( xARPFrame.xARPHeader.ulTargetProtocolAddress ), sizeof( xARPFrame.xARPHeader.ulTargetProtocolAddress ) );

    memcpy( &( pxARPWaitingIPHeader->ulSourceIPAddress ), xARPFrame.xARPHeader.ucSenderProtocolAddress, sizeof( pxARPWaitingIPHeader->ulSourceIPAddress ) );

    /* Reset the private variable uxARPClashCounter. */
    vResetARPClashCounter();

    xEndPoint.bits.bEndPointUp = pdTRUE_UNSIGNED;
    xNetworkBuffer.pucEthernetBuffer = ( uint8_t * ) &xARPFrame;
    xNetworkBuffer.xDataLength = sizeof( ARPPacket_t );
    xNetworkBuffer.pxEndPoint = &xEndPoint;

    xSendEventStructToIPTask_IgnoreAndReturn( pdPASS );
    vIPSetARPResolutionTimerEnableState_Expect( pdFALSE );

    uxIPHeaderSizePacket_IgnoreAndReturn( ipSIZE_OF_IPv4_HEADER );

    eResult = eARPProcessPacket( &xNetworkBuffer );
    TEST_ASSERT_EQUAL( eReleaseBuffer, eResult );
    TEST_ASSERT_EQUAL( NULL, pxARPWaitingNetworkBuffer );
    /* =================================================== */
}

void test_xIsIPInARPCache_NoMatchingIP( void )
{
    uint32_t ulIPAddress = 0x1234ABCD;
    BaseType_t xResult;
    uint16_t x;

    for( x = 0; x < ipconfigARP_CACHE_ENTRIES; x++ )
    {
        xARPCache[ x ].ulIPAddress = 0;
    }

    xResult = xIsIPInARPCache( ulIPAddress );

    TEST_ASSERT_EQUAL( pdFALSE, xResult );
}

void test_xIsIPInARPCache_MatchingIPButEntryInvalid( void )
{
    uint32_t ulIPAddress = 0x1234ABCD;
    BaseType_t xResult;
    uint16_t x;

    for( x = 0; x < ipconfigARP_CACHE_ENTRIES; x++ )
    {
        xARPCache[ x ].ulIPAddress = 0;
        xARPCache[ x ].ucValid = ( uint8_t ) pdFALSE;
    }

    xARPCache[ 0 ].ulIPAddress = ulIPAddress;

    xResult = xIsIPInARPCache( ulIPAddress );

    TEST_ASSERT_EQUAL( pdFALSE, xResult );
}

void test_xIsIPInARPCache_MatchingIP1( void )
{
    uint32_t ulIPAddress = 0x1234ABCD;
    BaseType_t xResult;
    uint16_t x;

    for( x = 0; x < ipconfigARP_CACHE_ENTRIES; x++ )
    {
        xARPCache[ x ].ulIPAddress = 0;
        xARPCache[ x ].ucValid = ( uint8_t ) pdTRUE;
    }

    xARPCache[ 0 ].ulIPAddress = ulIPAddress;

    xResult = xIsIPInARPCache( ulIPAddress );

    TEST_ASSERT_EQUAL( pdTRUE, xResult );
}

void test_xIsIPInARPCache_MatchingIP2( void )
{
    uint32_t ulIPAddress = 0x1234ABCD;
    BaseType_t xResult;
    uint16_t x;

    for( x = 0; x < ipconfigARP_CACHE_ENTRIES; x++ )
    {
        xARPCache[ x ].ulIPAddress = 0;
        xARPCache[ x ].ucValid = ( uint8_t ) pdTRUE;
    }

    xARPCache[ ipconfigARP_CACHE_ENTRIES - 1 ].ulIPAddress = ulIPAddress;

    xResult = xIsIPInARPCache( ulIPAddress );

    TEST_ASSERT_EQUAL( pdTRUE, xResult );
}

void test_xCheckRequiresARPResolution_NotOnLocalNetwork( void )
{
    struct xNetworkEndPoint xEndPoint = { 0 };
    NetworkBufferDescriptor_t xNetworkBuffer, * pxNetworkBuffer;
    uint8_t ucEthernetBuffer[ ipconfigNETWORK_MTU ];
    BaseType_t xResult;
    NetworkInterface_t xInterface;

    pxNetworkBuffer = &xNetworkBuffer;
    pxNetworkBuffer->pucEthernetBuffer = ucEthernetBuffer;

    IPPacket_t * pxIPPacket = ( ( IPPacket_t * ) pxNetworkBuffer->pucEthernetBuffer );
    IPHeader_t * pxIPHeader = &( pxIPPacket->xIPHeader );

    *ipLOCAL_IP_ADDRESS_POINTER = 0xABCD1234;

    xEndPoint.ipv4_settings.ulNetMask = 0xFFFFFF00;
    xNetworkBuffer.pxEndPoint = &xEndPoint;

    /* Make sure there is no match. */
    pxIPHeader->ulSourceIPAddress = ~( *ipLOCAL_IP_ADDRESS_POINTER & xEndPoint.ipv4_settings.ulNetMask );

    uxIPHeaderSizePacket_IgnoreAndReturn( ipSIZE_OF_IPv4_HEADER );

    xResult = xCheckRequiresARPResolution( pxNetworkBuffer );

    TEST_ASSERT_EQUAL( pdFALSE, xResult );
}

void test_xCheckRequiresARPResolution_NotOnLocalNetwork_InvalidHeader( void )
{
    struct xNetworkEndPoint xEndPoint = { 0 };
    NetworkBufferDescriptor_t xNetworkBuffer, * pxNetworkBuffer;
    uint8_t ucEthernetBuffer[ ipconfigNETWORK_MTU ];
    BaseType_t xResult;
    NetworkInterface_t xInterface;

    pxNetworkBuffer = &xNetworkBuffer;
    pxNetworkBuffer->pucEthernetBuffer = ucEthernetBuffer;

    IPPacket_t * pxIPPacket = ( ( IPPacket_t * ) pxNetworkBuffer->pucEthernetBuffer );
    IPHeader_t * pxIPHeader = &( pxIPPacket->xIPHeader );

    *ipLOCAL_IP_ADDRESS_POINTER = 0xABCD1234;

    xEndPoint.ipv4_settings.ulNetMask = 0xFFFFFF00;
    xNetworkBuffer.pxEndPoint = &xEndPoint;

    /* Make sure there is no match. */
    pxIPHeader->ulSourceIPAddress = ~( *ipLOCAL_IP_ADDRESS_POINTER & xEndPoint.ipv4_settings.ulNetMask );

    uxIPHeaderSizePacket_IgnoreAndReturn( ipSIZE_OF_IPv6_HEADER + ipSIZE_OF_IPv4_HEADER );

    xResult = xCheckRequiresARPResolution( pxNetworkBuffer );

    TEST_ASSERT_EQUAL( pdFALSE, xResult );
}

void test_xCheckRequiresARPResolution_NotOnLocalNetwork_IPv6( void )
{
    struct xNetworkEndPoint xEndPoint = { 0 };
    NetworkBufferDescriptor_t xNetworkBuffer, * pxNetworkBuffer;
    uint8_t ucEthernetBuffer[ ipconfigNETWORK_MTU ];
    BaseType_t xResult;
    NetworkInterface_t xInterface;

    pxNetworkBuffer = &xNetworkBuffer;
    pxNetworkBuffer->pucEthernetBuffer = ucEthernetBuffer;

    IPPacket_t * pxIPPacket = ( ( IPPacket_t * ) pxNetworkBuffer->pucEthernetBuffer );
    IPHeader_t * pxIPHeader = &( pxIPPacket->xIPHeader );

    *ipLOCAL_IP_ADDRESS_POINTER = 0xABCD1234;

    xEndPoint.ipv4_settings.ulNetMask = 0xFFFFFF00;
    xNetworkBuffer.pxEndPoint = &xEndPoint;

    /* Make sure there is no match. */
    pxIPHeader->ulSourceIPAddress = ~( *ipLOCAL_IP_ADDRESS_POINTER & xEndPoint.ipv4_settings.ulNetMask );

    uxIPHeaderSizePacket_IgnoreAndReturn( ipSIZE_OF_IPv6_HEADER );

    xResult = xCheckRequiresARPResolution( pxNetworkBuffer );

    TEST_ASSERT_EQUAL( pdFALSE, xResult );
    /* =================================================== */

    IPPacket_IPv6_t * pxIPPacket_V6 = ( ( IPPacket_IPv6_t * ) pxNetworkBuffer->pucEthernetBuffer );
    IPHeader_IPv6_t * pxIPHeader_V6 = &( pxIPPacket_V6->xIPHeader );
    IPv6_Address_t * pxIPAddress = &( pxIPHeader_V6->xSourceAddress );
    pxIPHeader_V6->ucNextHeader = ipPROTOCOL_TCP;

    xIPv6_GetIPType_ExpectAnyArgsAndReturn( eIPv6_LinkLocal );
    eNDGetCacheEntry_ExpectAnyArgsAndReturn( eARPCacheHit );

    xResult = xCheckRequiresARPResolution( pxNetworkBuffer );

    TEST_ASSERT_EQUAL( pdFALSE, xResult );
    /* =================================================== */

    pxIPHeader_V6->ucNextHeader = ipPROTOCOL_UDP;

    xIPv6_GetIPType_ExpectAnyArgsAndReturn( eIPv6_LinkLocal );
    eNDGetCacheEntry_ExpectAnyArgsAndReturn( eARPCacheHit );

    xResult = xCheckRequiresARPResolution( pxNetworkBuffer );

    TEST_ASSERT_EQUAL( pdFALSE, xResult );
    /* =================================================== */

    xIPv6_GetIPType_ExpectAnyArgsAndReturn( eIPv6_LinkLocal );
    eNDGetCacheEntry_ExpectAnyArgsAndReturn( eARPCacheMiss );
    NetworkBufferDescriptor_t xTempBuffer = { 0 };
    pxGetNetworkBufferWithDescriptor_ExpectAnyArgsAndReturn( &xTempBuffer );
    vNDSendNeighbourSolicitation_Expect( &xTempBuffer, pxIPAddress );

    xResult = xCheckRequiresARPResolution( pxNetworkBuffer );

    TEST_ASSERT_EQUAL( pdTRUE, xResult );
    /* =================================================== */

    xIPv6_GetIPType_ExpectAnyArgsAndReturn( eIPv6_LinkLocal );
    eNDGetCacheEntry_ExpectAnyArgsAndReturn( eARPCacheMiss );
    pxGetNetworkBufferWithDescriptor_ExpectAnyArgsAndReturn( NULL );

    xResult = xCheckRequiresARPResolution( pxNetworkBuffer );

    TEST_ASSERT_EQUAL( pdTRUE, xResult );
    /* =================================================== */

    xIPv6_GetIPType_ExpectAnyArgsAndReturn( eIPv6_SiteLocal );

    xResult = xCheckRequiresARPResolution( pxNetworkBuffer );

    TEST_ASSERT_EQUAL( pdFALSE, xResult );
    /* =================================================== */
}

void test_xCheckRequiresARPResolution_OnLocalNetwork_NotInCache( void )
{
    struct xNetworkEndPoint xEndPoint = { 0 };
    NetworkInterface_t xInterface;
    NetworkBufferDescriptor_t xNetworkBuffer, * pxNetworkBuffer;
    uint8_t ucEthernetBuffer[ ipconfigNETWORK_MTU ];
    BaseType_t xResult;
    uint16_t x;

    pxNetworkBuffer = &xNetworkBuffer;
    pxNetworkBuffer->pucEthernetBuffer = ucEthernetBuffer;

    IPPacket_t * pxIPPacket = ( ( IPPacket_t * ) pxNetworkBuffer->pucEthernetBuffer );
    IPHeader_t * pxIPHeader = &( pxIPPacket->xIPHeader );

    *ipLOCAL_IP_ADDRESS_POINTER = 0xABCD1234;

    xEndPoint.ipv4_settings.ulNetMask = 0xFFFFFF00;
    xNetworkBuffer.pxEndPoint = &xEndPoint;

    /* Make sure there is a match. */
    pxIPHeader->ulSourceIPAddress = *ipLOCAL_IP_ADDRESS_POINTER & xEndPoint.ipv4_settings.ulNetMask;
    xEndPoint.ipv4_settings.ulIPAddress = *ipLOCAL_IP_ADDRESS_POINTER & xEndPoint.ipv4_settings.ulNetMask;
    xEndPoint.bits.bIPv6 = pdFALSE_UNSIGNED;

    /* And that the IP is not in ARP cache. */
    for( x = 0; x < ipconfigARP_CACHE_ENTRIES; x++ )
    {
        xARPCache[ x ].ulIPAddress = 0;
    }

    uxIPHeaderSizePacket_IgnoreAndReturn( ipSIZE_OF_IPv4_HEADER );

    /* For this unit-test, we do not concern ourselves with whether the ARP request
     * is actually sent or not. Effort is all that matters. */
    pxGetNetworkBufferWithDescriptor_ExpectAnyArgsAndReturn( NULL );

    xResult = xCheckRequiresARPResolution( pxNetworkBuffer );

    TEST_ASSERT_EQUAL( pdTRUE, xResult );
}

void test_xCheckRequiresARPResolution_OnLocalNetwork_InCache( void )
{
    struct xNetworkEndPoint xEndPoint = { 0 };
    NetworkBufferDescriptor_t xNetworkBuffer, * pxNetworkBuffer;
    uint8_t ucEthernetBuffer[ ipconfigNETWORK_MTU ];
    BaseType_t xResult;
    uint16_t x;

    pxNetworkBuffer = &xNetworkBuffer;
    pxNetworkBuffer->pucEthernetBuffer = ucEthernetBuffer;

    IPPacket_t * pxIPPacket = ( ( IPPacket_t * ) pxNetworkBuffer->pucEthernetBuffer );
    IPHeader_t * pxIPHeader = &( pxIPPacket->xIPHeader );

    xEndPoint.ipv4_settings.ulIPAddress = 0xABCD1234;
    xEndPoint.ipv4_settings.ulNetMask = 0xFFFFFF00;

    /* Make sure there is a match. */
    pxIPHeader->ulSourceIPAddress = xEndPoint.ipv4_settings.ulIPAddress & xEndPoint.ipv4_settings.ulNetMask;

    xNetworkBuffer.pxEndPoint = &xEndPoint;

    /* And that the IP is not in ARP cache. */
    for( x = 0; x < ipconfigARP_CACHE_ENTRIES; x++ )
    {
        xARPCache[ x ].ulIPAddress = pxIPHeader->ulSourceIPAddress;
        xARPCache[ x ].ucValid = ( uint8_t ) pdTRUE;
    }

    uxIPHeaderSizePacket_IgnoreAndReturn( ipSIZE_OF_IPv4_HEADER );

    xResult = xCheckRequiresARPResolution( pxNetworkBuffer );

    TEST_ASSERT_EQUAL( pdFALSE, xResult );
}


void test_ulARPRemoveCacheEntryByMac_NoMatch( void )
{
    uint32_t ulResult;
    const MACAddress_t xMACAddress = { 0xAA, 0xAA, 0xAA, 0xAA, 0xAA, 0xAA };
    int i;
    BaseType_t xEntryToCheck;
    uint8_t ucBuffer[ sizeof( xARPCache[ 0 ] ) ];

    /* Catch some asserts. */
    catch_assert( ulARPRemoveCacheEntryByMac( NULL ) );

    /* =================================================== */
    /* Make sure no entry matches. */
    for( i = 0; i < ipconfigARP_CACHE_ENTRIES; i++ )
    {
        xARPCache[ i ].ulIPAddress = 0xAABBCCDD;
        memset( xARPCache[ i ].xMACAddress.ucBytes, 0x11, sizeof( xMACAddress.ucBytes ) );
    }

    ulResult = ulARPRemoveCacheEntryByMac( &xMACAddress );
    TEST_ASSERT_EQUAL( 0, ulResult );
    /* =================================================== */
}

void test_ulARPRemoveCacheEntryByMac_OneMatchingEntry( void )
{
    uint32_t ulResult;
    const MACAddress_t xMACAddress = { 0xAA, 0xAA, 0xAA, 0xAA, 0xAA, 0xAA };
    int i;
    BaseType_t xEntryToCheck;
    uint8_t ucBuffer[ sizeof( xARPCache[ 0 ] ) ];

    /* =================================================== */
    /* Make sure only one entry matches. */
    for( i = 0; i < ipconfigARP_CACHE_ENTRIES; i++ )
    {
        xARPCache[ i ].ulIPAddress = 0xAABBCCDD;
        memset( xARPCache[ i ].xMACAddress.ucBytes, 0x11, sizeof( xMACAddress.ucBytes ) );
    }

    xEntryToCheck = 1;
    xARPCache[ xEntryToCheck ].ulIPAddress = 0xAABBCCEE;
    memset( xARPCache[ xEntryToCheck ].xMACAddress.ucBytes, 0xAA, sizeof( xMACAddress.ucBytes ) );
    memset( ucBuffer, 0, sizeof( xARPCache[ 0 ] ) );
    ulResult = ulARPRemoveCacheEntryByMac( &xMACAddress );
    TEST_ASSERT_EQUAL( 0xAABBCCEE, ulResult );
    TEST_ASSERT_EQUAL( 0, memcmp( ucBuffer, &xARPCache[ xEntryToCheck ], sizeof( xARPCache[ 0 ] ) ) );
}

void test_vARPRefreshCacheEntry_NULLMAC_NoMatchingEntry( void )
{
    MACAddress_t xMACAddress;
    uint32_t ulIPAddress;
    int i;
    BaseType_t xUseEntry;
    struct xNetworkEndPoint xEndPoint = { 0 };

    for( i = 0; i < ipconfigARP_CACHE_ENTRIES; i++ )
    {
        xARPCache[ i ].ulIPAddress = 0xAABBCCDD;
        xARPCache[ i ].ucAge = 255;
        xARPCache[ i ].ucValid = pdTRUE;
    }

    FreeRTOS_FindEndPointOnNetMask_ExpectAnyArgsAndReturn( NULL );

    ulIPAddress = 0x00;
    /* Pass a NULL MAC Address and an IP address which will not match. */
    vARPRefreshCacheEntry( NULL, ulIPAddress, &xEndPoint );

    /* Since no matching entry will be found with smallest age (i.e. oldest), 0th entry will be updated to have the below details. */
    TEST_ASSERT_EQUAL( xARPCache[ 0 ].ucAge, ( uint8_t ) ipconfigMAX_ARP_RETRANSMISSIONS );
    TEST_ASSERT_EQUAL( xARPCache[ 0 ].ucValid, ( uint8_t ) pdFALSE );
    /* =================================================== */
}

void test_vARPRefreshCacheEntry_NULLMAC_MatchingEntry( void )
{
    MACAddress_t xMACAddress;
    uint32_t ulIPAddress;
    int i;
    BaseType_t xUseEntry;
    struct xNetworkEndPoint xEndPoint = { 0 };

    /* =================================================== */
    for( i = 0; i < ipconfigARP_CACHE_ENTRIES; i++ )
    {
        xARPCache[ i ].ulIPAddress = 0xAABBCCDD;
        xARPCache[ i ].ucAge = 255;
        xARPCache[ i ].ucValid = pdTRUE;
    }

    xARPCache[ 1 ].ulIPAddress = 0xAABBCCEE;

    FreeRTOS_FindEndPointOnNetMask_ExpectAnyArgsAndReturn( NULL );

    ulIPAddress = 0xAABBCCEE;
    /* Pass a NULL MAC Address and an IP address which will match. */
    vARPRefreshCacheEntry( NULL, ulIPAddress, &xEndPoint );

    /* Since no matching entry will be found with smallest age (i.e. oldest), 0th entry will be updated to have the below details. */
    TEST_ASSERT_EQUAL( xARPCache[ 1 ].ucAge, 255 );
    TEST_ASSERT_EQUAL( xARPCache[ 1 ].ucValid, ( uint8_t ) pdTRUE );
    /* =================================================== */
}

void test_vARPRefreshCacheEntry_MACWontMatch_IPWillMatch( void )
{
    MACAddress_t xMACAddress;
    uint32_t ulIPAddress;
    int i;
    BaseType_t xUseEntry;
    struct xNetworkEndPoint xEndPoint = { 0 };

    /* =================================================== */
    for( i = 0; i < ipconfigARP_CACHE_ENTRIES; i++ )
    {
        xARPCache[ i ].ulIPAddress = 0xAABBCCDD;
        xARPCache[ i ].ucAge = 255;
        xARPCache[ i ].ucValid = pdTRUE;
        memset( xARPCache[ i ].xMACAddress.ucBytes, 0x34, sizeof( xMACAddress.ucBytes ) );
    }

    xUseEntry = 1;
    xARPCache[ xUseEntry ].ulIPAddress = 0xAABBCCEE;

    ulIPAddress = 0xAABBCCEE;
    memset( xMACAddress.ucBytes, 0x11, ipMAC_ADDRESS_LENGTH_BYTES );
    /* Pass a MAC Address which won't match and an IP address which will match. */

    FreeRTOS_FindEndPointOnNetMask_ExpectAnyArgsAndReturn( NULL );

    vARPRefreshCacheEntry( &xMACAddress, ulIPAddress, &xEndPoint );

    /* Since no matching entry will be found with smallest age (i.e. oldest), 0th entry will be updated to have the below details. */
    TEST_ASSERT_EQUAL_MESSAGE( ipconfigMAX_ARP_AGE, xARPCache[ xUseEntry ].ucAge, "Test 3" );
    TEST_ASSERT_EQUAL( ( uint8_t ) pdTRUE, xARPCache[ xUseEntry ].ucValid );
    TEST_ASSERT_EQUAL_MEMORY( xMACAddress.ucBytes, xARPCache[ xUseEntry ].xMACAddress.ucBytes, sizeof( xMACAddress.ucBytes ) );
    /* =================================================== */
}

void test_vARPRefreshCacheEntry_MACAndIPWillMatch( void )
{
    MACAddress_t xMACAddress;
    uint32_t ulIPAddress;
    int i;
    BaseType_t xUseEntry;
    struct xNetworkEndPoint xEndPoint = { 0 };

    /* =================================================== */
    for( i = 0; i < ipconfigARP_CACHE_ENTRIES; i++ )
    {
        xARPCache[ i ].ulIPAddress = 0xAABBCCDD;
        xARPCache[ i ].ucAge = 255;
        xARPCache[ i ].ucValid = pdFALSE;
        memset( xARPCache[ i ].xMACAddress.ucBytes, 0x34, sizeof( xMACAddress.ucBytes ) );
    }

    xUseEntry = 1;
    xARPCache[ xUseEntry ].ulIPAddress = 0xAABBCCEE;
    /* Set a MAC address which will match */
    memset( xARPCache[ xUseEntry ].xMACAddress.ucBytes, 0x11, sizeof( xMACAddress.ucBytes ) );

    ulIPAddress = 0xAABBCCEE;
    memset( xMACAddress.ucBytes, 0x11, ipMAC_ADDRESS_LENGTH_BYTES );

    FreeRTOS_FindEndPointOnNetMask_ExpectAnyArgsAndReturn( NULL );

    /* Pass a MAC Address which will match and an IP address which will match too. */
    vARPRefreshCacheEntry( &xMACAddress, ulIPAddress, &xEndPoint );

    /* Since no matching entry will be found with smallest age (i.e. oldest), 0th entry will be updated to have the below details. */
    TEST_ASSERT_EQUAL_MESSAGE( ipconfigMAX_ARP_AGE, xARPCache[ xUseEntry ].ucAge, "Test 4" );
    TEST_ASSERT_EQUAL( ( uint8_t ) pdTRUE, xARPCache[ xUseEntry ].ucValid );
    TEST_ASSERT_EQUAL_MEMORY( xMACAddress.ucBytes, xARPCache[ xUseEntry ].xMACAddress.ucBytes, sizeof( xMACAddress.ucBytes ) );
    /* =================================================== */
}


void test_vARPRefreshCacheEntry_IPOnADifferentSubnet( void )
{
    MACAddress_t xMACAddress;
    uint32_t ulIPAddress;
    int i;
    BaseType_t xUseEntry;
    struct xNetworkEndPoint xEndPoint = { 0 };

    /* =================================================== */
    for( i = 0; i < ipconfigARP_CACHE_ENTRIES; i++ )
    {
        xARPCache[ i ].ulIPAddress = 0xAABBCCDD;
        xARPCache[ i ].ucAge = 255;
        xARPCache[ i ].ucValid = pdFALSE;
        memset( xARPCache[ i ].xMACAddress.ucBytes, 0x34, sizeof( xMACAddress.ucBytes ) );
    }

    xUseEntry = 1;
    xARPCache[ xUseEntry ].ulIPAddress = 0xAABBCCEE;
    /* Set a MAC address which will match */
    memset( xARPCache[ xUseEntry ].xMACAddress.ucBytes, 0x11, sizeof( xMACAddress.ucBytes ) );
    /* Set a local IP address */
    *ipLOCAL_IP_ADDRESS_POINTER = 0xAABBCCEF;

    /* The IP address being passed should not be on the same subnet. */
    ulIPAddress = 0x00BBCCEE;
    memset( xMACAddress.ucBytes, 0x11, ipMAC_ADDRESS_LENGTH_BYTES );
    /* Pass a MAC Address which will match and an IP address which will match too. */

    FreeRTOS_FindEndPointOnNetMask_ExpectAnyArgsAndReturn( ( void * ) 124 );
    FreeRTOS_FindEndPointOnNetMask_ExpectAnyArgsAndReturn( NULL );

    vARPRefreshCacheEntry( &xMACAddress, ulIPAddress, &xEndPoint );

    /* Since no matching entry will be found with smallest age (i.e. oldest), 0th entry will be updated to have the below details. */
    TEST_ASSERT_EQUAL_MESSAGE( ipconfigMAX_ARP_AGE, xARPCache[ 0 ].ucAge, "Test 5" );
    TEST_ASSERT_EQUAL( ( uint8_t ) pdTRUE, xARPCache[ 0 ].ucValid );
    TEST_ASSERT_EQUAL_MEMORY( xMACAddress.ucBytes, xARPCache[ 0 ].xMACAddress.ucBytes, sizeof( xMACAddress.ucBytes ) );
    /* =================================================== */
}

void test_vARPRefreshCacheEntry_IPAndMACInDifferentLocations( void )
{
    MACAddress_t xMACAddress;
    uint32_t ulIPAddress;
    int i;
    BaseType_t xUseEntry;
    struct xNetworkEndPoint xEndPoint = { 0 };

    /* =================================================== */
    for( i = 0; i < ipconfigARP_CACHE_ENTRIES; i++ )
    {
        xARPCache[ i ].ulIPAddress = 0xAABBCCDD;
        xARPCache[ i ].ucAge = i + 1;
        xARPCache[ i ].ucValid = pdFALSE;
        memset( xARPCache[ i ].xMACAddress.ucBytes, 0x34, sizeof( xMACAddress.ucBytes ) );
    }

    xUseEntry = 0;

    /* Make sure an entry matches. */
    xARPCache[ xUseEntry ].ulIPAddress = 0xAABBCCEE;
    ulIPAddress = 0xAABBCCEE;

    /* Also make sure that a MAC address matches. But a different one. */
    memset( xARPCache[ xUseEntry + 1 ].xMACAddress.ucBytes, 0x22, sizeof( xMACAddress.ucBytes ) );
    memset( xMACAddress.ucBytes, 0x22, ipMAC_ADDRESS_LENGTH_BYTES );

    FreeRTOS_FindEndPointOnNetMask_ExpectAnyArgsAndReturn( ( void * ) 124 );
    FreeRTOS_FindEndPointOnNetMask_ExpectAnyArgsAndReturn( ( void * ) 124 );

    /* Pass a MAC and IP Address which won't match, but age is now a factor. */
    vARPRefreshCacheEntry( &xMACAddress, ulIPAddress, &xEndPoint );

    /* Since no matching entry will be found with smallest age (i.e. oldest), 0th entry will be updated to have the below details. */
    TEST_ASSERT_EQUAL( xARPCache[ xUseEntry + 1 ].ulIPAddress, ulIPAddress );
    TEST_ASSERT_EQUAL_MESSAGE( ipconfigMAX_ARP_AGE, xARPCache[ xUseEntry + 1 ].ucAge, "Test 9" );
    TEST_ASSERT_EQUAL( ( uint8_t ) pdTRUE, xARPCache[ xUseEntry + 1 ].ucValid );

    uint8_t MemoryCompare[ sizeof( ARPCacheRow_t ) ];

    memset( MemoryCompare, 0, sizeof( ARPCacheRow_t ) );
    TEST_ASSERT_EQUAL_MEMORY( MemoryCompare, &xARPCache[ xUseEntry ], sizeof( ARPCacheRow_t ) );
    /* =================================================== */
}

void test_vARPRefreshCacheEntry_IPAndMACInDifferentLocations1( void )
{
    MACAddress_t xMACAddress;
    uint32_t ulIPAddress;
    int i;
    BaseType_t xUseEntry;
    struct xNetworkEndPoint xEndPoint = { 0 };

    /* =================================================== */
    for( i = 0; i < ipconfigARP_CACHE_ENTRIES; i++ )
    {
        xARPCache[ i ].ulIPAddress = 0xAABBCCDD;
        xARPCache[ i ].ucAge = i + 1;
        xARPCache[ i ].ucValid = pdFALSE;
        memset( xARPCache[ i ].xMACAddress.ucBytes, 0x34, sizeof( xMACAddress.ucBytes ) );
    }

    xUseEntry = 0;

    /* Make sure an entry matches. */
    xARPCache[ xUseEntry ].ulIPAddress = 0xAABBCCEA;
    ulIPAddress = 0xAABBCCEE;

    /* Also make sure that a MAC address matches. But a different one. */
    memset( xARPCache[ xUseEntry + 1 ].xMACAddress.ucBytes, 0x22, sizeof( xMACAddress.ucBytes ) );
    memset( xMACAddress.ucBytes, 0x22, ipMAC_ADDRESS_LENGTH_BYTES );

    FreeRTOS_FindEndPointOnNetMask_ExpectAnyArgsAndReturn( ( void * ) 0x1234 );
    FreeRTOS_FindEndPointOnNetMask_ExpectAnyArgsAndReturn( ( void * ) 0x1234 );

    /* Pass a MAC and IP Address which won't match, but age is now a factor. */
    vARPRefreshCacheEntry( &xMACAddress, ulIPAddress, &xEndPoint );

    /* Since no matching entry will be found with smallest age (i.e. oldest), 0th entry will be updated to have the below details. */
    TEST_ASSERT_EQUAL( xARPCache[ xUseEntry + 1 ].ulIPAddress, ulIPAddress );
    TEST_ASSERT_EQUAL_MESSAGE( ipconfigMAX_ARP_AGE, xARPCache[ xUseEntry + 1 ].ucAge, "Test 9" );
    TEST_ASSERT_EQUAL( ( uint8_t ) pdTRUE, xARPCache[ xUseEntry + 1 ].ucValid );
}

void test_eARPGetCacheEntryByMac_catchAssert( void )
{
    uint32_t ulIPAddress = 0x12345678, ulEntryToTest;
    eARPLookupResult_t eResult;
    MACAddress_t xMACAddress = { 0x22, 0x22, 0x22, 0x22, 0x22, 0x22 };
    int i;
    struct xNetworkInterface * xInterface;

    /* Hit some asserts */
    catch_assert( eARPGetCacheEntryByMac( NULL, &ulIPAddress, &xInterface ) );
    catch_assert( eARPGetCacheEntryByMac( &xMACAddress, NULL, &xInterface ) );
}

void test_eARPGetCacheEntryByMac_NullInterface( void )
{
    uint32_t ulIPAddress = 0x12345678, ulEntryToTest;
    eARPLookupResult_t eResult;
    MACAddress_t xMACAddress = { 0x22, 0x22, 0x22, 0x22, 0x22, 0x22 };
    int i;
    struct xNetworkInterface * xInterface;

    /* =================================================== */
    /* Make sure no entry matches. */
    for( i = 0; i < ipconfigARP_CACHE_ENTRIES; i++ )
    {
        xARPCache[ i ].ulIPAddress = 0xAABBCCDD;
        memset( xARPCache[ i ].xMACAddress.ucBytes, 0x11, sizeof( xMACAddress.ucBytes ) );
    }

    eResult = eARPGetCacheEntryByMac( &xMACAddress, &ulIPAddress, NULL );
    TEST_ASSERT_EQUAL( eARPCacheMiss, eResult );
    TEST_ASSERT_EQUAL( 0x12345678, ulIPAddress );
    /* =================================================== */
}

void test_eARPGetCacheEntryByMac_NoMatchingEntries( void )
{
    uint32_t ulIPAddress = 0x12345678, ulEntryToTest;
    eARPLookupResult_t eResult;
    MACAddress_t xMACAddress = { 0x22, 0x22, 0x22, 0x22, 0x22, 0x22 };
    int i;
    struct xNetworkInterface * xInterface;

    /* =================================================== */
    /* Make sure no entry matches. */
    for( i = 0; i < ipconfigARP_CACHE_ENTRIES; i++ )
    {
        xARPCache[ i ].ulIPAddress = 0xAABBCCDD;
        memset( xARPCache[ i ].xMACAddress.ucBytes, 0x11, sizeof( xMACAddress.ucBytes ) );
    }

    eResult = eARPGetCacheEntryByMac( &xMACAddress, &ulIPAddress, &xInterface );
    TEST_ASSERT_EQUAL( eARPCacheMiss, eResult );
    TEST_ASSERT_EQUAL( 0x12345678, ulIPAddress );
    /* =================================================== */
}

void test_eARPGetCacheEntryByMac_OneMatchingEntry( void )
{
    uint32_t ulIPAddress = 0x12345678, ulEntryToTest;
    eARPLookupResult_t eResult;
    MACAddress_t xMACAddress = { 0x22, 0x22, 0x22, 0x22, 0x22, 0x22 };
    int i;
    struct xNetworkInterface * xInterface;

    /* =================================================== */
    /* Make sure one entry matches. */
    for( i = 0; i < ipconfigARP_CACHE_ENTRIES; i++ )
    {
        xARPCache[ i ].ulIPAddress = 0xAABBCCDD;
        memset( xARPCache[ i ].xMACAddress.ucBytes, 0x11, sizeof( xMACAddress.ucBytes ) );
    }

    ulEntryToTest = 1;
    memset( xARPCache[ ulEntryToTest ].xMACAddress.ucBytes, 0x22, sizeof( xMACAddress.ucBytes ) );
    xARPCache[ ulEntryToTest ].ulIPAddress = 0xAABBCCEE;
    eResult = eARPGetCacheEntryByMac( &xMACAddress, &ulIPAddress, &xInterface );
    TEST_ASSERT_EQUAL( eARPCacheHit, eResult );
    TEST_ASSERT_EQUAL( xARPCache[ ulEntryToTest ].ulIPAddress, ulIPAddress );
    /* =================================================== */
    eResult = eARPGetCacheEntryByMac( &xMACAddress, &ulIPAddress, NULL );
    TEST_ASSERT_EQUAL( eARPCacheHit, eResult );
    TEST_ASSERT_EQUAL( xARPCache[ ulEntryToTest ].ulIPAddress, ulIPAddress );
    /* =================================================== */
    xARPCache[ ulEntryToTest ].pxEndPoint = NULL;
    eResult = eARPGetCacheEntryByMac( &xMACAddress, &ulIPAddress, &xInterface );
    TEST_ASSERT_EQUAL( eARPCacheHit, eResult );
    TEST_ASSERT_EQUAL( xARPCache[ ulEntryToTest ].ulIPAddress, ulIPAddress );
    /* =================================================== */
}

void test_eARPGetCacheEntry_CatchAssert( void )
{
    uint32_t ulIPAddress;
    MACAddress_t xMACAddress;
    struct xNetworkEndPoint * pxEndPoint;

    catch_assert( eARPGetCacheEntry( NULL, &xMACAddress, &pxEndPoint ) );
    catch_assert( eARPGetCacheEntry( &ulIPAddress, NULL, &pxEndPoint ) );
    catch_assert( eARPGetCacheEntry( &ulIPAddress, &xMACAddress, NULL ) );
}

void test_eARPGetCacheEntry_IPMatchesBroadcastAddr( void )
{
    uint32_t ulIPAddress;
    MACAddress_t xMACAddress;
    eARPLookupResult_t eResult;
    uint32_t ulSavedGatewayAddress;
    struct xNetworkEndPoint * pxEndPoint, xEndPoint;

    /* =================================================== */
    ulIPAddress = FreeRTOS_ntohl( xNetworkAddressing.ulBroadcastAddress );
    /* Not worried about what these functions do. */
    FreeRTOS_FindEndPointOnIP_IPv4_ExpectAnyArgsAndReturn( NULL );
    xIsIPv4Multicast_ExpectAndReturn( ulIPAddress, 0UL );
    FreeRTOS_FindEndPointOnNetMask_ExpectAnyArgsAndReturn( &xEndPoint );
    eResult = eARPGetCacheEntry( &ulIPAddress, &xMACAddress, &pxEndPoint );

    TEST_ASSERT_EQUAL_MESSAGE( eARPCacheHit, eResult, "Test 3" );
    TEST_ASSERT_EQUAL( pxEndPoint, &xEndPoint );
    TEST_ASSERT_EQUAL_MEMORY_MESSAGE( &xBroadcastMACAddress, &xMACAddress, sizeof( xMACAddress ), "Test 3" );
    /* =================================================== */
}

void test_eARPGetCacheEntry_IPMatchesBroadcastAddr_NullEndPointOnNetMask( void )
{
    uint32_t ulIPAddress;
    MACAddress_t xMACAddress;
    eARPLookupResult_t eResult;
    uint32_t ulSavedGatewayAddress;
    struct xNetworkEndPoint * pxEndPoint, xEndPoint;

    /* =================================================== */
    ulIPAddress = FreeRTOS_ntohl( xNetworkAddressing.ulBroadcastAddress );
    /* Not worried about what these functions do. */
    FreeRTOS_FindEndPointOnIP_IPv4_ExpectAnyArgsAndReturn( NULL );
    xIsIPv4Multicast_ExpectAndReturn( ulIPAddress, 0UL );
    FreeRTOS_FindEndPointOnNetMask_ExpectAnyArgsAndReturn( NULL );
    eResult = eARPGetCacheEntry( &ulIPAddress, &xMACAddress, &pxEndPoint );

    TEST_ASSERT_EQUAL( eARPCacheHit, eResult );
    TEST_ASSERT_NOT_EQUAL( pxEndPoint, &xEndPoint );
    /* =================================================== */
}

void test_eARPGetCacheEntry_MultiCastAddr( void )
{
    uint32_t ulIPAddress;
    MACAddress_t xMACAddress;
    eARPLookupResult_t eResult;
    uint32_t ulSavedGatewayAddress;
    struct xNetworkEndPoint * pxEndPoint, xEndPoint;

    /* =================================================== */
    ulIPAddress = FreeRTOS_ntohl( xNetworkAddressing.ulBroadcastAddress );
    FreeRTOS_FindEndPointOnIP_IPv4_ExpectAnyArgsAndReturn( NULL );
    xIsIPv4Multicast_ExpectAndReturn( ulIPAddress, 1UL );
    vSetMultiCastIPv4MacAddress_Ignore();
    FreeRTOS_FirstEndPoint_ExpectAndReturn( NULL, NULL );

    eResult = eARPGetCacheEntry( &ulIPAddress, &xMACAddress, &pxEndPoint );

    TEST_ASSERT_EQUAL( eCantSendPacket, eResult );
    TEST_ASSERT_NOT_EQUAL( pxEndPoint, &xEndPoint );
    /* =================================================== */

    xEndPoint.bits.bIPv6 = 1;
    FreeRTOS_FindEndPointOnIP_IPv4_ExpectAnyArgsAndReturn( NULL );
    xIsIPv4Multicast_ExpectAndReturn( ulIPAddress, 1UL );
    vSetMultiCastIPv4MacAddress_Ignore();
    FreeRTOS_FirstEndPoint_ExpectAndReturn( NULL, &xEndPoint );
    FreeRTOS_NextEndPoint_ExpectAndReturn( NULL, &xEndPoint, NULL );

    eResult = eARPGetCacheEntry( &ulIPAddress, &xMACAddress, &pxEndPoint );

    TEST_ASSERT_EQUAL( eCantSendPacket, eResult );
    TEST_ASSERT_NOT_EQUAL( pxEndPoint, &xEndPoint );
    /* =================================================== */
}

void test_eARPGetCacheEntry_IPMatchesOtherBroadcastAddr( void )
{
    uint32_t ulIPAddress;
    MACAddress_t xMACAddress;
    eARPLookupResult_t eResult;
    uint32_t ulSavedGatewayAddress;
    struct xNetworkInterface * xInterface;
    struct xNetworkEndPoint * pxEndPoint, xEndPoint;

    /* =================================================== */
    ulIPAddress = FreeRTOS_ntohl( ipBROADCAST_IP_ADDRESS );
    /* Not worried about what these functions do. */
    FreeRTOS_FindEndPointOnIP_IPv4_ExpectAnyArgsAndReturn( NULL );
    xIsIPv4Multicast_ExpectAndReturn( ulIPAddress, 0UL );
    FreeRTOS_FindEndPointOnNetMask_ExpectAnyArgsAndReturn( &xEndPoint );
    eResult = eARPGetCacheEntry( &ulIPAddress, &xMACAddress, &pxEndPoint );
    TEST_ASSERT_EQUAL_MESSAGE( eARPCacheHit, eResult, "Test 3" );
    TEST_ASSERT_EQUAL_MEMORY_MESSAGE( &xBroadcastMACAddress, &xMACAddress, sizeof( xMACAddress ), "Test 3" );
    TEST_ASSERT_EQUAL( pxEndPoint, &xEndPoint );
    /* =================================================== */
}

/* TODO: _TJ_: For the time being test_eARPGetCacheEntry_LocalIPIsZero and test_eARPGetCacheEntry_LocalIPMatchesReceivedIP */
/*             test cases are removed as we need to reevaluate if those cases are required for IPv6 */

void test_eARPGetCacheEntry_MatchingInvalidEntry( void )
{
    uint32_t ulIPAddress;
    MACAddress_t xMACAddress;
    eARPLookupResult_t eResult;
    uint32_t ulSavedGatewayAddress;
    struct xNetworkInterface * xInterface;
    struct xNetworkEndPoint * pxEndPoint, xEndPoint;

    /* =================================================== */
    ulIPAddress = 0x4321;
    /* Make both values (IP address and local IP pointer) different. */
    *ipLOCAL_IP_ADDRESS_POINTER = 0x1234;
    /* Add the IP address in the cache so that we'll have a cache hit. */
    xARPCache[ 1 ].ulIPAddress = xNetworkAddressing.ulGatewayAddress;
    /* But reset the valid bit. */
    xARPCache[ 1 ].ucValid = pdFALSE;
    /* Not worried about what these functions do. */
    xEndPoint.ipv4_settings.ulGatewayAddress = xNetworkAddressing.ulGatewayAddress;
    FreeRTOS_FindEndPointOnIP_IPv4_ExpectAnyArgsAndReturn( NULL );
    xIsIPv4Multicast_ExpectAndReturn( ulIPAddress, 0UL );
    FreeRTOS_FindEndPointOnNetMask_ExpectAnyArgsAndReturn( NULL );
    FreeRTOS_FindGateWay_ExpectAnyArgsAndReturn( &xEndPoint );
    eResult = eARPGetCacheEntry( &ulIPAddress, &xMACAddress, &pxEndPoint );
    TEST_ASSERT_EQUAL_MESSAGE( eCantSendPacket, eResult, "Test 6" );
    TEST_ASSERT_EQUAL( pxEndPoint, &xEndPoint );
    /* =================================================== */
}

void test_eARPGetCacheEntry_MatchingValidEntry( void )
{
    uint32_t ulIPAddress;
    MACAddress_t xMACAddress;
    eARPLookupResult_t eResult;
    uint32_t ulSavedGatewayAddress;
    struct xNetworkInterface * xInterface;
    struct xNetworkEndPoint * pxEndPoint, xEndPoint;

    /* =================================================== */
    ulIPAddress = 0x4321;
    /* Make both values (IP address and local IP pointer) different. */
    *ipLOCAL_IP_ADDRESS_POINTER = 0x1234;
    /* Add the IP address in the cache so that we'll have a cache hit. */
    xARPCache[ 1 ].ulIPAddress = xNetworkAddressing.ulGatewayAddress;
    /* Now try with a set valid bit. */
    xARPCache[ 1 ].ucValid = pdTRUE;
    /* Not worried about what these functions do. */
    xEndPoint.ipv4_settings.ulGatewayAddress = xNetworkAddressing.ulGatewayAddress;
    FreeRTOS_FindEndPointOnIP_IPv4_ExpectAnyArgsAndReturn( NULL );
    xIsIPv4Multicast_ExpectAndReturn( ulIPAddress, 0UL );
    FreeRTOS_FindEndPointOnNetMask_ExpectAnyArgsAndReturn( NULL );
    FreeRTOS_FindGateWay_ExpectAnyArgsAndReturn( &xEndPoint );
    eResult = eARPGetCacheEntry( &ulIPAddress, &xMACAddress, &pxEndPoint );
    TEST_ASSERT_EQUAL_MESSAGE( eARPCacheHit, eResult, "Test 7" );
    TEST_ASSERT_EQUAL_MEMORY_MESSAGE( &xARPCache[ 1 ].xMACAddress, &xMACAddress, sizeof( xMACAddress ), "Test 7" );
    TEST_ASSERT_NOT_EQUAL( pxEndPoint, &xEndPoint );
    /* =================================================== */
}

void test_eARPGetCacheEntry_GatewayAddressZero( void )
{
    uint32_t ulIPAddress;
    MACAddress_t xMACAddress;
    eARPLookupResult_t eResult;
    uint32_t ulSavedGatewayAddress;
    struct xNetworkInterface * xInterface;
    struct xNetworkEndPoint * pxEndPoint, xEndPoint;
    int i;

    /* =================================================== */
    for( i = 0; i < ipconfigARP_CACHE_ENTRIES; i++ )
    {
        xARPCache[ i ].ucValid = ( uint8_t ) pdFALSE;
    }

    *ipLOCAL_IP_ADDRESS_POINTER = 0x1234;

    ulIPAddress = 0x4321;
    /* Not worried about what these functions do. */
    xEndPoint.ipv4_settings.ulGatewayAddress = 0;
    FreeRTOS_FindEndPointOnIP_IPv4_ExpectAnyArgsAndReturn( NULL );
    xIsIPv4Multicast_ExpectAndReturn( ulIPAddress, 0UL );
    FreeRTOS_FindEndPointOnNetMask_ExpectAnyArgsAndReturn( NULL );
    FreeRTOS_FindGateWay_ExpectAnyArgsAndReturn( NULL );
    eResult = eARPGetCacheEntry( &ulIPAddress, &xMACAddress, &pxEndPoint );

<<<<<<< HEAD
    TEST_ASSERT_EQUAL_MESSAGE( eCantSendPacket, eResult, "Test 9" );
=======
    TEST_ASSERT_EQUAL_MESSAGE( eARPCacheMiss, eResult, "Test 9" );
    TEST_ASSERT_NOT_EQUAL( pxEndPoint, &xEndPoint );
>>>>>>> 350dfea6
    /* =================================================== */
}

void test_eARPGetCacheEntry_AddressNotOnLocalAddress( void )
{
    uint32_t ulIPAddress;
    MACAddress_t xMACAddress;
    eARPLookupResult_t eResult;
    uint32_t ulSavedGatewayAddress;
    struct xNetworkInterface * xInterface;
    struct xNetworkEndPoint * pxEndPoint, xEndPoint;

    /* =================================================== */
    ulIPAddress = 0;
    /* Make both values (IP address and local IP pointer) different. */
    /* Get any address on the same netmask. */
    *ipLOCAL_IP_ADDRESS_POINTER = 0x00000034;

    /* Not worried about what these functions do. */
    FreeRTOS_FindEndPointOnIP_IPv4_ExpectAnyArgsAndReturn( NULL );
    xIsIPv4Multicast_ExpectAndReturn( ulIPAddress, 0UL );
    FreeRTOS_FindEndPointOnNetMask_ExpectAnyArgsAndReturn( NULL );
    FreeRTOS_FindGateWay_ExpectAnyArgsAndReturn( NULL );
    eResult = eARPGetCacheEntry( &ulIPAddress, &xMACAddress, &pxEndPoint );
    TEST_ASSERT_EQUAL_MESSAGE( eCantSendPacket, eResult, "Test 11" );
    TEST_ASSERT_NOT_EQUAL( pxEndPoint, &xEndPoint );
    /* =================================================== */
}

void test_eARPGetCacheEntry_NoCacheHit( void )
{
    uint32_t ulIPAddress;
    MACAddress_t xMACAddress;
    eARPLookupResult_t eResult;
    uint32_t ulSavedGatewayAddress;
    struct xNetworkInterface * xInterface;
    struct xNetworkEndPoint * pxEndPoint, xEndPoint;
    int i;

    /* =================================================== */
    for( i = 0; i < ipconfigARP_CACHE_ENTRIES; i++ )
    {
        xARPCache[ i ].ulIPAddress = 0;
        xARPCache[ i ].ucValid = ( uint8_t ) pdTRUE;
    }

    ulSavedGatewayAddress = xNetworkAddressing.ulGatewayAddress;
    xNetworkAddressing.ulGatewayAddress = 0;
    /* Make IP address param == 0 */
    ulIPAddress = 0;

    /* Make both values (IP address and local IP pointer) different
     * and on different net masks. */
    *ipLOCAL_IP_ADDRESS_POINTER = 0x1234;
    /* Not worried about what these functions do. */
    FreeRTOS_FindEndPointOnIP_IPv4_ExpectAnyArgsAndReturn( NULL );
    xIsIPv4Multicast_ExpectAndReturn( ulIPAddress, 0UL );
    FreeRTOS_FindEndPointOnNetMask_ExpectAnyArgsAndReturn( NULL );
    eResult = eARPGetCacheEntry( &ulIPAddress, &xMACAddress, &pxEndPoint );
    xNetworkAddressing.ulGatewayAddress = ulSavedGatewayAddress;
    TEST_ASSERT_EQUAL( eARPCacheHit, eResult );
    TEST_ASSERT_NOT_EQUAL( pxEndPoint, &xEndPoint );
    /* =================================================== */
}

void test_vARPAgeCache( void )
{
    NetworkEndPoint_t xEndPoint = { 0 };
    NetworkInterface_t xInterface;
    int i;

    xEndPoint.pxNext = NULL;
    xEndPoint.bits.bIPv6 = pdFALSE_UNSIGNED;

    /* Invalidate the first cache entry. */
    for( i = 0; i < ipconfigARP_CACHE_ENTRIES; i++ )
    {
        xARPCache[ i ].ucAge = 0;
    }

    uint8_t ucEntryToCheck = 1;

    pxNetworkEndPoints = &xEndPoint;
    xEndPoint.bits.bEndPointUp = pdTRUE_UNSIGNED;
    xEndPoint.ipv4_settings.ulIPAddress = 0x1234;
    xEndPoint.pxNetworkInterface = &xInterface;

    /* =================================================== */
    /* Let the value returned first time be 0 such that the variable is reset. */
    xTaskGetTickCount_ExpectAndReturn( 0 );

    pxNetworkEndPoints = &xEndPoint;

    /* The function which calls 'pxGetNetworkBufferWithDescriptor' is 'FreeRTOS_OutputARPRequest'.
     * It doesn't return anything and will be tested separately. */
    pxGetNetworkBufferWithDescriptor_ExpectAndReturn( sizeof( ARPPacket_t ), 0, NULL );


    vARPAgeCache();
    /* =================================================== */

    /* / * =================================================== * / */
    /* / * Make second entry invalid but with age > 1. * / */
    xARPCache[ ucEntryToCheck ].ucAge = 1;
    xARPCache[ ucEntryToCheck ].ucValid = pdFALSE;
    /* Set an IP address */
    xARPCache[ ucEntryToCheck ].ulIPAddress = 0xAAAAAAAA;
    xARPCache[ ucEntryToCheck ].pxEndPoint = &xEndPoint;

    FreeRTOS_FindEndPointOnNetMask_ExpectAndReturn( xARPCache[ ucEntryToCheck ].ulIPAddress, 12, &xEndPoint );

    /* The function which calls 'pxGetNetworkBufferWithDescriptor' is 'FreeRTOS_OutputARPRequest'.
     * It doesn't return anything and will be tested separately. */
    pxGetNetworkBufferWithDescriptor_ExpectAndReturn( sizeof( ARPPacket_t ), 0, NULL );

    /* Let the value returned first time be 100. */
    xTaskGetTickCount_ExpectAndReturn( 100 );

    /* The function which calls 'pxGetNetworkBufferWithDescriptor' is 'FreeRTOS_OutputARPRequest'.
     * It doesn't return anything and will be tested separately. */
    pxGetNetworkBufferWithDescriptor_ExpectAndReturn( sizeof( ARPPacket_t ), 0, NULL );

    vARPAgeCache();
    /* =================================================== */

    /* =================================================== */
    /* Make second entry invalid but with age > 1. */
    xARPCache[ ucEntryToCheck ].ucAge = 1;
    xARPCache[ ucEntryToCheck ].ucValid = pdTRUE;
    /* Set an IP address */
    xARPCache[ ucEntryToCheck ].ulIPAddress = 0xAAAAAAAA;

    FreeRTOS_FindEndPointOnNetMask_ExpectAndReturn( xARPCache[ ucEntryToCheck ].ulIPAddress, 12, &xEndPoint );

    /* The function which calls 'pxGetNetworkBufferWithDescriptor' is 'FreeRTOS_OutputARPRequest'.
     * It doesn't return anything and will be tested separately. */
    pxGetNetworkBufferWithDescriptor_ExpectAndReturn( sizeof( ARPPacket_t ), 0, NULL );

    /* Let the value returned first time be 100. */
    xTaskGetTickCount_ExpectAndReturn( 100 );

    vARPAgeCache();
    /* =================================================== */

    /* =================================================== */
    /* Make second entry invalid but with age > 1. */
    xARPCache[ ucEntryToCheck ].ucAge = 100;
    xARPCache[ ucEntryToCheck ].ucValid = pdTRUE;
    /* Set an IP address */
    xARPCache[ ucEntryToCheck ].ulIPAddress = 0xAAAAAAAA;

    /* This time the pxGetNetworkBuffer will be called. */
    /* Let the value returned third time be 100000. */
    xTaskGetTickCount_ExpectAndReturn( 100000 );

    /* The function which calls 'pxGetNetworkBufferWithDescriptor' is 'FreeRTOS_OutputARPRequest'.
     * It doesn't return anything and will be tested separately. */
    pxGetNetworkBufferWithDescriptor_ExpectAndReturn( sizeof( ARPPacket_t ), 0, NULL );

    vARPAgeCache();
    /* =================================================== */

    xEndPoint.bits.bEndPointUp = pdFALSE_UNSIGNED;
    /* Make second entry invalid but with age > 1. */
    xARPCache[ ucEntryToCheck ].ucAge = 100;
    xARPCache[ ucEntryToCheck ].ucValid = pdTRUE;
    /* Set an IP address */
    xARPCache[ ucEntryToCheck ].ulIPAddress = 0xAAAAAAAA;

    xTaskGetTickCount_ExpectAndReturn( 100 );

    vARPAgeCache();
    /* =================================================== */

    xEndPoint.bits.bEndPointUp = pdTRUE_UNSIGNED;
    xEndPoint.ipv4_settings.ulIPAddress = 0;
    /* Make second entry invalid but with age > 1. */
    xARPCache[ ucEntryToCheck ].ucAge = 0;
    xARPCache[ ucEntryToCheck ].ucValid = pdTRUE;
    /* Set an IP address */
    xARPCache[ ucEntryToCheck ].ulIPAddress = 0xAAAAAAAA;

    xTaskGetTickCount_ExpectAndReturn( 50000 );

    vARPAgeCache();
    /* =================================================== */

    xEndPoint.ipv4_settings.ulIPAddress = 0x1234;
    xEndPoint.bits.bIPv6 = pdTRUE_UNSIGNED;
    /* Make second entry invalid but with age > 1. */
    xARPCache[ ucEntryToCheck ].ucAge = 0;
    xARPCache[ ucEntryToCheck ].ucValid = pdTRUE;
    /* Set an IP address */
    xARPCache[ ucEntryToCheck ].ulIPAddress = 0xAAAAAAAA;

    xTaskGetTickCount_ExpectAndReturn( 100000 );

    FreeRTOS_OutputAdvertiseIPv6( &xEndPoint );

    vARPAgeCache();
    /* =================================================== */
}

void test_vARPSendGratuitous( void )
{
    /* The output is ignored. But we should check the input though. */
    xSendEventToIPTask_ExpectAndReturn( eARPTimerEvent, 0 );
    vARPSendGratuitous();
}

uint32_t xNetworkInterfaceOutput_ARP_STUB_CallCount = 0;
BaseType_t xNetworkInterfaceOutput_ARP_STUB( NetworkInterface_t * pxInterface,
                                             NetworkBufferDescriptor_t * const pxNetworkBuffer,
                                             BaseType_t bReleaseAfterSend )
{
    xNetworkInterfaceOutput_ARP_STUB_CallCount++;
    return pdTRUE_UNSIGNED;
}

void test_FreeRTOS_OutputARPRequest( void )
{
    NetworkEndPoint_t xEndPoint = { 0 };
    NetworkInterface_t xInterface;
    uint8_t ucBuffer[ sizeof( ARPPacket_t ) + ipBUFFER_PADDING + ipconfigETHERNET_MINIMUM_PACKET_BYTES ];
    NetworkBufferDescriptor_t xNetworkBuffer = { 0 };
    uint32_t ulIPAddress = 0xAAAAAAAA;

    xNetworkBuffer.pucEthernetBuffer = ucBuffer;
    xNetworkBuffer.xDataLength = sizeof( ARPPacket_t );

    xEndPoint.bits.bEndPointUp = pdTRUE_UNSIGNED;
    xEndPoint.ipv4_settings.ulIPAddress = 0x1234;
    xEndPoint.pxNetworkInterface = &xInterface;
    xEndPoint.pxNetworkInterface->pfOutput = xNetworkInterfaceOutput_ARP_STUB;
    xNetworkInterfaceOutput_ARP_STUB_CallCount = 0;

    /* =================================================== */

    FreeRTOS_FindEndPointOnNetMask_ExpectAndReturn( ulIPAddress, 12, &xEndPoint );

    pxGetNetworkBufferWithDescriptor_ExpectAndReturn( sizeof( ARPPacket_t ), 0, &xNetworkBuffer );

    xIsCallingFromIPTask_IgnoreAndReturn( pdTRUE );

    FreeRTOS_OutputARPRequest( ulIPAddress );
    TEST_ASSERT_EQUAL( xNetworkInterfaceOutput_ARP_STUB_CallCount, 1 );

    /* =================================================== */

    xNetworkInterfaceOutput_ARP_STUB_CallCount = 0;

    FreeRTOS_FindEndPointOnNetMask_ExpectAndReturn( ulIPAddress, 12, &xEndPoint );

    pxGetNetworkBufferWithDescriptor_ExpectAndReturn( sizeof( ARPPacket_t ), 0, &xNetworkBuffer );

    xIsCallingFromIPTask_IgnoreAndReturn( pdFALSE );
    xSendEventStructToIPTask_IgnoreAndReturn( pdFAIL );
    vReleaseNetworkBufferAndDescriptor_Expect( &xNetworkBuffer );

    FreeRTOS_OutputARPRequest( ulIPAddress );
    TEST_ASSERT_EQUAL( xNetworkInterfaceOutput_ARP_STUB_CallCount, 0 );

    /* =================================================== */

    xNetworkInterfaceOutput_ARP_STUB_CallCount = 0;
    FreeRTOS_FindEndPointOnNetMask_ExpectAndReturn( ulIPAddress, 12, &xEndPoint );

    pxGetNetworkBufferWithDescriptor_ExpectAndReturn( sizeof( ARPPacket_t ), 0, &xNetworkBuffer );
    xIsCallingFromIPTask_IgnoreAndReturn( pdFALSE );
    xSendEventStructToIPTask_IgnoreAndReturn( pdPASS );

    FreeRTOS_OutputARPRequest( ulIPAddress );

    TEST_ASSERT_EQUAL( xNetworkInterfaceOutput_ARP_STUB_CallCount, 0 );
    /* =================================================== */

    xNetworkInterfaceOutput_ARP_STUB_CallCount = 0;

    /* =================================================== */
    xEndPoint.pxNetworkInterface = NULL;

    FreeRTOS_FindEndPointOnNetMask_ExpectAndReturn( ulIPAddress, 12, &xEndPoint );

    pxGetNetworkBufferWithDescriptor_ExpectAndReturn( sizeof( ARPPacket_t ), 0, &xNetworkBuffer );
    xIsCallingFromIPTask_IgnoreAndReturn( pdTRUE );

    FreeRTOS_OutputARPRequest( ulIPAddress );
    TEST_ASSERT_EQUAL( xNetworkInterfaceOutput_ARP_STUB_CallCount, 0 );
    /* =================================================== */

    xEndPoint.pxNetworkInterface = &xInterface;
    xNetworkInterfaceOutput_ARP_STUB_CallCount = 0;

    /* =================================================== */
    xNetworkBuffer.xDataLength = ( size_t ) ipconfigETHERNET_MINIMUM_PACKET_BYTES;

    FreeRTOS_FindEndPointOnNetMask_ExpectAndReturn( ulIPAddress, 12, &xEndPoint );

    pxGetNetworkBufferWithDescriptor_ExpectAndReturn( sizeof( ARPPacket_t ), 0, &xNetworkBuffer );
    xIsCallingFromIPTask_IgnoreAndReturn( pdTRUE );

    FreeRTOS_OutputARPRequest( ulIPAddress );

    TEST_ASSERT_EQUAL( xNetworkInterfaceOutput_ARP_STUB_CallCount, 1 );
    TEST_ASSERT_EQUAL( xNetworkBuffer.xDataLength, ( size_t ) ipconfigETHERNET_MINIMUM_PACKET_BYTES );
    /* =================================================== */

    xNetworkInterfaceOutput_ARP_STUB_CallCount = 0;

    /* =================================================== */
    xEndPoint.bits.bIPv6 = 1;

    FreeRTOS_FindEndPointOnNetMask_ExpectAndReturn( ulIPAddress, 12, &xEndPoint );

    FreeRTOS_OutputARPRequest( ulIPAddress );
    TEST_ASSERT_EQUAL( xNetworkInterfaceOutput_ARP_STUB_CallCount, 0 );
    /* =================================================== */

    xNetworkInterfaceOutput_ARP_STUB_CallCount = 0;

    /* =================================================== */
    xEndPoint.bits.bIPv6 = 0;
    xEndPoint.ipv4_settings.ulIPAddress = 0U;

    FreeRTOS_FindEndPointOnNetMask_ExpectAndReturn( ulIPAddress, 12, &xEndPoint );

    FreeRTOS_OutputARPRequest( ulIPAddress );
    TEST_ASSERT_EQUAL( xNetworkInterfaceOutput_ARP_STUB_CallCount, 0 );
    /* =================================================== */
}

/**
 * @brief Test the behaviour when an endpoint couldn't be found for the given IP
 */
void test_FreeRTOS_OutputARPRequest_NullEndpoint( void )
{
    uint32_t ulIPAddress = 0x1234ABCD;

    FreeRTOS_FindEndPointOnNetMask_ExpectAndReturn( ulIPAddress, 12, NULL );
    FreeRTOS_OutputARPRequest( ulIPAddress );
}

void vStoreTimeValue( TimeOut_t * const timeout,
                      int32_t callbacks )
{
    timeout->xOverflowCount = 0;
    timeout->xTimeOnEntering = 100;
}

void test_xARPWaitResolution_PrivateFunctionReturnsHit( void )
{
    uint32_t ulIPAddress = 0xAAAAAAAA;
    BaseType_t xResult;
    int i;
    struct xNetworkInterface * xInterface;
    NetworkEndPoint_t xEndPoint = { 0 };

    /* Catch the assertion for calling from IP task. */
    /* =================================================== */
    /* Assertion on calling from IP-task */
    xIsCallingFromIPTask_IgnoreAndReturn( pdTRUE );
    catch_assert( xARPWaitResolution( ulIPAddress, 0 ) );
    /* =================================================== */


    /* Make the resolution pass without any attempt by making
     * eARPGetCacheEntry return eARPCacheHit. */
    /* =================================================== */
    /* Assertion on calling from IP-task */
    xEndPoint.bits.bIPv6 = pdFALSE_UNSIGNED;
    xIsCallingFromIPTask_IgnoreAndReturn( pdFALSE );
    /* Not worried about what these functions do. */
    FreeRTOS_FindEndPointOnIP_IPv4_ExpectAnyArgsAndReturn( NULL );
    xIsIPv4Multicast_ExpectAndReturn( ulIPAddress, 1UL );
    vSetMultiCastIPv4MacAddress_Ignore();
    FreeRTOS_FirstEndPoint_ExpectAndReturn( NULL, &xEndPoint );

    xResult = xARPWaitResolution( ulIPAddress, 0 );
    TEST_ASSERT_EQUAL( xResult, 0 );
    /* =================================================== */
}

void test_xARPWaitResolution_GNWFailsNoTimeout( void )
{
    uint32_t ulIPAddress = 0xAAAAAAAA;
    NetworkEndPoint_t xEndPoint = { 0 };
    NetworkInterface_t xInterface;
    BaseType_t xResult;
    int i;

    xEndPoint.bits.bIPv6 = pdFALSE_UNSIGNED;
    xEndPoint.ipv4_settings.ulIPAddress = 0xC0C0C0C0;
    xEndPoint.pxNetworkInterface = &xInterface;

    /* Make the resolution fail with maximum tryouts. */
    /* =================================================== */
    /* Make sure that no address matches the IP address. */
    for( i = 0; i < ipconfigARP_CACHE_ENTRIES; i++ )
    {
        xARPCache[ i ].ulIPAddress = 0xAAAAAAAA;
    }

    ulIPAddress = 0x00000031;
    /* Make both values (IP address and local IP pointer) different. */
    /* Get any address on the same netmask. */
    *ipLOCAL_IP_ADDRESS_POINTER = 0x00000034;

    /* Assertion on calling from IP-task */
    FreeRTOS_FindEndPointOnIP_IPv4_ExpectAnyArgsAndReturn( NULL );
    xIsCallingFromIPTask_IgnoreAndReturn( pdFALSE );
    /* Not worried about what these functions do. */
    xIsIPv4Multicast_ExpectAndReturn( ulIPAddress, 0UL );
    FreeRTOS_FindEndPointOnNetMask_ExpectAnyArgsAndReturn( ( void * ) 1234 );

    vTaskSetTimeOutState_Stub( vStoreTimeValue );

    /* Make sure that there are enough stubs for all the repetitive calls. */
    for( i = 0; i < ipconfigMAX_ARP_RETRANSMISSIONS; i++ )
    {
        FreeRTOS_FindEndPointOnNetMask_ExpectAndReturn( ulIPAddress, 12, &xEndPoint );
        pxGetNetworkBufferWithDescriptor_ExpectAndReturn( sizeof( ARPPacket_t ), 0, NULL );
        vTaskDelay_Expect( pdMS_TO_TICKS( 250U ) );
        FreeRTOS_FindEndPointOnIP_IPv4_ExpectAnyArgsAndReturn( NULL );
        xIsIPv4Multicast_ExpectAndReturn( ulIPAddress, 0UL );
        FreeRTOS_FindEndPointOnNetMask_ExpectAnyArgsAndReturn( ( void * ) 1234 );
        xTaskCheckForTimeOut_IgnoreAndReturn( pdFALSE );
    }

    xResult = xARPWaitResolution( ulIPAddress, 0 );
    TEST_ASSERT_EQUAL( -pdFREERTOS_ERRNO_EADDRNOTAVAIL, xResult );
    /* =================================================== */
}

void test_xARPWaitResolution( void )
{
    NetworkInterface_t xInterface;
    NetworkEndPoint_t xEndPoint = { 0 };
    uint32_t ulIPAddress = 0xAAAAAAAA;
    BaseType_t xResult;
    int i;

    xEndPoint.bits.bIPv6 = pdFALSE_UNSIGNED;
    xEndPoint.ipv4_settings.ulIPAddress = 0xC0C0C0C0;
    xEndPoint.pxNetworkInterface = &xInterface;

    /* Make the resolution fail after some attempts due to timeout. */
    /* =================================================== */
    /* Make sure that no address matches the IP address. */
    for( i = 0; i < ipconfigARP_CACHE_ENTRIES; i++ )
    {
        xARPCache[ i ].ulIPAddress = 0xAAAAAAAA;
    }

    ulIPAddress = 0x00000031;
    /* Make both values (IP address and local IP pointer) different. */
    /* Get any address on the same netmask. */
    *ipLOCAL_IP_ADDRESS_POINTER = 0x00000034;

    /* Assertion on calling from IP-task */
    FreeRTOS_FindEndPointOnIP_IPv4_ExpectAnyArgsAndReturn( NULL );
    xIsCallingFromIPTask_IgnoreAndReturn( pdFALSE );
    /* Not worried about what these functions do. */
    xIsIPv4Multicast_ExpectAndReturn( ulIPAddress, 0UL );
    FreeRTOS_FindEndPointOnNetMask_ExpectAnyArgsAndReturn( ( void * ) 1234 );

    vTaskSetTimeOutState_Stub( vStoreTimeValue );

    /* Make sure that there are enough stubs for all the repetitive calls. */
    for( i = 0; i < ( ipconfigMAX_ARP_RETRANSMISSIONS - 1 ); i++ )
    {
        FreeRTOS_FindEndPointOnNetMask_ExpectAndReturn( ulIPAddress, 12, &xEndPoint );
        pxGetNetworkBufferWithDescriptor_ExpectAndReturn( sizeof( ARPPacket_t ), 0, NULL );
        vTaskDelay_Expect( pdMS_TO_TICKS( 250U ) );
        FreeRTOS_FindEndPointOnIP_IPv4_ExpectAnyArgsAndReturn( NULL );
        xIsIPv4Multicast_ExpectAndReturn( ulIPAddress, 0UL );
        FreeRTOS_FindEndPointOnNetMask_ExpectAnyArgsAndReturn( ( void * ) 1234 );
        xTaskCheckForTimeOut_IgnoreAndReturn( pdFALSE );
    }

    FreeRTOS_FindEndPointOnNetMask_ExpectAndReturn( ulIPAddress, 12, &xEndPoint );
    pxGetNetworkBufferWithDescriptor_ExpectAndReturn( sizeof( ARPPacket_t ), 0, NULL );
    vTaskDelay_Expect( pdMS_TO_TICKS( 250U ) );
    FreeRTOS_FindEndPointOnIP_IPv4_ExpectAnyArgsAndReturn( NULL );
    xIsIPv4Multicast_ExpectAndReturn( ulIPAddress, 0UL );
    FreeRTOS_FindEndPointOnNetMask_ExpectAnyArgsAndReturn( ( void * ) 1234 );
    xTaskCheckForTimeOut_IgnoreAndReturn( pdTRUE );

    xResult = xARPWaitResolution( ulIPAddress, 0 );
    TEST_ASSERT_EQUAL( -pdFREERTOS_ERRNO_EADDRNOTAVAIL, xResult );
    /* =================================================== */

    /* Make the resolution pass after some attempts. */
    /* =================================================== */
    xEndPoint.bits.bIPv6 = 0;

    /* Make sure that no address matches the IP address. */
    for( i = 0; i < ipconfigARP_CACHE_ENTRIES; i++ )
    {
        xARPCache[ i ].ulIPAddress = 0xAAAAAAAA;
    }

    ulIPAddress = 0x00000031;
    /* Make both values (IP address and local IP pointer) different. */
    /* Get any address on the same netmask. */
    *ipLOCAL_IP_ADDRESS_POINTER = 0x00000034;

    /* Assertion on calling from IP-task */
    FreeRTOS_FindEndPointOnIP_IPv4_ExpectAnyArgsAndReturn( NULL );
    xIsCallingFromIPTask_IgnoreAndReturn( pdFALSE );
    /* Not worried about what these functions do. */
    xIsIPv4Multicast_ExpectAndReturn( ulIPAddress, 0UL );
    FreeRTOS_FindEndPointOnNetMask_ExpectAnyArgsAndReturn( ( void * ) 1234 );

    vTaskSetTimeOutState_Stub( vStoreTimeValue );

    /* Make sure that there are enough stubs for all the repetitive calls. */
    for( i = 0; i < ( ipconfigMAX_ARP_RETRANSMISSIONS - 2 ); i++ )
    {
        FreeRTOS_FindEndPointOnNetMask_ExpectAndReturn( ulIPAddress, 12, &xEndPoint );
        pxGetNetworkBufferWithDescriptor_ExpectAndReturn( sizeof( ARPPacket_t ), 0, NULL );
        vTaskDelay_Expect( pdMS_TO_TICKS( 250U ) );
        FreeRTOS_FindEndPointOnIP_IPv4_ExpectAnyArgsAndReturn( NULL );
        xIsIPv4Multicast_ExpectAndReturn( ulIPAddress, 0UL );
        FreeRTOS_FindEndPointOnNetMask_ExpectAnyArgsAndReturn( ( void * ) 1234 );
        xTaskCheckForTimeOut_IgnoreAndReturn( pdFALSE );
    }

    FreeRTOS_FindEndPointOnNetMask_ExpectAndReturn( ulIPAddress, 12, &xEndPoint );
    pxGetNetworkBufferWithDescriptor_ExpectAndReturn( sizeof( ARPPacket_t ), 0, NULL );
    vTaskDelay_Expect( pdMS_TO_TICKS( 250U ) );
    FreeRTOS_FindEndPointOnIP_IPv4_ExpectAnyArgsAndReturn( NULL );
    xIsIPv4Multicast_ExpectAndReturn( ulIPAddress, 1UL );
    vSetMultiCastIPv4MacAddress_Ignore();
    FreeRTOS_FirstEndPoint_ExpectAndReturn( NULL, &xEndPoint );
    xTaskCheckForTimeOut_IgnoreAndReturn( pdFALSE );

    xResult = xARPWaitResolution( ulIPAddress, 0 );
    TEST_ASSERT_EQUAL( 0, xResult );
    /* =================================================== */
}

void test_vARPGenerateRequestPacket( void )
{
    NetworkBufferDescriptor_t xNetworkBuffer = { 0 };
    NetworkEndPoint_t xEndPoint = { 0 };

    NetworkBufferDescriptor_t * const pxNetworkBuffer = &xNetworkBuffer;


    uint8_t ucBuffer[ sizeof( ARPPacket_t ) + ipBUFFER_PADDING ];

    pxNetworkBuffer->pucEthernetBuffer = ucBuffer;
    pxNetworkBuffer->xDataLength = sizeof( ARPPacket_t );

    /* Catch some asserts. */
    catch_assert( vARPGenerateRequestPacket( NULL ) );

    xNetworkBuffer.pxEndPoint = NULL;
    catch_assert( vARPGenerateRequestPacket( pxNetworkBuffer ) );

    xNetworkBuffer.pxEndPoint = &xEndPoint;
    pxNetworkBuffer->xDataLength = sizeof( ARPPacket_t ) - 10;
    catch_assert( vARPGenerateRequestPacket( pxNetworkBuffer ) );

    pxNetworkBuffer->xDataLength = sizeof( ARPPacket_t );
    vARPGenerateRequestPacket( pxNetworkBuffer );
}


void test_FreeRTOS_ClearARP( void )
{
    struct xNetworkEndPoint xEndPoint = { 0 };
    uint8_t ucArray[ sizeof( xARPCache ) ];

    memset( ucArray, 0, sizeof( xARPCache ) );

    FreeRTOS_ClearARP( NULL );
    TEST_ASSERT_EQUAL_MEMORY( ucArray, xARPCache, sizeof( xARPCache ) );
}

void test_FreeRTOS_ClearARP_validEndPoint_Match( void )
{
    struct xNetworkEndPoint xEndPoint = { 0 }, * pxEndPoint = &xEndPoint;
    uint8_t ucArray[ sizeof( xARPCache ) ];

    xEndPoint.bits.bIPv6 = 0;

    xARPCache[ 0 ].pxEndPoint = &xEndPoint;
    memset( ucArray, 0, sizeof( xARPCache ) );

    FreeRTOS_ClearARP( pxEndPoint );
    TEST_ASSERT_EQUAL_MEMORY( ucArray, &xARPCache[ 0 ], sizeof( ARPCacheRow_t ) );
}

void test_FreeRTOS_ClearARP_validEndPoint_NoMatch( void )
{
    struct xNetworkEndPoint xEndPoint = { 0 }, * pxEndPoint = &xEndPoint;
    uint8_t ucArray[ sizeof( xARPCache ) ];

    memset( ucArray, 0, sizeof( xARPCache ) );

    FreeRTOS_ClearARP( pxEndPoint );
    TEST_ASSERT_EQUAL_MEMORY( ucArray, xARPCache, sizeof( xARPCache ) );
}

void test_FreeRTOS_PrintARPCache( void )
{
    int x;

    for( x = 0; x < ipconfigARP_CACHE_ENTRIES; x++ )
    {
        /* Anything except 0. */
        xARPCache[ x ].ulIPAddress = 0xAA;
        /* Anything except 0. */
        xARPCache[ x ].ucAge = x;
    }

    /* Nothing to actually unit-test here. */
    FreeRTOS_PrintARPCache();

    for( x = 0; x < ipconfigARP_CACHE_ENTRIES; x++ )
    {
        /* Anything except 0. */
        xARPCache[ x ].ulIPAddress = 0x00;
        /* Anything except 0. */
        xARPCache[ x ].ucAge = x;
    }

    /* Nothing to actually unit-test here. */
    FreeRTOS_PrintARPCache();
}

/**
 * @brief Check if vARPRefreshCacheEntryAge executes normally when pointer of MAC address is NULL.
 */
void test_vARPRefreshCacheEntryAge_NullMAC( void )
{
    vARPRefreshCacheEntryAge( NULL, 0U );
}

/**
 * @brief Check if vARPRefreshCacheEntryAge update the age of matching ARP cache correctly.
 */
void test_vARPRefreshCacheEntryAge_MatchIPMaychMAC( void )
{
    MACAddress_t xTargetMACAddress = { { 0x11, 0x22, 0x33, 0x44, 0x55, 0x66 } };
    uint32_t ulTargetIPAddress = 0x12345678U;
    BaseType_t xHitCacheIndex = ipconfigARP_CACHE_ENTRIES - 1;

    memset( xARPCache, 0, sizeof( xARPCache ) );

    xARPCache[ xHitCacheIndex ].ulIPAddress = ulTargetIPAddress;
    memcpy( xARPCache[ xHitCacheIndex ].xMACAddress.ucBytes, xTargetMACAddress.ucBytes, sizeof( MACAddress_t ) );
    xARPCache[ xHitCacheIndex ].ucAge = ipconfigMAX_ARP_AGE - 1U;

    vARPRefreshCacheEntryAge( &xTargetMACAddress, ulTargetIPAddress );

    TEST_ASSERT_EQUAL_UINT16( ipconfigMAX_ARP_AGE, xARPCache[ xHitCacheIndex ].ucAge );
}

/**
 * @brief Test the scenario that no cache matches.
 */
void test_vARPRefreshCacheEntryAge_NotFound( void )
{
    MACAddress_t xTargetMACAddress = { { 0x11, 0x22, 0x33, 0x44, 0x55, 0x66 } };
    uint32_t ulTargetIPAddress = 0x12345678U;
    BaseType_t xCacheIndex;

    memset( xARPCache, 0, sizeof( xARPCache ) );

    xARPCache[ 0 ].ulIPAddress = ulTargetIPAddress;

    memcpy( xARPCache[ 1 ].xMACAddress.ucBytes, xTargetMACAddress.ucBytes, sizeof( MACAddress_t ) );

    vARPRefreshCacheEntryAge( &xTargetMACAddress, ulTargetIPAddress );

    for( xCacheIndex = 0; xCacheIndex < ipconfigARP_CACHE_ENTRIES; xCacheIndex++ )
    {
        TEST_ASSERT_EQUAL_UINT16( 0, xARPCache[ xCacheIndex ].ucAge );
    }
}<|MERGE_RESOLUTION|>--- conflicted
+++ resolved
@@ -2256,12 +2256,7 @@
     FreeRTOS_FindGateWay_ExpectAnyArgsAndReturn( NULL );
     eResult = eARPGetCacheEntry( &ulIPAddress, &xMACAddress, &pxEndPoint );
 
-<<<<<<< HEAD
     TEST_ASSERT_EQUAL_MESSAGE( eCantSendPacket, eResult, "Test 9" );
-=======
-    TEST_ASSERT_EQUAL_MESSAGE( eARPCacheMiss, eResult, "Test 9" );
-    TEST_ASSERT_NOT_EQUAL( pxEndPoint, &xEndPoint );
->>>>>>> 350dfea6
     /* =================================================== */
 }
 
