# Set the required version.
cmake_minimum_required( VERSION 3.13.0 )

# Set the unit-test project.
project( "FreeRTOS-Plus-TCP test"
         VERSION 1.0.0
         LANGUAGES C )

# Allow the project to be organized into folders.
set_property( GLOBAL PROPERTY USE_FOLDERS ON )

# Use C90.
set( CMAKE_C_STANDARD 99 )
set( CMAKE_C_STANDARD_REQUIRED ON )

# Do not allow in-source build.
if( ${PROJECT_SOURCE_DIR} STREQUAL ${PROJECT_BINARY_DIR} )
    message( FATAL_ERROR "In-source build is not allowed. Please build in a separate directory, such as ${PROJECT_SOURCE_DIR}/build." )
endif()

# Set global path variables.
get_filename_component( __MODULE_ROOT_DIR "${CMAKE_CURRENT_LIST_DIR}/../.." ABSOLUTE )
set( MODULE_ROOT_DIR ${__MODULE_ROOT_DIR} CACHE INTERNAL "FreeRTOS-Plus-TCP repository root." )

# Set the unit-test directory.
set( UNIT_TEST_DIR ${MODULE_ROOT_DIR}/test/unit-test CACHE INTERNAL "Unit-test directory." )

set( KERNEL_DIRECTORY ${MODULE_ROOT_DIR}/test/FreeRTOS-Kernel )

# See if FreRTOS-Kernel is submoduled
if( NOT EXISTS ${KERNEL_DIRECTORY}/include )
    # Inform the user of the actions
    message( STATUS "FreeRTOS-Kernel is required for this build. Submoduling it..." )
    execute_process( COMMAND git submodule update --init --checkout ${KERNEL_DIRECTORY}
                     WORKING_DIRECTORY ${MODULE_ROOT_DIR} )
endif()

# Set the include directories
string( APPEND GLOBAL_INCLUDES "-I ${MODULE_ROOT_DIR}/source/include ")
string( APPEND GLOBAL_INCLUDES "-I ${UNIT_TEST_DIR}/ConfigFiles " )
string( APPEND GLOBAL_INCLUDES "-I ${MODULE_ROOT_DIR}/test/FreeRTOS-Kernel/include " )

# Configure options to always show in CMake GUI.
option( BUILD_CLONE_SUBMODULES
        "Set this to ON to automatically clone any required Git submodules. When OFF, submodules must be manually cloned."
        ON )

# Set output directories.
set( CMAKE_RUNTIME_OUTPUT_DIRECTORY ${CMAKE_BINARY_DIR}/bin )
set( CMAKE_ARCHIVE_OUTPUT_DIRECTORY ${CMAKE_BINARY_DIR}/lib )
set( CMAKE_LIBRARY_OUTPUT_DIRECTORY ${CMAKE_BINARY_DIR}/lib )


# Set TCP includes.
set( TCP_INCLUDES "${MODULE_ROOT_DIR}/source/include/FreeRTOS_IP.h"
                  "${MODULE_ROOT_DIR}/source/include/FreeRTOS_BitConfig.h"
                  "${MODULE_ROOT_DIR}/source/include/FreeRTOS_IPv4.h"
                  "${MODULE_ROOT_DIR}/source/include/FreeRTOS_IPv6.h"
                  "${MODULE_ROOT_DIR}/source/include/FreeRTOS_IP_Common.h"
                  "${MODULE_ROOT_DIR}/source/include/FreeRTOS_IP_Common.h"
                  "${MODULE_ROOT_DIR}/source/include/FreeRTOS_ND.h"
                  "${MODULE_ROOT_DIR}/source/include/FreeRTOS_ARP.h"
                  "${MODULE_ROOT_DIR}/source/include/FreeRTOS_ARP.h"
                  "${MODULE_ROOT_DIR}/source/include/FreeRTOS_ICMP.h"
                  "${MODULE_ROOT_DIR}/source/include/FreeRTOS_IP_Timers.h"
                  "${MODULE_ROOT_DIR}/source/include/FreeRTOS_IP_Utils.h"
                  "${MODULE_ROOT_DIR}/source/include/FreeRTOS_IPv4_Utils.h"
                  "${MODULE_ROOT_DIR}/source/include/FreeRTOS_IPv6_Utils.h"
                  "${MODULE_ROOT_DIR}/source/include/FreeRTOS_Sockets.h"
                  "${MODULE_ROOT_DIR}/source/include/FreeRTOS_IP_Private.h"
                  "${MODULE_ROOT_DIR}/source/include/FreeRTOS_IPv4_Private.h"
                  "${MODULE_ROOT_DIR}/source/include/FreeRTOS_IPv6_Private.h"
                  "${MODULE_ROOT_DIR}/source/include/FreeRTOS_IPv4_Sockets.h"
                  "${MODULE_ROOT_DIR}/source/include/FreeRTOS_IPv6_Sockets.h"
                  "${MODULE_ROOT_DIR}/source/include/FreeRTOS_UDP_IP.h"
                  "${MODULE_ROOT_DIR}/source/include/FreeRTOS_DHCP.h"
                  "${MODULE_ROOT_DIR}/source/include/FreeRTOS_DHCPv6.h"
                  "${MODULE_ROOT_DIR}/source/include/FreeRTOS_DNS.h"
                  "${MODULE_ROOT_DIR}/source/include/FreeRTOS_DNS_Cache.h"
                  "${MODULE_ROOT_DIR}/source/include/FreeRTOS_DNS_Globals.h"
                  "${MODULE_ROOT_DIR}/source/include/FreeRTOS_DNS_Callback.h"
                  "${MODULE_ROOT_DIR}/source/include/FreeRTOS_DNS_Networking.h"
                  "${MODULE_ROOT_DIR}/source/include/FreeRTOS_DNS_Parser.h"
                  "${MODULE_ROOT_DIR}/source/include/FreeRTOS_Routing.h"
                  "${MODULE_ROOT_DIR}/source/include/FreeRTOS_ND.h"
                  "${MODULE_ROOT_DIR}/source/include/FreeRTOS_TCP_IP.h"
                  "${MODULE_ROOT_DIR}/source/include/FreeRTOS_TCP_Transmission.h"
                  "${MODULE_ROOT_DIR}/source/include/FreeRTOS_TCP_Reception.h"
                  "${MODULE_ROOT_DIR}/source/include/FreeRTOS_TCP_Utils.h"
                  "${MODULE_ROOT_DIR}/source/include/FreeRTOS_TCP_State_Handling.h"
                  "${MODULE_ROOT_DIR}/source/include/FreeRTOS_Stream_Buffer.h"
                  "${MODULE_ROOT_DIR}/source/include/FreeRTOS_TCP_WIN.h"
                  "${MODULE_ROOT_DIR}/source/include/FreeRTOSIPConfigDefaults.h"
                  "${MODULE_ROOT_DIR}/source/include/IPTraceMacroDefaults.h"
                  "${MODULE_ROOT_DIR}/source/include/NetworkBufferManagement.h"
                  "${MODULE_ROOT_DIR}/test/FreeRTOS-Kernel/include/portable.h"
                  "${MODULE_ROOT_DIR}/source/include/NetworkInterface.h" )

# Create a directory for the modified files
file( MAKE_DIRECTORY ${CMAKE_BINARY_DIR}/Annexed_TCP )
# ===========================================================================

# ===========================================================================
# Preprocess the TCP include files as they will be mocked later.
foreach( file ${TCP_INCLUDES} )
    get_filename_component( MODIFIED_FILE ${file} NAME_WLE )

    string(TOUPPER ${MODIFIED_FILE} Guard)

    if(${MODIFIED_FILE} STREQUAL "NetworkBufferManagement" )
        set( Guard "NETWORK_BUFFER_MANAGEMENT_H" )
    elseif(  ${MODIFIED_FILE} STREQUAL "NetworkInterface" )
        set( Guard "NETWORK_INTERFACE_H" )
    else()
        set( Guard ${Guard}_H )
    endif()

    # Remove IPConfigDefaults from the file
    execute_process( COMMAND sed "s,#include \"FreeRTOSIPConfigDefaults.h\",,g" ${file}
                     OUTPUT_FILE ${CMAKE_BINARY_DIR}/Annexed_TCP/${MODIFIED_FILE}_tmp1.h )

    # Add the FreeRTOSIPConfig file to each directory
    execute_process( COMMAND sed "1 i\#include \"FreeRTOSIPConfig.h\"" ${CMAKE_BINARY_DIR}/Annexed_TCP/${MODIFIED_FILE}_tmp1.h
                     OUTPUT_FILE ${CMAKE_BINARY_DIR}/Annexed_TCP/${MODIFIED_FILE}_tmp.h )

    if(${MODIFIED_FILE} STREQUAL "FreeRTOS_IP_Private" )
        execute_process( COMMAND sed "s/extern const BaseType_t xBufferAllocFixedSize/extern BaseType_t xBufferAllocFixedSize/g" ${CMAKE_BINARY_DIR}/Annexed_TCP/${MODIFIED_FILE}_tmp.h
                         OUTPUT_FILE ${CMAKE_BINARY_DIR}/Annexed_TCP/${MODIFIED_FILE}_tmp2.h )
        execute_process( COMMAND mv ${CMAKE_BINARY_DIR}/Annexed_TCP/${MODIFIED_FILE}_tmp2.h ${CMAKE_BINARY_DIR}/Annexed_TCP/${MODIFIED_FILE}_tmp.h )
    endif()



    # Use this tool to process all conditional declarations.
    if(${MODIFIED_FILE} STREQUAL "FreeRTOS_Routing" OR ${MODIFIED_FILE} STREQUAL "FreeRTOS_IP_Private" )
        execute_process( COMMAND unifdefall -U${Guard} -USEND_REPEATED_COUNT
                            -UpdTRUE_SIGNED
                            -UpdFALSE_SIGNED
                            -UpdTRUE_UNSIGNED
                            -UpdFALSE_UNSIGNED
                            -UipTRUE_BOOL
                            -UipFALSE_BOOL
                            -UFreeRTOS_htonl
                            -D__COVERITY__
                            -DTEST
                            -DipconfigUSE_IPv6
                            -DipconfigUSE_RA
                            -I ${MODULE_ROOT_DIR}/tools/CMock/vendor/unity/src
                            -I ${MODULE_ROOT_DIR}/test/FreeRTOS-Kernel/include
                            -I ${UNIT_TEST_DIR}/ConfigFiles
                            -I ${MODULE_ROOT_DIR}/source/include
                            -I ${MODULE_ROOT_DIR}/test/FreeRTOS-Kernel/portable/ThirdParty/GCC/Posix
                            ${CMAKE_BINARY_DIR}/Annexed_TCP/${MODIFIED_FILE}_tmp.h
                        WORKING_DIRECTORY ${CMAKE_BINARY_DIR}
                        OUTPUT_FILE ${CMAKE_BINARY_DIR}/Annexed_TCP/${MODIFIED_FILE}.h
                        OUTPUT_QUIET
                        ERROR_QUIET  )
    else()
        execute_process( COMMAND unifdefall -U${Guard} -USEND_REPEATED_COUNT
                            -UpdTRUE_SIGNED
                            -UpdFALSE_SIGNED
                            -UpdTRUE_UNSIGNED
                            -UpdFALSE_UNSIGNED
                            -UipTRUE_BOOL
                            -UipFALSE_BOOL
                            -UFreeRTOS_htonl
                            -D__COVERITY__
                            -DTEST
                            -I ${MODULE_ROOT_DIR}/tools/CMock/vendor/unity/src
                            -I ${MODULE_ROOT_DIR}/test/FreeRTOS-Kernel/include
                            -I ${UNIT_TEST_DIR}/ConfigFiles
                            -I ${MODULE_ROOT_DIR}/source/include
                            -I ${MODULE_ROOT_DIR}/test/FreeRTOS-Kernel/portable/ThirdParty/GCC/Posix
                            ${CMAKE_BINARY_DIR}/Annexed_TCP/${MODIFIED_FILE}_tmp.h
                        WORKING_DIRECTORY ${CMAKE_BINARY_DIR}
                        OUTPUT_FILE ${CMAKE_BINARY_DIR}/Annexed_TCP/${MODIFIED_FILE}.h
                        OUTPUT_QUIET
                        ERROR_QUIET  )
    endif()

    # Remove the temporary files
    file( REMOVE ${CMAKE_BINARY_DIR}/Annexed_TCP/${MODIFIED_FILE}_tmp.h )
    file( REMOVE ${CMAKE_BINARY_DIR}/Annexed_TCP/${MODIFIED_FILE}_tmp1.h )

    # Add the guards back to the files
    execute_process( COMMAND sed -i "1 i\#ifndef ${Guard}" ${CMAKE_BINARY_DIR}/Annexed_TCP/${MODIFIED_FILE}.h )
    execute_process( COMMAND sed -i -e "$ a\#endif" ${CMAKE_BINARY_DIR}/Annexed_TCP/${MODIFIED_FILE}.h )

    execute_process( COMMAND sed -i -E "s,[ ]*extern ipDECL_CAST_.*,,g" ${CMAKE_BINARY_DIR}/Annexed_TCP/${MODIFIED_FILE}.h )

endforeach()
# ===========================================================================

# ===================================== Include the cmake configurations =================================================
message( STATUS ${CMAKE_BINARY_DIR} )
# Include filepaths for source and include.
include( ${UNIT_TEST_DIR}/TCPFilePaths.cmake )
# ===========================================================================


# ===========================================================================
# Remove static qualifier from the souce files so that internal functions
# can be called directly.
file( MAKE_DIRECTORY ${CMAKE_BINARY_DIR}/Annexed_TCP_Sources )

foreach( file ${TCP_SOURCES} )

    get_filename_component( MODIFIED_FILE ${file} NAME_WLE )

    if(${MODIFIED_FILE} STREQUAL "FreeRTOS_Sockets" )
        execute_process( COMMAND sed "/#include \"task.h\"/ a \#include \"Sockets_list_macros.h\" " ${file}
                         OUTPUT_FILE ${CMAKE_BINARY_DIR}/Annexed_TCP/${MODIFIED_FILE}_tmp2.c  )
        set( file ${CMAKE_BINARY_DIR}/Annexed_TCP/${MODIFIED_FILE}_tmp2.c )
    endif()

    # Strip static constraints so unit tests may call internal functions
    execute_process( COMMAND sed "s/^[ ]*static //"
                     WORKING_DIRECTORY ${CMAKE_BINARY_DIR}
                     INPUT_FILE ${file}
                     OUTPUT_FILE ${CMAKE_BINARY_DIR}/Annexed_TCP_Sources/${MODIFIED_FILE}.c )

    # Generate a header file for internal functions
    execute_process( COMMAND sed -n "/^[ ]*static.*(/,/^{\$/{s/^static //; s/)\$/&;/; /{/d; p;}"
                     WORKING_DIRECTORY ${CMAKE_BINARY_DIR}
                     INPUT_FILE ${file}
                     OUTPUT_FILE ${CMAKE_BINARY_DIR}/Annexed_TCP_Sources/${MODIFIED_FILE}_internal.h )
endforeach()
# ===========================================================================


# ========================= Test Configuration ==============================
# Define a CMock resource path.
set( CMOCK_DIR ${MODULE_ROOT_DIR}/tools/CMock CACHE INTERNAL "CMock library source directory." )

# Include CMock build configuration.
include( cmock_build.cmake )

# Check if the CMock source directory exists, and if not present, clone the submodule
# if BUILD_CLONE_SUBMODULES configuration is enabled.
if( NOT EXISTS ${CMOCK_DIR}/src )
    # Attempt to clone CMock.
    if( ${BUILD_CLONE_SUBMODULES} )
        clone_cmock()
    else()
        message( FATAL_ERROR "The required submodule CMock does not exist. Either clone it manually, or set BUILD_CLONE_SUBMODULES to 'ON' to automatically clone it during build." )
    endif()
endif()

# Use CTest utility for managing test runs. This has to be added BEFORE
# defining test targets with add_test()
enable_testing()

# Add build targets for CMock and Unit, required for unit testing.
add_cmock_targets()

# Add function to enable CMock based tests and coverage.
include( ${MODULE_ROOT_DIR}/test/unit-test/cmock/create_test.cmake )

# Include unit-test build configuration

include( ${UNIT_TEST_DIR}/FreeRTOS_ARP/ut.cmake )
include( ${UNIT_TEST_DIR}/FreeRTOS_ARP_DataLenLessThanMinPacket/ut.cmake )
include( ${UNIT_TEST_DIR}/FreeRTOS_DHCP/ut.cmake )
include( ${UNIT_TEST_DIR}/FreeRTOS_DHCPv6/ut.cmake )
include( ${UNIT_TEST_DIR}/FreeRTOS_TCP_WIN/ut.cmake )
include( ${UNIT_TEST_DIR}/FreeRTOS_Tiny_TCP/ut.cmake )
include( ${UNIT_TEST_DIR}/FreeRTOS_DNS/ut.cmake )
include( ${UNIT_TEST_DIR}/FreeRTOS_DNS_Cache/ut.cmake )
include( ${UNIT_TEST_DIR}/FreeRTOS_DNS_Networking/ut.cmake )
include( ${UNIT_TEST_DIR}/FreeRTOS_DNS_Callback/ut.cmake )
include( ${UNIT_TEST_DIR}/FreeRTOS_DNS_Parser/ut.cmake )
include( ${UNIT_TEST_DIR}/FreeRTOS_IP/ut.cmake )
include( ${UNIT_TEST_DIR}/FreeRTOS_IP_DiffConfig/ut.cmake )
include( ${UNIT_TEST_DIR}/FreeRTOS_IP_DiffConfig1/ut.cmake )
include( ${UNIT_TEST_DIR}/FreeRTOS_IP_DiffConfig2/ut.cmake )
include( ${UNIT_TEST_DIR}/FreeRTOS_IP_DiffConfig3/ut.cmake )
include( ${UNIT_TEST_DIR}/FreeRTOS_ICMP/ut.cmake )
include( ${UNIT_TEST_DIR}/FreeRTOS_ICMP_wo_assert/ut.cmake )
include( ${UNIT_TEST_DIR}/FreeRTOS_IP_Utils/ut.cmake )
include( ${UNIT_TEST_DIR}/FreeRTOS_IPv6_Utils/ut.cmake )
include( ${UNIT_TEST_DIR}/FreeRTOS_IP_Utils_DiffConfig/ut.cmake )
include( ${UNIT_TEST_DIR}/FreeRTOS_IPv4/ut.cmake )
include( ${UNIT_TEST_DIR}/FreeRTOS_IPv4_DiffConfig/ut.cmake )
include( ${UNIT_TEST_DIR}/FreeRTOS_IPv4_DiffConfig1/ut.cmake )
include( ${UNIT_TEST_DIR}/FreeRTOS_IP_Timers/ut.cmake )
include( ${UNIT_TEST_DIR}/FreeRTOS_Sockets/ut.cmake )
include( ${UNIT_TEST_DIR}/FreeRTOS_Sockets_DiffConfig/ut.cmake )
include( ${UNIT_TEST_DIR}/FreeRTOS_Sockets_DiffConfig1/ut.cmake )
include( ${UNIT_TEST_DIR}/FreeRTOS_Stream_Buffer/ut.cmake )
include( ${UNIT_TEST_DIR}/FreeRTOS_RA/ut.cmake )
include( ${UNIT_TEST_DIR}/FreeRTOS_UDP_IP/ut.cmake )
include( ${UNIT_TEST_DIR}/FreeRTOS_TCP_Reception/ut.cmake )
include( ${UNIT_TEST_DIR}/FreeRTOS_TCP_IP/ut.cmake )
include( ${UNIT_TEST_DIR}/FreeRTOS_TCP_IP_DiffConfig/ut.cmake )
include( ${UNIT_TEST_DIR}/FreeRTOS_TCP_State_Handling/ut.cmake )
include( ${UNIT_TEST_DIR}/FreeRTOS_TCP_Transmission/ut.cmake )
include( ${UNIT_TEST_DIR}/FreeRTOS_TCP_Utils/ut.cmake )
include( ${UNIT_TEST_DIR}/FreeRTOS_IPv6/ut.cmake )
include( ${UNIT_TEST_DIR}/FreeRTOS_IPv6_Driver_Check_Checksum/ut.cmake )
include( ${UNIT_TEST_DIR}/FreeRTOS_Sockets_IPv6/ut.cmake )
include( ${UNIT_TEST_DIR}/FreeRTOS_Routing_V4Only/ut.cmake )
include( ${UNIT_TEST_DIR}/FreeRTOS_Routing_V4V6/ut.cmake )
include( ${UNIT_TEST_DIR}/FreeRTOS_Routing_V4V6CompatibleWithSingle/ut.cmake )

#  ==================================== Coverage Analysis configuration ========================================
# Add a target for running coverage on tests.
add_custom_target( coverage
    COMMAND ${CMAKE_COMMAND} -P ${MODULE_ROOT_DIR}/test/unit-test/cmock/coverage.cmake
    DEPENDS cmock unity
    FreeRTOS_ARP_utest
    FreeRTOS_DHCP_utest
    FreeRTOS_DHCPv6_utest
    FreeRTOS_UDP_IP_utest
    FreeRTOS_IP_utest
    FreeRTOS_IP_DiffConfig_utest
    FreeRTOS_IP_DiffConfig1_utest
    FreeRTOS_IP_DiffConfig2_utest
    FreeRTOS_IP_DiffConfig3_utest
    FreeRTOS_ICMP_utest
    FreeRTOS_IP_Utils_utest
    FreeRTOS_IPv6_Utils_utest
    FreeRTOS_IP_Timers_utest
    FreeRTOS_Stream_Buffer_utest
    FreeRTOS_DNS_utest
    FreeRTOS_RA_utest
    FreeRTOS_TCP_WIN_utest
    FreeRTOS_Tiny_TCP_utest
    FreeRTOS_TCP_Reception_utest
    FreeRTOS_TCP_State_Handling
    FreeRTOS_TCP_Transmission
    FreeRTOS_TCP_IP
    FreeRTOS_TCP_Utils
    FreeRTOS_Sockets_IPv6_utest
    FreeRTOS_IPv6_utest
    FreeRTOS_IPv6_Driver_Check_Checksum_utest
<<<<<<< HEAD
    FreeRTOS_Routing_V4Only
    FreeRTOS_Routing_V4V6
    FreeRTOS_Routing_V4V6CompatibleWithSingle
=======
    FreeRTOS_IPv4_utest
    FreeRTOS_IPv4_DiffConfig_utest
    FreeRTOS_IPv4_DiffConfig1_utest
>>>>>>> cb9410b5
    WORKING_DIRECTORY ${CMAKE_BINARY_DIR}
)
<|MERGE_RESOLUTION|>--- conflicted
+++ resolved
@@ -333,14 +333,11 @@
     FreeRTOS_Sockets_IPv6_utest
     FreeRTOS_IPv6_utest
     FreeRTOS_IPv6_Driver_Check_Checksum_utest
-<<<<<<< HEAD
+    FreeRTOS_IPv4_utest
+    FreeRTOS_IPv4_DiffConfig_utest
+    FreeRTOS_IPv4_DiffConfig1_utest
     FreeRTOS_Routing_V4Only
     FreeRTOS_Routing_V4V6
     FreeRTOS_Routing_V4V6CompatibleWithSingle
-=======
-    FreeRTOS_IPv4_utest
-    FreeRTOS_IPv4_DiffConfig_utest
-    FreeRTOS_IPv4_DiffConfig1_utest
->>>>>>> cb9410b5
     WORKING_DIRECTORY ${CMAKE_BINARY_DIR}
 )
