# Set the required version.
cmake_minimum_required( VERSION 3.13.0 )

# Set the unit-test project.
project( "FreeRTOS-Plus-TCP test"
         VERSION 1.0.0
         LANGUAGES C )

# Allow the project to be organized into folders.
set_property( GLOBAL PROPERTY USE_FOLDERS ON )

# Use C90.
set( CMAKE_C_STANDARD 99 )
set( CMAKE_C_STANDARD_REQUIRED ON )

# Do not allow in-source build.
if( ${PROJECT_SOURCE_DIR} STREQUAL ${PROJECT_BINARY_DIR} )
    message( FATAL_ERROR "In-source build is not allowed. Please build in a separate directory, such as ${PROJECT_SOURCE_DIR}/build." )
endif()

# Set global path variables.
get_filename_component( __MODULE_ROOT_DIR "${CMAKE_CURRENT_LIST_DIR}/../.." ABSOLUTE )
set( MODULE_ROOT_DIR ${__MODULE_ROOT_DIR} CACHE INTERNAL "FreeRTOS-Plus-TCP repository root." )

# Set the unit-test directory.
set( UNIT_TEST_DIR ${MODULE_ROOT_DIR}/test/unit-test CACHE INTERNAL "Unit-test directory." )

set( KERNEL_DIRECTORY ${MODULE_ROOT_DIR}/test/FreeRTOS-Kernel )

# See if FreRTOS-Kernel is submoduled
if( NOT EXISTS ${KERNEL_DIRECTORY}/include )
    # Inform the user of the actions
    message( STATUS "FreeRTOS-Kernel is required for this build. Submoduling it..." )
    execute_process( COMMAND git submodule update --init --checkout ${KERNEL_DIRECTORY}
                     WORKING_DIRECTORY ${MODULE_ROOT_DIR} )
endif()

# Set the include directories
string( APPEND GLOBAL_INCLUDES "-I ${MODULE_ROOT_DIR}/source/include ")
string( APPEND GLOBAL_INCLUDES "-I ${UNIT_TEST_DIR}/ConfigFiles " )
string( APPEND GLOBAL_INCLUDES "-I ${MODULE_ROOT_DIR}/test/FreeRTOS-Kernel/include " )

# Configure options to always show in CMake GUI.
option( BUILD_CLONE_SUBMODULES
        "Set this to ON to automatically clone any required Git submodules. When OFF, submodules must be manually cloned."
        ON )

# Set output directories.
set( CMAKE_RUNTIME_OUTPUT_DIRECTORY ${CMAKE_BINARY_DIR}/bin )
set( CMAKE_ARCHIVE_OUTPUT_DIRECTORY ${CMAKE_BINARY_DIR}/lib )
set( CMAKE_LIBRARY_OUTPUT_DIRECTORY ${CMAKE_BINARY_DIR}/lib )


# Set TCP includes.
set( TCP_INCLUDES "${MODULE_ROOT_DIR}/source/include/FreeRTOS_IP.h"
                  "${MODULE_ROOT_DIR}/source/include/FreeRTOS_BitConfig.h"
                  "${MODULE_ROOT_DIR}/source/include/FreeRTOS_IPv4.h"
                  "${MODULE_ROOT_DIR}/source/include/FreeRTOS_IPv6.h"
                  "${MODULE_ROOT_DIR}/source/include/FreeRTOS_IP_Common.h"
                  "${MODULE_ROOT_DIR}/source/include/FreeRTOS_IP_Common.h"
                  "${MODULE_ROOT_DIR}/source/include/FreeRTOS_ND.h"
                  "${MODULE_ROOT_DIR}/source/include/FreeRTOS_ARP.h"
                  "${MODULE_ROOT_DIR}/source/include/FreeRTOS_ARP.h"
                  "${MODULE_ROOT_DIR}/source/include/FreeRTOS_BitConfig.h"
                  "${MODULE_ROOT_DIR}/source/include/FreeRTOS_ICMP.h"
                  "${MODULE_ROOT_DIR}/source/include/FreeRTOS_IP_Timers.h"
                  "${MODULE_ROOT_DIR}/source/include/FreeRTOS_IP_Utils.h"
                  "${MODULE_ROOT_DIR}/source/include/FreeRTOS_IPv4_Utils.h"
                  "${MODULE_ROOT_DIR}/source/include/FreeRTOS_IPv6_Utils.h"
                  "${MODULE_ROOT_DIR}/source/include/FreeRTOS_Sockets.h"
                  "${MODULE_ROOT_DIR}/source/include/FreeRTOS_IP_Private.h"
                  "${MODULE_ROOT_DIR}/source/include/FreeRTOS_IPv4_Private.h"
                  "${MODULE_ROOT_DIR}/source/include/FreeRTOS_IPv6_Private.h"
                  "${MODULE_ROOT_DIR}/source/include/FreeRTOS_IPv4_Sockets.h"
                  "${MODULE_ROOT_DIR}/source/include/FreeRTOS_IPv6_Sockets.h"
                  "${MODULE_ROOT_DIR}/source/include/FreeRTOS_UDP_IP.h"
                  "${MODULE_ROOT_DIR}/source/include/FreeRTOS_DHCP.h"
                  "${MODULE_ROOT_DIR}/source/include/FreeRTOS_DHCPv6.h"
                  "${MODULE_ROOT_DIR}/source/include/FreeRTOS_DNS.h"
                  "${MODULE_ROOT_DIR}/source/include/FreeRTOS_DNS_Cache.h"
                  "${MODULE_ROOT_DIR}/source/include/FreeRTOS_DNS_Globals.h"
                  "${MODULE_ROOT_DIR}/source/include/FreeRTOS_DNS_Callback.h"
                  "${MODULE_ROOT_DIR}/source/include/FreeRTOS_DNS_Networking.h"
                  "${MODULE_ROOT_DIR}/source/include/FreeRTOS_DNS_Parser.h"
                  "${MODULE_ROOT_DIR}/source/include/FreeRTOS_Routing.h"
                  "${MODULE_ROOT_DIR}/source/include/FreeRTOS_ND.h"
                  "${MODULE_ROOT_DIR}/source/include/FreeRTOS_TCP_IP.h"
                  "${MODULE_ROOT_DIR}/source/include/FreeRTOS_TCP_Transmission.h"
                  "${MODULE_ROOT_DIR}/source/include/FreeRTOS_TCP_Reception.h"
                  "${MODULE_ROOT_DIR}/source/include/FreeRTOS_TCP_Utils.h"
                  "${MODULE_ROOT_DIR}/source/include/FreeRTOS_TCP_State_Handling.h"
                  "${MODULE_ROOT_DIR}/source/include/FreeRTOS_Stream_Buffer.h"
                  "${MODULE_ROOT_DIR}/source/include/FreeRTOS_TCP_WIN.h"
                  "${MODULE_ROOT_DIR}/source/include/FreeRTOSIPConfigDefaults.h"
                  "${MODULE_ROOT_DIR}/source/include/IPTraceMacroDefaults.h"
                  "${MODULE_ROOT_DIR}/source/include/NetworkBufferManagement.h"
                  "${MODULE_ROOT_DIR}/test/FreeRTOS-Kernel/include/portable.h"
                  "${MODULE_ROOT_DIR}/source/include/NetworkInterface.h" )

# Create a directory for the modified files
file( MAKE_DIRECTORY ${CMAKE_BINARY_DIR}/Annexed_TCP )
# ===========================================================================

# ===========================================================================
# Preprocess the TCP include files as they will be mocked later.
foreach( file ${TCP_INCLUDES} )
    get_filename_component( MODIFIED_FILE ${file} NAME_WLE )

    string(TOUPPER ${MODIFIED_FILE} Guard)

    if(${MODIFIED_FILE} STREQUAL "NetworkBufferManagement" )
        set( Guard "NETWORK_BUFFER_MANAGEMENT_H" )
    elseif(  ${MODIFIED_FILE} STREQUAL "NetworkInterface" )
        set( Guard "NETWORK_INTERFACE_H" )
    else()
        set( Guard ${Guard}_H )
    endif()

    # Remove IPConfigDefaults from the file
    execute_process( COMMAND sed "s,#include \"FreeRTOSIPConfigDefaults.h\",,g" ${file}
                     OUTPUT_FILE ${CMAKE_BINARY_DIR}/Annexed_TCP/${MODIFIED_FILE}_tmp1.h )

    # Add the FreeRTOSIPConfig file to each directory
    execute_process( COMMAND sed "1 i\#include \"FreeRTOSIPConfig.h\"" ${CMAKE_BINARY_DIR}/Annexed_TCP/${MODIFIED_FILE}_tmp1.h
                     OUTPUT_FILE ${CMAKE_BINARY_DIR}/Annexed_TCP/${MODIFIED_FILE}_tmp.h )

    if(${MODIFIED_FILE} STREQUAL "FreeRTOS_IP_Private" )
        execute_process( COMMAND sed "s/extern const BaseType_t xBufferAllocFixedSize/extern BaseType_t xBufferAllocFixedSize/g" ${CMAKE_BINARY_DIR}/Annexed_TCP/${MODIFIED_FILE}_tmp.h
                         OUTPUT_FILE ${CMAKE_BINARY_DIR}/Annexed_TCP/${MODIFIED_FILE}_tmp2.h )
        execute_process( COMMAND mv ${CMAKE_BINARY_DIR}/Annexed_TCP/${MODIFIED_FILE}_tmp2.h ${CMAKE_BINARY_DIR}/Annexed_TCP/${MODIFIED_FILE}_tmp.h )
    endif()



    # Use this tool to process all conditional declarations.
    if(${MODIFIED_FILE} STREQUAL "FreeRTOS_Routing" OR ${MODIFIED_FILE} STREQUAL "FreeRTOS_IP_Private" )
        execute_process( COMMAND unifdefall -U${Guard} -USEND_REPEATED_COUNT
                            -UpdTRUE_SIGNED
                            -UpdFALSE_SIGNED
                            -UpdTRUE_UNSIGNED
                            -UpdFALSE_UNSIGNED
                            -UipTRUE_BOOL
                            -UipFALSE_BOOL
                            -UFreeRTOS_htonl
                            -D__COVERITY__
                            -DTEST
                            -DipconfigUSE_IPv6
                            -DipconfigUSE_RA
                            -I ${MODULE_ROOT_DIR}/tools/CMock/vendor/unity/src
                            -I ${MODULE_ROOT_DIR}/test/FreeRTOS-Kernel/include
                            -I ${UNIT_TEST_DIR}/ConfigFiles
                            -I ${MODULE_ROOT_DIR}/source/include
                            -I ${MODULE_ROOT_DIR}/test/FreeRTOS-Kernel/portable/ThirdParty/GCC/Posix
                            ${CMAKE_BINARY_DIR}/Annexed_TCP/${MODIFIED_FILE}_tmp.h
                        WORKING_DIRECTORY ${CMAKE_BINARY_DIR}
                        OUTPUT_FILE ${CMAKE_BINARY_DIR}/Annexed_TCP/${MODIFIED_FILE}.h
                        OUTPUT_QUIET
                        ERROR_QUIET  )
    else()
        execute_process( COMMAND unifdefall -U${Guard} -USEND_REPEATED_COUNT
                            -UpdTRUE_SIGNED
                            -UpdFALSE_SIGNED
                            -UpdTRUE_UNSIGNED
                            -UpdFALSE_UNSIGNED
                            -UipTRUE_BOOL
                            -UipFALSE_BOOL
                            -UFreeRTOS_htonl
                            -D__COVERITY__
                            -DTEST
                            -I ${MODULE_ROOT_DIR}/tools/CMock/vendor/unity/src
                            -I ${MODULE_ROOT_DIR}/test/FreeRTOS-Kernel/include
                            -I ${UNIT_TEST_DIR}/ConfigFiles
                            -I ${MODULE_ROOT_DIR}/source/include
                            -I ${MODULE_ROOT_DIR}/test/FreeRTOS-Kernel/portable/ThirdParty/GCC/Posix
                            ${CMAKE_BINARY_DIR}/Annexed_TCP/${MODIFIED_FILE}_tmp.h
                        WORKING_DIRECTORY ${CMAKE_BINARY_DIR}
                        OUTPUT_FILE ${CMAKE_BINARY_DIR}/Annexed_TCP/${MODIFIED_FILE}.h
                        OUTPUT_QUIET
                        ERROR_QUIET  )
    endif()

    # Remove the temporary files
    file( REMOVE ${CMAKE_BINARY_DIR}/Annexed_TCP/${MODIFIED_FILE}_tmp.h )
    file( REMOVE ${CMAKE_BINARY_DIR}/Annexed_TCP/${MODIFIED_FILE}_tmp1.h )

    # Add the guards back to the files
    execute_process( COMMAND sed -i "1 i\#ifndef ${Guard}" ${CMAKE_BINARY_DIR}/Annexed_TCP/${MODIFIED_FILE}.h )
    execute_process( COMMAND sed -i -e "$ a\#endif" ${CMAKE_BINARY_DIR}/Annexed_TCP/${MODIFIED_FILE}.h )

    execute_process( COMMAND sed -i -E "s,[ ]*extern ipDECL_CAST_.*,,g" ${CMAKE_BINARY_DIR}/Annexed_TCP/${MODIFIED_FILE}.h )

endforeach()
# ===========================================================================

# ===================================== Include the cmake configurations =================================================
message( STATUS ${CMAKE_BINARY_DIR} )
# Include filepaths for source and include.
include( ${UNIT_TEST_DIR}/TCPFilePaths.cmake )
# ===========================================================================


# ===========================================================================
# Remove static qualifier from the souce files so that internal functions
# can be called directly.
file( MAKE_DIRECTORY ${CMAKE_BINARY_DIR}/Annexed_TCP_Sources )

foreach( file ${TCP_SOURCES} )

    get_filename_component( MODIFIED_FILE ${file} NAME_WLE )

    if(${MODIFIED_FILE} STREQUAL "FreeRTOS_Sockets" )
        execute_process( COMMAND sed "/#include \"task.h\"/ a \#include \"Sockets_list_macros.h\" " ${file}
                         OUTPUT_FILE ${CMAKE_BINARY_DIR}/Annexed_TCP/${MODIFIED_FILE}_tmp2.c  )
        set( file ${CMAKE_BINARY_DIR}/Annexed_TCP/${MODIFIED_FILE}_tmp2.c )
    endif()

    # Strip static constraints so unit tests may call internal functions
    execute_process( COMMAND sed "s/^[ ]*static //"
                     WORKING_DIRECTORY ${CMAKE_BINARY_DIR}
                     INPUT_FILE ${file}
                     OUTPUT_FILE ${CMAKE_BINARY_DIR}/Annexed_TCP_Sources/${MODIFIED_FILE}.c )

    # Generate a header file for internal functions
    execute_process( COMMAND sed -n "/^[ ]*static.*(/,/^{\$/{s/^static //; s/)\$/&;/; /{/d; p;}"
                     WORKING_DIRECTORY ${CMAKE_BINARY_DIR}
                     INPUT_FILE ${file}
                     OUTPUT_FILE ${CMAKE_BINARY_DIR}/Annexed_TCP_Sources/${MODIFIED_FILE}_internal.h )
endforeach()
# ===========================================================================


# ========================= Test Configuration ==============================
# Define a CMock resource path.
set( CMOCK_DIR ${MODULE_ROOT_DIR}/tools/CMock CACHE INTERNAL "CMock library source directory." )

# Include CMock build configuration.
include( cmock_build.cmake )

# Check if the CMock source directory exists, and if not present, clone the submodule
# if BUILD_CLONE_SUBMODULES configuration is enabled.
if( NOT EXISTS ${CMOCK_DIR}/src )
    # Attempt to clone CMock.
    if( ${BUILD_CLONE_SUBMODULES} )
        clone_cmock()
    else()
        message( FATAL_ERROR "The required submodule CMock does not exist. Either clone it manually, or set BUILD_CLONE_SUBMODULES to 'ON' to automatically clone it during build." )
    endif()
endif()

# Use CTest utility for managing test runs. This has to be added BEFORE
# defining test targets with add_test()
enable_testing()

# Add build targets for CMock and Unit, required for unit testing.
add_cmock_targets()

# Add function to enable CMock based tests and coverage.
include( ${MODULE_ROOT_DIR}/test/unit-test/cmock/create_test.cmake )

# Include unit-test build configuration

include( ${UNIT_TEST_DIR}/FreeRTOS_ARP/ut.cmake )
include( ${UNIT_TEST_DIR}/FreeRTOS_ARP_DataLenLessThanMinPacket/ut.cmake )
include( ${UNIT_TEST_DIR}/FreeRTOS_BitConfig/ut.cmake )
include( ${UNIT_TEST_DIR}/FreeRTOS_DHCP/ut.cmake )
include( ${UNIT_TEST_DIR}/FreeRTOS_DHCPv6/ut.cmake )
include( ${UNIT_TEST_DIR}/FreeRTOS_TCP_WIN/ut.cmake )
include( ${UNIT_TEST_DIR}/FreeRTOS_Tiny_TCP/ut.cmake )
include( ${UNIT_TEST_DIR}/FreeRTOS_DNS/ut.cmake )
include( ${UNIT_TEST_DIR}/FreeRTOS_DNS_Cache/ut.cmake )
include( ${UNIT_TEST_DIR}/FreeRTOS_DNS_Networking/ut.cmake )
include( ${UNIT_TEST_DIR}/FreeRTOS_DNS_Callback/ut.cmake )
include( ${UNIT_TEST_DIR}/FreeRTOS_DNS_Parser/ut.cmake )
include( ${UNIT_TEST_DIR}/FreeRTOS_IP/ut.cmake )
include( ${UNIT_TEST_DIR}/FreeRTOS_IP_DiffConfig/ut.cmake )
include( ${UNIT_TEST_DIR}/FreeRTOS_IP_DiffConfig1/ut.cmake )
include( ${UNIT_TEST_DIR}/FreeRTOS_IP_DiffConfig2/ut.cmake )
include( ${UNIT_TEST_DIR}/FreeRTOS_IP_DiffConfig3/ut.cmake )
include( ${UNIT_TEST_DIR}/FreeRTOS_ICMP/ut.cmake )
include( ${UNIT_TEST_DIR}/FreeRTOS_ICMP_wo_assert/ut.cmake )
include( ${UNIT_TEST_DIR}/FreeRTOS_IP_Utils/ut.cmake )
include( ${UNIT_TEST_DIR}/FreeRTOS_IPv6_Utils/ut.cmake )
include( ${UNIT_TEST_DIR}/FreeRTOS_IP_Utils_DiffConfig/ut.cmake )
include( ${UNIT_TEST_DIR}/FreeRTOS_IPv4/ut.cmake )
include( ${UNIT_TEST_DIR}/FreeRTOS_IPv4_DiffConfig/ut.cmake )
include( ${UNIT_TEST_DIR}/FreeRTOS_IPv4_DiffConfig1/ut.cmake )
include( ${UNIT_TEST_DIR}/FreeRTOS_IP_Timers/ut.cmake )
include( ${UNIT_TEST_DIR}/FreeRTOS_ND/ut.cmake )
include( ${UNIT_TEST_DIR}/FreeRTOS_Sockets/ut.cmake )
include( ${UNIT_TEST_DIR}/FreeRTOS_Sockets_DiffConfig/ut.cmake )
include( ${UNIT_TEST_DIR}/FreeRTOS_Sockets_DiffConfig1/ut.cmake )
include( ${UNIT_TEST_DIR}/FreeRTOS_Stream_Buffer/ut.cmake )
include( ${UNIT_TEST_DIR}/FreeRTOS_RA/ut.cmake )
include( ${UNIT_TEST_DIR}/FreeRTOS_UDP_IP/ut.cmake )
include( ${UNIT_TEST_DIR}/FreeRTOS_UDP_IPv6/ut.cmake )
include( ${UNIT_TEST_DIR}/FreeRTOS_TCP_Reception/ut.cmake )
include( ${UNIT_TEST_DIR}/FreeRTOS_TCP_IP/ut.cmake )
include( ${UNIT_TEST_DIR}/FreeRTOS_TCP_IP_DiffConfig/ut.cmake )
include( ${UNIT_TEST_DIR}/FreeRTOS_TCP_State_Handling/ut.cmake )
include( ${UNIT_TEST_DIR}/FreeRTOS_TCP_Transmission/ut.cmake )
include( ${UNIT_TEST_DIR}/FreeRTOS_TCP_Transmission_IPV6/ut.cmake )
include( ${UNIT_TEST_DIR}/FreeRTOS_TCP_Utils/ut.cmake )
include( ${UNIT_TEST_DIR}/FreeRTOS_IPv6/ut.cmake )
include( ${UNIT_TEST_DIR}/FreeRTOS_IPv6_Driver_Check_Checksum/ut.cmake )
include( ${UNIT_TEST_DIR}/FreeRTOS_Sockets_IPv6/ut.cmake )
include( ${UNIT_TEST_DIR}/FreeRTOS_Routing_V4Only/ut.cmake )
include( ${UNIT_TEST_DIR}/FreeRTOS_Routing_V4V6/ut.cmake )
include( ${UNIT_TEST_DIR}/FreeRTOS_Routing_V4V6CompatibleWithSingle/ut.cmake )

#  ==================================== Coverage Analysis configuration ========================================
# Add a target for running coverage on tests.
add_custom_target( coverage
    COMMAND ${CMAKE_COMMAND} -P ${MODULE_ROOT_DIR}/test/unit-test/cmock/coverage.cmake
    DEPENDS cmock unity
    FreeRTOS_ARP_utest
    FreeRTOS_BitConfig_utest
    FreeRTOS_DHCP_utest
    FreeRTOS_DHCPv6_utest
    FreeRTOS_UDP_IP_utest
    FreeRTOS_UDP_IPv6_utest
    FreeRTOS_IP_utest
    FreeRTOS_IP_DiffConfig_utest
    FreeRTOS_IP_DiffConfig1_utest
    FreeRTOS_IP_DiffConfig2_utest
    FreeRTOS_IP_DiffConfig3_utest
    FreeRTOS_ICMP_utest
    FreeRTOS_IP_Utils_utest
    FreeRTOS_IPv6_Utils_utest
    FreeRTOS_IP_Timers_utest
    FreeRTOS_Stream_Buffer_utest
    FreeRTOS_DNS_utest
    FreeRTOS_ND_utest
    FreeRTOS_RA_utest
    FreeRTOS_TCP_WIN_utest
    FreeRTOS_Tiny_TCP_utest
    FreeRTOS_TCP_Reception_utest
    FreeRTOS_TCP_State_Handling
    FreeRTOS_TCP_Transmission
<<<<<<< HEAD
    FreeRTOS_TCP_Transmission_IPV6
    FreeRTOS_TCP_IP FreeRTOS_TCP_Utils
=======
    FreeRTOS_TCP_IP
    FreeRTOS_TCP_Utils
>>>>>>> 36173b61
    FreeRTOS_Sockets_IPv6_utest
    FreeRTOS_IPv6_utest
    FreeRTOS_IPv6_Driver_Check_Checksum_utest
    FreeRTOS_IPv4_utest
    FreeRTOS_IPv4_DiffConfig_utest
    FreeRTOS_IPv4_DiffConfig1_utest
    FreeRTOS_Routing_V4Only
    FreeRTOS_Routing_V4V6
    FreeRTOS_Routing_V4V6CompatibleWithSingle
    WORKING_DIRECTORY ${CMAKE_BINARY_DIR}
)
<|MERGE_RESOLUTION|>--- conflicted
+++ resolved
@@ -336,13 +336,9 @@
     FreeRTOS_TCP_Reception_utest
     FreeRTOS_TCP_State_Handling
     FreeRTOS_TCP_Transmission
-<<<<<<< HEAD
     FreeRTOS_TCP_Transmission_IPV6
-    FreeRTOS_TCP_IP FreeRTOS_TCP_Utils
-=======
     FreeRTOS_TCP_IP
     FreeRTOS_TCP_Utils
->>>>>>> 36173b61
     FreeRTOS_Sockets_IPv6_utest
     FreeRTOS_IPv6_utest
     FreeRTOS_IPv6_Driver_Check_Checksum_utest
