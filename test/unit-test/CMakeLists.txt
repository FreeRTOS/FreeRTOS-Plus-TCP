# Set the required version.
cmake_minimum_required( VERSION 3.13.0 )

# Set the unit-test project.
project( "FreeRTOS-Plus-TCP test"
         VERSION 1.0.0
         LANGUAGES C )

# Allow the project to be organized into folders.
set_property( GLOBAL PROPERTY USE_FOLDERS ON )

# Use C90.
set( CMAKE_C_STANDARD 99 )
set( CMAKE_C_STANDARD_REQUIRED ON )

# Do not allow in-source build.
if( ${PROJECT_SOURCE_DIR} STREQUAL ${PROJECT_BINARY_DIR} )
    message( FATAL_ERROR "In-source build is not allowed. Please build in a separate directory, such as ${PROJECT_SOURCE_DIR}/build." )
endif()

# Set global path variables.
get_filename_component( __MODULE_ROOT_DIR "${CMAKE_CURRENT_LIST_DIR}/../.." ABSOLUTE )
set( MODULE_ROOT_DIR ${__MODULE_ROOT_DIR} CACHE INTERNAL "FreeRTOS-Plus-TCP repository root." )

# Set the unit-test directory.
set( UNIT_TEST_DIR ${MODULE_ROOT_DIR}/test/unit-test CACHE INTERNAL "Unit-test directory." )

set( KERNEL_DIRECTORY ${MODULE_ROOT_DIR}/test/FreeRTOS-Kernel )

# See if FreRTOS-Kernel is submoduled
if( NOT EXISTS ${KERNEL_DIRECTORY}/include )
    # Inform the user of the actions
    message( STATUS "FreeRTOS-Kernel is required for this build. Submoduling it..." )
    execute_process( COMMAND git submodule update --init --checkout ${KERNEL_DIRECTORY}
                     WORKING_DIRECTORY ${MODULE_ROOT_DIR} )
endif()

# Set the include directories
string( APPEND GLOBAL_INCLUDES "-I ${MODULE_ROOT_DIR}/source/include ")
string( APPEND GLOBAL_INCLUDES "-I ${UNIT_TEST_DIR}/ConfigFiles " )
string( APPEND GLOBAL_INCLUDES "-I ${MODULE_ROOT_DIR}/test/FreeRTOS-Kernel/include " )

# Configure options to always show in CMake GUI.
option( BUILD_CLONE_SUBMODULES
        "Set this to ON to automatically clone any required Git submodules. When OFF, submodules must be manually cloned."
        ON )

# Set output directories.
set( CMAKE_RUNTIME_OUTPUT_DIRECTORY ${CMAKE_BINARY_DIR}/bin )
set( CMAKE_ARCHIVE_OUTPUT_DIRECTORY ${CMAKE_BINARY_DIR}/lib )
set( CMAKE_LIBRARY_OUTPUT_DIRECTORY ${CMAKE_BINARY_DIR}/lib )


# Set TCP includes.
set( TCP_INCLUDES "${MODULE_ROOT_DIR}/source/include/FreeRTOS_IP.h"
		  "${MODULE_ROOT_DIR}/source/include/FreeRTOS_IPv4.h"
		  "${MODULE_ROOT_DIR}/source/include/FreeRTOS_IPv6.h"
		  "${MODULE_ROOT_DIR}/source/include/FreeRTOS_IP_Common.h"
          "${MODULE_ROOT_DIR}/source/include/FreeRTOS_ND.h"        
          "${MODULE_ROOT_DIR}/source/include/FreeRTOS_ARP.h"
                  "${MODULE_ROOT_DIR}/source/include/FreeRTOS_ARP.h"
                  "${MODULE_ROOT_DIR}/source/include/FreeRTOS_ICMP.h"
                  "${MODULE_ROOT_DIR}/source/include/FreeRTOS_IP_Timers.h"
                  "${MODULE_ROOT_DIR}/source/include/FreeRTOS_IP_Utils.h"
                  "${MODULE_ROOT_DIR}/source/include/FreeRTOS_IPv4_Utils.h"
                  "${MODULE_ROOT_DIR}/source/include/FreeRTOS_IPv6_Utils.h"
                  "${MODULE_ROOT_DIR}/source/include/FreeRTOS_Sockets.h"
                  "${MODULE_ROOT_DIR}/source/include/FreeRTOS_IP_Private.h"
                  "${MODULE_ROOT_DIR}/source/include/FreeRTOS_IPv4_Private.h"
                  "${MODULE_ROOT_DIR}/source/include/FreeRTOS_IPv6_Private.h"
		  "${MODULE_ROOT_DIR}/source/include/FreeRTOS_IPv4_Sockets.h"
		  "${MODULE_ROOT_DIR}/source/include/FreeRTOS_IPv6_Sockets.h"
                  "${MODULE_ROOT_DIR}/source/include/FreeRTOS_UDP_IP.h"
                  "${MODULE_ROOT_DIR}/source/include/FreeRTOS_DHCP.h"
                  "${MODULE_ROOT_DIR}/source/include/FreeRTOS_DNS.h"
                  "${MODULE_ROOT_DIR}/source/include/FreeRTOS_DNS_Cache.h"
                  "${MODULE_ROOT_DIR}/source/include/FreeRTOS_DNS_Globals.h"
                  "${MODULE_ROOT_DIR}/source/include/FreeRTOS_DNS_Callback.h"
                  "${MODULE_ROOT_DIR}/source/include/FreeRTOS_DNS_Networking.h"
                  "${MODULE_ROOT_DIR}/source/include/FreeRTOS_DNS_Parser.h"
          "${MODULE_ROOT_DIR}/source/include/FreeRTOS_Routing.h"
          "${MODULE_ROOT_DIR}/source/include/FreeRTOS_ND.h"
                  "${MODULE_ROOT_DIR}/source/include/FreeRTOS_TCP_IP.h"
                  "${MODULE_ROOT_DIR}/source/include/FreeRTOS_TCP_Transmission.h"
                  "${MODULE_ROOT_DIR}/source/include/FreeRTOS_TCP_Reception.h"
                  "${MODULE_ROOT_DIR}/source/include/FreeRTOS_TCP_Utils.h"
                  "${MODULE_ROOT_DIR}/source/include/FreeRTOS_TCP_State_Handling.h"
                  "${MODULE_ROOT_DIR}/source/include/FreeRTOS_Stream_Buffer.h"
                  "${MODULE_ROOT_DIR}/source/include/FreeRTOS_TCP_WIN.h"
                  "${MODULE_ROOT_DIR}/source/include/FreeRTOSIPConfigDefaults.h"
                  "${MODULE_ROOT_DIR}/source/include/IPTraceMacroDefaults.h"
                  "${MODULE_ROOT_DIR}/source/include/NetworkBufferManagement.h"
                  "${MODULE_ROOT_DIR}/test/FreeRTOS-Kernel/include/portable.h"
                  "${MODULE_ROOT_DIR}/source/include/NetworkInterface.h" )

# Create a directory for the modified files
file( MAKE_DIRECTORY ${CMAKE_BINARY_DIR}/Annexed_TCP )
# ===========================================================================

# ===========================================================================
# Preprocess the TCP include files as they will be mocked later.
foreach( file ${TCP_INCLUDES} )
    get_filename_component( MODIFIED_FILE ${file} NAME_WLE )

    string(TOUPPER ${MODIFIED_FILE} Guard)

    if(${MODIFIED_FILE} STREQUAL "NetworkBufferManagement" )
        set( Guard "NETWORK_BUFFER_MANAGEMENT_H" )
    elseif(  ${MODIFIED_FILE} STREQUAL "NetworkInterface" )
        set( Guard "NETWORK_INTERFACE_H" )
    else()
        set( Guard ${Guard}_H )
    endif()

    # Remove IPConfigDefaults from the file
    execute_process( COMMAND sed "s,#include \"FreeRTOSIPConfigDefaults.h\",,g" ${file}
                     OUTPUT_FILE ${CMAKE_BINARY_DIR}/Annexed_TCP/${MODIFIED_FILE}_tmp1.h )

    # Add the FreeRTOSIPConfig file to each directory
    execute_process( COMMAND sed "1 i\#include \"FreeRTOSIPConfig.h\"" ${CMAKE_BINARY_DIR}/Annexed_TCP/${MODIFIED_FILE}_tmp1.h
                     OUTPUT_FILE ${CMAKE_BINARY_DIR}/Annexed_TCP/${MODIFIED_FILE}_tmp.h )

    if(${MODIFIED_FILE} STREQUAL "FreeRTOS_IP_Private" )
        execute_process( COMMAND sed "s/extern const BaseType_t xBufferAllocFixedSize/extern BaseType_t xBufferAllocFixedSize/g" ${CMAKE_BINARY_DIR}/Annexed_TCP/${MODIFIED_FILE}_tmp.h
                         OUTPUT_FILE ${CMAKE_BINARY_DIR}/Annexed_TCP/${MODIFIED_FILE}_tmp2.h )
        execute_process( COMMAND mv ${CMAKE_BINARY_DIR}/Annexed_TCP/${MODIFIED_FILE}_tmp2.h ${CMAKE_BINARY_DIR}/Annexed_TCP/${MODIFIED_FILE}_tmp.h )
    endif()

    # Use this tool to process all conditional declarations.
<<<<<<< HEAD
    if(${MODIFIED_FILE} STREQUAL "FreeRTOS_Routing" OR ${MODIFIED_FILE} STREQUAL "FreeRTOS_IP_Private" )
        execute_process( COMMAND unifdefall -U${Guard} -USEND_REPEATED_COUNT -UpdTRUE_SIGNED -UFreeRTOS_htonl -D__COVERITY__ -DTEST -DipconfigUSE_IPV6 -I ${MODULE_ROOT_DIR}/tools/CMock/vendor/unity/src
=======
    if(${MODIFIED_FILE} STREQUAL "FreeRTOS_Routing" )
        execute_process( COMMAND unifdefall -U${Guard} -USEND_REPEATED_COUNT -UpdTRUE_SIGNED -UFreeRTOS_htonl -D__COVERITY__ -DTEST -DipconfigUSE_IPV6 -DipconfigUSE_RA -I ${MODULE_ROOT_DIR}/tools/CMock/vendor/unity/src
>>>>>>> 54ec6540
                            -I ${MODULE_ROOT_DIR}/test/FreeRTOS-Kernel/include
                            -I ${UNIT_TEST_DIR}/ConfigFiles
                            -I ${MODULE_ROOT_DIR}/source/include
                            -I ${MODULE_ROOT_DIR}/test/FreeRTOS-Kernel/portable/ThirdParty/GCC/Posix
                            ${CMAKE_BINARY_DIR}/Annexed_TCP/${MODIFIED_FILE}_tmp.h
                        WORKING_DIRECTORY ${CMAKE_BINARY_DIR}
                        OUTPUT_FILE ${CMAKE_BINARY_DIR}/Annexed_TCP/${MODIFIED_FILE}.h
                        OUTPUT_QUIET )
    else()
        execute_process( COMMAND unifdefall -U${Guard} -USEND_REPEATED_COUNT -UpdTRUE_SIGNED -UFreeRTOS_htonl -D__COVERITY__ -DTEST -I ${MODULE_ROOT_DIR}/tools/CMock/vendor/unity/src
                                                    -I ${MODULE_ROOT_DIR}/test/FreeRTOS-Kernel/include
                                                    -I ${UNIT_TEST_DIR}/ConfigFiles
                                                    -I ${MODULE_ROOT_DIR}/source/include
                                                    -I ${MODULE_ROOT_DIR}/test/FreeRTOS-Kernel/portable/ThirdParty/GCC/Posix
                                                    ${CMAKE_BINARY_DIR}/Annexed_TCP/${MODIFIED_FILE}_tmp.h
                        WORKING_DIRECTORY ${CMAKE_BINARY_DIR}
                        OUTPUT_FILE ${CMAKE_BINARY_DIR}/Annexed_TCP/${MODIFIED_FILE}.h
                        OUTPUT_QUIET )
    endif()

    # Remove the temporary files
    file( REMOVE ${CMAKE_BINARY_DIR}/Annexed_TCP/${MODIFIED_FILE}_tmp.h )
    file( REMOVE ${CMAKE_BINARY_DIR}/Annexed_TCP/${MODIFIED_FILE}_tmp1.h )

    # Add the guards back to the files
    execute_process( COMMAND sed -i "1 i\#ifndef ${Guard}" ${CMAKE_BINARY_DIR}/Annexed_TCP/${MODIFIED_FILE}.h )
    execute_process( COMMAND sed -i -e "$ a\#endif" ${CMAKE_BINARY_DIR}/Annexed_TCP/${MODIFIED_FILE}.h )

    execute_process( COMMAND sed -i -E "s,[ ]*extern ipDECL_CAST_.*,,g" ${CMAKE_BINARY_DIR}/Annexed_TCP/${MODIFIED_FILE}.h )

endforeach()
# ===========================================================================

# ===================================== Include the cmake configurations =================================================
message( STATUS ${CMAKE_BINARY_DIR} )
# Include filepaths for source and include.
include( ${UNIT_TEST_DIR}/TCPFilePaths.cmake )
# ===========================================================================


# ===========================================================================
# Remove static qualifier from the souce files so that internal functions
# can be called directly.
file( MAKE_DIRECTORY ${CMAKE_BINARY_DIR}/Annexed_TCP_Sources )

foreach( file ${TCP_SOURCES} )

    get_filename_component( MODIFIED_FILE ${file} NAME_WLE )

    if(${MODIFIED_FILE} STREQUAL "FreeRTOS_Sockets" )
        execute_process( COMMAND sed "/#include \"task.h\"/ a \#include \"Sockets_list_macros.h\" " ${file}
                         OUTPUT_FILE ${CMAKE_BINARY_DIR}/Annexed_TCP/${MODIFIED_FILE}_tmp2.c  )
        set( file ${CMAKE_BINARY_DIR}/Annexed_TCP/${MODIFIED_FILE}_tmp2.c )
    endif()

    # Strip static constraints so unit tests may call internal functions
    execute_process( COMMAND sed "s/^[ ]*static //"
                     WORKING_DIRECTORY ${CMAKE_BINARY_DIR}
                     INPUT_FILE ${file}
                     OUTPUT_FILE ${CMAKE_BINARY_DIR}/Annexed_TCP_Sources/${MODIFIED_FILE}.c )

    # Generate a header file for internal functions
    execute_process( COMMAND sed -n "/^[ ]*static.*(/,/^{\$/{s/^static //; s/)\$/&;/; /{/d; p;}"
                     WORKING_DIRECTORY ${CMAKE_BINARY_DIR}
                     INPUT_FILE ${file}
                     OUTPUT_FILE ${CMAKE_BINARY_DIR}/Annexed_TCP_Sources/${MODIFIED_FILE}_internal.h )
endforeach()
# ===========================================================================


# ========================= Test Configuration ==============================
# Define a CMock resource path.
set( CMOCK_DIR ${MODULE_ROOT_DIR}/tools/CMock CACHE INTERNAL "CMock library source directory." )

# Include CMock build configuration.
include( cmock_build.cmake )

# Check if the CMock source directory exists, and if not present, clone the submodule
# if BUILD_CLONE_SUBMODULES configuration is enabled.
if( NOT EXISTS ${CMOCK_DIR}/src )
    # Attempt to clone CMock.
    if( ${BUILD_CLONE_SUBMODULES} )
        clone_cmock()
    else()
        message( FATAL_ERROR "The required submodule CMock does not exist. Either clone it manually, or set BUILD_CLONE_SUBMODULES to 'ON' to automatically clone it during build." )
    endif()
endif()

# Use CTest utility for managing test runs. This has to be added BEFORE
# defining test targets with add_test()
enable_testing()

# Add build targets for CMock and Unit, required for unit testing.
add_cmock_targets()

# Add function to enable CMock based tests and coverage.
include( ${MODULE_ROOT_DIR}/test/unit-test/cmock/create_test.cmake )

# Include unit-test build configuration

include( ${UNIT_TEST_DIR}/FreeRTOS_ARP/ut.cmake )
include( ${UNIT_TEST_DIR}/FreeRTOS_ARP_DataLenLessThanMinPacket/ut.cmake )
include( ${UNIT_TEST_DIR}/FreeRTOS_DHCP/ut.cmake )
include( ${UNIT_TEST_DIR}/FreeRTOS_TCP_WIN/ut.cmake )
include( ${UNIT_TEST_DIR}/FreeRTOS_Tiny_TCP/ut.cmake )
include( ${UNIT_TEST_DIR}/FreeRTOS_DNS/ut.cmake )
include( ${UNIT_TEST_DIR}/FreeRTOS_DNS_Cache/ut.cmake )
include( ${UNIT_TEST_DIR}/FreeRTOS_DNS_Networking/ut.cmake )
include( ${UNIT_TEST_DIR}/FreeRTOS_DNS_Callback/ut.cmake )
include( ${UNIT_TEST_DIR}/FreeRTOS_DNS_Parser/ut.cmake )
include( ${UNIT_TEST_DIR}/FreeRTOS_IP/ut.cmake )
include( ${UNIT_TEST_DIR}/FreeRTOS_IP_DiffConfig/ut.cmake )
include( ${UNIT_TEST_DIR}/FreeRTOS_ICMP/ut.cmake )
include( ${UNIT_TEST_DIR}/FreeRTOS_ICMP_wo_assert/ut.cmake )
include( ${UNIT_TEST_DIR}/FreeRTOS_IP_Utils/ut.cmake )
include( ${UNIT_TEST_DIR}/FreeRTOS_IP_Utils_DiffConfig/ut.cmake )
include( ${UNIT_TEST_DIR}/FreeRTOS_IP_Timers/ut.cmake )
include( ${UNIT_TEST_DIR}/FreeRTOS_Sockets/ut.cmake )
include( ${UNIT_TEST_DIR}/FreeRTOS_Sockets_DiffConfig/ut.cmake )
include( ${UNIT_TEST_DIR}/FreeRTOS_Sockets_DiffConfig1/ut.cmake )
include( ${UNIT_TEST_DIR}/FreeRTOS_Stream_Buffer/ut.cmake )
include( ${UNIT_TEST_DIR}/FreeRTOS_UDP_IP/ut.cmake )
include( ${UNIT_TEST_DIR}/FreeRTOS_TCP_Reception/ut.cmake )
include( ${UNIT_TEST_DIR}/FreeRTOS_TCP_IP/ut.cmake )
include( ${UNIT_TEST_DIR}/FreeRTOS_TCP_IP_DiffConfig/ut.cmake )
include( ${UNIT_TEST_DIR}/FreeRTOS_TCP_State_Handling/ut.cmake )
include( ${UNIT_TEST_DIR}/FreeRTOS_TCP_Transmission/ut.cmake )
include( ${UNIT_TEST_DIR}/FreeRTOS_TCP_Utils/ut.cmake )

#  ==================================== Coverage Analysis configuration ========================================
# Add a target for running coverage on tests.
add_custom_target( coverage
    COMMAND ${CMAKE_COMMAND} -P ${MODULE_ROOT_DIR}/test/unit-test/cmock/coverage.cmake
    DEPENDS cmock unity FreeRTOS_ARP_utest FreeRTOS_DHCP_utest FreeRTOS_UDP_IP_utest FreeRTOS_IP_utest FreeRTOS_ICMP_utest FreeRTOS_IP_Utils_utest FreeRTOS_IP_Timers_utest FreeRTOS_Stream_Buffer_utest FreeRTOS_DNS_utest FreeRTOS_TCP_WIN_utest FreeRTOS_Tiny_TCP_utest FreeRTOS_TCP_Reception_utest FreeRTOS_TCP_State_Handling FreeRTOS_TCP_Transmission FreeRTOS_TCP_IP FreeRTOS_TCP_Utils
    WORKING_DIRECTORY ${CMAKE_BINARY_DIR}
)
<|MERGE_RESOLUTION|>--- conflicted
+++ resolved
@@ -127,13 +127,8 @@
     endif()
 
     # Use this tool to process all conditional declarations.
-<<<<<<< HEAD
     if(${MODIFIED_FILE} STREQUAL "FreeRTOS_Routing" OR ${MODIFIED_FILE} STREQUAL "FreeRTOS_IP_Private" )
-        execute_process( COMMAND unifdefall -U${Guard} -USEND_REPEATED_COUNT -UpdTRUE_SIGNED -UFreeRTOS_htonl -D__COVERITY__ -DTEST -DipconfigUSE_IPV6 -I ${MODULE_ROOT_DIR}/tools/CMock/vendor/unity/src
-=======
-    if(${MODIFIED_FILE} STREQUAL "FreeRTOS_Routing" )
         execute_process( COMMAND unifdefall -U${Guard} -USEND_REPEATED_COUNT -UpdTRUE_SIGNED -UFreeRTOS_htonl -D__COVERITY__ -DTEST -DipconfigUSE_IPV6 -DipconfigUSE_RA -I ${MODULE_ROOT_DIR}/tools/CMock/vendor/unity/src
->>>>>>> 54ec6540
                             -I ${MODULE_ROOT_DIR}/test/FreeRTOS-Kernel/include
                             -I ${UNIT_TEST_DIR}/ConfigFiles
                             -I ${MODULE_ROOT_DIR}/source/include
