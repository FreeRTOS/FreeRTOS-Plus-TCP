--- conflicted
+++ resolved
@@ -348,10 +348,8 @@
     FreeRTOS_TCP_Transmission_IPV6
     FreeRTOS_TCP_IP
     FreeRTOS_TCP_Utils
-<<<<<<< HEAD
     FreeRTOS_TCP_Utils_IPV6_utest
     FreeRTOS_TCP_Utils_IPV6_ConfigLowTCPMSS_utest
-=======
     FreeRTOS_Sockets_GenericAPI_utest
     FreeRTOS_Sockets_privates_utest
     FreeRTOS_Sockets_TCP_API_utest
@@ -363,7 +361,6 @@
     FreeRTOS_Sockets_DiffConfig2_privates_utest
     FreeRTOS_Sockets_DiffConfig2_TCP_API_utest
     FreeRTOS_Sockets_DiffConfig2_UDP_API_utest
->>>>>>> fc11e8c4
     FreeRTOS_Sockets_IPv6_utest
     FreeRTOS_IPv6_utest
     FreeRTOS_IPv6_Driver_Check_Checksum_utest
