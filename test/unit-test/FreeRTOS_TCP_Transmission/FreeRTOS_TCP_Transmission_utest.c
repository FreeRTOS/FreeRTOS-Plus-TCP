--- conflicted
+++ resolved
@@ -224,11 +224,7 @@
 void test_prvTCPSendPacket_Other_State_Something_To_Send( void )
 {
     int32_t BytesSent = 0;
-<<<<<<< HEAD
     UBaseType_t RepeatCount = 0;
-=======
-
->>>>>>> 4b298738
     pxSocket = &xSocket;
     pxNetworkBuffer = &xNetworkBuffer;
     pxNetworkBuffer->pucEthernetBuffer = ucEthernetBuffer;
@@ -247,7 +243,6 @@
     pxSocket->u.xTCP.bits.bWinChange = pdFALSE;
     pxSocket->u.xTCP.bits.bSendKeepAlive = pdFALSE;
     pxSocket->u.xTCP.bits.bUserShutdown = pdFALSE;
-<<<<<<< HEAD
     pxSocket->u.xTCP.bits.bCloseRequested = pdFALSE;
     pxSocket->u.xTCP.ucKeepRepCount = 0;
     pxSocket->u.xTCP.bits.bConnPrepared = pdTRUE;
@@ -278,14 +273,6 @@
 
     BytesSent = prvTCPSendPacket(pxSocket);
     TEST_ASSERT_EQUAL( 480, BytesSent );
-=======
-
-    xTaskGetTickCount_ExpectAndReturn( 5000 );
-    xTaskGetTickCount_ExpectAndReturn( 6000 );
-
-    BytesSent = prvTCPSendPacket( pxSocket );
-    TEST_ASSERT_EQUAL( 0, BytesSent );
->>>>>>> 4b298738
 }
 
 /* test for prvTCPSendRepeated function */
@@ -298,12 +285,8 @@
     pxNetworkBuffer = &xNetworkBuffer;
     pxNetworkBuffer->pucEthernetBuffer = ucEthernetBuffer;
 
-<<<<<<< HEAD
     xBufferAllocFixedSize = pdFALSE;
     pxSocket->u.xTCP.txStream = (StreamBuffer_t *)0x12345678;
-=======
-    pxSocket->u.xTCP.txStream = ( StreamBuffer_t * ) 0x12345678;
->>>>>>> 4b298738
     pxSocket->u.xTCP.ucTCPState = eCONNECT_SYN;
     pxSocket->u.xTCP.usMSS = 1000;
     pxSocket->u.xTCP.bits.bWinChange = pdFALSE;
@@ -407,7 +390,6 @@
     eARPGetCacheEntry_ExpectAnyArgsAndReturn( eARPCacheHit );
     xNetworkInterfaceOutput_ExpectAnyArgsAndReturn( pdTRUE );
 
-<<<<<<< HEAD
     prvTCPReturnPacket(NULL, pxNetworkBuffer, 40, pdFALSE);
 
     /* with ReleaseAfterSend set to FALSE, IP address not flipped */
@@ -441,11 +423,6 @@
     /* with ReleaseAfterSend set to TRUE, IP address flipped */
     TEST_ASSERT_EQUAL(OldDestinationAddress, pxIPHeader->ulSourceIPAddress);
     TEST_ASSERT_EQUAL(RxSequenceNumber, pxTCPPacket->xTCPHeader.ulAckNr);
-=======
-    prvTCPReturnPacket( NULL, pxNetworkBuffer, 40, pdFALSE );
-    TEST_ASSERT_EQUAL( OldDestinationAddress, pxIPHeader->ulSourceIPAddress );
-    TEST_ASSERT_EQUAL( RxSequenceNumber, pxTCPPacket->xTCPHeader.ulAckNr );
->>>>>>> 4b298738
 }
 
 /* test for prvTCPReturnPacket function */
@@ -484,23 +461,15 @@
 }
 
 /* test for prvTCPReturnPacket function */
-<<<<<<< HEAD
 void test_prvTCPReturnPacket_No_KL_LocalIP(void)
-=======
-void test_prvTCPReturnPacket_No_KL_Fin_Suppress( void )
->>>>>>> 4b298738
 {
     pxSocket = &xSocket;
     pxNetworkBuffer = &xNetworkBuffer;
     pxNetworkBuffer->pucEthernetBuffer = ucEthernetBuffer;
     TCPPacket_t * pxTCPPacket = ( ( const TCPPacket_t * ) pxNetworkBuffer->pucEthernetBuffer );
-<<<<<<< HEAD
     TCPWindow_t * pxTCPWindow = &pxSocket->u.xTCP.xTCPWindow;
 
     MACAddress_t NewSourceMacAddr = {{ 0x11, 0x22, 0x33, 0x44, 0x55, 0x66}};
-=======
-
->>>>>>> 4b298738
 
     pxSocket->u.xTCP.rxStream = (StreamBuffer_t *)0x12345678;
     pxSocket->u.xTCP.uxRxStreamSize = 1500;
@@ -543,13 +512,9 @@
     TCPPacket_t * pxTCPPacket = ( ( const TCPPacket_t * ) pxNetworkBuffer->pucEthernetBuffer );
     TCPWindow_t * pxTCPWindow = &pxSocket->u.xTCP.xTCPWindow;
 
-<<<<<<< HEAD
     MACAddress_t NewSourceMacAddr = {{ 0x11, 0x22, 0x33, 0x44, 0x55, 0x66}};
 
     pxSocket->u.xTCP.rxStream = (StreamBuffer_t *)0x12345678;
-=======
-    pxSocket->u.xTCP.rxStream = ( StreamBuffer_t * ) 0x12345678;
->>>>>>> 4b298738
     pxSocket->u.xTCP.uxRxStreamSize = 1500;
     pxSocket->u.xTCP.bits.bLowWater = pdFALSE;
     pxSocket->u.xTCP.bits.bRxStopped = pdFALSE;
@@ -667,11 +632,7 @@
 }
 
 /* test for prvTCPReturnPacket function */
-<<<<<<< HEAD
 void test_prvTCPReturnPacket_No_KL_Fin_Not_Suppress_Low_Water(void)
-=======
-void test_prvTCPReturnPacket_No_KL_Fin_Not_Suppress( void )
->>>>>>> 4b298738
 {
     pxSocket = &xSocket;
     pxNetworkBuffer = &xNetworkBuffer;
@@ -695,7 +656,6 @@
     pxTCPPacket->xTCPHeader.ulAckNr = 0;
     pxTCPPacket->xTCPHeader.ucTCPFlags = tcpTCP_FLAG_FIN;
 
-<<<<<<< HEAD
     uxStreamBufferFrontSpace_ExpectAnyArgsAndReturn(1000);
     FreeRTOS_min_uint32_ExpectAnyArgsAndReturn(500);
     usGenerateChecksum_ExpectAnyArgsAndReturn(0x1111);
@@ -747,20 +707,6 @@
     TEST_ASSERT_EQUAL(FreeRTOS_htonl(100), pxTCPPacket->xTCPHeader.ulSequenceNumber);
     TEST_ASSERT_EQUAL(FreeRTOS_htonl(50), pxTCPPacket->xTCPHeader.ulAckNr);
     TEST_ASSERT_NOT_EQUAL(0, pxTCPPacket->xTCPHeader.ucTCPFlags & tcpTCP_FLAG_FIN);
-=======
-    uxStreamBufferFrontSpace_ExpectAnyArgsAndReturn( 1000 );
-    FreeRTOS_min_uint32_ExpectAnyArgsAndReturn( 500 );
-    usGenerateChecksum_ExpectAnyArgsAndReturn( 0x1111 );
-    usGenerateProtocolChecksum_ExpectAnyArgsAndReturn( 0x2222 );
-    eARPGetCacheEntry_ExpectAnyArgsAndReturn( eARPCacheHit );
-    xNetworkInterfaceOutput_ExpectAnyArgsAndReturn( pdTRUE );
-
-    prvTCPReturnPacket( pxSocket, pxNetworkBuffer, 40, pdFALSE );
-    TEST_ASSERT_EQUAL( 1050, pxSocket->u.xTCP.ulHighestRxAllowed );
-    TEST_ASSERT_EQUAL( FreeRTOS_htonl( 100 ), pxTCPPacket->xTCPHeader.ulSequenceNumber );
-    TEST_ASSERT_EQUAL( FreeRTOS_htonl( 50 ), pxTCPPacket->xTCPHeader.ulAckNr );
-    TEST_ASSERT_NOT_EQUAL( 0, pxTCPPacket->xTCPHeader.ucTCPFlags & tcpTCP_FLAG_FIN );
->>>>>>> 4b298738
 }
 
 /* test for prvTCPPrepareConnect function */
@@ -1105,7 +1051,6 @@
 }
 
 /* test for prvTCPPrepareSend function */
-<<<<<<< HEAD
 void test_prvTCPPrepareSend_State_Established_Null_Buffer_Zero_Data_KLCount0_Age_LT_Max(void)
 {
     int32_t BytesSent = 0;
@@ -1132,9 +1077,6 @@
 
 /* test for prvTCPPrepareSend function */
 void test_prvTCPPrepareSend_State_Established_Null_Buffer_Zero_Data_KLCount1_Age_GT_Max(void)
-=======
-void test_prvTCPPrepareSend_State_Established_Null_Buffer_Zero_Data_KLCount1_Age_GT_Max( void )
->>>>>>> 4b298738
 {
     int32_t BytesSent = 0;
 
@@ -1362,11 +1304,7 @@
 }
 
 /* test for prvTCPPrepareSend function */
-<<<<<<< HEAD
 void test_prvTCPPrepareSend_State_Established_Non_Zero_Data_Req_Close_Req_ShutDown_Tx_Not_Done_Not_Last_Packet_KLcount1(void)
-=======
-void test_prvTCPPrepareSend_State_Established_Non_Zero_Data_Req_Close_Req_ShutDown_Tx_Not_Done__Not_Last_Packet_KLcount1( void )
->>>>>>> 4b298738
 {
     int32_t BytesSent = 0;
 
