/*
 * FreeRTOS+TCP <DEVELOPMENT BRANCH>
 * Copyright (C) 2022 Amazon.com, Inc. or its affiliates.  All Rights Reserved.
 *
 * SPDX-License-Identifier: MIT
 *
 * Permission is hereby granted, free of charge, to any person obtaining a copy of
 * this software and associated documentation files (the "Software"), to deal in
 * the Software without restriction, including without limitation the rights to
 * use, copy, modify, merge, publish, distribute, sublicense, and/or sell copies of
 * the Software, and to permit persons to whom the Software is furnished to do so,
 * subject to the following conditions:
 *
 * The above copyright notice and this permission notice shall be included in all
 * copies or substantial portions of the Software.
 *
 * THE SOFTWARE IS PROVIDED "AS IS", WITHOUT WARRANTY OF ANY KIND, EXPRESS OR
 * IMPLIED, INCLUDING BUT NOT LIMITED TO THE WARRANTIES OF MERCHANTABILITY, FITNESS
 * FOR A PARTICULAR PURPOSE AND NONINFRINGEMENT. IN NO EVENT SHALL THE AUTHORS OR
 * COPYRIGHT HOLDERS BE LIABLE FOR ANY CLAIM, DAMAGES OR OTHER LIABILITY, WHETHER
 * IN AN ACTION OF CONTRACT, TORT OR OTHERWISE, ARISING FROM, OUT OF OR IN
 * CONNECTION WITH THE SOFTWARE OR THE USE OR OTHER DEALINGS IN THE SOFTWARE.
 *
 * http://aws.amazon.com/freertos
 * http://www.FreeRTOS.org
 */
/* Include Unity header */
#include "unity.h"

/* Include standard libraries */
#include <stdlib.h>
#include <string.h>
#include <stdint.h>

#include "mock_FreeRTOS_IP.h"
#include "mock_FreeRTOS_Sockets.h"
#include "mock_FreeRTOS_IP_Private.h"
#include "mock_FreeRTOS_IP_Timers.h"
#include "mock_task.h"
#include "mock_queue.h"
#include "mock_portable.h"

#include "FreeRTOS_DNS_Callback.h"

#include "mock_list.h"
#include "mock_Sockets_list_macros.h"

#include "mock_FreeRTOS_DNS_Parser.h"
#include "mock_NetworkBufferManagement.h"
#include "FreeRTOS_DNS.h"

#include "catch_assert.h"

#include "FreeRTOSIPConfig.h"

#define LLMNR_ADDRESS     "freertos"
#define GOOD_ADDRESS      "www.freertos.org"
#define BAD_ADDRESS       "this is a bad address"
#define DOTTED_ADDRESS    "192.268.0.1"

typedef void (* FOnDNSEvent ) ( const char * /* pcName */,
                                void * /* pvSearchID */,
                                struct freertos_addrinfo * /* pxAddressInfo */ );

/* ===========================   GLOBAL VARIABLES =========================== */
static int callback_called = 0;

/* The second element is for the flexible array member
 * /* when pvPortMalloc is mocked to return this object.
 */
static DNSCallback_t dnsCallback[ 2 ];

/* ===========================  STATIC FUNCTIONS  =========================== */
static void dns_callback( const char * pcName,
                          void * pvSearchID,
                          struct freertos_addrinfo * pxAddressInfo )
{
    callback_called = 1;
}

/* ============================  TEST FIXTURES  ============================= */

/**
 * @brief calls at the beginning of each test case
 */
void setUp( void )
{
    vListInitialise_ExpectAnyArgs();
    vDNSCallbackInitialise();
    callback_called = 0;
    memset( dnsCallback, 0x00, sizeof( dnsCallback ) );
}

/**
 * @brief calls at the end of each test case
 */
void tearDown( void )
{
}

/* =============================  TEST CASES  =============================== */

/**
 * @brief Happy Path identifier passed is not found!
 */
void test_xDNSDoCallback_success_not_equal_identifier( void )
{
    BaseType_t ret;
    ParseSet_t pxSet;
    struct freertos_addrinfo pxAddress;
    DNSMessage_t xDNSMessageHeader;

    pxSet.pxDNSMessageHeader = &xDNSMessageHeader;
    pxSet.pxDNSMessageHeader->usIdentifier = 123;
    char pc_name[] = "test";
    strcpy( pxSet.pcName, pc_name );

    listGET_LIST_ITEM_OWNER_IgnoreAndReturn( ( DNSCallback_t * ) 1234 );
    listGET_END_MARKER_ExpectAnyArgsAndReturn( ( ListItem_t * ) 4 ); /* xEnd */
    vTaskSuspendAll_Expect();
    listGET_NEXT_ExpectAnyArgsAndReturn( ( ListItem_t * ) 8 );

    listGET_LIST_ITEM_VALUE_ExpectAnyArgsAndReturn( 12345 );
    listGET_NEXT_ExpectAnyArgsAndReturn( ( ListItem_t * ) 4 );

    xTaskResumeAll_ExpectAndReturn( pdFALSE );

    ret = xDNSDoCallback( &pxSet, &pxAddress );
    TEST_ASSERT_EQUAL( pdFALSE, ret );
}

/**
 * @brief Happy Path!
 */
void test_xDNSDoCallback_success_equal_identifier( void )
{
    BaseType_t ret;
    ParseSet_t pxSet;
    struct freertos_addrinfo pxAddress;
    DNSMessage_t xDNSMessageHeader;

    pxSet.pxDNSMessageHeader = &xDNSMessageHeader;
    pxSet.pxDNSMessageHeader->usIdentifier = 123;
    char pc_name[] = "test";
    strcpy( pxSet.pcName, pc_name );

    dnsCallback->pCallbackFunction = dns_callback;

    listGET_END_MARKER_ExpectAnyArgsAndReturn( ( ListItem_t * ) 4 );

    vTaskSuspendAll_Expect();
    listGET_NEXT_ExpectAnyArgsAndReturn( ( ListItem_t * ) 8 );

    listGET_LIST_ITEM_OWNER_ExpectAnyArgsAndReturn( dnsCallback );
    listGET_LIST_ITEM_VALUE_ExpectAnyArgsAndReturn( 123 );
    uxListRemove_ExpectAnyArgsAndReturn( pdTRUE );
    vPortFree_ExpectAnyArgs();
    listLIST_IS_EMPTY_ExpectAnyArgsAndReturn( pdFALSE );

    xTaskResumeAll_ExpectAndReturn( pdFALSE );

    ret = xDNSDoCallback( &pxSet, &pxAddress );
    TEST_ASSERT_EQUAL( pdTRUE, ret );
    TEST_ASSERT_EQUAL( 1, callback_called );
}

/**
 * @brief Happy Path!
 */
void test_xDNSDoCallback_success_equal_identifier_set_timer( void )
{
    BaseType_t ret;
    ParseSet_t pxSet;
    struct freertos_addrinfo pxAddress;
    DNSMessage_t xDNSMessageHeader;

    pxSet.pxDNSMessageHeader = &xDNSMessageHeader;
    pxSet.pxDNSMessageHeader->usIdentifier = 123;
    char pc_name[] = "test";
    strcpy( pxSet.pcName, pc_name );
    dnsCallback->pCallbackFunction = dns_callback;

    /* Expectations */
    listGET_END_MARKER_ExpectAnyArgsAndReturn( ( ListItem_t * ) 4 );
    vTaskSuspendAll_Expect();
    listGET_NEXT_ExpectAnyArgsAndReturn( ( ListItem_t * ) 8 );

    listGET_LIST_ITEM_OWNER_ExpectAnyArgsAndReturn( dnsCallback );
    listGET_LIST_ITEM_VALUE_ExpectAnyArgsAndReturn( 123 );
    uxListRemove_ExpectAnyArgsAndReturn( pdTRUE );
    vPortFree_ExpectAnyArgs();
    listLIST_IS_EMPTY_ExpectAnyArgsAndReturn( pdTRUE );

    vIPSetDNSTimerEnableState_ExpectAnyArgs();

    xTaskResumeAll_ExpectAndReturn( pdFALSE );
    /* API Call */
    ret = xDNSDoCallback( &pxSet, &pxAddress );

    /* Validations */
    TEST_ASSERT_EQUAL( pdTRUE, ret );
    TEST_ASSERT_EQUAL( 1, callback_called );
}

/**
 * @brief Happy Path!
 */
void test_xDNSSetCallBack_success( void )
{
    void * pvSearchID = NULL;
    BaseType_t xReturn;

    /* Expectations */
    pvPortMalloc_ExpectAnyArgsAndReturn( dnsCallback );
    listLIST_IS_EMPTY_ExpectAnyArgsAndReturn( pdFALSE );
    vTaskSetTimeOutState_ExpectAnyArgs();
    listSET_LIST_ITEM_OWNER_ExpectAnyArgs();
    listSET_LIST_ITEM_VALUE_ExpectAnyArgs();
    vTaskSuspendAll_Expect();
    vListInsertEnd_ExpectAnyArgs();
    xTaskResumeAll_ExpectAndReturn( pdFALSE );

    /* API Call */
    xReturn = xDNSSetCallBack( "hostname", pvSearchID, dns_callback, 56, 123, pdFALSE );

    /* Validations */
<<<<<<< HEAD
    TEST_ASSERT_EQUAL( 0, strcmp( dnsCallback.pcName, "hostname" ) );
    TEST_ASSERT_EQUAL( dns_callback, dnsCallback.pCallbackFunction );
    TEST_ASSERT_EQUAL( pvSearchID, dnsCallback.pvSearchID );
    TEST_ASSERT_EQUAL( 56, dnsCallback.uxRemainingTime );
    TEST_ASSERT_EQUAL( pdPASS, xReturn );
=======
    TEST_ASSERT_EQUAL( 0, strcmp( dnsCallback->pcName, "hostname" ) );
    TEST_ASSERT_EQUAL( dns_callback, dnsCallback->pCallbackFunction );
    TEST_ASSERT_EQUAL( pvSearchID, dnsCallback->pvSearchID );
    TEST_ASSERT_EQUAL( 56, dnsCallback->uxRemainingTime );
>>>>>>> f5cbeb52
}

/**
 * @brief Happy Path!
 */
void test_xDNSSetCallBack_success_empty_list( void )
{
    void * pvSearchID = NULL;
    BaseType_t xReturn;

    /* Expectations */
    pvPortMalloc_ExpectAnyArgsAndReturn( dnsCallback );
    listLIST_IS_EMPTY_ExpectAnyArgsAndReturn( pdTRUE );
    FreeRTOS_min_uint32_ExpectAnyArgsAndReturn( 0 );
    vDNSTimerReload_ExpectAnyArgs();
    vTaskSetTimeOutState_ExpectAnyArgs();
    listSET_LIST_ITEM_OWNER_ExpectAnyArgs();
    listSET_LIST_ITEM_VALUE_ExpectAnyArgs();
    vTaskSuspendAll_Expect();
    vListInsertEnd_ExpectAnyArgs();
    xTaskResumeAll_ExpectAndReturn( pdFALSE );

    /* API Call */
    xReturn = xDNSSetCallBack( "hostname", pvSearchID, dns_callback, 56, 123, pdFALSE );

    /* Validations */
<<<<<<< HEAD
    TEST_ASSERT_EQUAL( 0, strcmp( dnsCallback.pcName, "hostname" ) );
    TEST_ASSERT_EQUAL( dns_callback, dnsCallback.pCallbackFunction );
    TEST_ASSERT_EQUAL( pvSearchID, dnsCallback.pvSearchID );
    TEST_ASSERT_EQUAL( 56, dnsCallback.uxRemainingTime );
    TEST_ASSERT_EQUAL( pdPASS, xReturn );
=======
    TEST_ASSERT_EQUAL( 0, strcmp( dnsCallback->pcName, "hostname" ) );
    TEST_ASSERT_EQUAL( dns_callback, dnsCallback->pCallbackFunction );
    TEST_ASSERT_EQUAL( pvSearchID, dnsCallback->pvSearchID );
    TEST_ASSERT_EQUAL( 56, dnsCallback->uxRemainingTime );
>>>>>>> f5cbeb52
}

/**
 * @brief Memory Allocation failed
 */
void test_xDNSSetCallBack_malloc_failed( void )
{
    void * pvSearchID = NULL;
    BaseType_t xReturn;

    /* Expectations */
    pvPortMalloc_ExpectAnyArgsAndReturn( NULL );

    /* API Call */
    xReturn = xDNSSetCallBack( "hostname", pvSearchID, dns_callback, 56, 123, pdFALSE );
    TEST_ASSERT_EQUAL( pdFAIL, xReturn );
}


/**
 * @brief Happy path
 */
void test_vDNSCheckCallback_success_search_id_not_null( void )
{
    void * pvSearchID = ( void * ) 456;

    dnsCallback->pvSearchID = pvSearchID;

    listGET_END_MARKER_ExpectAnyArgsAndReturn( ( ListItem_t * ) 8 );
    vListInitialise_ExpectAnyArgs();
    vTaskSuspendAll_Expect();
    listGET_NEXT_ExpectAnyArgsAndReturn( ( ListItem_t * ) 16 );
    listGET_LIST_ITEM_OWNER_ExpectAnyArgsAndReturn( dnsCallback );
    listGET_NEXT_ExpectAnyArgsAndReturn( ( ListItem_t * ) 8 ); /* end marker */
    uxListRemove_ExpectAnyArgsAndReturn( pdFALSE );
    vPortFree_ExpectAnyArgs();
    xTaskResumeAll_ExpectAndReturn( pdFALSE );
    listLIST_IS_EMPTY_ExpectAnyArgsAndReturn( pdTRUE );
    listLIST_IS_EMPTY_ExpectAnyArgsAndReturn( pdTRUE );
    vIPSetDNSTimerEnableState_ExpectAnyArgs();

    /* API Call */
    vDNSCheckCallBack( pvSearchID );

    /* Validations */
}

/**
 * @brief Happy path with list non-empty at end.
 */
void test_vDNSCheckCallback_success_search_id_not_null_list_empty( void )
{
    void * pvSearchID = ( void * ) 456;

    dnsCallback->pvSearchID = pvSearchID;

    listGET_END_MARKER_ExpectAnyArgsAndReturn( ( ListItem_t * ) 8 );
    vListInitialise_ExpectAnyArgs();
    vTaskSuspendAll_Expect();
    listGET_NEXT_ExpectAnyArgsAndReturn( ( ListItem_t * ) 16 );
    listGET_LIST_ITEM_OWNER_ExpectAnyArgsAndReturn( dnsCallback );
    listGET_NEXT_ExpectAnyArgsAndReturn( ( ListItem_t * ) 8 ); /* end marker */
    uxListRemove_ExpectAnyArgsAndReturn( pdFALSE );
    vPortFree_ExpectAnyArgs();
    xTaskResumeAll_ExpectAndReturn( pdFALSE );
    listLIST_IS_EMPTY_ExpectAnyArgsAndReturn( pdTRUE );
    listLIST_IS_EMPTY_ExpectAnyArgsAndReturn( pdFALSE );

    /* API Call */
    vDNSCheckCallBack( pvSearchID );

    /* Validations */
}

/**
 * @brief search id null
 */
void test_vDNSCheckCallback_success_search_id_null( void )
{
    void * pvSearchID = ( void * ) 456;

    dnsCallback->pvSearchID = pvSearchID;

    listGET_END_MARKER_ExpectAnyArgsAndReturn( ( ListItem_t * ) 8 );
    vListInitialise_ExpectAnyArgs();
    vTaskSuspendAll_Expect();
    listGET_NEXT_ExpectAnyArgsAndReturn( ( ListItem_t * ) 16 );
    listGET_LIST_ITEM_OWNER_ExpectAnyArgsAndReturn( dnsCallback );
    listGET_NEXT_ExpectAnyArgsAndReturn( ( ListItem_t * ) 8 ); /* end marker */

    xTaskCheckForTimeOut_ExpectAnyArgsAndReturn( pdFALSE );

    xTaskResumeAll_ExpectAndReturn( pdFALSE );
    listLIST_IS_EMPTY_ExpectAnyArgsAndReturn( pdTRUE );
    listLIST_IS_EMPTY_ExpectAnyArgsAndReturn( pdTRUE );
    vIPSetDNSTimerEnableState_ExpectAnyArgs();

    /* API Call */
    vDNSCheckCallBack( NULL );

    /* Validations */
}

/**
 * @brief search id null
 */
void test_vDNSCheckCallback_success_search_id_null_timeout( void )
{
    List_t xTempList;
    void * pvSearchID = ( void * ) 456;

    dnsCallback->pvSearchID = pvSearchID;
    dnsCallback->xIsIPv6 = 0;
    dnsCallback->pCallbackFunction = dns_callback;

    listGET_END_MARKER_ExpectAnyArgsAndReturn( ( ListItem_t * ) 8 );
    vListInitialise_ExpectAnyArgs();
    vTaskSuspendAll_Expect();
    listGET_NEXT_ExpectAnyArgsAndReturn( ( ListItem_t * ) 16 );
    listGET_LIST_ITEM_OWNER_ExpectAnyArgsAndReturn( dnsCallback );
    listGET_NEXT_ExpectAnyArgsAndReturn( ( ListItem_t * ) 8 ); /* end marker */

    xTaskCheckForTimeOut_ExpectAnyArgsAndReturn( pdTRUE );
    uxListRemove_ExpectAnyArgsAndReturn( pdTRUE );
    vListInsertEnd_ExpectAnyArgs();

    xTaskResumeAll_ExpectAndReturn( pdFALSE );
    listLIST_IS_EMPTY_ExpectAnyArgsAndReturn( pdFALSE );

    listGET_END_MARKER_ExpectAnyArgsAndReturn( NULL );
    listGET_NEXT_ExpectAnyArgsAndReturn( ( ListItem_t * ) 16 );
    listGET_LIST_ITEM_OWNER_ExpectAnyArgsAndReturn( dnsCallback );
    listGET_NEXT_ExpectAnyArgsAndReturn( NULL ); /* end marker */
    uxListRemove_ExpectAnyArgsAndReturn( pdTRUE );
    vPortFree_ExpectAnyArgs();

    listLIST_IS_EMPTY_ExpectAnyArgsAndReturn( pdTRUE );
    vIPSetDNSTimerEnableState_ExpectAnyArgs();

    /* API Call */
    vDNSCheckCallBack( NULL );

    /* Validations */
    TEST_ASSERT_EQUAL( 1, callback_called );
}

/**
 * @brief search id null same as the above function but calling IPv6
 *        sub-branch
 */
void test_vDNSCheckCallback_success_search_id_null_timeout_IPv6( void )
{
    List_t xTempList;
    void * pvSearchID = ( void * ) 456;

    dnsCallback->pvSearchID = pvSearchID;
    dnsCallback->xIsIPv6 = 1;
    dnsCallback->pCallbackFunction = dns_callback;

    listGET_END_MARKER_ExpectAnyArgsAndReturn( ( ListItem_t * ) 8 );
    vListInitialise_ExpectAnyArgs();
    vTaskSuspendAll_Expect();
    listGET_NEXT_ExpectAnyArgsAndReturn( ( ListItem_t * ) 16 );
    listGET_LIST_ITEM_OWNER_ExpectAnyArgsAndReturn( dnsCallback );
    listGET_NEXT_ExpectAnyArgsAndReturn( ( ListItem_t * ) 8 ); /* end marker */

    xTaskCheckForTimeOut_ExpectAnyArgsAndReturn( pdTRUE );
    uxListRemove_ExpectAnyArgsAndReturn( pdTRUE );
    vListInsertEnd_ExpectAnyArgs();

    xTaskResumeAll_ExpectAndReturn( pdFALSE );
    listLIST_IS_EMPTY_ExpectAnyArgsAndReturn( pdFALSE );

    listGET_END_MARKER_ExpectAnyArgsAndReturn( NULL );
    listGET_NEXT_ExpectAnyArgsAndReturn( ( ListItem_t * ) 16 );
    listGET_LIST_ITEM_OWNER_ExpectAnyArgsAndReturn( dnsCallback );
    listGET_NEXT_ExpectAnyArgsAndReturn( NULL ); /* end marker */
    uxListRemove_ExpectAnyArgsAndReturn( pdTRUE );
    vPortFree_ExpectAnyArgs();

    listLIST_IS_EMPTY_ExpectAnyArgsAndReturn( pdTRUE );
    vIPSetDNSTimerEnableState_ExpectAnyArgs();

    /* API Call */
    vDNSCheckCallBack( NULL );

    /* Validations */
    TEST_ASSERT_EQUAL( 1, callback_called );
}

/**
 * @brief search id null same as the above function but hitting a different
 *        sub-branch
 */
void test_vDNSCheckCallback_success_search_id_null_timeout2( void )
{
    void * pvSearchID = ( void * ) 456;
    void * pvSearchID2 = ( void * ) 457;

    dnsCallback->pvSearchID = pvSearchID2;
    dnsCallback->xIsIPv6 = 0;
    dnsCallback->pCallbackFunction = dns_callback;

    listGET_END_MARKER_ExpectAnyArgsAndReturn( ( ListItem_t * ) 8 );
    vListInitialise_ExpectAnyArgs();
    vTaskSuspendAll_Expect();
    listGET_NEXT_ExpectAnyArgsAndReturn( ( ListItem_t * ) 16 );
    listGET_LIST_ITEM_OWNER_ExpectAnyArgsAndReturn( dnsCallback );
    listGET_NEXT_ExpectAnyArgsAndReturn( ( ListItem_t * ) 8 ); /* end marker */

    xTaskCheckForTimeOut_ExpectAnyArgsAndReturn( pdTRUE );
    uxListRemove_ExpectAnyArgsAndReturn( pdTRUE );
    vListInsertEnd_ExpectAnyArgs();

    xTaskResumeAll_ExpectAndReturn( pdFALSE );
    listLIST_IS_EMPTY_ExpectAnyArgsAndReturn( pdFALSE );

    listGET_END_MARKER_ExpectAnyArgsAndReturn( NULL );
    listGET_NEXT_ExpectAnyArgsAndReturn( ( ListItem_t * ) 16 );
    listGET_LIST_ITEM_OWNER_ExpectAnyArgsAndReturn( dnsCallback );
    listGET_NEXT_ExpectAnyArgsAndReturn( NULL ); /* end marker */
    uxListRemove_ExpectAnyArgsAndReturn( pdTRUE );
    vPortFree_ExpectAnyArgs();

    listLIST_IS_EMPTY_ExpectAnyArgsAndReturn( pdTRUE );
    vIPSetDNSTimerEnableState_ExpectAnyArgs();

    /* API Call */
    vDNSCheckCallBack( pvSearchID );

    /* Validations */
    TEST_ASSERT_EQUAL( 1, callback_called );
}

/**
 * @brief search id null same as the above function but calling IPv6
 *        sub-branch
 */
void test_vDNSCheckCallback_success_search_id_null_timeout2_IPv6( void )
{
    void * pvSearchID = ( void * ) 456;
    void * pvSearchID2 = ( void * ) 457;

    dnsCallback->pvSearchID = pvSearchID2;
    dnsCallback->xIsIPv6 = 1;
    dnsCallback->pCallbackFunction = dns_callback;

    listGET_END_MARKER_ExpectAnyArgsAndReturn( ( ListItem_t * ) 8 );
    vListInitialise_ExpectAnyArgs();
    vTaskSuspendAll_Expect();
    listGET_NEXT_ExpectAnyArgsAndReturn( ( ListItem_t * ) 16 );
    listGET_LIST_ITEM_OWNER_ExpectAnyArgsAndReturn( dnsCallback );
    listGET_NEXT_ExpectAnyArgsAndReturn( ( ListItem_t * ) 8 ); /* end marker */

    xTaskCheckForTimeOut_ExpectAnyArgsAndReturn( pdTRUE );
    uxListRemove_ExpectAnyArgsAndReturn( pdTRUE );
    vListInsertEnd_ExpectAnyArgs();

    xTaskResumeAll_ExpectAndReturn( pdFALSE );
    listLIST_IS_EMPTY_ExpectAnyArgsAndReturn( pdFALSE );

    listGET_END_MARKER_ExpectAnyArgsAndReturn( NULL );
    listGET_NEXT_ExpectAnyArgsAndReturn( ( ListItem_t * ) 16 );
    listGET_LIST_ITEM_OWNER_ExpectAnyArgsAndReturn( dnsCallback );
    listGET_NEXT_ExpectAnyArgsAndReturn( NULL ); /* end marker */
    uxListRemove_ExpectAnyArgsAndReturn( pdTRUE );
    vPortFree_ExpectAnyArgs();

    listLIST_IS_EMPTY_ExpectAnyArgsAndReturn( pdTRUE );
    vIPSetDNSTimerEnableState_ExpectAnyArgs();

    /* API Call */
    vDNSCheckCallBack( pvSearchID );

    /* Validations */
    TEST_ASSERT_EQUAL( 1, callback_called );
}<|MERGE_RESOLUTION|>--- conflicted
+++ resolved
@@ -224,18 +224,11 @@
     xReturn = xDNSSetCallBack( "hostname", pvSearchID, dns_callback, 56, 123, pdFALSE );
 
     /* Validations */
-<<<<<<< HEAD
     TEST_ASSERT_EQUAL( 0, strcmp( dnsCallback.pcName, "hostname" ) );
     TEST_ASSERT_EQUAL( dns_callback, dnsCallback.pCallbackFunction );
     TEST_ASSERT_EQUAL( pvSearchID, dnsCallback.pvSearchID );
     TEST_ASSERT_EQUAL( 56, dnsCallback.uxRemainingTime );
     TEST_ASSERT_EQUAL( pdPASS, xReturn );
-=======
-    TEST_ASSERT_EQUAL( 0, strcmp( dnsCallback->pcName, "hostname" ) );
-    TEST_ASSERT_EQUAL( dns_callback, dnsCallback->pCallbackFunction );
-    TEST_ASSERT_EQUAL( pvSearchID, dnsCallback->pvSearchID );
-    TEST_ASSERT_EQUAL( 56, dnsCallback->uxRemainingTime );
->>>>>>> f5cbeb52
 }
 
 /**
@@ -262,18 +255,11 @@
     xReturn = xDNSSetCallBack( "hostname", pvSearchID, dns_callback, 56, 123, pdFALSE );
 
     /* Validations */
-<<<<<<< HEAD
     TEST_ASSERT_EQUAL( 0, strcmp( dnsCallback.pcName, "hostname" ) );
     TEST_ASSERT_EQUAL( dns_callback, dnsCallback.pCallbackFunction );
     TEST_ASSERT_EQUAL( pvSearchID, dnsCallback.pvSearchID );
     TEST_ASSERT_EQUAL( 56, dnsCallback.uxRemainingTime );
     TEST_ASSERT_EQUAL( pdPASS, xReturn );
-=======
-    TEST_ASSERT_EQUAL( 0, strcmp( dnsCallback->pcName, "hostname" ) );
-    TEST_ASSERT_EQUAL( dns_callback, dnsCallback->pCallbackFunction );
-    TEST_ASSERT_EQUAL( pvSearchID, dnsCallback->pvSearchID );
-    TEST_ASSERT_EQUAL( 56, dnsCallback->uxRemainingTime );
->>>>>>> f5cbeb52
 }
 
 /**
