/*
 * FreeRTOS+TCP <DEVELOPMENT BRANCH>
 * Copyright (C) 2022 Amazon.com, Inc. or its affiliates.  All Rights Reserved.
 *
 * SPDX-License-Identifier: MIT
 *
 * Permission is hereby granted, free of charge, to any person obtaining a copy of
 * this software and associated documentation files (the "Software"), to deal in
 * the Software without restriction, including without limitation the rights to
 * use, copy, modify, merge, publish, distribute, sublicense, and/or sell copies of
 * the Software, and to permit persons to whom the Software is furnished to do so,
 * subject to the following conditions:
 *
 * The above copyright notice and this permission notice shall be included in all
 * copies or substantial portions of the Software.
 *
 * THE SOFTWARE IS PROVIDED "AS IS", WITHOUT WARRANTY OF ANY KIND, EXPRESS OR
 * IMPLIED, INCLUDING BUT NOT LIMITED TO THE WARRANTIES OF MERCHANTABILITY, FITNESS
 * FOR A PARTICULAR PURPOSE AND NONINFRINGEMENT. IN NO EVENT SHALL THE AUTHORS OR
 * COPYRIGHT HOLDERS BE LIABLE FOR ANY CLAIM, DAMAGES OR OTHER LIABILITY, WHETHER
 * IN AN ACTION OF CONTRACT, TORT OR OTHERWISE, ARISING FROM, OUT OF OR IN
 * CONNECTION WITH THE SOFTWARE OR THE USE OR OTHER DEALINGS IN THE SOFTWARE.
 *
 * http://aws.amazon.com/freertos
 * http://www.FreeRTOS.org
 */


/* Include Unity header */
#include <unity.h>

/* Include standard libraries */
#include <stdlib.h>
#include <string.h>
#include <stdint.h>
#include "FreeRTOS.h"
#include "task.h"
#include "list.h"

#include "FreeRTOS_IP.h"
#include "FreeRTOS_IP_Private.h"

NetworkInterface_t xInterfaces[ 1 ];

/*
 * @brief Send a neighbour solicitation.
 * @param[in] pxIPAddress: A network buffer big enough to hold the ICMP packet.
 * @param[in,out] pxMACAddress: When found, the array of 6 bytes will be filled
 *                with the MAC-address.
 * @param[in,out] ppxEndPoint: The pointer to a pointer will point to an
 *                             end-point to which the device has responded.
 *
 * @note Look for ulIPAddress in the ND cache.  If the IP address exists, copy the
 * associated MAC address into pxMACAddress, refresh the ND cache entry's
 * age, and return eARPCacheHit.  If the IP address does not exist in the ND
 * cache return eARPCacheMiss.  If the packet cannot be sent for any reason
 * (maybe DHCP is still in process, or the addressing needs a gateway but there
 * isn't a gateway defined) then return eCantSendPacket.
 */
<<<<<<< HEAD
eARPLookupResult_t eNDGetCacheEntry( IPv6_Address_t * pxIPAddress,
                                     MACAddress_t * const pxMACAddress,
                                     struct xNetworkEndPoint ** ppxEndPoint )
{
}
=======
    eARPLookupResult_t eNDGetCacheEntry( IPv6_Address_t * pxIPAddress,
                                         MACAddress_t * const pxMACAddress,
                                         struct xNetworkEndPoint ** ppxEndPoint ) {}
>>>>>>> 66ca9c20

/*
 * Find the end-point with given IP-address.
 */
<<<<<<< HEAD
NetworkEndPoint_t * FreeRTOS_FindEndPointOnIP_IPv4( uint32_t ulIPAddress,
                                                    uint32_t ulWhere )
{
}
=======
    NetworkEndPoint_t * FreeRTOS_FindEndPointOnIP_IPv4( uint32_t ulIPAddress,
                                                        uint32_t ulWhere ) {}
>>>>>>> 66ca9c20

/**
 * @brief Send a neighbour solicitation.
 * @param[in] pxNetworkBuffer: A network buffer big enough to hold the ICMP packet.
 * @param[in] pxIPAddress: The IPv6 address of the target device.
 *
 * @note Send out an ND request for the IPv6 address contained in pxNetworkBuffer, and
 * add an entry into the ND table that indicates that an ND reply is
 * outstanding so re-transmissions can be generated.
 */
<<<<<<< HEAD
void vNDSendNeighbourSolicitation( NetworkBufferDescriptor_t * const pxNetworkBuffer,
                                   const IPv6_Address_t * pxIPAddress )
{
}
=======
    void vNDSendNeighbourSolicitation( NetworkBufferDescriptor_t * const pxNetworkBuffer,
                                       const IPv6_Address_t * pxIPAddress ) {}
>>>>>>> 66ca9c20

/**
 * @brief Process the generated UDP packet and do other checks before sending the
 *        packet such as ARP cache check and address resolution.
 *
 * @param[in] pxNetworkBuffer: The network buffer carrying the packet.
 */
<<<<<<< HEAD
void vProcessGeneratedUDPPacket_IPv6( NetworkBufferDescriptor_t * const pxNetworkBuffer )
{
}
=======
void vProcessGeneratedUDPPacket_IPv6( NetworkBufferDescriptor_t * const pxNetworkBuffer ) {}
>>>>>>> 66ca9c20

/**
 * @brief Process the received UDP packet.
 *
 * @param[in] pxNetworkBuffer: The network buffer carrying the UDP packet.
 * @param[in] usPort: The port number on which this packet was received.
 * @param[out] pxIsWaitingForARPResolution: If the packet is awaiting ARP resolution,
 *             this pointer will be set to pdTRUE. pdFALSE otherwise.
 *
 * @return pdPASS in case the UDP packet could be processed. Else pdFAIL is returned.
 */
BaseType_t xProcessReceivedUDPPacket_IPv4( NetworkBufferDescriptor_t * pxNetworkBuffer,
                                           uint16_t usPort,
<<<<<<< HEAD
                                           BaseType_t * pxIsWaitingForARPResolution )
{
}
=======
                                           BaseType_t * pxIsWaitingForARPResolution ) {}
>>>>>>> 66ca9c20


/*
 * Find the best fitting end-point to reach a given IP-address.
 * Find an end-point whose IP-address is in the same network as the IP-address provided.
 * 'ulWhere' is temporary and or debugging only.
 */
<<<<<<< HEAD
NetworkEndPoint_t * FreeRTOS_FindEndPointOnNetMask( uint32_t ulIPAddress,
                                                    uint32_t ulWhere )
{
}
=======
    NetworkEndPoint_t * FreeRTOS_FindEndPointOnNetMask( uint32_t ulIPAddress,
                                                        uint32_t ulWhere ) {}
>>>>>>> 66ca9c20

/**
 * @brief Process the generated UDP packet and do other checks before sending the
 *        packet such as ARP cache check and address resolution.
 *
 * @param[in] pxNetworkBuffer: The network buffer carrying the packet.
 */
<<<<<<< HEAD
void vProcessGeneratedUDPPacket_IPv4( NetworkBufferDescriptor_t * const pxNetworkBuffer )
{
}
=======
void vProcessGeneratedUDPPacket_IPv4( NetworkBufferDescriptor_t * const pxNetworkBuffer ) {}
>>>>>>> 66ca9c20


/**
 * @brief Process the received UDP packet.
 *
 * @param[in] pxNetworkBuffer: The network buffer carrying the UDP packet.
 * @param[in] usPort: The port number on which this packet was received.
 * @param[out] pxIsWaitingForARPResolution: If the packet is awaiting ARP resolution,
 *             this pointer will be set to pdTRUE. pdFALSE otherwise.
 *
 * @return pdPASS in case the UDP packet could be processed. Else pdFAIL is returned.
 */
BaseType_t xProcessReceivedUDPPacket_IPv6( NetworkBufferDescriptor_t * pxNetworkBuffer,
                                           uint16_t usPort,
<<<<<<< HEAD
                                           BaseType_t * pxIsWaitingForARPResolution )
{
}

=======
                                           BaseType_t * pxIsWaitingForARPResolution ) {}
                                           
>>>>>>> 66ca9c20
void vPortEnterCritical( void )
{
}
void vPortExitCritical( void )
{
}<|MERGE_RESOLUTION|>--- conflicted
+++ resolved
@@ -57,63 +57,37 @@
  * (maybe DHCP is still in process, or the addressing needs a gateway but there
  * isn't a gateway defined) then return eCantSendPacket.
  */
-<<<<<<< HEAD
 eARPLookupResult_t eNDGetCacheEntry( IPv6_Address_t * pxIPAddress,
                                      MACAddress_t * const pxMACAddress,
                                      struct xNetworkEndPoint ** ppxEndPoint )
 {
 }
-=======
-    eARPLookupResult_t eNDGetCacheEntry( IPv6_Address_t * pxIPAddress,
-                                         MACAddress_t * const pxMACAddress,
-                                         struct xNetworkEndPoint ** ppxEndPoint ) {}
->>>>>>> 66ca9c20
 
 /*
  * Find the end-point with given IP-address.
  */
-<<<<<<< HEAD
 NetworkEndPoint_t * FreeRTOS_FindEndPointOnIP_IPv4( uint32_t ulIPAddress,
                                                     uint32_t ulWhere )
 {
 }
-=======
-    NetworkEndPoint_t * FreeRTOS_FindEndPointOnIP_IPv4( uint32_t ulIPAddress,
-                                                        uint32_t ulWhere ) {}
->>>>>>> 66ca9c20
 
 /**
- * @brief Send a neighbour solicitation.
- * @param[in] pxNetworkBuffer: A network buffer big enough to hold the ICMP packet.
- * @param[in] pxIPAddress: The IPv6 address of the target device.
- *
  * @note Send out an ND request for the IPv6 address contained in pxNetworkBuffer, and
  * add an entry into the ND table that indicates that an ND reply is
  * outstanding so re-transmissions can be generated.
  */
-<<<<<<< HEAD
 void vNDSendNeighbourSolicitation( NetworkBufferDescriptor_t * const pxNetworkBuffer,
                                    const IPv6_Address_t * pxIPAddress )
 {
 }
-=======
-    void vNDSendNeighbourSolicitation( NetworkBufferDescriptor_t * const pxNetworkBuffer,
-                                       const IPv6_Address_t * pxIPAddress ) {}
->>>>>>> 66ca9c20
 
 /**
- * @brief Process the generated UDP packet and do other checks before sending the
- *        packet such as ARP cache check and address resolution.
  *
  * @param[in] pxNetworkBuffer: The network buffer carrying the packet.
  */
-<<<<<<< HEAD
 void vProcessGeneratedUDPPacket_IPv6( NetworkBufferDescriptor_t * const pxNetworkBuffer )
 {
 }
-=======
-void vProcessGeneratedUDPPacket_IPv6( NetworkBufferDescriptor_t * const pxNetworkBuffer ) {}
->>>>>>> 66ca9c20
 
 /**
  * @brief Process the received UDP packet.
@@ -127,13 +101,9 @@
  */
 BaseType_t xProcessReceivedUDPPacket_IPv4( NetworkBufferDescriptor_t * pxNetworkBuffer,
                                            uint16_t usPort,
-<<<<<<< HEAD
                                            BaseType_t * pxIsWaitingForARPResolution )
 {
 }
-=======
-                                           BaseType_t * pxIsWaitingForARPResolution ) {}
->>>>>>> 66ca9c20
 
 
 /*
@@ -141,15 +111,10 @@
  * Find an end-point whose IP-address is in the same network as the IP-address provided.
  * 'ulWhere' is temporary and or debugging only.
  */
-<<<<<<< HEAD
 NetworkEndPoint_t * FreeRTOS_FindEndPointOnNetMask( uint32_t ulIPAddress,
                                                     uint32_t ulWhere )
 {
 }
-=======
-    NetworkEndPoint_t * FreeRTOS_FindEndPointOnNetMask( uint32_t ulIPAddress,
-                                                        uint32_t ulWhere ) {}
->>>>>>> 66ca9c20
 
 /**
  * @brief Process the generated UDP packet and do other checks before sending the
@@ -157,13 +122,9 @@
  *
  * @param[in] pxNetworkBuffer: The network buffer carrying the packet.
  */
-<<<<<<< HEAD
 void vProcessGeneratedUDPPacket_IPv4( NetworkBufferDescriptor_t * const pxNetworkBuffer )
 {
 }
-=======
-void vProcessGeneratedUDPPacket_IPv4( NetworkBufferDescriptor_t * const pxNetworkBuffer ) {}
->>>>>>> 66ca9c20
 
 
 /**
@@ -178,15 +139,10 @@
  */
 BaseType_t xProcessReceivedUDPPacket_IPv6( NetworkBufferDescriptor_t * pxNetworkBuffer,
                                            uint16_t usPort,
-<<<<<<< HEAD
                                            BaseType_t * pxIsWaitingForARPResolution )
 {
 }
 
-=======
-                                           BaseType_t * pxIsWaitingForARPResolution ) {}
-                                           
->>>>>>> 66ca9c20
 void vPortEnterCritical( void )
 {
 }
