--- conflicted
+++ resolved
@@ -786,11 +786,6 @@
     struct xNetworkEndPoint xEndPoint;
     struct xNetworkInterface xInterface;
 
-<<<<<<< HEAD
-=======
-    /*vConfigureInterfaceAndEndpoints(&xLocalNetworkBuffer, &xEndPoint, &xInterface); */
-
->>>>>>> 964790f7
 
     /* Cleanup. */
     memset( pucLocalEthernetBuffer, 0, ipconfigTCP_MSS );
