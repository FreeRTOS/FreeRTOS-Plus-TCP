--- conflicted
+++ resolved
@@ -1,13 +1,4 @@
 #include "FreeRTOS_DHCP.h"
 
 eDHCPCallbackAnswer_t xApplicationDHCPHook( eDHCPCallbackPhase_t eDHCPPhase,
-                                            uint32_t ulIPAddress );
-<<<<<<< HEAD
-                                            
-=======
-
-/* Return true if a given end-point is up and running.
-* When FreeRTOS_IsNetworkUp() is called with NULL as a parameter,
-* it will return pdTRUE when all end-points are up. */
-BaseType_t FreeRTOS_IsEndPointUp( const struct xNetworkEndPoint * pxEndPoint );
->>>>>>> 7315e4b3
+                                            uint32_t ulIPAddress );