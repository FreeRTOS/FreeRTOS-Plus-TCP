/*
 * FreeRTOS+TCP <DEVELOPMENT BRANCH>
 * Copyright (C) 2022 Amazon.com, Inc. or its affiliates.  All Rights Reserved.
 *
 * SPDX-License-Identifier: MIT
 *
 * Permission is hereby granted, free of charge, to any person obtaining a copy of
 * this software and associated documentation files (the "Software"), to deal in
 * the Software without restriction, including without limitation the rights to
 * use, copy, modify, merge, publish, distribute, sublicense, and/or sell copies of
 * the Software, and to permit persons to whom the Software is furnished to do so,
 * subject to the following conditions:
 *
 * The above copyright notice and this permission notice shall be included in all
 * copies or substantial portions of the Software.
 *
 * THE SOFTWARE IS PROVIDED "AS IS", WITHOUT WARRANTY OF ANY KIND, EXPRESS OR
 * IMPLIED, INCLUDING BUT NOT LIMITED TO THE WARRANTIES OF MERCHANTABILITY, FITNESS
 * FOR A PARTICULAR PURPOSE AND NONINFRINGEMENT. IN NO EVENT SHALL THE AUTHORS OR
 * COPYRIGHT HOLDERS BE LIABLE FOR ANY CLAIM, DAMAGES OR OTHER LIABILITY, WHETHER
 * IN AN ACTION OF CONTRACT, TORT OR OTHERWISE, ARISING FROM, OUT OF OR IN
 * CONNECTION WITH THE SOFTWARE OR THE USE OR OTHER DEALINGS IN THE SOFTWARE.
 *
 * http://aws.amazon.com/freertos
 * http://www.FreeRTOS.org
 */


/* Include Unity header */
#include "unity.h"

/* Include standard libraries */
#include <stdlib.h>
#include <string.h>
#include <stdint.h>

/*#include "mock_task.h" */
#include "mock_TCP_IP_list_macros.h"

/* This must come after list.h is included (in this case, indirectly
 * by mock_list.h). */
#include "mock_queue.h"
#include "mock_task.h"
#include "mock_event_groups.h"
#include "mock_list.h"

#include "mock_FreeRTOS_IP.h"
#include "mock_FreeRTOS_IP_Utils.h"
#include "mock_NetworkBufferManagement.h"
#include "mock_NetworkInterface.h"
#include "mock_FreeRTOS_Sockets.h"
#include "mock_FreeRTOS_Stream_Buffer.h"
#include "mock_FreeRTOS_TCP_WIN.h"
#include "mock_FreeRTOS_TCP_State_Handling.h"
#include "mock_FreeRTOS_UDP_IP.h"
#include "mock_FreeRTOS_TCP_Transmission.h"
#include "mock_FreeRTOS_TCP_Reception.h"

#include "catch_assert.h"

#include "FreeRTOSIPConfig.h"

#include "FreeRTOS_TCP_IP_stubs.c"
#include "FreeRTOS_TCP_IP.h"

FreeRTOS_Socket_t xSocket, * pxSocket;
NetworkBufferDescriptor_t xNetworkBuffer, * pxNetworkBuffer;

extern BaseType_t xTCPWindowLoggingLevel;
extern FreeRTOS_Socket_t * xSocketToClose;
extern FreeRTOS_Socket_t * xSocketToListen;

uint8_t ucEthernetBuffer[ ipconfigNETWORK_MTU ] =
{
    0x11, 0x22, 0x33, 0x44, 0x55, 0x66, 0x01, 0x02, 0x03, 0x04, 0x05, 0x06, 0x08, 0x00, 0x45, 0x00,
    0x00, 0x34, 0x15, 0xc2, 0x40, 0x00, 0x40, 0x06, 0xa8, 0x8e, 0xc0, 0xa8, 0x00, 0x08, 0xac, 0xd9,
    0x0e, 0xea, 0xea, 0xfe, 0x01, 0xbb, 0x8b, 0xaf, 0x8a, 0x24, 0xdc, 0x96, 0x95, 0x7a, 0x80, 0x10,
    0x01, 0xf5, 0x7c, 0x9a, 0x00, 0x00, 0x01, 0x01, 0x08, 0x0a, 0xb8, 0x53, 0x57, 0x27, 0xb2, 0xce,
    0xc3, 0x17
};

static Socket_t xHandleConnectedSocket;
static size_t xHandleConnectedLength;
static void HandleConnected( Socket_t xSocket,
                             size_t xLength )
{
    TEST_ASSERT_EQUAL( xHandleConnectedSocket, xSocket );
    TEST_ASSERT_EQUAL( xHandleConnectedLength, xLength );
}

/* Set the ACK message to NULL. */
static void prvTCPReturnPacket_StubReturnNULL( FreeRTOS_Socket_t * pxSocket,
                                               NetworkBufferDescriptor_t * pxDescriptor,
                                               uint32_t ulLen,
                                               BaseType_t xReleaseAfterSend,
                                               int timesCalled )
{
    ( void ) pxDescriptor;
    ( void ) ulLen;
    ( void ) xReleaseAfterSend;
    ( void ) timesCalled;
    pxSocket->u.xTCP.pxAckMessage = NULL;
}

/* test vSocketCloseNextTime function */
void test_vSocketCloseNextTime_Null_Socket( void )
{
    vSocketCloseNextTime( NULL );
}

/* test vSocketCloseNextTime function */
void test_vSocketCloseNextTime_Not_Close_Socket( void )
{
    memset( &xSocket, 0, sizeof( xSocket ) );

    vSocketCloseNextTime( &xSocket );
}

/* test vSocketCloseNextTime function */
void test_vSocketCloseNextTime_Not_Close_Same_Socket( void )
{
    memset( &xSocket, 0, sizeof( xSocket ) );

    vSocketCloseNextTime( &xSocket );
}


/* test vSocketCloseNextTime function */
void test_vSocketCloseNextTime_Close_Previous_Socket( void )
{
    FreeRTOS_Socket_t NewSocket;

    vSocketClose_ExpectAnyArgsAndReturn( NULL );
    vSocketCloseNextTime( &NewSocket );
}

void test_vSocketListenNextTime( void )
{
    FreeRTOS_Socket_t xSocket;

    xSocketToListen = NULL;

    vSocketListenNextTime( &xSocket );

    TEST_ASSERT_EQUAL( &xSocket, xSocketToListen );
}

void test_vSocketListenNextTime1( void )
{
    FreeRTOS_Socket_t xSocket;

    xSocketToListen = &xSocket;

    FreeRTOS_listen_ExpectAndReturn( ( Socket_t ) xSocketToListen, xSocketToListen->u.xTCP.usBacklog, 0 );
    vSocketListenNextTime( NULL );

    TEST_ASSERT_EQUAL( NULL, xSocketToListen );
}

void test_vSocketListenNextTime2( void )
{
    FreeRTOS_Socket_t xSocket;

    xSocketToListen = &xSocket;

    vSocketListenNextTime( xSocketToListen );

    TEST_ASSERT_EQUAL( &xSocket, xSocketToListen );
}

/* test xTCPSocketCheck function */
void test_xTCPSocketCheck_AllInputsZero1( void )
{
    BaseType_t xReturn, xToReturn = 0xAABBCCDD;
    TickType_t xDelayReturn = 0;

    memset( &xSocket, 0, sizeof( xSocket ) );

    xTCPWindowTxHasData_ExpectAnyArgsAndReturn( pdTRUE );
    xTCPWindowTxHasData_ReturnThruPtr_pulDelay( &xDelayReturn );

    prvTCPStatusAgeCheck_ExpectAnyArgsAndReturn( xToReturn );

    xReturn = xTCPSocketCheck( &xSocket );

    TEST_ASSERT_EQUAL( xToReturn, xReturn );
}

/* test xTCPSocketCheck function */
void test_xTCPSocketCheck_StateEstablished( void )
{
    BaseType_t xReturn, xToReturn = 0xAABBCCDD;
    FreeRTOS_Socket_t xSocket;
    TickType_t xDelayReturn = 0;

    memset( &xSocket, 0, sizeof( xSocket ) );

    xSocket.u.xTCP.eTCPState = eESTABLISHED;

    prvTCPSendPacket_ExpectAndReturn( &xSocket, 0 );

    xTCPWindowTxHasData_ExpectAnyArgsAndReturn( pdTRUE );
    xTCPWindowTxHasData_ReturnThruPtr_pulDelay( &xDelayReturn );

    prvTCPStatusAgeCheck_ExpectAnyArgsAndReturn( xToReturn );

    xReturn = xTCPSocketCheck( &xSocket );

    TEST_ASSERT_EQUAL( xToReturn, xReturn );
}

/* test xTCPSocketCheck function */
void test_xTCPSocketCheck_StateEstablished_TxStreamNonNull( void )
{
    BaseType_t xReturn, xToReturn = 0xAABBCCDD;
    FreeRTOS_Socket_t xSocket;
    TickType_t xDelayReturn = 0;

    memset( &xSocket, 0, sizeof( xSocket ) );

    xSocket.u.xTCP.eTCPState = eESTABLISHED;
    xSocket.u.xTCP.txStream = ( void * ) &xSocket;

    prvTCPAddTxData_Expect( &xSocket );

    prvTCPSendPacket_ExpectAndReturn( &xSocket, 0 );

    xTCPWindowTxHasData_ExpectAnyArgsAndReturn( pdTRUE );
    xTCPWindowTxHasData_ReturnThruPtr_pulDelay( &xDelayReturn );

    prvTCPStatusAgeCheck_ExpectAnyArgsAndReturn( xToReturn );

    xReturn = xTCPSocketCheck( &xSocket );

    TEST_ASSERT_EQUAL( xToReturn, xReturn );
}

/* test xTCPSocketCheck function */
void test_xTCPSocketCheck_StateEstablished_TxStreamNonNull1( void )
{
    BaseType_t xReturn, xToReturn = 0xAABBCCDD;
    FreeRTOS_Socket_t xSocket;
    TickType_t xDelayReturn = 0;

    memset( &xSocket, 0, sizeof( xSocket ) );

    xSocket.u.xTCP.eTCPState = eESTABLISHED;
    xSocket.u.xTCP.txStream = ( void * ) &xSocket;
    xSocket.u.xTCP.pxAckMessage = ( void * ) &xSocket;

    prvTCPAddTxData_Expect( &xSocket );

    prvTCPReturnPacket_Expect( &xSocket, xSocket.u.xTCP.pxAckMessage, ipSIZE_OF_IPv4_HEADER + ipSIZE_OF_TCP_HEADER, ipconfigZERO_COPY_TX_DRIVER );

    xTCPWindowTxHasData_ExpectAnyArgsAndReturn( pdTRUE );
    xTCPWindowTxHasData_ReturnThruPtr_pulDelay( &xDelayReturn );

    vReleaseNetworkBufferAndDescriptor_Expect( xSocket.u.xTCP.pxAckMessage );

    prvTCPSendPacket_ExpectAndReturn( &xSocket, 0 );

    prvTCPStatusAgeCheck_ExpectAndReturn( &xSocket, xToReturn );

    xReturn = xTCPSocketCheck( &xSocket );

    TEST_ASSERT_EQUAL( xToReturn, xReturn );
    TEST_ASSERT_EQUAL( NULL, xSocket.u.xTCP.pxAckMessage );
    TEST_ASSERT_EQUAL( 1U, xSocket.u.xTCP.usTimeout );
}

/* test xTCPSocketCheck function */
void test_xTCPSocketCheck_StateEstablished_TxStreamNonNull_BufferFreed( void )
{
    BaseType_t xReturn, xToReturn = 0xAABBCCDD;
    FreeRTOS_Socket_t xSocket;
    TickType_t xDelayReturn = 0;

    memset( &xSocket, 0, sizeof( xSocket ) );

    xSocket.u.xTCP.eTCPState = eESTABLISHED;
    xSocket.u.xTCP.txStream = ( void * ) &xSocket;
    xSocket.u.xTCP.pxAckMessage = ( void * ) &xSocket;

    prvTCPAddTxData_Expect( &xSocket );

    prvTCPReturnPacket_Stub( prvTCPReturnPacket_StubReturnNULL );

    xTCPWindowTxHasData_ExpectAnyArgsAndReturn( pdTRUE );
    xTCPWindowTxHasData_ReturnThruPtr_pulDelay( &xDelayReturn );

    prvTCPSendPacket_ExpectAndReturn( &xSocket, 0 );

    prvTCPStatusAgeCheck_ExpectAndReturn( &xSocket, xToReturn );

    xReturn = xTCPSocketCheck( &xSocket );

    TEST_ASSERT_EQUAL( xToReturn, xReturn );
    TEST_ASSERT_EQUAL( NULL, xSocket.u.xTCP.pxAckMessage );
    TEST_ASSERT_EQUAL( 1U, xSocket.u.xTCP.usTimeout );
}

/* @brief Test xTCPSocketCheck function when the stream is non-NULL and the
 *        time out is non-zero. */
void test_xTCPSocketCheck_StateEstablished_TxStreamNonNull1_NonZeroTimeout( void )
{
    BaseType_t xReturn, xToReturn = 0;
    FreeRTOS_Socket_t xSocket;
    TickType_t xDelayReturn = 0;

    memset( &xSocket, 0, sizeof( xSocket ) );

    xSocket.u.xTCP.eTCPState = eESTABLISHED;
    xSocket.u.xTCP.txStream = ( void * ) &xSocket;
    xSocket.u.xTCP.pxAckMessage = ( void * ) &xSocket;
    xSocket.u.xTCP.usTimeout = 100;

    prvTCPAddTxData_Expect( &xSocket );

    prvTCPReturnPacket_Expect( &xSocket, xSocket.u.xTCP.pxAckMessage, ipSIZE_OF_IPv4_HEADER + ipSIZE_OF_TCP_HEADER, ipconfigZERO_COPY_TX_DRIVER );

    vReleaseNetworkBufferAndDescriptor_Expect( xSocket.u.xTCP.pxAckMessage );

    xReturn = xTCPSocketCheck( &xSocket );

    TEST_ASSERT_EQUAL( xToReturn, xReturn );
    TEST_ASSERT_EQUAL( NULL, xSocket.u.xTCP.pxAckMessage );
    TEST_ASSERT_EQUAL( 100U, xSocket.u.xTCP.usTimeout );
}

/* @brief Test xTCPSocketCheck function when the stream is non-NULL and the
 *        time out is non-zero. The port number cannot be allowed to issue log
 *        messages. */
void test_xTCPSocketCheck_StateEstablished_TxStreamNonNull1_NonZeroTimeout_NoLogPort( void )
{
    BaseType_t xReturn, xToReturn = 0, xBackup;
    FreeRTOS_Socket_t xSocket;
    TickType_t xDelayReturn = 0;

    memset( &xSocket, 0, sizeof( xSocket ) );

    xSocket.u.xTCP.eTCPState = eESTABLISHED;
    xSocket.u.xTCP.txStream = ( void * ) &xSocket;
    xSocket.u.xTCP.pxAckMessage = ( void * ) &xSocket;
    xSocket.u.xTCP.usTimeout = 100;
    xSocket.usLocalPort = 23U;

    xBackup = xTCPWindowLoggingLevel;
    xTCPWindowLoggingLevel = 2;

    prvTCPAddTxData_Expect( &xSocket );

    prvTCPReturnPacket_Expect( &xSocket, xSocket.u.xTCP.pxAckMessage, ipSIZE_OF_IPv4_HEADER + ipSIZE_OF_TCP_HEADER, ipconfigZERO_COPY_TX_DRIVER );

    vReleaseNetworkBufferAndDescriptor_Expect( xSocket.u.xTCP.pxAckMessage );

    xReturn = xTCPSocketCheck( &xSocket );

    TEST_ASSERT_EQUAL( xToReturn, xReturn );
    TEST_ASSERT_EQUAL( NULL, xSocket.u.xTCP.pxAckMessage );
    TEST_ASSERT_EQUAL( 100U, xSocket.u.xTCP.usTimeout );

    xTCPWindowLoggingLevel = xBackup;
}

/* @brief Test xTCPSocketCheck function when the stream is non-NULL and the
 *        time out is non-zero. The port number cannot be allowed to issue log
 *        messages. */
void test_xTCPSocketCheck_StateCLOSED_TxStreamNonNull1_NonZeroTimeout( void )
{
    BaseType_t xReturn, xToReturn = 0;
    FreeRTOS_Socket_t xSocket;
    TickType_t xDelayReturn = 0;

    memset( &xSocket, 0, sizeof( xSocket ) );

    xSocket.u.xTCP.eTCPState = eCLOSED;
    xSocket.u.xTCP.txStream = ( void * ) &xSocket;
    xSocket.u.xTCP.pxAckMessage = ( void * ) &xSocket;
    xSocket.u.xTCP.usTimeout = 100;
    xSocket.usLocalPort = 23U;

    xTCPWindowLoggingLevel = 2;

    vReleaseNetworkBufferAndDescriptor_Expect( xSocket.u.xTCP.pxAckMessage );

    xReturn = xTCPSocketCheck( &xSocket );

    TEST_ASSERT_EQUAL( xToReturn, xReturn );
    TEST_ASSERT_EQUAL( NULL, xSocket.u.xTCP.pxAckMessage );
    TEST_ASSERT_EQUAL( 100U, xSocket.u.xTCP.usTimeout );

    xTCPWindowLoggingLevel = 1;
}

/* @brief Test xTCPSocketCheck function when the stream is non-NULL and the
 *        time out is non-zero. Additionally, the user has requested to shutdown
 *        the socket. */
void test_xTCPSocketCheck_StateeCONNECT_SYN_TxStreamNonNull_UserShutdown( void )
{
    BaseType_t xReturn, xToReturn = 0;
    FreeRTOS_Socket_t xSocket;

    memset( &xSocket, 0, sizeof( xSocket ) );

    xSocket.u.xTCP.eTCPState = eCONNECT_SYN;
    xSocket.u.xTCP.txStream = ( void * ) &xSocket;
    xSocket.u.xTCP.pxAckMessage = ( void * ) &xSocket;
    xSocket.u.xTCP.usTimeout = 100;
    xSocket.u.xTCP.bits.bUserShutdown = pdTRUE_UNSIGNED;

    vReleaseNetworkBufferAndDescriptor_Expect( xSocket.u.xTCP.pxAckMessage );

    prvTCPSendPacket_ExpectAndReturn( &xSocket, 0 );

    prvTCPStatusAgeCheck_ExpectAndReturn( &xSocket, xToReturn );

    xReturn = xTCPSocketCheck( &xSocket );

    TEST_ASSERT_EQUAL( xToReturn, xReturn );
    TEST_ASSERT_EQUAL( NULL, xSocket.u.xTCP.pxAckMessage );
    /* ARP phase. Check every half second. */
    TEST_ASSERT_EQUAL( 500U, xSocket.u.xTCP.usTimeout );
}

/* @brief Test prvTCPTouchSocket function. */
void test_prvTCPTouchSocket( void )
{
    FreeRTOS_Socket_t xSocket;
    BaseType_t xTickCountAck = 0xAABBEEDD;
    BaseType_t xTickCountAlive = 0xAABBEFDD;

    memset( &xSocket, 0xAA, sizeof( xSocket ) );

    xTaskGetTickCount_ExpectAndReturn( xTickCountAck );
    xTaskGetTickCount_ExpectAndReturn( xTickCountAlive );

    prvTCPTouchSocket( &xSocket );

    TEST_ASSERT_EQUAL( xTickCountAck, xSocket.u.xTCP.xLastActTime );
    TEST_ASSERT_EQUAL( pdFALSE_UNSIGNED, xSocket.u.xTCP.bits.bWaitKeepAlive );
    TEST_ASSERT_EQUAL( pdFALSE_UNSIGNED, xSocket.u.xTCP.bits.bSendKeepAlive );
    TEST_ASSERT_EQUAL( 0, xSocket.u.xTCP.ucKeepRepCount );
    TEST_ASSERT_EQUAL( xTickCountAlive, xSocket.u.xTCP.xLastAliveTime );
}

/* test prvTCPNextTimeout function */
void test_prvTCPNextTimeout_ConnSyn_State_Not_Active( void )
{
    TickType_t Return = 0;

    pxSocket = &xSocket;

    pxSocket->u.xTCP.eTCPState = eCONNECT_SYN;
    pxSocket->u.xTCP.bits.bConnPrepared = pdFALSE;
    pxSocket->u.xTCP.ucRepCount = 0;

    Return = prvTCPNextTimeout( pxSocket );
    TEST_ASSERT_EQUAL( 500, Return );
}

/* test prvTCPNextTimeout function */
void test_prvTCPNextTimeout_ConnSyn_State_Active_Rep0( void )
{
    TickType_t Return = 0;

    pxSocket = &xSocket;

    pxSocket->u.xTCP.eTCPState = eCONNECT_SYN;
    pxSocket->u.xTCP.bits.bConnPrepared = pdTRUE;
    pxSocket->u.xTCP.ucRepCount = 0;

    Return = prvTCPNextTimeout( pxSocket );
    TEST_ASSERT_EQUAL( 1, Return );
}

/* test prvTCPNextTimeout function */
void test_prvTCPNextTimeout_ConnSyn_State_Active_Rep1( void )
{
    TickType_t Return = 0;

    pxSocket = &xSocket;

    pxSocket->u.xTCP.eTCPState = eCONNECT_SYN;
    pxSocket->u.xTCP.bits.bConnPrepared = pdTRUE;
    pxSocket->u.xTCP.ucRepCount = 1;

    Return = prvTCPNextTimeout( pxSocket );
    TEST_ASSERT_EQUAL( 3000, Return );
}

/* test prvTCPNextTimeout function */
void test_prvTCPNextTimeout_ConnSyn_State_Active_Rep3( void )
{
    TickType_t Return = 0;

    pxSocket = &xSocket;

    pxSocket->u.xTCP.eTCPState = eCONNECT_SYN;
    pxSocket->u.xTCP.bits.bConnPrepared = pdTRUE;
    pxSocket->u.xTCP.ucRepCount = 3;

    Return = prvTCPNextTimeout( pxSocket );
    TEST_ASSERT_EQUAL( 11000, Return );
}

/* test prvTCPNextTimeout function */
void test_prvTCPNextTimeout_Established_State_Active_Timeout_Set( void )
{
    TickType_t Return = 0;

    pxSocket = &xSocket;

    pxSocket->u.xTCP.eTCPState = eESTABLISHED;
    pxSocket->u.xTCP.usTimeout = 5000;
    pxSocket->u.xTCP.ucRepCount = 3;

    Return = prvTCPNextTimeout( pxSocket );
    TEST_ASSERT_EQUAL( 5000, Return );
}

/* test prvTCPNextTimeout function */
void test_prvTCPNextTimeout_Established_State_Active_Timeout_Not_Set_Has_Data_With_Delay( void )
{
    TickType_t Return = 0;

    pxSocket = &xSocket;
    TickType_t TxWinReturn = 1000;

    pxSocket->u.xTCP.eTCPState = eESTABLISHED;
    pxSocket->u.xTCP.usTimeout = 0;
    pxSocket->u.xTCP.ucRepCount = 3;

    xTCPWindowTxHasData_ExpectAnyArgsAndReturn( pdTRUE );
    xTCPWindowTxHasData_ReturnThruPtr_pulDelay( &TxWinReturn );

    Return = prvTCPNextTimeout( pxSocket );
    TEST_ASSERT_EQUAL( 1000, Return );
}

/* test prvTCPNextTimeout function */
void test_prvTCPNextTimeout_Established_State_Active_Timeout_Not_Set_Has_Data_Without_Delay( void )
{
    TickType_t Return = 0;

    pxSocket = &xSocket;
    TickType_t TxWinReturn = 0;

    pxSocket->u.xTCP.eTCPState = eESTABLISHED;
    pxSocket->u.xTCP.usTimeout = 0;
    pxSocket->u.xTCP.ucRepCount = 3;

    xTCPWindowTxHasData_ExpectAnyArgsAndReturn( pdTRUE );
    xTCPWindowTxHasData_ReturnThruPtr_pulDelay( &TxWinReturn );

    Return = prvTCPNextTimeout( pxSocket );
    TEST_ASSERT_EQUAL( 1, Return );
}

/* test prvTCPNextTimeout function */
void test_prvTCPNextTimeout_Established_State_Active_Timeout_Not_Set_No_Data_Without_Delay( void )
{
    TickType_t Return = 0;

    pxSocket = &xSocket;
    TickType_t TxWinReturn = 0;

    pxSocket->u.xTCP.eTCPState = eESTABLISHED;
    pxSocket->u.xTCP.usTimeout = 0;
    pxSocket->u.xTCP.ucRepCount = 3;

    xTCPWindowTxHasData_ExpectAnyArgsAndReturn( pdFALSE );
    xTCPWindowTxHasData_ReturnThruPtr_pulDelay( &TxWinReturn );

    Return = prvTCPNextTimeout( pxSocket );
    TEST_ASSERT_EQUAL( tcpMAXIMUM_TCP_WAKEUP_TIME_MS, Return );
}

/* @brief Test vTCPStateChange function when the state to be reached and the
 *        current state equal to closed state. */
void test_vTCPStateChange_ClosedState( void )
{
    FreeRTOS_Socket_t xSocket;
    enum eTCP_STATE eTCPState;
    BaseType_t xTickCountAck = 0xAABBEEDD;
    BaseType_t xTickCountAlive = 0xAABBEFDD;

    memset( &xSocket, 0, sizeof( xSocket ) );
    eTCPState = eCLOSED;

    vTaskSuspendAll_Expect();
<<<<<<< HEAD
    xTaskResumeAll_ExpectAndReturn(0);
=======
    xTaskResumeAll_ExpectAndReturn( 0 );
>>>>>>> ef720590
    xTaskGetTickCount_ExpectAndReturn( xTickCountAck );
    xTaskGetTickCount_ExpectAndReturn( xTickCountAlive );

    vSocketWakeUpUser_Expect( &xSocket );

    vTCPStateChange( &xSocket, eTCPState );

    TEST_ASSERT_EQUAL( eCLOSED, xSocket.u.xTCP.eTCPState );
    TEST_ASSERT_EQUAL( xTickCountAck, xSocket.u.xTCP.xLastActTime );
    TEST_ASSERT_EQUAL( pdFALSE_UNSIGNED, xSocket.u.xTCP.bits.bWaitKeepAlive );
    TEST_ASSERT_EQUAL( pdFALSE_UNSIGNED, xSocket.u.xTCP.bits.bSendKeepAlive );
    TEST_ASSERT_EQUAL( 0, xSocket.u.xTCP.ucKeepRepCount );
    TEST_ASSERT_EQUAL( xTickCountAlive, xSocket.u.xTCP.xLastAliveTime );
}

/* @brief Test vTCPStateChange function when the state to be reached is closed wait
 *        and current state is equal to connect syn. */
void test_vTCPStateChange_ClosedWaitState_PrvStateSyn( void )
{
    FreeRTOS_Socket_t xSocket;
    enum eTCP_STATE eTCPState;
    BaseType_t xTickCountAck = 0xAABBEEDD;
    BaseType_t xTickCountAlive = 0xAABBEFDD;

    memset( &xSocket, 0, sizeof( xSocket ) );
    eTCPState = eCLOSE_WAIT;

    xSocket.u.xTCP.eTCPState = eCONNECT_SYN;

    prvTCPSocketIsActive_ExpectAndReturn( xSocket.u.xTCP.eTCPState, pdTRUE );
    vTaskSuspendAll_Expect();
<<<<<<< HEAD
    xTaskResumeAll_ExpectAndReturn(0);
=======
    xTaskResumeAll_ExpectAndReturn( 0 );
>>>>>>> ef720590
    xTaskGetTickCount_ExpectAndReturn( xTickCountAck );
    xTaskGetTickCount_ExpectAndReturn( xTickCountAlive );

    vSocketWakeUpUser_Expect( &xSocket );

    vTCPStateChange( &xSocket, eTCPState );

    TEST_ASSERT_EQUAL( eCLOSE_WAIT, xSocket.u.xTCP.eTCPState );
    TEST_ASSERT_EQUAL( xTickCountAck, xSocket.u.xTCP.xLastActTime );
    TEST_ASSERT_EQUAL( pdFALSE_UNSIGNED, xSocket.u.xTCP.bits.bWaitKeepAlive );
    TEST_ASSERT_EQUAL( pdFALSE_UNSIGNED, xSocket.u.xTCP.bits.bSendKeepAlive );
    TEST_ASSERT_EQUAL( 0, xSocket.u.xTCP.ucKeepRepCount );
    TEST_ASSERT_EQUAL( xTickCountAlive, xSocket.u.xTCP.xLastAliveTime );
}

/* @brief Test vTCPStateChange function when the state to be reached is closed wait
 *        and current state is equal to syn first. */
void test_vTCPStateChange_ClosedWaitState_PrvStateSynFirst( void )
{
    FreeRTOS_Socket_t xSocket;
    enum eTCP_STATE eTCPState;
    BaseType_t xTickCountAck = 0xAABBEEDD;
    BaseType_t xTickCountAlive = 0xAABBEFDD;

    memset( &xSocket, 0, sizeof( xSocket ) );
    eTCPState = eCLOSE_WAIT;

    xSocket.u.xTCP.eTCPState = eSYN_FIRST;

    prvTCPSocketIsActive_ExpectAndReturn( xSocket.u.xTCP.eTCPState, pdTRUE );
    vTaskSuspendAll_Expect();
<<<<<<< HEAD
    xTaskResumeAll_ExpectAndReturn(0);
=======
    xTaskResumeAll_ExpectAndReturn( 0 );
>>>>>>> ef720590
    xTaskGetTickCount_ExpectAndReturn( xTickCountAck );
    xTaskGetTickCount_ExpectAndReturn( xTickCountAlive );

    vSocketWakeUpUser_Expect( &xSocket );

    vTCPStateChange( &xSocket, eTCPState );

    TEST_ASSERT_EQUAL( eCLOSE_WAIT, xSocket.u.xTCP.eTCPState );
    TEST_ASSERT_EQUAL( xTickCountAck, xSocket.u.xTCP.xLastActTime );
    TEST_ASSERT_EQUAL( pdFALSE_UNSIGNED, xSocket.u.xTCP.bits.bWaitKeepAlive );
    TEST_ASSERT_EQUAL( pdFALSE_UNSIGNED, xSocket.u.xTCP.bits.bSendKeepAlive );
    TEST_ASSERT_EQUAL( 0, xSocket.u.xTCP.ucKeepRepCount );
    TEST_ASSERT_EQUAL( xTickCountAlive, xSocket.u.xTCP.xLastAliveTime );
}

/* @brief Test vTCPStateChange function when the state to be reached is closed wait
 *        and current state is equal to syn first. */
void test_vTCPStateChange_ClosedWaitState_CurrentStateSynFirstNextStateCloseWait( void )
{
    FreeRTOS_Socket_t xSocket;
    enum eTCP_STATE eTCPState;
    BaseType_t xTickCountAck = 0xAABBEEDD;
    BaseType_t xTickCountAlive = 0xAABBEFDD;

    memset( &xSocket, 0, sizeof( xSocket ) );
    eTCPState = eCLOSE_WAIT;

    xSocketToListen = NULL;

    xSocket.u.xTCP.eTCPState = eSYN_FIRST;
    xSocket.u.xTCP.bits.bReuseSocket = pdTRUE_UNSIGNED;

    prvTCPSocketIsActive_ExpectAndReturn( xSocket.u.xTCP.eTCPState, pdTRUE );
    vTaskSuspendAll_Expect();
<<<<<<< HEAD
    xTaskResumeAll_ExpectAndReturn(0);
=======
    xTaskResumeAll_ExpectAndReturn( 0 );
>>>>>>> ef720590
    xTaskGetTickCount_ExpectAndReturn( xTickCountAck );
    xTaskGetTickCount_ExpectAndReturn( xTickCountAlive );

    vSocketWakeUpUser_Expect( &xSocket );

    vTCPStateChange( &xSocket, eTCPState );

    TEST_ASSERT_EQUAL( eCLOSED, xSocket.u.xTCP.eTCPState );
    TEST_ASSERT_EQUAL( xTickCountAck, xSocket.u.xTCP.xLastActTime );
    TEST_ASSERT_EQUAL( &xSocket, xSocketToListen );
    TEST_ASSERT_EQUAL( pdFALSE_UNSIGNED, xSocket.u.xTCP.bits.bWaitKeepAlive );
    TEST_ASSERT_EQUAL( pdFALSE_UNSIGNED, xSocket.u.xTCP.bits.bSendKeepAlive );
    TEST_ASSERT_EQUAL( 0, xSocket.u.xTCP.ucKeepRepCount );
    TEST_ASSERT_EQUAL( xTickCountAlive, xSocket.u.xTCP.xLastAliveTime );
}

/* @brief Test vTCPStateChange function when the state to be reached is closed wait
 *        and current state is equal to syn received. */
void test_vTCPStateChange_ClosedWaitState_PrvStateSynRecvd( void )
{
    FreeRTOS_Socket_t xSocket;
    enum eTCP_STATE eTCPState;
    BaseType_t xTickCountAck = 0xAABBEEDD;
    BaseType_t xTickCountAlive = 0xAABBEFDD;

    memset( &xSocket, 0, sizeof( xSocket ) );
    eTCPState = eCLOSE_WAIT;

    xSocket.u.xTCP.eTCPState = eSYN_RECEIVED;

    prvTCPSocketIsActive_ExpectAndReturn( xSocket.u.xTCP.eTCPState, pdTRUE );
    vTaskSuspendAll_Expect();
<<<<<<< HEAD
    xTaskResumeAll_ExpectAndReturn(0);
=======
    xTaskResumeAll_ExpectAndReturn( 0 );
>>>>>>> ef720590
    xTaskGetTickCount_ExpectAndReturn( xTickCountAck );
    xTaskGetTickCount_ExpectAndReturn( xTickCountAlive );

    vSocketWakeUpUser_Expect( &xSocket );

    vTCPStateChange( &xSocket, eTCPState );

    TEST_ASSERT_EQUAL( eCLOSE_WAIT, xSocket.u.xTCP.eTCPState );
    TEST_ASSERT_EQUAL( xTickCountAck, xSocket.u.xTCP.xLastActTime );
    TEST_ASSERT_EQUAL( pdFALSE_UNSIGNED, xSocket.u.xTCP.bits.bWaitKeepAlive );
    TEST_ASSERT_EQUAL( pdFALSE_UNSIGNED, xSocket.u.xTCP.bits.bSendKeepAlive );
    TEST_ASSERT_EQUAL( 0, xSocket.u.xTCP.ucKeepRepCount );
    TEST_ASSERT_EQUAL( xTickCountAlive, xSocket.u.xTCP.xLastAliveTime );
}

/* @brief Test vTCPStateChange function when the state to be reached and the
 *        current state equal to close wait state. */
void test_vTCPStateChange_ClosedWaitState( void )
{
    FreeRTOS_Socket_t xSocket;
    enum eTCP_STATE eTCPState;
    BaseType_t xTickCountAck = 0xAABBEEDD;
    BaseType_t xTickCountAlive = 0xAABBEFDD;

    memset( &xSocket, 0, sizeof( xSocket ) );
    eTCPState = eCLOSE_WAIT;

    vTaskSuspendAll_Expect();
<<<<<<< HEAD
    xTaskResumeAll_ExpectAndReturn(0);
=======
    xTaskResumeAll_ExpectAndReturn( 0 );
>>>>>>> ef720590
    xTaskGetTickCount_ExpectAndReturn( xTickCountAck );
    xTaskGetTickCount_ExpectAndReturn( xTickCountAlive );

    vSocketWakeUpUser_Expect( &xSocket );

    vTCPStateChange( &xSocket, eTCPState );

    TEST_ASSERT_EQUAL( eCLOSE_WAIT, xSocket.u.xTCP.eTCPState );
    TEST_ASSERT_EQUAL( xTickCountAck, xSocket.u.xTCP.xLastActTime );
    TEST_ASSERT_EQUAL( pdFALSE_UNSIGNED, xSocket.u.xTCP.bits.bWaitKeepAlive );
    TEST_ASSERT_EQUAL( pdFALSE_UNSIGNED, xSocket.u.xTCP.bits.bSendKeepAlive );
    TEST_ASSERT_EQUAL( 0, xSocket.u.xTCP.ucKeepRepCount );
    TEST_ASSERT_EQUAL( xTickCountAlive, xSocket.u.xTCP.xLastAliveTime );
}

/* @brief Test vTCPStateChange function when the state to be reached and the
 *        current state equal to close wait state. Additionally, the pass queued
 *        bit is set and the function is being called from IP task. */
void test_vTCPStateChange_ClosedWaitState_CallingFromIPTask( void )
{
    FreeRTOS_Socket_t xSocket;
    enum eTCP_STATE eTCPState;
    BaseType_t xTickCountAck = 0xAABBEEDD;
    BaseType_t xTickCountAlive = 0xAABBEFDD;

    memset( &xSocket, 0, sizeof( xSocket ) );
    xSocket.u.xTCP.eTCPState = eCLOSE_WAIT;
    eTCPState = eCLOSE_WAIT;

    xSocket.u.xTCP.bits.bPassQueued = pdTRUE_UNSIGNED;


    vTaskSuspendAll_Expect();
<<<<<<< HEAD
    xTaskResumeAll_ExpectAndReturn(0);
=======
    xTaskResumeAll_ExpectAndReturn( 0 );
>>>>>>> ef720590
    xIsCallingFromIPTask_ExpectAndReturn( pdTRUE );

    xTaskGetTickCount_ExpectAndReturn( xTickCountAck );
    xTaskGetTickCount_ExpectAndReturn( xTickCountAlive );

    vSocketWakeUpUser_Expect( &xSocket );

    vTCPStateChange( &xSocket, eTCPState );

    TEST_ASSERT_EQUAL( eCLOSE_WAIT, xSocket.u.xTCP.eTCPState );
    TEST_ASSERT_EQUAL( xTickCountAck, xSocket.u.xTCP.xLastActTime );
    TEST_ASSERT_EQUAL( pdFALSE_UNSIGNED, xSocket.u.xTCP.bits.bWaitKeepAlive );
    TEST_ASSERT_EQUAL( pdFALSE_UNSIGNED, xSocket.u.xTCP.bits.bSendKeepAlive );
    TEST_ASSERT_EQUAL( 0, xSocket.u.xTCP.ucKeepRepCount );
    TEST_ASSERT_EQUAL( xTickCountAlive, xSocket.u.xTCP.xLastAliveTime );
}

/* @brief Test vTCPStateChange function when the state to be reached and the
 *        current state equal to close wait state. Additionally, the pass queued
 *        bit is set and the function is not being called from IP task. */
void test_vTCPStateChange_ClosedWaitState_NotCallingFromIPTask( void )
{
    FreeRTOS_Socket_t xSocket;
    enum eTCP_STATE eTCPState;
    BaseType_t xTickCountAck = 0xAABBEEDD;
    BaseType_t xTickCountAlive = 0xAABBEFDD;

    memset( &xSocket, 0, sizeof( xSocket ) );
    eTCPState = eCLOSE_WAIT;

    xSocket.u.xTCP.bits.bPassQueued = pdTRUE_UNSIGNED;

    vTaskSuspendAll_Expect();
<<<<<<< HEAD
    xTaskResumeAll_ExpectAndReturn(0);
=======
    xTaskResumeAll_ExpectAndReturn( 0 );
>>>>>>> ef720590
    xIsCallingFromIPTask_ExpectAndReturn( pdFALSE );

    catch_assert( vTCPStateChange( &xSocket, eTCPState ) );
}

/* @brief Test vTCPStateChange function when the state to be reached and the
 *        current state equal to close wait state. Additionally, the pass accept
 *        bit is set and the function is being called from IP task. */
void test_vTCPStateChange_ClosedWaitState_CallingFromIPTask1( void )
{
    FreeRTOS_Socket_t xSocket;
    enum eTCP_STATE eTCPState;
    BaseType_t xTickCountAck = 0xAABBEEDD;
    BaseType_t xTickCountAlive = 0xAABBEFDD;

    memset( &xSocket, 0, sizeof( xSocket ) );
    eTCPState = eCLOSE_WAIT;

    xSocket.u.xTCP.bits.bPassAccept = pdTRUE_UNSIGNED;

    vTaskSuspendAll_Expect();
<<<<<<< HEAD
    xTaskResumeAll_ExpectAndReturn(0);
=======
    xTaskResumeAll_ExpectAndReturn( 0 );
>>>>>>> ef720590
    xIsCallingFromIPTask_ExpectAndReturn( pdTRUE );

    xTaskGetTickCount_ExpectAndReturn( xTickCountAck );
    xTaskGetTickCount_ExpectAndReturn( xTickCountAlive );

    vSocketWakeUpUser_Expect( &xSocket );

    vTCPStateChange( &xSocket, eTCPState );

    TEST_ASSERT_EQUAL( eCLOSE_WAIT, xSocket.u.xTCP.eTCPState );
    TEST_ASSERT_EQUAL( xTickCountAck, xSocket.u.xTCP.xLastActTime );
    TEST_ASSERT_EQUAL( pdFALSE_UNSIGNED, xSocket.u.xTCP.bits.bWaitKeepAlive );
    TEST_ASSERT_EQUAL( pdFALSE_UNSIGNED, xSocket.u.xTCP.bits.bSendKeepAlive );
    TEST_ASSERT_EQUAL( 0, xSocket.u.xTCP.ucKeepRepCount );
    TEST_ASSERT_EQUAL( xTickCountAlive, xSocket.u.xTCP.xLastAliveTime );
}

/* @brief Test vTCPStateChange function when the state to be reached and the
 *        current state equal to close wait state. Additionally, the pass accept
 *        bit is set and the function is not being called from IP task. */
void test_vTCPStateChange_ClosedWaitState_NotCallingFromIPTask1( void )
{
    FreeRTOS_Socket_t xSocket;
    enum eTCP_STATE eTCPState;

    memset( &xSocket, 0, sizeof( xSocket ) );
    eTCPState = eCLOSE_WAIT;

    xSocket.u.xTCP.bits.bPassAccept = pdTRUE_UNSIGNED;

    vTaskSuspendAll_Expect();
<<<<<<< HEAD
    xTaskResumeAll_ExpectAndReturn(0);
=======
    xTaskResumeAll_ExpectAndReturn( 0 );
>>>>>>> ef720590
    xIsCallingFromIPTask_ExpectAndReturn( pdFALSE );

    catch_assert( vTCPStateChange( &xSocket, eTCPState ) );
}

/* @brief Test vTCPStateChange function when the state to be reached and the
 *        current state equal to close wait state. Additionally, the pass accept
 *        and reuse socket bits are set. */
void test_vTCPStateChange_ClosedWaitState_ReuseSocket( void )
{
    FreeRTOS_Socket_t xSocket;
    enum eTCP_STATE eTCPState;
    BaseType_t xTickCountAck = 0xAABBEEDD;
    BaseType_t xTickCountAlive = 0xAABBEFDD;

    memset( &xSocket, 0, sizeof( xSocket ) );
    eTCPState = eCLOSE_WAIT;

    xSocket.u.xTCP.bits.bPassAccept = pdTRUE_UNSIGNED;
    xSocket.u.xTCP.bits.bReuseSocket = pdTRUE_UNSIGNED;

    vTaskSuspendAll_Expect();
<<<<<<< HEAD
    xTaskResumeAll_ExpectAndReturn(0);
=======
    xTaskResumeAll_ExpectAndReturn( 0 );
>>>>>>> ef720590
    xTaskGetTickCount_ExpectAndReturn( xTickCountAck );
    xTaskGetTickCount_ExpectAndReturn( xTickCountAlive );

    vSocketWakeUpUser_Expect( &xSocket );

    vTCPStateChange( &xSocket, eTCPState );

    TEST_ASSERT_EQUAL( eCLOSE_WAIT, xSocket.u.xTCP.eTCPState );
    TEST_ASSERT_EQUAL( xTickCountAck, xSocket.u.xTCP.xLastActTime );
    TEST_ASSERT_EQUAL( pdFALSE_UNSIGNED, xSocket.u.xTCP.bits.bWaitKeepAlive );
    TEST_ASSERT_EQUAL( pdFALSE_UNSIGNED, xSocket.u.xTCP.bits.bSendKeepAlive );
    TEST_ASSERT_EQUAL( 0, xSocket.u.xTCP.ucKeepRepCount );
    TEST_ASSERT_EQUAL( xTickCountAlive, xSocket.u.xTCP.xLastAliveTime );
}

/* @brief Test vTCPStateChange function when the state to be reached and the
 *        current state equal to established state. Additionally, the pass accept
 *        and reuse socket bits are set. */
void test_vTCPStateChange_EstablishedState_ReuseSocket( void )
{
    FreeRTOS_Socket_t xSocket;
    enum eTCP_STATE eTCPState;
    BaseType_t xTickCountAck = 0xAABBEEDD;
    BaseType_t xTickCountAlive = 0xAABBEFDD;
    BaseType_t xBackup;

    memset( &xSocket, 0, sizeof( xSocket ) );
    eTCPState = eESTABLISHED;
    xSocket.u.xTCP.eTCPState = eESTABLISHED;

    xSocket.u.xTCP.bits.bPassAccept = pdTRUE_UNSIGNED;
    xSocket.u.xTCP.bits.bReuseSocket = pdTRUE_UNSIGNED;

    xBackup = xTCPWindowLoggingLevel;
    xTCPWindowLoggingLevel = -1;

    xTaskGetTickCount_ExpectAndReturn( xTickCountAck );
    xTaskGetTickCount_ExpectAndReturn( xTickCountAlive );

    vSocketWakeUpUser_Expect( &xSocket );

    vTCPStateChange( &xSocket, eTCPState );

    TEST_ASSERT_EQUAL( eESTABLISHED, xSocket.u.xTCP.eTCPState );
    TEST_ASSERT_EQUAL( xTickCountAck, xSocket.u.xTCP.xLastActTime );
    TEST_ASSERT_EQUAL( pdFALSE_UNSIGNED, xSocket.u.xTCP.bits.bWaitKeepAlive );
    TEST_ASSERT_EQUAL( pdFALSE_UNSIGNED, xSocket.u.xTCP.bits.bSendKeepAlive );
    TEST_ASSERT_EQUAL( 0, xSocket.u.xTCP.ucKeepRepCount );
    TEST_ASSERT_EQUAL( xTickCountAlive, xSocket.u.xTCP.xLastAliveTime );

    xTCPWindowLoggingLevel = xBackup;
}

/* @brief Test vTCPStateChange function when the state to be reached is closed and the
 *        current state is established state. Additionally, the pass accept
 *        and reuse socket bits are set. */
void test_vTCPStateChange_EstablishedToClosedState_SocketInactive( void )
{
    FreeRTOS_Socket_t xSocket;
    enum eTCP_STATE eTCPState;
    BaseType_t xTickCountAck = 0xAABBEEDD;
    BaseType_t xTickCountAlive = 0xAABBEFDD;
    BaseType_t xBackup;

    memset( &xSocket, 0, sizeof( xSocket ) );
    eTCPState = eCLOSED;
    xSocket.u.xTCP.eTCPState = eESTABLISHED;

    xSocket.u.xTCP.usTimeout = 100;

    xBackup = xTCPWindowLoggingLevel;
    xTCPWindowLoggingLevel = 2;

    prvTCPSocketIsActive_ExpectAndReturn( xSocket.u.xTCP.eTCPState, 0 );
    vTaskSuspendAll_Expect();
<<<<<<< HEAD
    xTaskResumeAll_ExpectAndReturn(0);
=======
    xTaskResumeAll_ExpectAndReturn( 0 );
>>>>>>> ef720590

    xTaskGetTickCount_ExpectAndReturn( xTickCountAck );
    xTaskGetTickCount_ExpectAndReturn( xTickCountAlive );

    vSocketWakeUpUser_Expect( &xSocket );

    vTCPStateChange( &xSocket, eTCPState );

    TEST_ASSERT_EQUAL( eCLOSED, xSocket.u.xTCP.eTCPState );
    TEST_ASSERT_EQUAL( xTickCountAck, xSocket.u.xTCP.xLastActTime );
    TEST_ASSERT_EQUAL( pdFALSE_UNSIGNED, xSocket.u.xTCP.bits.bWaitKeepAlive );
    TEST_ASSERT_EQUAL( pdFALSE_UNSIGNED, xSocket.u.xTCP.bits.bSendKeepAlive );
    TEST_ASSERT_EQUAL( 0, xSocket.u.xTCP.ucKeepRepCount );
    TEST_ASSERT_EQUAL( xTickCountAlive, xSocket.u.xTCP.xLastAliveTime );
    TEST_ASSERT_EQUAL( 0, xSocket.u.xTCP.usTimeout );
    TEST_ASSERT_EQUAL( eSOCKET_CLOSED, xSocket.xEventBits );

    xTCPWindowLoggingLevel = xBackup;
}

/* @brief Test vTCPStateChange function when the state to be reached is closed and the
 *        current state is established state.
 */
void test_vTCPStateChange_EstablishedToClosedState_SocketActive( void )
{
    FreeRTOS_Socket_t xSocket;
    enum eTCP_STATE eTCPState;
    BaseType_t xTickCountAck = 0xAABBEEDD;
    BaseType_t xTickCountAlive = 0xAABBEFDD;
    BaseType_t xBackup;

    memset( &xSocket, 0, sizeof( xSocket ) );
    eTCPState = eCLOSED;
    xSocket.u.xTCP.eTCPState = eESTABLISHED;

    xSocket.u.xTCP.usTimeout = 100;
    xSocket.u.xTCP.pxHandleConnected = HandleConnected;

    xBackup = xTCPWindowLoggingLevel;
    xTCPWindowLoggingLevel = 2;

    xHandleConnectedSocket = &xSocket;
    xHandleConnectedLength = 0;

    prvTCPSocketIsActive_ExpectAndReturn( xSocket.u.xTCP.eTCPState, pdTRUE );
    vTaskSuspendAll_Expect();
<<<<<<< HEAD
    xTaskResumeAll_ExpectAndReturn(0);
=======
    xTaskResumeAll_ExpectAndReturn( 0 );
>>>>>>> ef720590

    xTaskGetTickCount_ExpectAndReturn( xTickCountAck );
    xTaskGetTickCount_ExpectAndReturn( xTickCountAlive );

    vSocketWakeUpUser_Expect( &xSocket );

    vTCPStateChange( &xSocket, eTCPState );

    TEST_ASSERT_EQUAL( eCLOSED, xSocket.u.xTCP.eTCPState );
    TEST_ASSERT_EQUAL( xTickCountAck, xSocket.u.xTCP.xLastActTime );
    TEST_ASSERT_EQUAL( pdFALSE_UNSIGNED, xSocket.u.xTCP.bits.bWaitKeepAlive );
    TEST_ASSERT_EQUAL( pdFALSE_UNSIGNED, xSocket.u.xTCP.bits.bSendKeepAlive );
    TEST_ASSERT_EQUAL( 0, xSocket.u.xTCP.ucKeepRepCount );
    TEST_ASSERT_EQUAL( xTickCountAlive, xSocket.u.xTCP.xLastAliveTime );
    TEST_ASSERT_EQUAL( 100, xSocket.u.xTCP.usTimeout );
    TEST_ASSERT_EQUAL( eSOCKET_CLOSED, xSocket.xEventBits );

    xTCPWindowLoggingLevel = xBackup;
}

/* @brief Test vTCPStateChange function when the state to be reached is closed and the
 *        current state is established state. Socket select bit is set to select except. */
void test_vTCPStateChange_EstablishedToClosedState_SocketActive_SelectExcept( void )
{
    FreeRTOS_Socket_t xSocket;
    enum eTCP_STATE eTCPState;
    BaseType_t xTickCountAck = 0xAABBEEDD;
    BaseType_t xTickCountAlive = 0xAABBEFDD;
    BaseType_t xBackup;

    memset( &xSocket, 0, sizeof( xSocket ) );
    eTCPState = eCLOSED;
    xSocket.u.xTCP.eTCPState = eESTABLISHED;

    xSocket.u.xTCP.usTimeout = 100;
    xSocket.u.xTCP.pxHandleConnected = HandleConnected;
    xSocket.xSelectBits = eSELECT_EXCEPT;

    xBackup = xTCPWindowLoggingLevel;
    xTCPWindowLoggingLevel = 2;

    xHandleConnectedSocket = &xSocket;
    xHandleConnectedLength = 0;

    prvTCPSocketIsActive_ExpectAndReturn( xSocket.u.xTCP.eTCPState, pdTRUE );
    vTaskSuspendAll_Expect();
<<<<<<< HEAD
    xTaskResumeAll_ExpectAndReturn(0);
=======
    xTaskResumeAll_ExpectAndReturn( 0 );
>>>>>>> ef720590

    xTaskGetTickCount_ExpectAndReturn( xTickCountAck );
    xTaskGetTickCount_ExpectAndReturn( xTickCountAlive );

    vSocketWakeUpUser_Expect( &xSocket );

    vTCPStateChange( &xSocket, eTCPState );

    TEST_ASSERT_EQUAL( eCLOSED, xSocket.u.xTCP.eTCPState );
    TEST_ASSERT_EQUAL( xTickCountAck, xSocket.u.xTCP.xLastActTime );
    TEST_ASSERT_EQUAL( pdFALSE_UNSIGNED, xSocket.u.xTCP.bits.bWaitKeepAlive );
    TEST_ASSERT_EQUAL( pdFALSE_UNSIGNED, xSocket.u.xTCP.bits.bSendKeepAlive );
    TEST_ASSERT_EQUAL( 0, xSocket.u.xTCP.ucKeepRepCount );
    TEST_ASSERT_EQUAL( xTickCountAlive, xSocket.u.xTCP.xLastAliveTime );
    TEST_ASSERT_EQUAL( 100, xSocket.u.xTCP.usTimeout );
    TEST_ASSERT_EQUAL( eSOCKET_CLOSED | ( eSELECT_EXCEPT << SOCKET_EVENT_BIT_COUNT ), xSocket.xEventBits );

    xTCPWindowLoggingLevel = xBackup;
}

/* @brief Test vTCPStateChange function when the state to be reached is established and the
 *        current state is closed. Socket select bit is set to select except. */
void test_vTCPStateChange_ClosedToEstablishedState_SocketActive_SelectExcept( void )
{
    FreeRTOS_Socket_t xSocket;
    enum eTCP_STATE eTCPState;
    BaseType_t xTickCountAck = 0xAABBEEDD;
    BaseType_t xTickCountAlive = 0xAABBEFDD;
    BaseType_t xBackup;

    memset( &xSocket, 0, sizeof( xSocket ) );
    eTCPState = eESTABLISHED;
    xSocket.u.xTCP.eTCPState = eCLOSED;

    xSocket.u.xTCP.usTimeout = 100;
    xSocket.u.xTCP.pxHandleConnected = HandleConnected;
    xSocket.xSelectBits = eSELECT_EXCEPT;

    xHandleConnectedSocket = &xSocket;
    /* Expect the connected field to be set. */
    xHandleConnectedLength = 1;

    prvTCPSocketIsActive_ExpectAndReturn( xSocket.u.xTCP.eTCPState, pdTRUE );

    xTaskGetTickCount_ExpectAndReturn( xTickCountAck );
    xTaskGetTickCount_ExpectAndReturn( xTickCountAlive );

    vSocketWakeUpUser_Expect( &xSocket );

    vTCPStateChange( &xSocket, eTCPState );

    TEST_ASSERT_EQUAL( eESTABLISHED, xSocket.u.xTCP.eTCPState );
    TEST_ASSERT_EQUAL( xTickCountAck, xSocket.u.xTCP.xLastActTime );
    TEST_ASSERT_EQUAL( pdFALSE_UNSIGNED, xSocket.u.xTCP.bits.bWaitKeepAlive );
    TEST_ASSERT_EQUAL( pdFALSE_UNSIGNED, xSocket.u.xTCP.bits.bSendKeepAlive );
    TEST_ASSERT_EQUAL( 0, xSocket.u.xTCP.ucKeepRepCount );
    TEST_ASSERT_EQUAL( xTickCountAlive, xSocket.u.xTCP.xLastAliveTime );
    TEST_ASSERT_EQUAL( 100, xSocket.u.xTCP.usTimeout );
    TEST_ASSERT_EQUAL( eSOCKET_CONNECT, xSocket.xEventBits );
}

/* @brief Test vTCPStateChange function when the state to be reached is established and the
 *        current state is closed. Socket select bit is set to select write. */
void test_vTCPStateChange_ClosedToEstablishedState_SocketActive_SelectWrite( void )
{
    FreeRTOS_Socket_t xSocket;
    enum eTCP_STATE eTCPState;
    BaseType_t xTickCountAck = 0xAABBEEDD;
    BaseType_t xTickCountAlive = 0xAABBEFDD;
    BaseType_t xBackup;

    memset( &xSocket, 0, sizeof( xSocket ) );
    eTCPState = eESTABLISHED;
    xSocket.u.xTCP.eTCPState = eCLOSED;

    xSocket.u.xTCP.usTimeout = 100;
    xSocket.u.xTCP.pxHandleConnected = HandleConnected;
    xSocket.xSelectBits = eSELECT_WRITE;

    xHandleConnectedSocket = &xSocket;
    /* Expect the connected field to be set. */
    xHandleConnectedLength = 1;

    prvTCPSocketIsActive_ExpectAndReturn( xSocket.u.xTCP.eTCPState, pdTRUE );

    xTaskGetTickCount_ExpectAndReturn( xTickCountAck );
    xTaskGetTickCount_ExpectAndReturn( xTickCountAlive );

    vSocketWakeUpUser_Expect( &xSocket );

    vTCPStateChange( &xSocket, eTCPState );

    TEST_ASSERT_EQUAL( eESTABLISHED, xSocket.u.xTCP.eTCPState );
    TEST_ASSERT_EQUAL( xTickCountAck, xSocket.u.xTCP.xLastActTime );
    TEST_ASSERT_EQUAL( pdFALSE_UNSIGNED, xSocket.u.xTCP.bits.bWaitKeepAlive );
    TEST_ASSERT_EQUAL( pdFALSE_UNSIGNED, xSocket.u.xTCP.bits.bSendKeepAlive );
    TEST_ASSERT_EQUAL( 0, xSocket.u.xTCP.ucKeepRepCount );
    TEST_ASSERT_EQUAL( xTickCountAlive, xSocket.u.xTCP.xLastAliveTime );
    TEST_ASSERT_EQUAL( 100, xSocket.u.xTCP.usTimeout );
    TEST_ASSERT_EQUAL( eSOCKET_CONNECT | ( eSELECT_WRITE << SOCKET_EVENT_BIT_COUNT ), xSocket.xEventBits );
}

/* @brief Test vTCPStateChange function when the state to be reached is established and the
 *        current state is closed. Socket select bit is set to select write. Also, this socket
 *        is an orphan. Since parent socket is NULL and reuse bit is not set, it will hit an
 *        assertion.*/
void test_vTCPStateChange_ClosedToEstablishedState_SelectWrite_QueuedBitSet( void )
{
    FreeRTOS_Socket_t xSocket;
    enum eTCP_STATE eTCPState;
    BaseType_t xTickCountAck = 0xAABBEEDD;
    BaseType_t xTickCountAlive = 0xAABBEFDD;
    BaseType_t xBackup;

    memset( &xSocket, 0, sizeof( xSocket ) );
    eTCPState = eESTABLISHED;
    xSocket.u.xTCP.eTCPState = eCLOSED;

    xSocket.u.xTCP.usTimeout = 100;
    xSocket.xSelectBits = eSELECT_WRITE;
    /* if bPassQueued is true, this socket is an orphan until it gets connected. */
    xSocket.u.xTCP.bits.bPassQueued = pdTRUE_UNSIGNED;

    catch_assert( vTCPStateChange( &xSocket, eTCPState ) );
}

/* @brief Test vTCPStateChange function when the state to be reached is established and the
 *        current state is closed. Socket select bit is set to select write. Also, this socket
 *        is an orphan. Parent socket is non-NULL and reuse bit is not set. */
void test_vTCPStateChange_ClosedToEstablishedState_SelectWrite_QueuedBitSet_ParentNonNULL( void )
{
    FreeRTOS_Socket_t xSocket, xParentSock;
    enum eTCP_STATE eTCPState;
    BaseType_t xTickCountAck = 0xAABBEEDD;
    BaseType_t xTickCountAlive = 0xAABBEFDD;
    BaseType_t xBackup;

    memset( &xSocket, 0, sizeof( xSocket ) );
    memset( &xParentSock, 0, sizeof( xParentSock ) );
    eTCPState = eESTABLISHED;
    xSocket.u.xTCP.eTCPState = eCLOSED;

    xSocket.u.xTCP.usTimeout = 100;
    xSocket.u.xTCP.pxHandleConnected = HandleConnected;
    xSocket.xSelectBits = eSELECT_WRITE;
    /* if bPassQueued is true, this socket is an orphan until it gets connected. */
    xSocket.u.xTCP.bits.bPassQueued = pdTRUE_UNSIGNED;
    xSocket.u.xTCP.pxPeerSocket = &xParentSock;

    xHandleConnectedSocket = &xSocket;
    /* Expect the connected field to be set. */
    xHandleConnectedLength = 1;

    prvTCPSocketIsActive_ExpectAndReturn( xSocket.u.xTCP.eTCPState, pdTRUE );

    xTaskGetTickCount_ExpectAndReturn( xTickCountAck );
    xTaskGetTickCount_ExpectAndReturn( xTickCountAlive );

    vSocketWakeUpUser_Expect( &xParentSock );

    vTCPStateChange( &xSocket, eTCPState );

    TEST_ASSERT_EQUAL( eESTABLISHED, xSocket.u.xTCP.eTCPState );
    TEST_ASSERT_EQUAL( xTickCountAck, xSocket.u.xTCP.xLastActTime );
    TEST_ASSERT_EQUAL( pdFALSE_UNSIGNED, xSocket.u.xTCP.bits.bWaitKeepAlive );
    TEST_ASSERT_EQUAL( pdFALSE_UNSIGNED, xSocket.u.xTCP.bits.bSendKeepAlive );
    TEST_ASSERT_EQUAL( 0, xSocket.u.xTCP.ucKeepRepCount );
    TEST_ASSERT_EQUAL( xTickCountAlive, xSocket.u.xTCP.xLastAliveTime );
    TEST_ASSERT_EQUAL( 100, xSocket.u.xTCP.usTimeout );
    TEST_ASSERT_EQUAL( eSOCKET_ACCEPT, xParentSock.xEventBits );
    TEST_ASSERT_EQUAL( &xSocket, xParentSock.u.xTCP.pxPeerSocket );
    TEST_ASSERT_EQUAL( NULL, xSocket.u.xTCP.pxPeerSocket );
    TEST_ASSERT_EQUAL( pdFALSE_UNSIGNED, xSocket.u.xTCP.bits.bPassQueued );
    TEST_ASSERT_EQUAL( pdTRUE_UNSIGNED, xSocket.u.xTCP.bits.bPassAccept );
}

/* @brief Test vTCPStateChange function when the state to be reached is established and the
 *        current state is closed. Socket select bit is set to select write. Also, this socket
 *        is an orphan. Parent socket is non-NULL and reuse bit is not set. Additionally, the
 *        parent socket has a connected handler. */
void test_vTCPStateChange_ClosedToEstablishedState_QueuedBitSet_ParentNonNULL_HasHandler( void )
{
    FreeRTOS_Socket_t xSocket, xParentSock;
    enum eTCP_STATE eTCPState;
    BaseType_t xTickCountAck = 0xAABBEEDD;
    BaseType_t xTickCountAlive = 0xAABBEFDD;
    BaseType_t xBackup;

    memset( &xSocket, 0, sizeof( xSocket ) );
    memset( &xParentSock, 0, sizeof( xParentSock ) );
    eTCPState = eESTABLISHED;
    xSocket.u.xTCP.eTCPState = eCLOSED;

    xSocket.u.xTCP.usTimeout = 100;
    xParentSock.u.xTCP.pxHandleConnected = HandleConnected;
    /* if bPassQueued is true, this socket is an orphan until it gets connected. */
    xSocket.u.xTCP.bits.bPassQueued = pdTRUE_UNSIGNED;
    xSocket.u.xTCP.pxPeerSocket = &xParentSock;

    xHandleConnectedSocket = &xParentSock;
    /* Expect the connected field to be set. */
    xHandleConnectedLength = 1;

    prvTCPSocketIsActive_ExpectAndReturn( xSocket.u.xTCP.eTCPState, pdTRUE );

    xTaskGetTickCount_ExpectAndReturn( xTickCountAck );
    xTaskGetTickCount_ExpectAndReturn( xTickCountAlive );

    vSocketWakeUpUser_Expect( &xParentSock );

    vTCPStateChange( &xSocket, eTCPState );

    TEST_ASSERT_EQUAL( eESTABLISHED, xSocket.u.xTCP.eTCPState );
    TEST_ASSERT_EQUAL( xTickCountAck, xSocket.u.xTCP.xLastActTime );
    TEST_ASSERT_EQUAL( pdFALSE_UNSIGNED, xSocket.u.xTCP.bits.bWaitKeepAlive );
    TEST_ASSERT_EQUAL( pdFALSE_UNSIGNED, xSocket.u.xTCP.bits.bSendKeepAlive );
    TEST_ASSERT_EQUAL( 0, xSocket.u.xTCP.ucKeepRepCount );
    TEST_ASSERT_EQUAL( xTickCountAlive, xSocket.u.xTCP.xLastAliveTime );
    TEST_ASSERT_EQUAL( 100, xSocket.u.xTCP.usTimeout );
    TEST_ASSERT_EQUAL( eSOCKET_ACCEPT, xParentSock.xEventBits );
    TEST_ASSERT_EQUAL( &xSocket, xParentSock.u.xTCP.pxPeerSocket );
    TEST_ASSERT_EQUAL( NULL, xSocket.u.xTCP.pxPeerSocket );
    TEST_ASSERT_EQUAL( pdFALSE_UNSIGNED, xSocket.u.xTCP.bits.bPassQueued );
    TEST_ASSERT_EQUAL( pdTRUE_UNSIGNED, xSocket.u.xTCP.bits.bPassAccept );
}

/* @brief Test vTCPStateChange function when the state to be reached is established and the
 *        current state is closed. Socket select bit is set to select write. Also, this socket
 *        is an orphan. Parent socket is non-NULL and reuse bit is not set. Additionally, the
 *        parent socket has a connected handler. */
void test_vTCPStateChange_ClosedToEstablishedState_QueuedBitSet_ParentNonNULL_HasHandler1( void )
{
    FreeRTOS_Socket_t xSocket, xParentSock;
    enum eTCP_STATE eTCPState;
    BaseType_t xTickCountAck = 0xAABBEEDD;
    BaseType_t xTickCountAlive = 0xAABBEFDD;
    BaseType_t xBackup;

    memset( &xSocket, 0, sizeof( xSocket ) );
    memset( &xParentSock, 0, sizeof( xParentSock ) );
    eTCPState = eESTABLISHED;
    xSocket.u.xTCP.eTCPState = eCLOSED;

    xSocket.u.xTCP.usTimeout = 100;
    xParentSock.u.xTCP.pxHandleConnected = HandleConnected;
    xSocket.u.xTCP.pxHandleConnected = HandleConnected;
    /* if bPassQueued is true, this socket is an orphan until it gets connected. */
    xSocket.u.xTCP.bits.bPassQueued = pdTRUE_UNSIGNED;
    xSocket.u.xTCP.pxPeerSocket = &xParentSock;
    xParentSock.u.xTCP.pxPeerSocket = &xSocket;

    xHandleConnectedSocket = &xParentSock;
    /* Expect the connected field to be set. */
    xHandleConnectedLength = 1;

    prvTCPSocketIsActive_ExpectAndReturn( xSocket.u.xTCP.eTCPState, pdTRUE );

    xTaskGetTickCount_ExpectAndReturn( xTickCountAck );
    xTaskGetTickCount_ExpectAndReturn( xTickCountAlive );

    vSocketWakeUpUser_Expect( &xParentSock );

    vTCPStateChange( &xSocket, eTCPState );

    TEST_ASSERT_EQUAL( eESTABLISHED, xSocket.u.xTCP.eTCPState );
    TEST_ASSERT_EQUAL( xTickCountAck, xSocket.u.xTCP.xLastActTime );
    TEST_ASSERT_EQUAL( pdFALSE_UNSIGNED, xSocket.u.xTCP.bits.bWaitKeepAlive );
    TEST_ASSERT_EQUAL( pdFALSE_UNSIGNED, xSocket.u.xTCP.bits.bSendKeepAlive );
    TEST_ASSERT_EQUAL( 0, xSocket.u.xTCP.ucKeepRepCount );
    TEST_ASSERT_EQUAL( xTickCountAlive, xSocket.u.xTCP.xLastAliveTime );
    TEST_ASSERT_EQUAL( 100, xSocket.u.xTCP.usTimeout );
    TEST_ASSERT_EQUAL( eSOCKET_ACCEPT, xParentSock.xEventBits );
    TEST_ASSERT_EQUAL( &xSocket, xParentSock.u.xTCP.pxPeerSocket );
    TEST_ASSERT_EQUAL( NULL, xSocket.u.xTCP.pxPeerSocket );
    TEST_ASSERT_EQUAL( pdFALSE_UNSIGNED, xSocket.u.xTCP.bits.bPassQueued );
    TEST_ASSERT_EQUAL( pdTRUE_UNSIGNED, xSocket.u.xTCP.bits.bPassAccept );
}

/* @brief Test vTCPStateChange function when the state to be reached is established and the
 *        current state is closed. Socket select bit is set to select read. Also, this socket
 *        is an orphan. Parent socket is NULL and reuse bit is set. */
void test_vTCPStateChange_ClosedToEstablishedState_SelectRead_QueuedBitSet_ParentNULLReuse( void )
{
    FreeRTOS_Socket_t xSocket;
    enum eTCP_STATE eTCPState;
    BaseType_t xTickCountAck = 0xAABBEEDD;
    BaseType_t xTickCountAlive = 0xAABBEFDD;
    BaseType_t xBackup;

    memset( &xSocket, 0, sizeof( xSocket ) );

    eTCPState = eESTABLISHED;
    xSocket.u.xTCP.eTCPState = eCLOSED;

    xSocket.u.xTCP.usTimeout = 100;
    xSocket.u.xTCP.pxHandleConnected = HandleConnected;
    xSocket.xSelectBits = eSELECT_READ;
    /* if bPassQueued is true, this socket is an orphan until it gets connected. */
    xSocket.u.xTCP.bits.bPassQueued = pdTRUE_UNSIGNED;
    xSocket.u.xTCP.bits.bReuseSocket = pdTRUE_UNSIGNED;

    xHandleConnectedSocket = &xSocket;
    /* Expect the connected field to be set. */
    xHandleConnectedLength = 1;

    prvTCPSocketIsActive_ExpectAndReturn( xSocket.u.xTCP.eTCPState, pdTRUE );

    xTaskGetTickCount_ExpectAndReturn( xTickCountAck );
    xTaskGetTickCount_ExpectAndReturn( xTickCountAlive );

    vSocketWakeUpUser_Expect( &xSocket );

    vTCPStateChange( &xSocket, eTCPState );

    TEST_ASSERT_EQUAL( eESTABLISHED, xSocket.u.xTCP.eTCPState );
    TEST_ASSERT_EQUAL( xTickCountAck, xSocket.u.xTCP.xLastActTime );
    TEST_ASSERT_EQUAL( pdFALSE_UNSIGNED, xSocket.u.xTCP.bits.bWaitKeepAlive );
    TEST_ASSERT_EQUAL( pdFALSE_UNSIGNED, xSocket.u.xTCP.bits.bSendKeepAlive );
    TEST_ASSERT_EQUAL( 0, xSocket.u.xTCP.ucKeepRepCount );
    TEST_ASSERT_EQUAL( xTickCountAlive, xSocket.u.xTCP.xLastAliveTime );
    TEST_ASSERT_EQUAL( 100, xSocket.u.xTCP.usTimeout );
    TEST_ASSERT_EQUAL( NULL, xSocket.u.xTCP.pxPeerSocket );
    TEST_ASSERT_EQUAL( pdFALSE_UNSIGNED, xSocket.u.xTCP.bits.bPassQueued );
    TEST_ASSERT_EQUAL( pdTRUE_UNSIGNED, xSocket.u.xTCP.bits.bPassAccept );
    TEST_ASSERT_EQUAL( eSOCKET_ACCEPT | ( eSELECT_READ << SOCKET_EVENT_BIT_COUNT ), xSocket.xEventBits );
}

/* test xProcessReceivedTCPPacket function */
void test_xProcessReceivedTCPPacket_Null_Descriptor( void )
{
    BaseType_t Return = pdFALSE;

    pxNetworkBuffer = &xNetworkBuffer;
    pxNetworkBuffer->pucEthernetBuffer = ucEthernetBuffer;

    pxNetworkBuffer->xDataLength = 40;

    catch_assert( xProcessReceivedTCPPacket( NULL ) );
}

/* test xProcessReceivedTCPPacket function */
void test_xProcessReceivedTCPPacket_Null_Buffer( void )
{
    BaseType_t Return = pdFALSE;

    pxNetworkBuffer = &xNetworkBuffer;
    pxNetworkBuffer->pucEthernetBuffer = NULL;

    pxNetworkBuffer->xDataLength = 40;

    catch_assert( xProcessReceivedTCPPacket( pxNetworkBuffer ) );
}

/* test xProcessReceivedTCPPacket function */
void test_xProcessReceivedTCPPacket_Minimal_Data_Length( void )
{
    BaseType_t Return = pdFALSE;

    pxNetworkBuffer = &xNetworkBuffer;
    pxNetworkBuffer->pucEthernetBuffer = ucEthernetBuffer;

    pxNetworkBuffer->xDataLength = 40;

    Return = xProcessReceivedTCPPacket( pxNetworkBuffer );
    TEST_ASSERT_EQUAL( pdFALSE, Return );
}

/* test xProcessReceivedTCPPacket function */
void test_xProcessReceivedTCPPacket_No_Socket( void )
{
    BaseType_t Return = pdFALSE;

    pxNetworkBuffer = &xNetworkBuffer;
    pxNetworkBuffer->pucEthernetBuffer = ucEthernetBuffer;
    ProtocolHeaders_t * pxProtocolHeaders = ( ( const ProtocolHeaders_t * ) &( pxNetworkBuffer->pucEthernetBuffer[ ipSIZE_OF_ETH_HEADER + xIPHeaderSize( pxNetworkBuffer ) ] ) );

    pxNetworkBuffer->xDataLength = 100;
    pxProtocolHeaders->xTCPHeader.ucTCPFlags = tcpTCP_FLAG_ACK;

    pxTCPSocketLookup_ExpectAnyArgsAndReturn( NULL );

    Return = xProcessReceivedTCPPacket( pxNetworkBuffer );
    TEST_ASSERT_EQUAL( pdFALSE, Return );
}

/* test xProcessReceivedTCPPacket function */
void test_xProcessReceivedTCPPacket_No_Active_Socket( void )
{
    BaseType_t Return = pdFALSE;

    pxNetworkBuffer = &xNetworkBuffer;
    pxNetworkBuffer->pucEthernetBuffer = ucEthernetBuffer;
    pxSocket = &xSocket;
    ProtocolHeaders_t * pxProtocolHeaders = ( ( const ProtocolHeaders_t * ) &( pxNetworkBuffer->pucEthernetBuffer[ ipSIZE_OF_ETH_HEADER + xIPHeaderSize( pxNetworkBuffer ) ] ) );

    pxNetworkBuffer->xDataLength = 100;
    pxSocket->u.xTCP.eTCPState = eCLOSE_WAIT;
    pxProtocolHeaders->xTCPHeader.ucTCPFlags = tcpTCP_FLAG_RST;

    pxTCPSocketLookup_ExpectAnyArgsAndReturn( pxSocket );
    prvTCPSocketIsActive_ExpectAnyArgsAndReturn( pdFALSE );

    Return = xProcessReceivedTCPPacket( pxNetworkBuffer );
    TEST_ASSERT_EQUAL( pdFALSE, Return );
}

/* test xProcessReceivedTCPPacket function */
void test_xProcessReceivedTCPPacket_No_Active_Socket_Send_Reset( void )
{
    BaseType_t Return = pdFALSE;

    pxNetworkBuffer = &xNetworkBuffer;
    pxNetworkBuffer->pucEthernetBuffer = ucEthernetBuffer;
    pxSocket = &xSocket;
    ProtocolHeaders_t * pxProtocolHeaders = ( ( const ProtocolHeaders_t * ) &( pxNetworkBuffer->pucEthernetBuffer[ ipSIZE_OF_ETH_HEADER + xIPHeaderSize( pxNetworkBuffer ) ] ) );

    pxNetworkBuffer->xDataLength = 100;
    pxSocket->u.xTCP.eTCPState = eCLOSE_WAIT;
    pxProtocolHeaders->xTCPHeader.ucTCPFlags = tcpTCP_FLAG_ACK | tcpTCP_FLAG_FIN;

    pxTCPSocketLookup_ExpectAnyArgsAndReturn( pxSocket );
    prvTCPSocketIsActive_ExpectAnyArgsAndReturn( pdFALSE );
    prvTCPSendReset_ExpectAnyArgsAndReturn( pdTRUE );

    Return = xProcessReceivedTCPPacket( pxNetworkBuffer );
    TEST_ASSERT_EQUAL( pdFALSE, Return );
}

/* test xProcessReceivedTCPPacket function */
void test_xProcessReceivedTCPPacket_Listen_State_Not_Syn_No_Rst( void )
{
    BaseType_t Return = pdFALSE;

    pxNetworkBuffer = &xNetworkBuffer;
    pxNetworkBuffer->pucEthernetBuffer = ucEthernetBuffer;
    pxSocket = &xSocket;
    ProtocolHeaders_t * pxProtocolHeaders = ( ( const ProtocolHeaders_t * ) &( pxNetworkBuffer->pucEthernetBuffer[ ipSIZE_OF_ETH_HEADER + xIPHeaderSize( pxNetworkBuffer ) ] ) );

    pxNetworkBuffer->xDataLength = 100;
    pxSocket->u.xTCP.eTCPState = eTCP_LISTEN;
    pxProtocolHeaders->xTCPHeader.ucTCPFlags = tcpTCP_FLAG_RST;

    pxTCPSocketLookup_ExpectAnyArgsAndReturn( pxSocket );
    prvTCPSocketIsActive_ExpectAnyArgsAndReturn( pdTRUE );

    Return = xProcessReceivedTCPPacket( pxNetworkBuffer );
    TEST_ASSERT_EQUAL( pdFALSE, Return );
}

/* test xProcessReceivedTCPPacket function */
void test_xProcessReceivedTCPPacket_Listen_State_Not_Syn_Rst( void )
{
    BaseType_t Return = pdFALSE;

    pxNetworkBuffer = &xNetworkBuffer;
    pxNetworkBuffer->pucEthernetBuffer = ucEthernetBuffer;
    pxSocket = &xSocket;
    ProtocolHeaders_t * pxProtocolHeaders = ( ( const ProtocolHeaders_t * ) &( pxNetworkBuffer->pucEthernetBuffer[ ipSIZE_OF_ETH_HEADER + xIPHeaderSize( pxNetworkBuffer ) ] ) );

    pxNetworkBuffer->xDataLength = 100;
    pxSocket->u.xTCP.eTCPState = eTCP_LISTEN;
    pxProtocolHeaders->xTCPHeader.ucTCPFlags = tcpTCP_FLAG_ACK;

    pxTCPSocketLookup_ExpectAnyArgsAndReturn( pxSocket );
    prvTCPSocketIsActive_ExpectAnyArgsAndReturn( pdTRUE );
    prvTCPSendReset_ExpectAnyArgsAndReturn( pdTRUE );

    Return = xProcessReceivedTCPPacket( pxNetworkBuffer );
    TEST_ASSERT_EQUAL( pdFALSE, Return );
}

/* test xProcessReceivedTCPPacket function */
void test_xProcessReceivedTCPPacket_Listen_State_Syn_Null_Socket( void )
{
    BaseType_t Return = pdFALSE;

    pxNetworkBuffer = &xNetworkBuffer;
    pxNetworkBuffer->pucEthernetBuffer = ucEthernetBuffer;
    pxSocket = &xSocket;
    ProtocolHeaders_t * pxProtocolHeaders = ( ( const ProtocolHeaders_t * ) &( pxNetworkBuffer->pucEthernetBuffer[ ipSIZE_OF_ETH_HEADER + xIPHeaderSize( pxNetworkBuffer ) ] ) );

    pxNetworkBuffer->xDataLength = 100;
    pxSocket->u.xTCP.eTCPState = eTCP_LISTEN;
    pxProtocolHeaders->xTCPHeader.ucTCPFlags = tcpTCP_FLAG_SYN;

    pxTCPSocketLookup_ExpectAnyArgsAndReturn( pxSocket );
    prvTCPSocketIsActive_ExpectAnyArgsAndReturn( pdTRUE );
    prvHandleListen_ExpectAnyArgsAndReturn( NULL );

    Return = xProcessReceivedTCPPacket( pxNetworkBuffer );
    TEST_ASSERT_EQUAL( pdFALSE, Return );
}

/* test xProcessReceivedTCPPacket function */
void test_xProcessReceivedTCPPacket_Listen_State_Syn_NoOp_Sent_Something( void )
{
    BaseType_t Return = pdFALSE;

    pxNetworkBuffer = &xNetworkBuffer;
    pxNetworkBuffer->pucEthernetBuffer = ucEthernetBuffer;
    pxSocket = &xSocket;
    ProtocolHeaders_t * pxProtocolHeaders = ( ( const ProtocolHeaders_t * ) &( pxNetworkBuffer->pucEthernetBuffer[ ipSIZE_OF_ETH_HEADER + xIPHeaderSize( pxNetworkBuffer ) ] ) );

    pxNetworkBuffer->xDataLength = 100;
    pxSocket->u.xTCP.eTCPState = eTCP_LISTEN;
    pxSocket->u.xTCP.usTimeout = 1000;
    pxProtocolHeaders->xTCPHeader.ucTCPFlags = tcpTCP_FLAG_SYN;
    pxProtocolHeaders->xTCPHeader.ucTCPOffset = 0x50;

    pxTCPSocketLookup_ExpectAnyArgsAndReturn( pxSocket );
    prvTCPSocketIsActive_ExpectAnyArgsAndReturn( pdTRUE );
    prvHandleListen_ExpectAnyArgsAndReturn( pxSocket );
    xTaskGetTickCount_ExpectAndReturn( 1000 );
    xTaskGetTickCount_ExpectAndReturn( 1500 );
    prvTCPHandleState_ExpectAnyArgsAndReturn( 70 );
    prvTCPSendRepeated_ExpectAnyArgsAndReturn( 70 );
    vReleaseNetworkBufferAndDescriptor_ExpectAnyArgs();

    Return = xProcessReceivedTCPPacket( pxNetworkBuffer );
    TEST_ASSERT_EQUAL( pdTRUE, Return );
}

/* test xProcessReceivedTCPPacket function */
void test_xProcessReceivedTCPPacket_Listen_State_Syn_NoOp_Sent_None( void )
{
    BaseType_t Return = pdFALSE;

    pxNetworkBuffer = &xNetworkBuffer;
    pxNetworkBuffer->pucEthernetBuffer = ucEthernetBuffer;
    pxSocket = &xSocket;
    ProtocolHeaders_t * pxProtocolHeaders = ( ( const ProtocolHeaders_t * ) &( pxNetworkBuffer->pucEthernetBuffer[ ipSIZE_OF_ETH_HEADER + xIPHeaderSize( pxNetworkBuffer ) ] ) );

    pxNetworkBuffer->xDataLength = 100;
    pxSocket->u.xTCP.eTCPState = eTCP_LISTEN;
    pxSocket->u.xTCP.usTimeout = 1000;
    pxProtocolHeaders->xTCPHeader.ucTCPFlags = tcpTCP_FLAG_SYN;
    pxProtocolHeaders->xTCPHeader.ucTCPOffset = 0x50;

    pxTCPSocketLookup_ExpectAnyArgsAndReturn( pxSocket );
    prvTCPSocketIsActive_ExpectAnyArgsAndReturn( pdTRUE );
    prvHandleListen_ExpectAnyArgsAndReturn( pxSocket );
    xTaskGetTickCount_ExpectAndReturn( 1000 );
    xTaskGetTickCount_ExpectAndReturn( 1500 );
    prvTCPHandleState_ExpectAnyArgsAndReturn( 0 );
    vReleaseNetworkBufferAndDescriptor_ExpectAnyArgs();

    Return = xProcessReceivedTCPPacket( pxNetworkBuffer );
    TEST_ASSERT_EQUAL( pdTRUE, Return );
}

/* test xProcessReceivedTCPPacket function */
void test_xProcessReceivedTCPPacket_Listen_State_Syn_With_Op_Check_Failed( void )
{
    BaseType_t Return = pdFALSE;
    NetworkBufferDescriptor_t * pNullBuffer = NULL;

    pxNetworkBuffer = &xNetworkBuffer;
    pxNetworkBuffer->pucEthernetBuffer = ucEthernetBuffer;
    pxSocket = &xSocket;
    ProtocolHeaders_t * pxProtocolHeaders = ( ( const ProtocolHeaders_t * ) &( pxNetworkBuffer->pucEthernetBuffer[ ipSIZE_OF_ETH_HEADER + xIPHeaderSize( pxNetworkBuffer ) ] ) );

    pxNetworkBuffer->xDataLength = 100;
    pxSocket->u.xTCP.eTCPState = eTCP_LISTEN;
    pxSocket->u.xTCP.usTimeout = 1000;
    pxProtocolHeaders->xTCPHeader.ucTCPFlags = tcpTCP_FLAG_SYN;
    pxProtocolHeaders->xTCPHeader.ucTCPOffset = 0x80;

    pxTCPSocketLookup_ExpectAnyArgsAndReturn( pxSocket );
    prvTCPSocketIsActive_ExpectAnyArgsAndReturn( pdTRUE );
    prvHandleListen_ExpectAnyArgsAndReturn( pxSocket );
    xTaskGetTickCount_ExpectAndReturn( 1000 );
    xTaskGetTickCount_ExpectAndReturn( 1500 );
    prvCheckOptions_ExpectAnyArgsAndReturn( pdFALSE );

    Return = xProcessReceivedTCPPacket( pxNetworkBuffer );
    TEST_ASSERT_EQUAL( pdFALSE, Return );
}


/* test xProcessReceivedTCPPacket function */
void test_xProcessReceivedTCPPacket_Listen_State_Syn_With_Op_Sent_Something_Buffer_Gone( void )
{
    BaseType_t Return = pdFALSE;
    NetworkBufferDescriptor_t * pNullBuffer = NULL;

    pxNetworkBuffer = &xNetworkBuffer;
    pxNetworkBuffer->pucEthernetBuffer = ucEthernetBuffer;
    pxSocket = &xSocket;
    ProtocolHeaders_t * pxProtocolHeaders = ( ( const ProtocolHeaders_t * ) &( pxNetworkBuffer->pucEthernetBuffer[ ipSIZE_OF_ETH_HEADER + xIPHeaderSize( pxNetworkBuffer ) ] ) );

    pxNetworkBuffer->xDataLength = 100;
    pxSocket->u.xTCP.eTCPState = eTCP_LISTEN;
    pxSocket->u.xTCP.usTimeout = 1000;
    pxProtocolHeaders->xTCPHeader.ucTCPFlags = tcpTCP_FLAG_SYN;
    pxProtocolHeaders->xTCPHeader.ucTCPOffset = 0x80;

    pxTCPSocketLookup_ExpectAnyArgsAndReturn( pxSocket );
    prvTCPSocketIsActive_ExpectAnyArgsAndReturn( pdTRUE );
    prvHandleListen_ExpectAnyArgsAndReturn( pxSocket );
    xTaskGetTickCount_ExpectAndReturn( 1000 );
    xTaskGetTickCount_ExpectAndReturn( 1500 );
    prvCheckOptions_ExpectAnyArgsAndReturn( pdTRUE );
    prvTCPHandleState_ExpectAnyArgsAndReturn( 70 );
    prvTCPSendRepeated_ExpectAnyArgsAndReturn( 70 );
    prvTCPSendRepeated_ReturnThruPtr_ppxNetworkBuffer( &pNullBuffer );

    Return = xProcessReceivedTCPPacket( pxNetworkBuffer );
    TEST_ASSERT_EQUAL( pdTRUE, Return );
}

/* test xProcessReceivedTCPPacket function */
void test_xProcessReceivedTCPPacket_Establish_State_Syn( void )
{
    BaseType_t Return = pdFALSE;

    pxNetworkBuffer = &xNetworkBuffer;
    pxNetworkBuffer->pucEthernetBuffer = ucEthernetBuffer;
    pxSocket = &xSocket;
    ProtocolHeaders_t * pxProtocolHeaders = ( ( const ProtocolHeaders_t * ) &( pxNetworkBuffer->pucEthernetBuffer[ ipSIZE_OF_ETH_HEADER + xIPHeaderSize( pxNetworkBuffer ) ] ) );

    pxNetworkBuffer->xDataLength = 100;
    pxSocket->u.xTCP.eTCPState = eESTABLISHED;
    pxProtocolHeaders->xTCPHeader.ucTCPFlags = tcpTCP_FLAG_SYN;

    pxTCPSocketLookup_ExpectAnyArgsAndReturn( pxSocket );
    prvTCPSocketIsActive_ExpectAnyArgsAndReturn( pdTRUE );

    Return = xProcessReceivedTCPPacket( pxNetworkBuffer );
    TEST_ASSERT_EQUAL( pdFALSE, Return );
}

/* test xProcessReceivedTCPPacket function */
void test_xProcessReceivedTCPPacket_ConnectSyn_State_Rst_Change_State( void )
{
    BaseType_t Return = pdFALSE;

    pxNetworkBuffer = &xNetworkBuffer;
    pxNetworkBuffer->pucEthernetBuffer = ucEthernetBuffer;
    pxSocket = &xSocket;
    ProtocolHeaders_t * pxProtocolHeaders = ( ( const ProtocolHeaders_t * ) &( pxNetworkBuffer->pucEthernetBuffer[ ipSIZE_OF_ETH_HEADER + xIPHeaderSize( pxNetworkBuffer ) ] ) );

    pxNetworkBuffer->xDataLength = 100;
    pxSocket->u.xTCP.eTCPState = eCONNECT_SYN;
    pxSocket->u.xTCP.xTCPWindow.ulOurSequenceNumber = 0;
    pxProtocolHeaders->xTCPHeader.ulAckNr = FreeRTOS_htonl( 1 );
    pxProtocolHeaders->xTCPHeader.ucTCPFlags = tcpTCP_FLAG_RST;

    pxTCPSocketLookup_ExpectAnyArgsAndReturn( pxSocket );
    prvTCPSocketIsActive_ExpectAnyArgsAndReturn( pdTRUE );
    vTaskSuspendAll_Expect();
<<<<<<< HEAD
    xTaskResumeAll_ExpectAndReturn(0);
=======
    xTaskResumeAll_ExpectAndReturn( 0 );
>>>>>>> ef720590

    xTaskGetTickCount_ExpectAndReturn( 1000 );
    xTaskGetTickCount_ExpectAndReturn( 1500 );

    vSocketWakeUpUser_Expect( pxSocket );

    Return = xProcessReceivedTCPPacket( pxNetworkBuffer );
    TEST_ASSERT_EQUAL( pdFALSE, Return );
    TEST_ASSERT_EQUAL( eCLOSED, pxSocket->u.xTCP.eTCPState );
}

/* test xProcessReceivedTCPPacket function */
void test_xProcessReceivedTCPPacket_ConnectSyn_State_Rst_SeqNo_Wrong( void )
{
    BaseType_t Return = pdFALSE;

    pxNetworkBuffer = &xNetworkBuffer;
    pxNetworkBuffer->pucEthernetBuffer = ucEthernetBuffer;
    pxSocket = &xSocket;
    ProtocolHeaders_t * pxProtocolHeaders = ( ( const ProtocolHeaders_t * ) &( pxNetworkBuffer->pucEthernetBuffer[ ipSIZE_OF_ETH_HEADER + xIPHeaderSize( pxNetworkBuffer ) ] ) );

    pxNetworkBuffer->xDataLength = 100;
    pxSocket->u.xTCP.eTCPState = eCONNECT_SYN;
    pxSocket->u.xTCP.xTCPWindow.ulOurSequenceNumber = 0;
    pxProtocolHeaders->xTCPHeader.ulAckNr = FreeRTOS_htonl( 100 );
    pxProtocolHeaders->xTCPHeader.ucTCPFlags = tcpTCP_FLAG_RST;

    pxTCPSocketLookup_ExpectAnyArgsAndReturn( pxSocket );
    prvTCPSocketIsActive_ExpectAnyArgsAndReturn( pdTRUE );

    Return = xProcessReceivedTCPPacket( pxNetworkBuffer );
    TEST_ASSERT_EQUAL( pdFALSE, Return );
}

/* test xProcessReceivedTCPPacket function */
void test_xProcessReceivedTCPPacket_SynReceived_State_Rst( void )
{
    BaseType_t Return = pdFALSE;

    pxNetworkBuffer = &xNetworkBuffer;
    pxNetworkBuffer->pucEthernetBuffer = ucEthernetBuffer;
    pxSocket = &xSocket;
    ProtocolHeaders_t * pxProtocolHeaders = ( ( const ProtocolHeaders_t * ) &( pxNetworkBuffer->pucEthernetBuffer[ ipSIZE_OF_ETH_HEADER + xIPHeaderSize( pxNetworkBuffer ) ] ) );

    pxNetworkBuffer->xDataLength = 100;
    pxSocket->u.xTCP.eTCPState = eSYN_RECEIVED;
    pxSocket->u.xTCP.xTCPWindow.rx.ulCurrentSequenceNumber = 1000;
    pxProtocolHeaders->xTCPHeader.ucTCPOffset = 0x50;
    pxProtocolHeaders->xTCPHeader.ulSequenceNumber = FreeRTOS_htonl( 1001 );
    pxProtocolHeaders->xTCPHeader.ulAckNr = FreeRTOS_htonl( 100 );
    pxProtocolHeaders->xTCPHeader.ucTCPFlags = tcpTCP_FLAG_SYN;

    pxTCPSocketLookup_ExpectAnyArgsAndReturn( pxSocket );
    prvTCPSocketIsActive_ExpectAnyArgsAndReturn( pdTRUE );
    xTaskGetTickCount_ExpectAndReturn( 1000 );
    xTaskGetTickCount_ExpectAndReturn( 1500 );
    prvTCPHandleState_ExpectAnyArgsAndReturn( 0 );
    vReleaseNetworkBufferAndDescriptor_ExpectAnyArgs();

    Return = xProcessReceivedTCPPacket( pxNetworkBuffer );
    TEST_ASSERT_EQUAL( pdTRUE, Return );
}


/* test xProcessReceivedTCPPacket function */
void test_xProcessReceivedTCPPacket_Establish_State_Rst_Change_State( void )
{
    BaseType_t Return = pdFALSE;

    pxNetworkBuffer = &xNetworkBuffer;
    pxNetworkBuffer->pucEthernetBuffer = ucEthernetBuffer;
    pxSocket = &xSocket;
    ProtocolHeaders_t * pxProtocolHeaders = ( ( const ProtocolHeaders_t * ) &( pxNetworkBuffer->pucEthernetBuffer[ ipSIZE_OF_ETH_HEADER + xIPHeaderSize( pxNetworkBuffer ) ] ) );

    pxNetworkBuffer->xDataLength = 100;
    pxSocket->u.xTCP.eTCPState = eESTABLISHED;
    pxSocket->u.xTCP.xTCPWindow.rx.ulCurrentSequenceNumber = 1000;
    pxProtocolHeaders->xTCPHeader.ulSequenceNumber = FreeRTOS_htonl( 1000 );
    pxProtocolHeaders->xTCPHeader.ulAckNr = FreeRTOS_htonl( 100 );
    pxProtocolHeaders->xTCPHeader.ucTCPFlags = tcpTCP_FLAG_RST;

    pxTCPSocketLookup_ExpectAnyArgsAndReturn( pxSocket );
    prvTCPSocketIsActive_ExpectAnyArgsAndReturn( pdTRUE );
    prvTCPSocketIsActive_ExpectAnyArgsAndReturn( pdTRUE );
    vTaskSuspendAll_Expect();
<<<<<<< HEAD
    xTaskResumeAll_ExpectAndReturn(0);
    
=======
    xTaskResumeAll_ExpectAndReturn( 0 );

>>>>>>> ef720590
    xTaskGetTickCount_ExpectAndReturn( 1000 );
    xTaskGetTickCount_ExpectAndReturn( 1500 );

    vSocketWakeUpUser_Expect( pxSocket );

    Return = xProcessReceivedTCPPacket( pxNetworkBuffer );
    TEST_ASSERT_EQUAL( pdFALSE, Return );
    TEST_ASSERT_EQUAL( eCLOSED, pxSocket->u.xTCP.eTCPState );
}

/* test xProcessReceivedTCPPacket function */
void test_xProcessReceivedTCPPacket_Establish_State_Rst_Seq_InRange( void )
{
    BaseType_t Return = pdFALSE;

    pxNetworkBuffer = &xNetworkBuffer;
    pxNetworkBuffer->pucEthernetBuffer = ucEthernetBuffer;
    pxSocket = &xSocket;
    ProtocolHeaders_t * pxProtocolHeaders = ( ( const ProtocolHeaders_t * ) &( pxNetworkBuffer->pucEthernetBuffer[ ipSIZE_OF_ETH_HEADER + xIPHeaderSize( pxNetworkBuffer ) ] ) );

    pxNetworkBuffer->xDataLength = 100;
    pxSocket->u.xTCP.eTCPState = eESTABLISHED;
    pxSocket->u.xTCP.xTCPWindow.rx.ulCurrentSequenceNumber = 1000;
    pxProtocolHeaders->xTCPHeader.ulSequenceNumber = FreeRTOS_htonl( 1001 );
    pxProtocolHeaders->xTCPHeader.ulAckNr = FreeRTOS_htonl( 100 );
    pxProtocolHeaders->xTCPHeader.ucTCPFlags = tcpTCP_FLAG_RST;

    pxTCPSocketLookup_ExpectAnyArgsAndReturn( pxSocket );
    prvTCPSocketIsActive_ExpectAnyArgsAndReturn( pdTRUE );
    xSequenceGreaterThan_ExpectAnyArgsAndReturn( pdTRUE );
    xSequenceLessThan_ExpectAnyArgsAndReturn( pdTRUE );
    prvTCPSendChallengeAck_ExpectAnyArgsAndReturn( pdTRUE );

    Return = xProcessReceivedTCPPacket( pxNetworkBuffer );
    TEST_ASSERT_EQUAL( pdFALSE, Return );
}

/* test xProcessReceivedTCPPacket function */
void test_xProcessReceivedTCPPacket_Establish_State_Rst_Seq_OutRange1( void )
{
    BaseType_t Return = pdFALSE;

    pxNetworkBuffer = &xNetworkBuffer;
    pxNetworkBuffer->pucEthernetBuffer = ucEthernetBuffer;
    pxSocket = &xSocket;
    ProtocolHeaders_t * pxProtocolHeaders = ( ( const ProtocolHeaders_t * ) &( pxNetworkBuffer->pucEthernetBuffer[ ipSIZE_OF_ETH_HEADER + xIPHeaderSize( pxNetworkBuffer ) ] ) );

    pxNetworkBuffer->xDataLength = 100;
    pxSocket->u.xTCP.eTCPState = eESTABLISHED;
    pxSocket->u.xTCP.xTCPWindow.rx.ulCurrentSequenceNumber = 1000;
    pxProtocolHeaders->xTCPHeader.ulSequenceNumber = FreeRTOS_htonl( 1001 );
    pxProtocolHeaders->xTCPHeader.ulAckNr = FreeRTOS_htonl( 100 );
    pxProtocolHeaders->xTCPHeader.ucTCPFlags = tcpTCP_FLAG_RST;

    pxTCPSocketLookup_ExpectAnyArgsAndReturn( pxSocket );
    prvTCPSocketIsActive_ExpectAnyArgsAndReturn( pdTRUE );
    xSequenceGreaterThan_ExpectAnyArgsAndReturn( pdTRUE );
    xSequenceLessThan_ExpectAnyArgsAndReturn( pdFALSE );

    Return = xProcessReceivedTCPPacket( pxNetworkBuffer );
    TEST_ASSERT_EQUAL( pdFALSE, Return );
}

/* test xProcessReceivedTCPPacket function */
void test_xProcessReceivedTCPPacket_Establish_State_Rst_Seq_OutRange2( void )
{
    BaseType_t Return = pdFALSE;

    pxNetworkBuffer = &xNetworkBuffer;
    pxNetworkBuffer->pucEthernetBuffer = ucEthernetBuffer;
    pxSocket = &xSocket;
    ProtocolHeaders_t * pxProtocolHeaders = ( ( const ProtocolHeaders_t * ) &( pxNetworkBuffer->pucEthernetBuffer[ ipSIZE_OF_ETH_HEADER + xIPHeaderSize( pxNetworkBuffer ) ] ) );

    pxNetworkBuffer->xDataLength = 100;
    pxSocket->u.xTCP.eTCPState = eESTABLISHED;
    pxSocket->u.xTCP.xTCPWindow.rx.ulCurrentSequenceNumber = 1000;
    pxProtocolHeaders->xTCPHeader.ulSequenceNumber = FreeRTOS_htonl( 1001 );
    pxProtocolHeaders->xTCPHeader.ulAckNr = FreeRTOS_htonl( 100 );
    pxProtocolHeaders->xTCPHeader.ucTCPFlags = tcpTCP_FLAG_RST;

    pxTCPSocketLookup_ExpectAnyArgsAndReturn( pxSocket );
    prvTCPSocketIsActive_ExpectAnyArgsAndReturn( pdTRUE );
    xSequenceGreaterThan_ExpectAnyArgsAndReturn( pdFALSE );

    Return = xProcessReceivedTCPPacket( pxNetworkBuffer );
    TEST_ASSERT_EQUAL( pdFALSE, Return );
}


/* test xProcessReceivedTCPPacket function */
void test_xProcessReceivedTCPPacket_Establish_State_Ack( void )
{
    BaseType_t Return = pdFALSE;

    pxNetworkBuffer = &xNetworkBuffer;
    pxNetworkBuffer->pucEthernetBuffer = ucEthernetBuffer;
    pxSocket = &xSocket;
    ProtocolHeaders_t * pxProtocolHeaders = ( ( const ProtocolHeaders_t * ) &( pxNetworkBuffer->pucEthernetBuffer[ ipSIZE_OF_ETH_HEADER + xIPHeaderSize( pxNetworkBuffer ) ] ) );

    pxNetworkBuffer->xDataLength = 100;
    pxSocket->u.xTCP.eTCPState = eESTABLISHED;
    pxSocket->u.xTCP.xTCPWindow.rx.ulCurrentSequenceNumber = 1000;
    pxProtocolHeaders->xTCPHeader.ucTCPOffset = 0x50;
    pxProtocolHeaders->xTCPHeader.ulSequenceNumber = FreeRTOS_htonl( 1001 );
    pxProtocolHeaders->xTCPHeader.ulAckNr = FreeRTOS_htonl( 100 );
    pxProtocolHeaders->xTCPHeader.ucTCPFlags = tcpTCP_FLAG_ACK;

    pxTCPSocketLookup_ExpectAnyArgsAndReturn( pxSocket );
    prvTCPSocketIsActive_ExpectAnyArgsAndReturn( pdTRUE );
    xTaskGetTickCount_ExpectAndReturn( 1000 );
    xTaskGetTickCount_ExpectAndReturn( 1500 );
    prvTCPHandleState_ExpectAnyArgsAndReturn( 0 );
    vReleaseNetworkBufferAndDescriptor_ExpectAnyArgs();

    Return = xProcessReceivedTCPPacket( pxNetworkBuffer );
    TEST_ASSERT_EQUAL( pdTRUE, Return );
}

static void test_Helper_ListInitialise( List_t * const pxList )
{
    /* The list structure contains a list item which is used to mark the
     * end of the list.  To initialise the list the list end is inserted
     * as the only list entry. */
    pxList->pxIndex = ( ListItem_t * ) &( pxList->xListEnd ); /*lint !e826 !e740 !e9087 The mini list structure is used as the list end to save RAM.  This is checked and valid. */

    /* The list end value is the highest possible value in the list to
     * ensure it remains at the end of the list. */
    pxList->xListEnd.xItemValue = portMAX_DELAY;

    /* The list end next and previous pointers point to itself so we know
     * when the list is empty. */
    pxList->xListEnd.pxNext = ( ListItem_t * ) &( pxList->xListEnd );     /*lint !e826 !e740 !e9087 The mini list structure is used as the list end to save RAM.  This is checked and valid. */
    pxList->xListEnd.pxPrevious = ( ListItem_t * ) &( pxList->xListEnd ); /*lint !e826 !e740 !e9087 The mini list structure is used as the list end to save RAM.  This is checked and valid. */

    pxList->uxNumberOfItems = ( UBaseType_t ) 0U;

    /* Write known values into the list if
     * configUSE_LIST_DATA_INTEGRITY_CHECK_BYTES is set to 1. */
    listSET_LIST_INTEGRITY_CHECK_1_VALUE( pxList );
    listSET_LIST_INTEGRITY_CHECK_2_VALUE( pxList );
}

static void test_Helper_ListInsertEnd( List_t * const pxList,
                                       ListItem_t * const pxNewListItem )
{
    ListItem_t * const pxIndex = pxList->pxIndex;

    /* Only effective when configASSERT() is also defined, these tests may catch
     * the list data structures being overwritten in memory.  They will not catch
     * data errors caused by incorrect configuration or use of FreeRTOS. */
    listTEST_LIST_INTEGRITY( pxList );
    listTEST_LIST_ITEM_INTEGRITY( pxNewListItem );

    /* Insert a new list item into pxList, but rather than sort the list,
     * makes the new list item the last item to be removed by a call to
     * listGET_OWNER_OF_NEXT_ENTRY(). */
    pxNewListItem->pxNext = pxIndex;
    pxNewListItem->pxPrevious = pxIndex->pxPrevious;

    /* Only used during decision coverage testing. */
    mtCOVERAGE_TEST_DELAY();

    pxIndex->pxPrevious->pxNext = pxNewListItem;
    pxIndex->pxPrevious = pxNewListItem;

    /* Remember which list the item is in. */
    pxNewListItem->pxContainer = pxList;

    ( pxList->uxNumberOfItems )++;
}

/* test xTCPCheckNewClient function */
void test_xTCPCheckNewClient_Empty_List( void )
{
    BaseType_t Return = pdFALSE;

    pxSocket = &xSocket;
    List_t * pSocketList = &xBoundTCPSocketsList;
    MiniListItem_t EndItem;

    test_Helper_ListInitialise( pSocketList );

    pxSocket->usLocalPort = 40000;
    Return = xTCPCheckNewClient( pxSocket );
    TEST_ASSERT_EQUAL( pdFALSE, Return );
    TEST_ASSERT_EQUAL( NULL, pxSocket->u.xTCP.pxPeerSocket );
}

/* test xTCPCheckNewClient function */
void test_xTCPCheckNewClient_Not_Found_No_Port( void )
{
    BaseType_t Return = pdFALSE;

    pxSocket = &xSocket;
    List_t * pSocketList = &xBoundTCPSocketsList;
    ListItem_t NewEntry;

    pxSocket->xBoundSocketListItem.xItemValue = 443;

    test_Helper_ListInitialise( pSocketList );
    test_Helper_ListInsertEnd( &xBoundTCPSocketsList, &( pxSocket->xBoundSocketListItem ) );

    pxSocket->usLocalPort = FreeRTOS_ntohs( 40000 );
    Return = xTCPCheckNewClient( pxSocket );
    TEST_ASSERT_EQUAL( pdFALSE, Return );
    TEST_ASSERT_EQUAL( NULL, pxSocket->u.xTCP.pxPeerSocket );
}

/* test xTCPCheckNewClient function */
void test_xTCPCheckNewClient_Not_Found_Not_TCP( void )
{
    BaseType_t Return = pdFALSE;

    pxSocket = &xSocket;
    List_t * pSocketList = &xBoundTCPSocketsList;
    ListItem_t NewEntry;

    pxSocket->xBoundSocketListItem.xItemValue = 40000;
    pxSocket->xBoundSocketListItem.pvOwner = pxSocket;
    pxSocket->ucProtocol = FREERTOS_IPPROTO_UDP;
    pxSocket->u.xTCP.bits.bPassAccept = pdTRUE;


    test_Helper_ListInitialise( pSocketList );
    test_Helper_ListInsertEnd( &xBoundTCPSocketsList, &( pxSocket->xBoundSocketListItem ) );

    pxSocket->usLocalPort = FreeRTOS_ntohs( 40000 );
    Return = xTCPCheckNewClient( pxSocket );
    TEST_ASSERT_EQUAL( pdFALSE, Return );
    TEST_ASSERT_EQUAL( NULL, pxSocket->u.xTCP.pxPeerSocket );
}

/* test xTCPCheckNewClient function */
void test_xTCPCheckNewClient_Not_Found_Not_Aceept( void )
{
    BaseType_t Return = pdFALSE;

    pxSocket = &xSocket;
    List_t * pSocketList = &xBoundTCPSocketsList;
    ListItem_t NewEntry;

    pxSocket->xBoundSocketListItem.xItemValue = 40000;
    pxSocket->xBoundSocketListItem.pvOwner = pxSocket;
    pxSocket->ucProtocol = FREERTOS_IPPROTO_TCP;
    pxSocket->u.xTCP.bits.bPassAccept = pdFALSE;


    test_Helper_ListInitialise( pSocketList );
    test_Helper_ListInsertEnd( &xBoundTCPSocketsList, &( pxSocket->xBoundSocketListItem ) );

    pxSocket->usLocalPort = FreeRTOS_ntohs( 40000 );
    Return = xTCPCheckNewClient( pxSocket );
    TEST_ASSERT_EQUAL( pdFALSE, Return );
    TEST_ASSERT_EQUAL( NULL, pxSocket->u.xTCP.pxPeerSocket );
}

/* test xTCPCheckNewClient function */
void test_xTCPCheckNewClient_Found( void )
{
    BaseType_t Return = pdFALSE;

    pxSocket = &xSocket;
    List_t * pSocketList = &xBoundTCPSocketsList;
    ListItem_t NewEntry;

    pxSocket->xBoundSocketListItem.xItemValue = 40000;
    pxSocket->xBoundSocketListItem.pvOwner = pxSocket;
    pxSocket->ucProtocol = FREERTOS_IPPROTO_TCP;
    pxSocket->u.xTCP.bits.bPassAccept = pdTRUE;

    test_Helper_ListInitialise( pSocketList );
    test_Helper_ListInsertEnd( &xBoundTCPSocketsList, &( pxSocket->xBoundSocketListItem ) );

    pxSocket->usLocalPort = FreeRTOS_ntohs( 40000 );
    Return = xTCPCheckNewClient( pxSocket );
    TEST_ASSERT_EQUAL( pdTRUE, Return );
    TEST_ASSERT_EQUAL_PTR( pxSocket, pxSocket->u.xTCP.pxPeerSocket );
}<|MERGE_RESOLUTION|>--- conflicted
+++ resolved
@@ -588,11 +588,7 @@
     eTCPState = eCLOSED;
 
     vTaskSuspendAll_Expect();
-<<<<<<< HEAD
-    xTaskResumeAll_ExpectAndReturn(0);
-=======
     xTaskResumeAll_ExpectAndReturn( 0 );
->>>>>>> ef720590
     xTaskGetTickCount_ExpectAndReturn( xTickCountAck );
     xTaskGetTickCount_ExpectAndReturn( xTickCountAlive );
 
@@ -624,11 +620,7 @@
 
     prvTCPSocketIsActive_ExpectAndReturn( xSocket.u.xTCP.eTCPState, pdTRUE );
     vTaskSuspendAll_Expect();
-<<<<<<< HEAD
-    xTaskResumeAll_ExpectAndReturn(0);
-=======
     xTaskResumeAll_ExpectAndReturn( 0 );
->>>>>>> ef720590
     xTaskGetTickCount_ExpectAndReturn( xTickCountAck );
     xTaskGetTickCount_ExpectAndReturn( xTickCountAlive );
 
@@ -660,11 +652,7 @@
 
     prvTCPSocketIsActive_ExpectAndReturn( xSocket.u.xTCP.eTCPState, pdTRUE );
     vTaskSuspendAll_Expect();
-<<<<<<< HEAD
-    xTaskResumeAll_ExpectAndReturn(0);
-=======
     xTaskResumeAll_ExpectAndReturn( 0 );
->>>>>>> ef720590
     xTaskGetTickCount_ExpectAndReturn( xTickCountAck );
     xTaskGetTickCount_ExpectAndReturn( xTickCountAlive );
 
@@ -699,11 +687,7 @@
 
     prvTCPSocketIsActive_ExpectAndReturn( xSocket.u.xTCP.eTCPState, pdTRUE );
     vTaskSuspendAll_Expect();
-<<<<<<< HEAD
-    xTaskResumeAll_ExpectAndReturn(0);
-=======
     xTaskResumeAll_ExpectAndReturn( 0 );
->>>>>>> ef720590
     xTaskGetTickCount_ExpectAndReturn( xTickCountAck );
     xTaskGetTickCount_ExpectAndReturn( xTickCountAlive );
 
@@ -736,11 +720,7 @@
 
     prvTCPSocketIsActive_ExpectAndReturn( xSocket.u.xTCP.eTCPState, pdTRUE );
     vTaskSuspendAll_Expect();
-<<<<<<< HEAD
-    xTaskResumeAll_ExpectAndReturn(0);
-=======
     xTaskResumeAll_ExpectAndReturn( 0 );
->>>>>>> ef720590
     xTaskGetTickCount_ExpectAndReturn( xTickCountAck );
     xTaskGetTickCount_ExpectAndReturn( xTickCountAlive );
 
@@ -769,11 +749,7 @@
     eTCPState = eCLOSE_WAIT;
 
     vTaskSuspendAll_Expect();
-<<<<<<< HEAD
-    xTaskResumeAll_ExpectAndReturn(0);
-=======
     xTaskResumeAll_ExpectAndReturn( 0 );
->>>>>>> ef720590
     xTaskGetTickCount_ExpectAndReturn( xTickCountAck );
     xTaskGetTickCount_ExpectAndReturn( xTickCountAlive );
 
@@ -807,11 +783,7 @@
 
 
     vTaskSuspendAll_Expect();
-<<<<<<< HEAD
-    xTaskResumeAll_ExpectAndReturn(0);
-=======
     xTaskResumeAll_ExpectAndReturn( 0 );
->>>>>>> ef720590
     xIsCallingFromIPTask_ExpectAndReturn( pdTRUE );
 
     xTaskGetTickCount_ExpectAndReturn( xTickCountAck );
@@ -845,11 +817,7 @@
     xSocket.u.xTCP.bits.bPassQueued = pdTRUE_UNSIGNED;
 
     vTaskSuspendAll_Expect();
-<<<<<<< HEAD
-    xTaskResumeAll_ExpectAndReturn(0);
-=======
     xTaskResumeAll_ExpectAndReturn( 0 );
->>>>>>> ef720590
     xIsCallingFromIPTask_ExpectAndReturn( pdFALSE );
 
     catch_assert( vTCPStateChange( &xSocket, eTCPState ) );
@@ -871,11 +839,7 @@
     xSocket.u.xTCP.bits.bPassAccept = pdTRUE_UNSIGNED;
 
     vTaskSuspendAll_Expect();
-<<<<<<< HEAD
-    xTaskResumeAll_ExpectAndReturn(0);
-=======
     xTaskResumeAll_ExpectAndReturn( 0 );
->>>>>>> ef720590
     xIsCallingFromIPTask_ExpectAndReturn( pdTRUE );
 
     xTaskGetTickCount_ExpectAndReturn( xTickCountAck );
@@ -907,11 +871,7 @@
     xSocket.u.xTCP.bits.bPassAccept = pdTRUE_UNSIGNED;
 
     vTaskSuspendAll_Expect();
-<<<<<<< HEAD
-    xTaskResumeAll_ExpectAndReturn(0);
-=======
     xTaskResumeAll_ExpectAndReturn( 0 );
->>>>>>> ef720590
     xIsCallingFromIPTask_ExpectAndReturn( pdFALSE );
 
     catch_assert( vTCPStateChange( &xSocket, eTCPState ) );
@@ -934,11 +894,7 @@
     xSocket.u.xTCP.bits.bReuseSocket = pdTRUE_UNSIGNED;
 
     vTaskSuspendAll_Expect();
-<<<<<<< HEAD
-    xTaskResumeAll_ExpectAndReturn(0);
-=======
     xTaskResumeAll_ExpectAndReturn( 0 );
->>>>>>> ef720590
     xTaskGetTickCount_ExpectAndReturn( xTickCountAck );
     xTaskGetTickCount_ExpectAndReturn( xTickCountAlive );
 
@@ -1014,11 +970,7 @@
 
     prvTCPSocketIsActive_ExpectAndReturn( xSocket.u.xTCP.eTCPState, 0 );
     vTaskSuspendAll_Expect();
-<<<<<<< HEAD
-    xTaskResumeAll_ExpectAndReturn(0);
-=======
     xTaskResumeAll_ExpectAndReturn( 0 );
->>>>>>> ef720590
 
     xTaskGetTickCount_ExpectAndReturn( xTickCountAck );
     xTaskGetTickCount_ExpectAndReturn( xTickCountAlive );
@@ -1065,11 +1017,7 @@
 
     prvTCPSocketIsActive_ExpectAndReturn( xSocket.u.xTCP.eTCPState, pdTRUE );
     vTaskSuspendAll_Expect();
-<<<<<<< HEAD
-    xTaskResumeAll_ExpectAndReturn(0);
-=======
     xTaskResumeAll_ExpectAndReturn( 0 );
->>>>>>> ef720590
 
     xTaskGetTickCount_ExpectAndReturn( xTickCountAck );
     xTaskGetTickCount_ExpectAndReturn( xTickCountAlive );
@@ -1116,11 +1064,7 @@
 
     prvTCPSocketIsActive_ExpectAndReturn( xSocket.u.xTCP.eTCPState, pdTRUE );
     vTaskSuspendAll_Expect();
-<<<<<<< HEAD
-    xTaskResumeAll_ExpectAndReturn(0);
-=======
     xTaskResumeAll_ExpectAndReturn( 0 );
->>>>>>> ef720590
 
     xTaskGetTickCount_ExpectAndReturn( xTickCountAck );
     xTaskGetTickCount_ExpectAndReturn( xTickCountAlive );
@@ -1771,11 +1715,7 @@
     pxTCPSocketLookup_ExpectAnyArgsAndReturn( pxSocket );
     prvTCPSocketIsActive_ExpectAnyArgsAndReturn( pdTRUE );
     vTaskSuspendAll_Expect();
-<<<<<<< HEAD
-    xTaskResumeAll_ExpectAndReturn(0);
-=======
     xTaskResumeAll_ExpectAndReturn( 0 );
->>>>>>> ef720590
 
     xTaskGetTickCount_ExpectAndReturn( 1000 );
     xTaskGetTickCount_ExpectAndReturn( 1500 );
@@ -1861,13 +1801,8 @@
     prvTCPSocketIsActive_ExpectAnyArgsAndReturn( pdTRUE );
     prvTCPSocketIsActive_ExpectAnyArgsAndReturn( pdTRUE );
     vTaskSuspendAll_Expect();
-<<<<<<< HEAD
-    xTaskResumeAll_ExpectAndReturn(0);
-    
-=======
     xTaskResumeAll_ExpectAndReturn( 0 );
 
->>>>>>> ef720590
     xTaskGetTickCount_ExpectAndReturn( 1000 );
     xTaskGetTickCount_ExpectAndReturn( 1500 );
 
