--- conflicted
+++ resolved
@@ -955,10 +955,6 @@
 
     xSocket.u.xTCP.bits.bPassQueued = pdTRUE_UNSIGNED;
 
-<<<<<<< HEAD
-
-=======
->>>>>>> 0d64b439
     vTaskSuspendAll_Expect();
     xTaskResumeAll_ExpectAndReturn( 0 );
     xIsCallingFromIPTask_ExpectAndReturn( pdTRUE );
@@ -1163,10 +1159,6 @@
     prvTCPSocketIsActive_ExpectAndReturn( xSocket.u.xTCP.eTCPState, 0 );
     vTaskSuspendAll_Expect();
     xTaskResumeAll_ExpectAndReturn( 0 );
-<<<<<<< HEAD
-
-=======
->>>>>>> 0d64b439
     xTaskGetTickCount_ExpectAndReturn( xTickCountAck );
     xTaskGetTickCount_ExpectAndReturn( xTickCountAlive );
     FreeRTOS_inet_ntop_ExpectAnyArgsAndReturn( NULL );
@@ -1215,10 +1207,6 @@
     prvTCPSocketIsActive_ExpectAndReturn( xSocket.u.xTCP.eTCPState, pdTRUE );
     vTaskSuspendAll_Expect();
     xTaskResumeAll_ExpectAndReturn( 0 );
-<<<<<<< HEAD
-
-=======
->>>>>>> 0d64b439
     xTaskGetTickCount_ExpectAndReturn( xTickCountAck );
     xTaskGetTickCount_ExpectAndReturn( xTickCountAlive );
     FreeRTOS_inet_ntop_ExpectAnyArgsAndReturn( NULL );
@@ -1268,10 +1256,6 @@
     prvTCPSocketIsActive_ExpectAndReturn( xSocket.u.xTCP.eTCPState, pdTRUE );
     vTaskSuspendAll_Expect();
     xTaskResumeAll_ExpectAndReturn( 0 );
-<<<<<<< HEAD
-
-=======
->>>>>>> 0d64b439
     xTaskGetTickCount_ExpectAndReturn( xTickCountAck );
     xTaskGetTickCount_ExpectAndReturn( xTickCountAlive );
     FreeRTOS_inet_ntop_ExpectAnyArgsAndReturn( NULL );
@@ -2057,10 +2041,6 @@
     prvTCPSocketIsActive_ExpectAnyArgsAndReturn( pdTRUE );
     vTaskSuspendAll_Expect();
     xTaskResumeAll_ExpectAndReturn( 0 );
-<<<<<<< HEAD
-
-=======
->>>>>>> 0d64b439
     xTaskGetTickCount_ExpectAndReturn( 1000 );
     xTaskGetTickCount_ExpectAndReturn( 1500 );
     FreeRTOS_inet_ntop_ExpectAnyArgsAndReturn( NULL );
@@ -2164,10 +2144,6 @@
     prvTCPSocketIsActive_ExpectAnyArgsAndReturn( pdTRUE );
     vTaskSuspendAll_Expect();
     xTaskResumeAll_ExpectAndReturn( 0 );
-<<<<<<< HEAD
-
-=======
->>>>>>> 0d64b439
     xTaskGetTickCount_ExpectAndReturn( 1000 );
     xTaskGetTickCount_ExpectAndReturn( 1500 );
     FreeRTOS_inet_ntop_ExpectAnyArgsAndReturn( NULL );
