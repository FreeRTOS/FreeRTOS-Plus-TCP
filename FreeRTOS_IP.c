/*
 * FreeRTOS+TCP V2.3.0
 * Copyright (C) 2020 Amazon.com, Inc. or its affiliates.  All Rights Reserved.
 *
 * Permission is hereby granted, free of charge, to any person obtaining a copy of
 * this software and associated documentation files (the "Software"), to deal in
 * the Software without restriction, including without limitation the rights to
 * use, copy, modify, merge, publish, distribute, sublicense, and/or sell copies of
 * the Software, and to permit persons to whom the Software is furnished to do so,
 * subject to the following conditions:
 *
 * The above copyright notice and this permission notice shall be included in all
 * copies or substantial portions of the Software.
 *
 * THE SOFTWARE IS PROVIDED "AS IS", WITHOUT WARRANTY OF ANY KIND, EXPRESS OR
 * IMPLIED, INCLUDING BUT NOT LIMITED TO THE WARRANTIES OF MERCHANTABILITY, FITNESS
 * FOR A PARTICULAR PURPOSE AND NONINFRINGEMENT. IN NO EVENT SHALL THE AUTHORS OR
 * COPYRIGHT HOLDERS BE LIABLE FOR ANY CLAIM, DAMAGES OR OTHER LIABILITY, WHETHER
 * IN AN ACTION OF CONTRACT, TORT OR OTHERWISE, ARISING FROM, OUT OF OR IN
 * CONNECTION WITH THE SOFTWARE OR THE USE OR OTHER DEALINGS IN THE SOFTWARE.
 *
 * http://aws.amazon.com/freertos
 * http://www.FreeRTOS.org
 */

/* Standard includes. */
#include <stdint.h>
#include <stdio.h>
#include <string.h>

/* FreeRTOS includes. */
#include "FreeRTOS.h"
#include "task.h"
#include "queue.h"
#include "semphr.h"

/* FreeRTOS+TCP includes. */
#include "FreeRTOS_IP.h"
#include "FreeRTOS_Sockets.h"
#include "FreeRTOS_IP_Private.h"
#include "FreeRTOS_ARP.h"
#include "FreeRTOS_UDP_IP.h"
#include "FreeRTOS_DHCP.h"
#include "NetworkInterface.h"
#include "NetworkBufferManagement.h"
#include "FreeRTOS_DNS.h"


/* Used to ensure the structure packing is having the desired effect.  The
 * 'volatile' is used to prevent compiler warnings about comparing a constant with
 * a constant. */
#ifndef _lint
    #define ipEXPECTED_EthernetHeader_t_SIZE    ( ( size_t ) 14 )
    #define ipEXPECTED_ARPHeader_t_SIZE         ( ( size_t ) 28 )
    #define ipEXPECTED_IPHeader_t_SIZE          ( ( size_t ) 20 )
    #define ipEXPECTED_IGMPHeader_t_SIZE        ( ( size_t ) 8 )
    #define ipEXPECTED_ICMPHeader_t_SIZE        ( ( size_t ) 8 )
    #define ipEXPECTED_UDPHeader_t_SIZE         ( ( size_t ) 8 )
    #define ipEXPECTED_TCPHeader_t_SIZE         ( ( size_t ) 20 )
#endif

/* ICMP protocol definitions. */
#define ipICMP_ECHO_REQUEST                 ( ( uint8_t ) 8 )
#define ipICMP_ECHO_REPLY                   ( ( uint8_t ) 0 )

/* IPv4 multi-cast addresses range from 224.0.0.0.0 to 240.0.0.0. */
#define ipFIRST_MULTI_CAST_IPv4             0xE0000000UL
#define ipLAST_MULTI_CAST_IPv4              0xF0000000UL

/* The first byte in the IPv4 header combines the IP version (4) with
 * with the length of the IP header. */
#define ipIPV4_VERSION_HEADER_LENGTH_MIN    0x45U
#define ipIPV4_VERSION_HEADER_LENGTH_MAX    0x4FU

/* Time delay between repeated attempts to initialise the network hardware. */
#ifndef ipINITIALISATION_RETRY_DELAY
    #define ipINITIALISATION_RETRY_DELAY    ( pdMS_TO_TICKS( 3000U ) )
#endif

/* Defines how often the ARP timer callback function is executed.  The time is
 * shorted in the Windows simulator as simulated time is not real time. */
#ifndef ipARP_TIMER_PERIOD_MS
    #ifdef _WINDOWS_
        #define ipARP_TIMER_PERIOD_MS    ( 500U ) /* For windows simulator builds. */
    #else
        #define ipARP_TIMER_PERIOD_MS    ( 10000U )
    #endif
#endif

#ifndef iptraceIP_TASK_STARTING
    #define iptraceIP_TASK_STARTING()    do {} while( ipFALSE_BOOL )
#endif

#if ( ( ipconfigUSE_TCP == 1 ) && !defined( ipTCP_TIMER_PERIOD_MS ) )

    /* When initialising the TCP timer,
     * give it an initial time-out of 1 second. */
    #define ipTCP_TIMER_PERIOD_MS    ( 1000U )
#endif

/* If ipconfigETHERNET_DRIVER_FILTERS_FRAME_TYPES is set to 1, then the Ethernet
 * driver will filter incoming packets and only pass the stack those packets it
 * considers need processing.  In this case ipCONSIDER_FRAME_FOR_PROCESSING() can
 * be #defined away.  If ipconfigETHERNET_DRIVER_FILTERS_FRAME_TYPES is set to 0
 * then the Ethernet driver will pass all received packets to the stack, and the
 * stack must do the filtering itself.  In this case ipCONSIDER_FRAME_FOR_PROCESSING
 * needs to call eConsiderFrameForProcessing. */
#if ipconfigETHERNET_DRIVER_FILTERS_FRAME_TYPES == 0
    #define ipCONSIDER_FRAME_FOR_PROCESSING( pucEthernetBuffer )    eConsiderFrameForProcessing( ( pucEthernetBuffer ) )
#else
    #define ipCONSIDER_FRAME_FOR_PROCESSING( pucEthernetBuffer )    eProcessBuffer
#endif

#if ( ipconfigETHERNET_DRIVER_FILTERS_PACKETS == 0 )
    #if ( ipconfigBYTE_ORDER == pdFREERTOS_LITTLE_ENDIAN )
        /* The bits in the two byte IP header field that make up the fragment offset value. */
        #define ipFRAGMENT_OFFSET_BIT_MASK    ( ( uint16_t ) 0xff0f )
    #else
        /* The bits in the two byte IP header field that make up the fragment offset value. */
        #define ipFRAGMENT_OFFSET_BIT_MASK    ( ( uint16_t ) 0x0fff )
    #endif /* ipconfigBYTE_ORDER */
#endif /* ipconfigETHERNET_DRIVER_FILTERS_PACKETS */

/* The maximum time the IP task is allowed to remain in the Blocked state if no
 * events are posted to the network event queue. */
#ifndef ipconfigMAX_IP_TASK_SLEEP_TIME
    #define ipconfigMAX_IP_TASK_SLEEP_TIME    ( pdMS_TO_TICKS( 10000UL ) )
#endif

/* Returned as the (invalid) checksum when the protocol being checked is not
* handled.  The value is chosen simply to be easy to spot when debugging. */
#define ipUNHANDLED_PROTOCOL    0x4321U

/* Returned to indicate a valid checksum. */
#define ipCORRECT_CRC           0xffffU

/* Returned to indicate incorrect checksum. */
#define ipWRONG_CRC             0x0000U

/* Returned as the (invalid) checksum when the length of the data being checked
 * had an invalid length. */
#define ipINVALID_LENGTH        0x1234U

/* Trace macros to aid in debugging, disabled if ipconfigHAS_PRINTF != 1 */
#if ( ipconfigHAS_PRINTF == 1 )
    #define DEBUG_DECLARE_TRACE_VARIABLE( type, var, init )    type var = ( init )
    #define DEBUG_SET_TRACE_VARIABLE( var, value )             var = ( value )
#else
    #define DEBUG_DECLARE_TRACE_VARIABLE( type, var, init )
    #define DEBUG_SET_TRACE_VARIABLE( var, value )
#endif

/*-----------------------------------------------------------*/

/* Used in checksum calculation. */
typedef union _xUnion32
{
    uint32_t u32;
    uint16_t u16[ 2 ];
    uint8_t u8[ 4 ];
} xUnion32;

/* Used in checksum calculation. */
typedef union _xUnionPtr
{
    uint32_t * u32ptr;
    uint16_t * u16ptr;
    uint8_t * u8ptr;
} xUnionPtr;


static portINLINE ipDECL_CAST_PTR_FUNC_FOR_TYPE( NetworkBufferDescriptor_t )
{
    return ( NetworkBufferDescriptor_t * ) pvArgument;
}

/*-----------------------------------------------------------*/

/*
 * The main TCP/IP stack processing task.  This task receives commands/events
 * from the network hardware drivers and tasks that are using sockets.  It also
 * maintains a set of protocol timers.
 */
static void prvIPTask( void * pvParameters );

/*
 * Called when new data is available from the network interface.
 */
static void prvProcessEthernetPacket( NetworkBufferDescriptor_t * const pxNetworkBuffer );

/*
 * Process incoming IP packets.
 */
static eFrameProcessingResult_t prvProcessIPPacket( IPPacket_t * pxIPPacket,
                                                    NetworkBufferDescriptor_t * const pxNetworkBuffer );

#if ( ipconfigREPLY_TO_INCOMING_PINGS == 1 ) || ( ipconfigSUPPORT_OUTGOING_PINGS == 1 )

    /*
     * Process incoming ICMP packets.
     */
    static eFrameProcessingResult_t prvProcessICMPPacket( ICMPPacket_t * const pxICMPPacket );
#endif /* ( ipconfigREPLY_TO_INCOMING_PINGS == 1 ) || ( ipconfigSUPPORT_OUTGOING_PINGS == 1 ) */

/*
 * Turns around an incoming ping request to convert it into a ping reply.
 */
#if ( ipconfigREPLY_TO_INCOMING_PINGS == 1 )
    static eFrameProcessingResult_t prvProcessICMPEchoRequest( ICMPPacket_t * const pxICMPPacket );
#endif /* ipconfigREPLY_TO_INCOMING_PINGS */

/*
 * Processes incoming ping replies.  The application callback function
 * vApplicationPingReplyHook() is called with the results.
 */
#if ( ipconfigSUPPORT_OUTGOING_PINGS == 1 )
    static void prvProcessICMPEchoReply( ICMPPacket_t * const pxICMPPacket );
#endif /* ipconfigSUPPORT_OUTGOING_PINGS */

/*
 * Called to create a network connection when the stack is first started, or
 * when the network connection is lost.
 */
static void prvProcessNetworkDownEvent( void );

/*
 * Checks the ARP, DHCP and TCP timers to see if any periodic or timeout
 * processing is required.
 */
static void prvCheckNetworkTimers( void );

/*
 * Determine how long the IP task can sleep for, which depends on when the next
 * periodic or timeout processing must be performed.
 */
static TickType_t prvCalculateSleepTime( void );

/*
 * The network card driver has received a packet.  In the case that it is part
 * of a linked packet chain, walk through it to handle every message.
 */
static void prvHandleEthernetPacket( NetworkBufferDescriptor_t * pxBuffer );

/*
 * Utility functions for the light weight IP timers.
 */
static void prvIPTimerStart( IPTimer_t * pxTimer,
                             TickType_t xTime );
static BaseType_t prvIPTimerCheck( IPTimer_t * pxTimer );
static void prvIPTimerReload( IPTimer_t * pxTimer,
                              TickType_t xTime );

/* The function 'prvAllowIPPacket()' checks if a packets should be processed. */
static eFrameProcessingResult_t prvAllowIPPacket( const IPPacket_t * const pxIPPacket,
                                                  const NetworkBufferDescriptor_t * const pxNetworkBuffer,
                                                  UBaseType_t uxHeaderLength );

#if ( ipconfigDRIVER_INCLUDED_RX_IP_CHECKSUM == 1 )

    /* Even when the driver takes care of checksum calculations,
     *  the IP-task will still check if the length fields are OK. */
    static BaseType_t xCheckSizeFields( const uint8_t * const pucEthernetBuffer,
                                        size_t uxBufferLength );
#endif /* ( ipconfigDRIVER_INCLUDED_RX_IP_CHECKSUM == 1 ) */

/*
 * Returns the network buffer descriptor that owns a given packet buffer.
 */
<<<<<<< HEAD
static NetworkBufferDescriptor_t * prvPacketBuffer_to_NetworkBuffer( const void * pvBuffer,
                                                                     size_t uxOffset );
=======
static NetworkBufferDescriptor_t * prvPacketBuffer_to_NetworkBuffer( const void *pvBuffer,
																	 size_t uxOffset );
>>>>>>> e679e31b

/*-----------------------------------------------------------*/

/* The queue used to pass events into the IP-task for processing. */
QueueHandle_t xNetworkEventQueue = NULL;

/*_RB_ Requires comment. */
uint16_t usPacketIdentifier = 0U;

/* For convenience, a MAC address of all 0xffs is defined const for quick
 * reference. */
const MACAddress_t xBroadcastMACAddress = { { 0xff, 0xff, 0xff, 0xff, 0xff, 0xff } };

/* Structure that stores the netmask, gateway address and DNS server addresses. */
NetworkAddressingParameters_t xNetworkAddressing = { 0, 0, 0, 0, 0 };

/* Default values for the above struct in case DHCP
 * does not lead to a confirmed request. */
/* coverity[misra_c_2012_rule_8_9_violation] */
/* "xDefaultAddressing" should be defined at block scope. */
NetworkAddressingParameters_t xDefaultAddressing = { 0, 0, 0, 0, 0 };

/* Used to ensure network down events cannot be missed when they cannot be
 * posted to the network event queue because the network event queue is already
 * full. */
static volatile BaseType_t xNetworkDownEventPending = pdFALSE;

/* Stores the handle of the task that handles the stack.  The handle is used
 * (indirectly) by some utility function to determine if the utility function is
 * being called by a task (in which case it is ok to block) or by the IP task
 * itself (in which case it is not ok to block). */
static TaskHandle_t xIPTaskHandle = NULL;

#if ( ipconfigUSE_TCP != 0 )

    /* Set to a non-zero value if one or more TCP message have been processed
     * within the last round. */
    static BaseType_t xProcessedTCPMessage;
#endif

/* Simple set to pdTRUE or pdFALSE depending on whether the network is up or
 * down (connected, not connected) respectively. */
static BaseType_t xNetworkUp = pdFALSE;

/*
 * A timer for each of the following processes, all of which need attention on a
 * regular basis:
 *  1. ARP, to check its table entries
 *  2. DHCP, to send requests and to renew a reservation
 *  3. TCP, to check for timeouts, resends
 *  4. DNS, to check for timeouts when looking-up a domain.
 */
static IPTimer_t xARPTimer;
#if ( ipconfigUSE_DHCP != 0 )
    static IPTimer_t xDHCPTimer;
#endif
#if ( ipconfigUSE_TCP != 0 )
    static IPTimer_t xTCPTimer;
#endif
#if ( ipconfigDNS_USE_CALLBACKS != 0 )
    static IPTimer_t xDNSTimer;
#endif

/* Set to pdTRUE when the IP task is ready to start processing packets. */
/* coverity[misra_c_2012_rule_8_9_violation] */
/* "xIPTaskInitialised" should be defined at block scope. */
static BaseType_t xIPTaskInitialised = pdFALSE;

#if ( ipconfigCHECK_IP_QUEUE_SPACE != 0 )
    /* Keep track of the lowest amount of space in 'xNetworkEventQueue'. */
    static UBaseType_t uxQueueMinimumSpace = ipconfigEVENT_QUEUE_LENGTH;
#endif

/*-----------------------------------------------------------*/

/* Coverity want to make pvParameters const, which would make it incompatible. */
/* coverity[misra_c_2012_rule_8_13_violation] */
static void prvIPTask( void * pvParameters )
{
    IPStackEvent_t xReceivedEvent;
    TickType_t xNextIPSleep;
    FreeRTOS_Socket_t * pxSocket;
    struct freertos_sockaddr xAddress;

    /* Just to prevent compiler warnings about unused parameters. */
    ( void ) pvParameters;

    /* A possibility to set some additional task properties. */
    iptraceIP_TASK_STARTING();

    /* Generate a dummy message to say that the network connection has gone
     *  down.  This will cause this task to initialise the network interface.  After
     *  this it is the responsibility of the network interface hardware driver to
     *  send this message if a previously connected network is disconnected. */
    FreeRTOS_NetworkDown();

    #if ( ipconfigUSE_TCP == 1 )
        {
            /* Initialise the TCP timer. */
            prvIPTimerReload( &xTCPTimer, pdMS_TO_TICKS( ipTCP_TIMER_PERIOD_MS ) );
        }
    #endif

    /* Initialisation is complete and events can now be processed. */
    xIPTaskInitialised = pdTRUE;

    FreeRTOS_debug_printf( ( "prvIPTask started\n" ) );

    /* Loop, processing IP events. */
    for( ; ; )
    {
        ipconfigWATCHDOG_TIMER();

        /* Check the ARP, DHCP and TCP timers to see if there is any periodic
         * or timeout processing to perform. */
        prvCheckNetworkTimers();

        /* Calculate the acceptable maximum sleep time. */
        xNextIPSleep = prvCalculateSleepTime();

        /* Wait until there is something to do. If the following call exits
         * due to a time out rather than a message being received, set a
         * 'NoEvent' value. */
        if( xQueueReceive( xNetworkEventQueue, ( void * ) &xReceivedEvent, xNextIPSleep ) == pdFALSE )
        {
            xReceivedEvent.eEventType = eNoEvent;
        }

        #if ( ipconfigCHECK_IP_QUEUE_SPACE != 0 )
            {
                if( xReceivedEvent.eEventType != eNoEvent )
                {
                    UBaseType_t uxCount;

                    uxCount = uxQueueSpacesAvailable( xNetworkEventQueue );

                    if( uxQueueMinimumSpace > uxCount )
                    {
                        uxQueueMinimumSpace = uxCount;
                    }
                }
            }
        #endif /* ipconfigCHECK_IP_QUEUE_SPACE */

        iptraceNETWORK_EVENT_RECEIVED( xReceivedEvent.eEventType );

        switch( xReceivedEvent.eEventType )
        {
            case eNetworkDownEvent:
                /* Attempt to establish a connection. */
                xNetworkUp = pdFALSE;
                prvProcessNetworkDownEvent();
                break;

            case eNetworkRxEvent:

                /* The network hardware driver has received a new packet.  A
                 * pointer to the received buffer is located in the pvData member
                 * of the received event structure. */
                prvHandleEthernetPacket( ipCAST_PTR_TO_TYPE_PTR( NetworkBufferDescriptor_t, xReceivedEvent.pvData ) );
                break;

            case eNetworkTxEvent:

                /* Send a network packet. The ownership will  be transferred to
                 * the driver, which will release it after delivery. */
                ( void ) xNetworkInterfaceOutput( ipCAST_PTR_TO_TYPE_PTR( NetworkBufferDescriptor_t, xReceivedEvent.pvData ), pdTRUE );
                break;

            case eARPTimerEvent:
                /* The ARP timer has expired, process the ARP cache. */
                vARPAgeCache();
                break;

            case eSocketBindEvent:

                /* FreeRTOS_bind (a user API) wants the IP-task to bind a socket
                 * to a port. The port number is communicated in the socket field
                 * usLocalPort. vSocketBind() will actually bind the socket and the
                 * API will unblock as soon as the eSOCKET_BOUND event is
                 * triggered. */
                pxSocket = ipCAST_PTR_TO_TYPE_PTR( FreeRTOS_Socket_t, xReceivedEvent.pvData );
                xAddress.sin_addr = 0U; /* For the moment. */
                xAddress.sin_port = FreeRTOS_ntohs( pxSocket->usLocalPort );
                pxSocket->usLocalPort = 0U;
                ( void ) vSocketBind( pxSocket, &xAddress, sizeof( xAddress ), pdFALSE );

                /* Before 'eSocketBindEvent' was sent it was tested that
                 * ( xEventGroup != NULL ) so it can be used now to wake up the
                 * user. */
                pxSocket->xEventBits |= ( EventBits_t ) eSOCKET_BOUND;
                vSocketWakeUpUser( pxSocket );
                break;

            case eSocketCloseEvent:

                /* The user API FreeRTOS_closesocket() has sent a message to the
                 * IP-task to actually close a socket. This is handled in
                 * vSocketClose().  As the socket gets closed, there is no way to
                 * report back to the API, so the API won't wait for the result */
                ( void ) vSocketClose( ipCAST_PTR_TO_TYPE_PTR( FreeRTOS_Socket_t, xReceivedEvent.pvData ) );
                break;

            case eStackTxEvent:

                /* The network stack has generated a packet to send.  A
                 * pointer to the generated buffer is located in the pvData
                 * member of the received event structure. */
                vProcessGeneratedUDPPacket( ipCAST_PTR_TO_TYPE_PTR( NetworkBufferDescriptor_t, xReceivedEvent.pvData ) );
                break;

            case eDHCPEvent:
                /* The DHCP state machine needs processing. */
                #if ( ipconfigUSE_DHCP == 1 )
                    /* Process DHCP messages for a given end-point. */
                    vDHCPProcess( pdFALSE );
                #endif /* ipconfigUSE_DHCP */
                break;

            case eSocketSelectEvent:

                /* FreeRTOS_select() has got unblocked by a socket event,
                 * vSocketSelect() will check which sockets actually have an event
                 * and update the socket field xSocketBits. */
                #if ( ipconfigSUPPORT_SELECT_FUNCTION == 1 )
                    #if ( ipconfigSELECT_USES_NOTIFY != 0 )
                       {
                           SocketSelectMessage_t * pxMessage = ipCAST_PTR_TO_TYPE_PTR( SocketSelectMessage_t, xReceivedEvent.pvData );
                           vSocketSelect( pxMessage->pxSocketSet );
                           ( void ) xTaskNotifyGive( pxMessage->xTaskhandle );
                       }
                    #else
                        {
                            vSocketSelect( ipCAST_PTR_TO_TYPE_PTR( SocketSelect_t, xReceivedEvent.pvData ) );
                        }
                    #endif /* ( ipconfigSELECT_USES_NOTIFY != 0 ) */
                #endif /* ipconfigSUPPORT_SELECT_FUNCTION == 1 */
                break;

            case eSocketSignalEvent:
                #if ( ipconfigSUPPORT_SIGNALS != 0 )
                    /* Some task wants to signal the user of this socket in
                     * order to interrupt a call to recv() or a call to select(). */
                    ( void ) FreeRTOS_SignalSocket( ipPOINTER_CAST( Socket_t, xReceivedEvent.pvData ) );
                #endif /* ipconfigSUPPORT_SIGNALS */
                break;

            case eTCPTimerEvent:
                #if ( ipconfigUSE_TCP == 1 )
                    /* Simply mark the TCP timer as expired so it gets processed
                     * the next time prvCheckNetworkTimers() is called. */
                    xTCPTimer.bExpired = pdTRUE_UNSIGNED;
                #endif /* ipconfigUSE_TCP */
                break;

            case eTCPAcceptEvent:

                /* The API FreeRTOS_accept() was called, the IP-task will now
                 * check if the listening socket (communicated in pvData) actually
                 * received a new connection. */
                #if ( ipconfigUSE_TCP == 1 )
                    pxSocket = ipCAST_PTR_TO_TYPE_PTR( FreeRTOS_Socket_t, xReceivedEvent.pvData );

                    if( xTCPCheckNewClient( pxSocket ) != pdFALSE )
                    {
                        pxSocket->xEventBits |= ( EventBits_t ) eSOCKET_ACCEPT;
                        vSocketWakeUpUser( pxSocket );
                    }
                #endif /* ipconfigUSE_TCP */
                break;

            case eTCPNetStat:

                /* FreeRTOS_netstat() was called to have the IP-task print an
                 * overview of all sockets and their connections */
                #if ( ( ipconfigUSE_TCP == 1 ) && ( ipconfigHAS_PRINTF == 1 ) )
                    vTCPNetStat();
                #endif /* ipconfigUSE_TCP */
                break;

            case eNoEvent:
                /* xQueueReceive() returned because of a normal time-out. */
                break;

            default:
                /* Should not get here. */
                break;
        }

        if( xNetworkDownEventPending != pdFALSE )
        {
            /* A network down event could not be posted to the network event
             * queue because the queue was full.
             * As this code runs in the IP-task, it can be done directly by
             * calling prvProcessNetworkDownEvent(). */
            prvProcessNetworkDownEvent();
        }
    }
}
/*-----------------------------------------------------------*/

BaseType_t xIsCallingFromIPTask( void )
{
    BaseType_t xReturn;

    if( xTaskGetCurrentTaskHandle() == xIPTaskHandle )
    {
        xReturn = pdTRUE;
    }
    else
    {
        xReturn = pdFALSE;
    }

    return xReturn;
}
/*-----------------------------------------------------------*/

static void prvHandleEthernetPacket( NetworkBufferDescriptor_t * pxBuffer )
{
    #if ( ipconfigUSE_LINKED_RX_MESSAGES == 0 )
        {
            /* When ipconfigUSE_LINKED_RX_MESSAGES is not set to 0 then only one
             * buffer will be sent at a time.  This is the default way for +TCP to pass
             * messages from the MAC to the TCP/IP stack. */
            prvProcessEthernetPacket( pxBuffer );
        }
    #else /* ipconfigUSE_LINKED_RX_MESSAGES */
        {
            NetworkBufferDescriptor_t * pxNextBuffer;

            /* An optimisation that is useful when there is high network traffic.
             * Instead of passing received packets into the IP task one at a time the
             * network interface can chain received packets together and pass them into
             * the IP task in one go.  The packets are chained using the pxNextBuffer
             * member.  The loop below walks through the chain processing each packet
             * in the chain in turn. */
            do
            {
                /* Store a pointer to the buffer after pxBuffer for use later on. */
                pxNextBuffer = pxBuffer->pxNextBuffer;

                /* Make it NULL to avoid using it later on. */
                pxBuffer->pxNextBuffer = NULL;

                prvProcessEthernetPacket( pxBuffer );
                pxBuffer = pxNextBuffer;

                /* While there is another packet in the chain. */
            } while( pxBuffer != NULL );
        }
    #endif /* ipconfigUSE_LINKED_RX_MESSAGES */
}
/*-----------------------------------------------------------*/

static TickType_t prvCalculateSleepTime( void )
{
    TickType_t xMaximumSleepTime;

    /* Start with the maximum sleep time, then check this against the remaining
     * time in any other timers that are active. */
    xMaximumSleepTime = ipconfigMAX_IP_TASK_SLEEP_TIME;

    if( xARPTimer.bActive != pdFALSE_UNSIGNED )
    {
        if( xARPTimer.ulRemainingTime < xMaximumSleepTime )
        {
            xMaximumSleepTime = xARPTimer.ulReloadTime;
        }
    }

    #if ( ipconfigUSE_DHCP == 1 )
        {
            if( xDHCPTimer.bActive != pdFALSE_UNSIGNED )
            {
                if( xDHCPTimer.ulRemainingTime < xMaximumSleepTime )
                {
                    xMaximumSleepTime = xDHCPTimer.ulRemainingTime;
                }
            }
        }
    #endif /* ipconfigUSE_DHCP */

    #if ( ipconfigUSE_TCP == 1 )
        {
            if( xTCPTimer.ulRemainingTime < xMaximumSleepTime )
            {
                xMaximumSleepTime = xTCPTimer.ulRemainingTime;
            }
        }
    #endif

    #if ( ipconfigDNS_USE_CALLBACKS != 0 )
        {
            if( xDNSTimer.bActive != pdFALSE_UNSIGNED )
            {
                if( xDNSTimer.ulRemainingTime < xMaximumSleepTime )
                {
                    xMaximumSleepTime = xDNSTimer.ulRemainingTime;
                }
            }
        }
    #endif

    return xMaximumSleepTime;
}
/*-----------------------------------------------------------*/

static void prvCheckNetworkTimers( void )
{
    /* Is it time for ARP processing? */
    if( prvIPTimerCheck( &xARPTimer ) != pdFALSE )
    {
        ( void ) xSendEventToIPTask( eARPTimerEvent );
    }

    #if ( ipconfigUSE_DHCP == 1 )
        {
            /* Is it time for DHCP processing? */
            if( prvIPTimerCheck( &xDHCPTimer ) != pdFALSE )
            {
                ( void ) xSendEventToIPTask( eDHCPEvent );
            }
        }
    #endif /* ipconfigUSE_DHCP */

    #if ( ipconfigDNS_USE_CALLBACKS != 0 )
        {
            /* Is it time for DNS processing? */
            if( prvIPTimerCheck( &xDNSTimer ) != pdFALSE )
            {
                vDNSCheckCallBack( NULL );
            }
        }
    #endif /* ipconfigDNS_USE_CALLBACKS */

    #if ( ipconfigUSE_TCP == 1 )
        {
            BaseType_t xWillSleep;
            TickType_t xNextTime;
            BaseType_t xCheckTCPSockets;

            /* If the IP task has messages waiting to be processed then
             * it will not sleep in any case. */
            if( uxQueueMessagesWaiting( xNetworkEventQueue ) == 0U )
            {
                xWillSleep = pdTRUE;
            }
            else
            {
                xWillSleep = pdFALSE;
            }

            /* Sockets need to be checked if the TCP timer has expired. */
            xCheckTCPSockets = prvIPTimerCheck( &xTCPTimer );

            /* Sockets will also be checked if there are TCP messages but the
            * message queue is empty (indicated by xWillSleep being true). */
            if( ( xProcessedTCPMessage != pdFALSE ) && ( xWillSleep != pdFALSE ) )
            {
                xCheckTCPSockets = pdTRUE;
            }

            if( xCheckTCPSockets != pdFALSE )
            {
                /* Attend to the sockets, returning the period after which the
                 * check must be repeated. */
                xNextTime = xTCPTimerCheck( xWillSleep );
                prvIPTimerStart( &xTCPTimer, xNextTime );
                xProcessedTCPMessage = 0;
            }
        }
    #endif /* ipconfigUSE_TCP == 1 */
}
/*-----------------------------------------------------------*/

static void prvIPTimerStart( IPTimer_t * pxTimer,
                             TickType_t xTime )
{
    vTaskSetTimeOutState( &pxTimer->xTimeOut );
    pxTimer->ulRemainingTime = xTime;

    if( xTime == ( TickType_t ) 0 )
    {
        pxTimer->bExpired = pdTRUE_UNSIGNED;
    }
    else
    {
        pxTimer->bExpired = pdFALSE_UNSIGNED;
    }

    pxTimer->bActive = pdTRUE_UNSIGNED;
}
/*-----------------------------------------------------------*/

static void prvIPTimerReload( IPTimer_t * pxTimer,
                              TickType_t xTime )
{
    pxTimer->ulReloadTime = xTime;
    prvIPTimerStart( pxTimer, xTime );
}
/*-----------------------------------------------------------*/

static BaseType_t prvIPTimerCheck( IPTimer_t * pxTimer )
{
    BaseType_t xReturn;

    if( pxTimer->bActive == pdFALSE_UNSIGNED )
    {
        /* The timer is not enabled. */
        xReturn = pdFALSE;
    }
    else
    {
        /* The timer might have set the bExpired flag already, if not, check the
         * value of xTimeOut against ulRemainingTime. */
        if( pxTimer->bExpired == pdFALSE_UNSIGNED )
        {
            if( xTaskCheckForTimeOut( &( pxTimer->xTimeOut ), &( pxTimer->ulRemainingTime ) ) != pdFALSE )
            {
                pxTimer->bExpired = pdTRUE_UNSIGNED;
            }
        }

        if( pxTimer->bExpired != pdFALSE_UNSIGNED )
        {
            prvIPTimerStart( pxTimer, pxTimer->ulReloadTime );
            xReturn = pdTRUE;
        }
        else
        {
            xReturn = pdFALSE;
        }
    }

    return xReturn;
}
/*-----------------------------------------------------------*/

void FreeRTOS_NetworkDown( void )
{
    static const IPStackEvent_t xNetworkDownEvent = { eNetworkDownEvent, NULL };
    const TickType_t xDontBlock = ( TickType_t ) 0;

    /* Simply send the network task the appropriate event. */
    if( xSendEventStructToIPTask( &xNetworkDownEvent, xDontBlock ) != pdPASS )
    {
        /* Could not send the message, so it is still pending. */
        xNetworkDownEventPending = pdTRUE;
    }
    else
    {
        /* Message was sent so it is not pending. */
        xNetworkDownEventPending = pdFALSE;
    }

    iptraceNETWORK_DOWN();
}
/*-----------------------------------------------------------*/
/* Utility function. Process Network Down event from ISR. */
BaseType_t FreeRTOS_NetworkDownFromISR( void )
{
    static const IPStackEvent_t xNetworkDownEvent = { eNetworkDownEvent, NULL };
    BaseType_t xHigherPriorityTaskWoken = pdFALSE;

    /* Simply send the network task the appropriate event. */
    if( xQueueSendToBackFromISR( xNetworkEventQueue, &xNetworkDownEvent, &xHigherPriorityTaskWoken ) != pdPASS )
    {
        xNetworkDownEventPending = pdTRUE;
    }
    else
    {
        xNetworkDownEventPending = pdFALSE;
    }

    iptraceNETWORK_DOWN();

    return xHigherPriorityTaskWoken;
}
/*-----------------------------------------------------------*/

void * FreeRTOS_GetUDPPayloadBuffer( size_t uxRequestedSizeBytes,
                                     TickType_t uxBlockTimeTicks )
{
    NetworkBufferDescriptor_t * pxNetworkBuffer;
    void * pvReturn;
    TickType_t uxBlockTime = uxBlockTimeTicks;

    /* Cap the block time.  The reason for this is explained where
     * ipconfigUDP_MAX_SEND_BLOCK_TIME_TICKS is defined (assuming an official
     * FreeRTOSIPConfig.h header file is being used). */
    if( uxBlockTime > ipconfigUDP_MAX_SEND_BLOCK_TIME_TICKS )
    {
        uxBlockTime = ipconfigUDP_MAX_SEND_BLOCK_TIME_TICKS;
    }

    /* Obtain a network buffer with the required amount of storage. */
    pxNetworkBuffer = pxGetNetworkBufferWithDescriptor( sizeof( UDPPacket_t ) + uxRequestedSizeBytes, uxBlockTime );

    if( pxNetworkBuffer != NULL )
    {
        /* Set the actual packet size in case a bigger buffer was returned. */
        pxNetworkBuffer->xDataLength = sizeof( UDPPacket_t ) + uxRequestedSizeBytes;
        /* Skip 3 headers. */
        pvReturn = &( pxNetworkBuffer->pucEthernetBuffer[ sizeof( UDPPacket_t ) ] );
    }
    else
    {
        pvReturn = NULL;
    }

    return ( void * ) pvReturn;
}
/*-----------------------------------------------------------*/

NetworkBufferDescriptor_t * pxDuplicateNetworkBufferWithDescriptor( const NetworkBufferDescriptor_t * const pxNetworkBuffer,
                                                                    size_t uxNewLength )
{
    NetworkBufferDescriptor_t * pxNewBuffer;

    /* This function is only used when 'ipconfigZERO_COPY_TX_DRIVER' is set to 1.
     * The transmit routine wants to have ownership of the network buffer
     * descriptor, because it will pass the buffer straight to DMA. */
    pxNewBuffer = pxGetNetworkBufferWithDescriptor( uxNewLength, ( TickType_t ) 0 );

    if( pxNewBuffer != NULL )
    {
        /* Set the actual packet size in case a bigger buffer than requested
         * was returned. */
        pxNewBuffer->xDataLength = uxNewLength;

        /* Copy the original packet information. */
        pxNewBuffer->ulIPAddress = pxNetworkBuffer->ulIPAddress;
        pxNewBuffer->usPort = pxNetworkBuffer->usPort;
        pxNewBuffer->usBoundPort = pxNetworkBuffer->usBoundPort;
        ( void ) memcpy( pxNewBuffer->pucEthernetBuffer, pxNetworkBuffer->pucEthernetBuffer, pxNetworkBuffer->xDataLength );
    }

    return pxNewBuffer;
}
/*-----------------------------------------------------------*/

<<<<<<< HEAD
static NetworkBufferDescriptor_t * prvPacketBuffer_to_NetworkBuffer( const void * pvBuffer,
                                                                     size_t uxOffset )
{
    uintptr_t uxBuffer;
    NetworkBufferDescriptor_t * pxResult;

    if( pvBuffer == NULL )
    {
        pxResult = NULL;
    }
    else
    {
        /* Obtain the network buffer from the zero copy pointer. */
        uxBuffer = ipPOINTER_CAST( uintptr_t, pvBuffer );

        /* The input here is a pointer to a packet buffer plus some offset.  Subtract
         * this offset, and also the size of the header in the network buffer, usually
         * 8 + 2 bytes. */
        uxBuffer -= ( uxOffset + ipBUFFER_PADDING );

        /* Here a pointer was placed to the network descriptor.  As a
         * pointer is dereferenced, make sure it is well aligned. */
        if( ( uxBuffer & ( ( ( uintptr_t ) sizeof( uxBuffer ) ) - 1U ) ) == ( uintptr_t ) 0U )
        {
            /* The following statement may trigger a:
             * warning: cast increases required alignment of target type [-Wcast-align].
             * It has been confirmed though that the alignment is suitable. */
            pxResult = *( ( NetworkBufferDescriptor_t ** ) uxBuffer );
        }
        else
        {
            pxResult = NULL;
        }
    }

    return pxResult;
}
/*-----------------------------------------------------------*/

#if ( ipconfigZERO_COPY_TX_DRIVER != 0 ) || ( ipconfigZERO_COPY_RX_DRIVER != 0 )
    NetworkBufferDescriptor_t * pxPacketBuffer_to_NetworkBuffer( const void * pvBuffer )
    {
        return prvPacketBuffer_to_NetworkBuffer( pvBuffer, 0U );
    }
#endif /* ( ipconfigZERO_COPY_TX_DRIVER != 0 ) || ( ipconfigZERO_COPY_RX_DRIVER != 0 ) */
/*-----------------------------------------------------------*/

NetworkBufferDescriptor_t * pxUDPPayloadBuffer_to_NetworkBuffer( const void * pvBuffer )
{
    return prvPacketBuffer_to_NetworkBuffer( pvBuffer, sizeof( UDPPacket_t ) );
=======
static NetworkBufferDescriptor_t * prvPacketBuffer_to_NetworkBuffer( const void *pvBuffer,
																	 size_t uxOffset )
{
uintptr_t uxBuffer;
NetworkBufferDescriptor_t *pxResult;

	if( pvBuffer == NULL )
	{
		pxResult = NULL;
	}
	else
	{
		/* Obtain the network buffer from the zero copy pointer. */
		uxBuffer = ipPOINTER_CAST( uintptr_t, pvBuffer );

		/* The input here is a pointer to a packet buffer plus some offset.  Subtract
		this offset, and also the size of the header in the network buffer, usually
		8 + 2 bytes. */
		uxBuffer -= ( uxOffset + ipBUFFER_PADDING );

		/* Here a pointer was placed to the network descriptor.  As a
		pointer is dereferenced, make sure it is well aligned. */
		if( ( uxBuffer & ( ( ( uintptr_t ) sizeof( uxBuffer ) ) - 1U ) ) == ( uintptr_t ) 0U )
		{
			/* The following statement may trigger a:
			warning: cast increases required alignment of target type [-Wcast-align].
			It has been confirmed though that the alignment is suitable. */
			pxResult = *( ( NetworkBufferDescriptor_t ** ) uxBuffer );
		}
		else
		{
			pxResult = NULL;
		}
	}

	return pxResult;
>>>>>>> e679e31b
}
/*-----------------------------------------------------------*/

#if ( ipconfigZERO_COPY_TX_DRIVER != 0 ) || ( ipconfigZERO_COPY_RX_DRIVER != 0 )
	NetworkBufferDescriptor_t * pxPacketBuffer_to_NetworkBuffer( const void *pvBuffer )
	{
		return prvPacketBuffer_to_NetworkBuffer( pvBuffer, 0U );
	}
#endif /* ( ipconfigZERO_COPY_TX_DRIVER != 0 ) || ( ipconfigZERO_COPY_RX_DRIVER != 0 ) */
/*-----------------------------------------------------------*/

NetworkBufferDescriptor_t * pxUDPPayloadBuffer_to_NetworkBuffer( const void * pvBuffer )
{
	return prvPacketBuffer_to_NetworkBuffer( pvBuffer, sizeof( UDPPacket_t ) );
}
/*-----------------------------------------------------------*/

void FreeRTOS_ReleaseUDPPayloadBuffer( void const * pvBuffer )
{
    vReleaseNetworkBufferAndDescriptor( pxUDPPayloadBuffer_to_NetworkBuffer( pvBuffer ) );
}
/*-----------------------------------------------------------*/

/*_RB_ Should we add an error or assert if the task priorities are set such that the servers won't function as expected? */

/*_HT_ There was a bug in FreeRTOS_TCP_IP.c that only occurred when the applications' priority was too high.
 * As that bug has been repaired, there is not an urgent reason to warn.
 * It is better though to use the advised priority scheme. */
BaseType_t FreeRTOS_IPInit( const uint8_t ucIPAddress[ ipIP_ADDRESS_LENGTH_BYTES ],
                            const uint8_t ucNetMask[ ipIP_ADDRESS_LENGTH_BYTES ],
                            const uint8_t ucGatewayAddress[ ipIP_ADDRESS_LENGTH_BYTES ],
                            const uint8_t ucDNSServerAddress[ ipIP_ADDRESS_LENGTH_BYTES ],
                            const uint8_t ucMACAddress[ ipMAC_ADDRESS_LENGTH_BYTES ] )
{
<<<<<<< HEAD
    BaseType_t xReturn = pdFALSE;

    /* This function should only be called once. */
    configASSERT( xIPIsNetworkTaskReady() == pdFALSE );
    configASSERT( xNetworkEventQueue == NULL );
    configASSERT( xIPTaskHandle == NULL );

    if( sizeof( uintptr_t ) == 8 )
    {
        /* This is a 64-bit platform, make sure there is enough space in
         * pucEthernetBuffer to store a pointer. */
        configASSERT( ipconfigBUFFER_PADDING == 14 );
    }

    #ifndef _lint
        {
            /* Check if MTU is big enough. */
            configASSERT( ( ( size_t ) ipconfigNETWORK_MTU ) >= ( ipSIZE_OF_IPv4_HEADER + ipSIZE_OF_TCP_HEADER + ipconfigTCP_MSS ) );
            /* Check structure packing is correct. */
            configASSERT( sizeof( EthernetHeader_t ) == ipEXPECTED_EthernetHeader_t_SIZE );
            configASSERT( sizeof( ARPHeader_t ) == ipEXPECTED_ARPHeader_t_SIZE );
            configASSERT( sizeof( IPHeader_t ) == ipEXPECTED_IPHeader_t_SIZE );
            configASSERT( sizeof( ICMPHeader_t ) == ipEXPECTED_ICMPHeader_t_SIZE );
            configASSERT( sizeof( UDPHeader_t ) == ipEXPECTED_UDPHeader_t_SIZE );
        }
    #endif /* ifndef _lint */
    /* Attempt to create the queue used to communicate with the IP task. */
    xNetworkEventQueue = xQueueCreate( ipconfigEVENT_QUEUE_LENGTH, sizeof( IPStackEvent_t ) );
    configASSERT( xNetworkEventQueue != NULL );

    if( xNetworkEventQueue != NULL )
    {
        #if ( configQUEUE_REGISTRY_SIZE > 0 )
            {
                /* A queue registry is normally used to assist a kernel aware
                 * debugger.  If one is in use then it will be helpful for the debugger
                 * to show information about the network event queue. */
                vQueueAddToRegistry( xNetworkEventQueue, "NetEvnt" );
            }
        #endif /* configQUEUE_REGISTRY_SIZE */

        if( xNetworkBuffersInitialise() == pdPASS )
        {
            /* Store the local IP and MAC address. */
            xNetworkAddressing.ulDefaultIPAddress = FreeRTOS_inet_addr_quick( ucIPAddress[ 0 ], ucIPAddress[ 1 ], ucIPAddress[ 2 ], ucIPAddress[ 3 ] );
            xNetworkAddressing.ulNetMask = FreeRTOS_inet_addr_quick( ucNetMask[ 0 ], ucNetMask[ 1 ], ucNetMask[ 2 ], ucNetMask[ 3 ] );
            xNetworkAddressing.ulGatewayAddress = FreeRTOS_inet_addr_quick( ucGatewayAddress[ 0 ], ucGatewayAddress[ 1 ], ucGatewayAddress[ 2 ], ucGatewayAddress[ 3 ] );
            xNetworkAddressing.ulDNSServerAddress = FreeRTOS_inet_addr_quick( ucDNSServerAddress[ 0 ], ucDNSServerAddress[ 1 ], ucDNSServerAddress[ 2 ], ucDNSServerAddress[ 3 ] );
            xNetworkAddressing.ulBroadcastAddress = ( xNetworkAddressing.ulDefaultIPAddress & xNetworkAddressing.ulNetMask ) | ~xNetworkAddressing.ulNetMask;

            ( void ) memcpy( &xDefaultAddressing, &xNetworkAddressing, sizeof( xDefaultAddressing ) );

            #if ipconfigUSE_DHCP == 1
                {
                    /* The IP address is not set until DHCP completes. */
                    *ipLOCAL_IP_ADDRESS_POINTER = 0x00UL;
                }
            #else
                {
                    /* The IP address is set from the value passed in. */
                    *ipLOCAL_IP_ADDRESS_POINTER = xNetworkAddressing.ulDefaultIPAddress;

                    /* Added to prevent ARP flood to gateway.  Ensure the
                    * gateway is on the same subnet as the IP	address. */
                    if( xNetworkAddressing.ulGatewayAddress != 0UL )
                    {
                        configASSERT( ( ( *ipLOCAL_IP_ADDRESS_POINTER ) & xNetworkAddressing.ulNetMask ) == ( xNetworkAddressing.ulGatewayAddress & xNetworkAddressing.ulNetMask ) );
                    }
                }
            #endif /* ipconfigUSE_DHCP == 1 */

            /* The MAC address is stored in the start of the default packet
             * header fragment, which is used when sending UDP packets. */
            ( void ) memcpy( ipLOCAL_MAC_ADDRESS, ucMACAddress, ( size_t ) ipMAC_ADDRESS_LENGTH_BYTES );

            /* Prepare the sockets interface. */
            vNetworkSocketsInit();

            /* Create the task that processes Ethernet and stack events. */
            xReturn = xTaskCreate( prvIPTask,
                                   "IP-task",
                                   ipconfigIP_TASK_STACK_SIZE_WORDS,
                                   NULL,
                                   ipconfigIP_TASK_PRIORITY,
                                   &( xIPTaskHandle ) );
        }
        else
        {
            FreeRTOS_debug_printf( ( "FreeRTOS_IPInit: xNetworkBuffersInitialise() failed\n" ) );

            /* Clean up. */
            vQueueDelete( xNetworkEventQueue );
            xNetworkEventQueue = NULL;
        }
    }
    else
    {
        FreeRTOS_debug_printf( ( "FreeRTOS_IPInit: Network event queue could not be created\n" ) );
    }

    return xReturn;
=======
BaseType_t xReturn = pdFALSE;

	/* This function should only be called once. */
	configASSERT( xIPIsNetworkTaskReady() == pdFALSE );
	configASSERT( xNetworkEventQueue == NULL );
	configASSERT( xIPTaskHandle == NULL );

	if( sizeof( uintptr_t ) == 8 )
	{
		/* This is a 64-bit platform, make sure there is enough space in
		 * pucEthernetBuffer to store a pointer. */
		configASSERT( ipconfigBUFFER_PADDING == 14 );
	}

	#ifndef _lint
	{
		/* Check if MTU is big enough. */
		configASSERT( ( ( size_t ) ipconfigNETWORK_MTU ) >= ( ipSIZE_OF_IPv4_HEADER + ipSIZE_OF_TCP_HEADER + ipconfigTCP_MSS ) );
		/* Check structure packing is correct. */
		configASSERT( sizeof( EthernetHeader_t ) == ipEXPECTED_EthernetHeader_t_SIZE );
		configASSERT( sizeof( ARPHeader_t ) == ipEXPECTED_ARPHeader_t_SIZE );
		configASSERT( sizeof( IPHeader_t ) == ipEXPECTED_IPHeader_t_SIZE );
		configASSERT( sizeof( ICMPHeader_t ) == ipEXPECTED_ICMPHeader_t_SIZE );
		configASSERT( sizeof( UDPHeader_t ) == ipEXPECTED_UDPHeader_t_SIZE );
	}
	#endif /* ifndef _lint */
	/* Attempt to create the queue used to communicate with the IP task. */
	xNetworkEventQueue = xQueueCreate( ipconfigEVENT_QUEUE_LENGTH, sizeof( IPStackEvent_t ) );
	configASSERT( xNetworkEventQueue != NULL );

	if( xNetworkEventQueue != NULL )
	{
		#if ( configQUEUE_REGISTRY_SIZE > 0 )
		{
			/* A queue registry is normally used to assist a kernel aware
			debugger.  If one is in use then it will be helpful for the debugger
			to show information about the network event queue. */
			vQueueAddToRegistry( xNetworkEventQueue, "NetEvnt" );
		}
		#endif /* configQUEUE_REGISTRY_SIZE */

		if( xNetworkBuffersInitialise() == pdPASS )
		{
			/* Store the local IP and MAC address. */
			xNetworkAddressing.ulDefaultIPAddress = FreeRTOS_inet_addr_quick( ucIPAddress[ 0 ], ucIPAddress[ 1 ], ucIPAddress[ 2 ], ucIPAddress[ 3 ] );
			xNetworkAddressing.ulNetMask = FreeRTOS_inet_addr_quick( ucNetMask[ 0 ], ucNetMask[ 1 ], ucNetMask[ 2 ], ucNetMask[ 3 ] );
			xNetworkAddressing.ulGatewayAddress = FreeRTOS_inet_addr_quick( ucGatewayAddress[ 0 ], ucGatewayAddress[ 1 ], ucGatewayAddress[ 2 ], ucGatewayAddress[ 3 ] );
			xNetworkAddressing.ulDNSServerAddress = FreeRTOS_inet_addr_quick( ucDNSServerAddress[ 0 ], ucDNSServerAddress[ 1 ], ucDNSServerAddress[ 2 ], ucDNSServerAddress[ 3 ] );
			xNetworkAddressing.ulBroadcastAddress = ( xNetworkAddressing.ulDefaultIPAddress & xNetworkAddressing.ulNetMask ) | ~xNetworkAddressing.ulNetMask;

			( void ) memcpy( &xDefaultAddressing, &xNetworkAddressing, sizeof( xDefaultAddressing ) );

			#if ipconfigUSE_DHCP == 1
			{
				/* The IP address is not set until DHCP completes. */
				*ipLOCAL_IP_ADDRESS_POINTER = 0x00UL;
			}
			#else
			{
				/* The IP address is set from the value passed in. */
				*ipLOCAL_IP_ADDRESS_POINTER = xNetworkAddressing.ulDefaultIPAddress;

				/* Added to prevent ARP flood to gateway.  Ensure the
				gateway is on the same subnet as the IP	address. */
				if( xNetworkAddressing.ulGatewayAddress != 0UL )
				{
					configASSERT( ( ( *ipLOCAL_IP_ADDRESS_POINTER ) & xNetworkAddressing.ulNetMask ) == ( xNetworkAddressing.ulGatewayAddress & xNetworkAddressing.ulNetMask ) );
				}
			}
			#endif /* ipconfigUSE_DHCP == 1 */

			/* The MAC address is stored in the start of the default packet
			header fragment, which is used when sending UDP packets. */
			( void ) memcpy( ipLOCAL_MAC_ADDRESS, ucMACAddress, ( size_t ) ipMAC_ADDRESS_LENGTH_BYTES );

			/* Prepare the sockets interface. */
			vNetworkSocketsInit();

			/* Create the task that processes Ethernet and stack events. */
			xReturn = xTaskCreate( prvIPTask,
								   "IP-task",
								   ipconfigIP_TASK_STACK_SIZE_WORDS,
								   NULL,
								   ipconfigIP_TASK_PRIORITY,
								   &( xIPTaskHandle ) );
		}
		else
		{
			FreeRTOS_debug_printf( ( "FreeRTOS_IPInit: xNetworkBuffersInitialise() failed\n" ) );

			/* Clean up. */
			vQueueDelete( xNetworkEventQueue );
			xNetworkEventQueue = NULL;
		}
	}
	else
	{
		FreeRTOS_debug_printf( ( "FreeRTOS_IPInit: Network event queue could not be created\n" ) );
	}

	return xReturn;
>>>>>>> e679e31b
}
/*-----------------------------------------------------------*/

void FreeRTOS_GetAddressConfiguration( uint32_t * pulIPAddress,
                                       uint32_t * pulNetMask,
                                       uint32_t * pulGatewayAddress,
                                       uint32_t * pulDNSServerAddress )
{
    /* Return the address configuration to the caller. */

    if( pulIPAddress != NULL )
    {
        *pulIPAddress = *ipLOCAL_IP_ADDRESS_POINTER;
    }

    if( pulNetMask != NULL )
    {
        *pulNetMask = xNetworkAddressing.ulNetMask;
    }

    if( pulGatewayAddress != NULL )
    {
        *pulGatewayAddress = xNetworkAddressing.ulGatewayAddress;
    }

    if( pulDNSServerAddress != NULL )
    {
        *pulDNSServerAddress = xNetworkAddressing.ulDNSServerAddress;
    }
}
/*-----------------------------------------------------------*/

void FreeRTOS_SetAddressConfiguration( const uint32_t * pulIPAddress,
                                       const uint32_t * pulNetMask,
                                       const uint32_t * pulGatewayAddress,
                                       const uint32_t * pulDNSServerAddress )
{
    /* Update the address configuration. */

    if( pulIPAddress != NULL )
    {
        *ipLOCAL_IP_ADDRESS_POINTER = *pulIPAddress;
    }

    if( pulNetMask != NULL )
    {
        xNetworkAddressing.ulNetMask = *pulNetMask;
    }

    if( pulGatewayAddress != NULL )
    {
        xNetworkAddressing.ulGatewayAddress = *pulGatewayAddress;
    }

    if( pulDNSServerAddress != NULL )
    {
        xNetworkAddressing.ulDNSServerAddress = *pulDNSServerAddress;
    }
}
/*-----------------------------------------------------------*/

#if ( ipconfigSUPPORT_OUTGOING_PINGS == 1 )

    BaseType_t FreeRTOS_SendPingRequest( uint32_t ulIPAddress,
                                         size_t uxNumberOfBytesToSend,
                                         TickType_t uxBlockTimeTicks )
    {
        NetworkBufferDescriptor_t * pxNetworkBuffer;
        ICMPHeader_t * pxICMPHeader;
        EthernetHeader_t * pxEthernetHeader;
        BaseType_t xReturn = pdFAIL;
        static uint16_t usSequenceNumber = 0;
        uint8_t * pucChar;
        size_t uxTotalLength;
        IPStackEvent_t xStackTxEvent = { eStackTxEvent, NULL };

        uxTotalLength = uxNumberOfBytesToSend + sizeof( ICMPPacket_t );
        pxNetworkBuffer = pxGetNetworkBufferWithDescriptor( uxTotalLength, uxBlockTimeTicks );

        if( pxNetworkBuffer != NULL )
        {
            BaseType_t xEnoughSpace;

            if( uxNumberOfBytesToSend < ( ipconfigNETWORK_MTU - ( sizeof( IPHeader_t ) + sizeof( ICMPHeader_t ) ) ) )
            {
                xEnoughSpace = pdTRUE;
            }
            else
            {
                xEnoughSpace = pdFALSE;
            }

            if( ( uxGetNumberOfFreeNetworkBuffers() >= 3U ) && ( uxNumberOfBytesToSend >= 1U ) && ( xEnoughSpace != pdFALSE ) )
            {
                pxEthernetHeader = ipCAST_PTR_TO_TYPE_PTR( EthernetHeader_t, pxNetworkBuffer->pucEthernetBuffer );
                pxEthernetHeader->usFrameType = ipIPv4_FRAME_TYPE;

                pxICMPHeader = ipCAST_PTR_TO_TYPE_PTR( ICMPHeader_t, &( pxNetworkBuffer->pucEthernetBuffer[ ipIP_PAYLOAD_OFFSET ] ) );
                usSequenceNumber++;

                /* Fill in the basic header information. */
                pxICMPHeader->ucTypeOfMessage = ipICMP_ECHO_REQUEST;
                pxICMPHeader->ucTypeOfService = 0;
                pxICMPHeader->usIdentifier = usSequenceNumber;
                pxICMPHeader->usSequenceNumber = usSequenceNumber;

                /* Find the start of the data. */
                pucChar = ( uint8_t * ) pxICMPHeader;
                pucChar = &( pucChar[ sizeof( ICMPHeader_t ) ] );

                /* Just memset the data to a fixed value. */
                ( void ) memset( pucChar, ( int ) ipECHO_DATA_FILL_BYTE, uxNumberOfBytesToSend );

                /* The message is complete, IP and checksum's are handled by
                 * vProcessGeneratedUDPPacket */
                pxNetworkBuffer->pucEthernetBuffer[ ipSOCKET_OPTIONS_OFFSET ] = FREERTOS_SO_UDPCKSUM_OUT;
                pxNetworkBuffer->ulIPAddress = ulIPAddress;
                pxNetworkBuffer->usPort = ipPACKET_CONTAINS_ICMP_DATA;
                /* xDataLength is the size of the total packet, including the Ethernet header. */
                pxNetworkBuffer->xDataLength = uxTotalLength;

                /* Send to the stack. */
                xStackTxEvent.pvData = pxNetworkBuffer;

                if( xSendEventStructToIPTask( &( xStackTxEvent ), uxBlockTimeTicks ) != pdPASS )
                {
                    vReleaseNetworkBufferAndDescriptor( pxNetworkBuffer );
                    iptraceSTACK_TX_EVENT_LOST( ipSTACK_TX_EVENT );
                }
                else
                {
                    xReturn = ( BaseType_t ) usSequenceNumber;
                }
            }
        }
        else
        {
            /* The requested number of bytes will not fit in the available space
             * in the network buffer. */
        }

        return xReturn;
    }

#endif /* ipconfigSUPPORT_OUTGOING_PINGS == 1 */
/*-----------------------------------------------------------*/

BaseType_t xSendEventToIPTask( eIPEvent_t eEvent )
{
    IPStackEvent_t xEventMessage;
    const TickType_t xDontBlock = ( TickType_t ) 0;

    xEventMessage.eEventType = eEvent;
    xEventMessage.pvData = ( void * ) NULL;

    return xSendEventStructToIPTask( &xEventMessage, xDontBlock );
}
/*-----------------------------------------------------------*/

BaseType_t xSendEventStructToIPTask( const IPStackEvent_t * pxEvent,
                                     TickType_t uxTimeout )
{
    BaseType_t xReturn, xSendMessage;
    TickType_t uxUseTimeout = uxTimeout;

    if( ( xIPIsNetworkTaskReady() == pdFALSE ) && ( pxEvent->eEventType != eNetworkDownEvent ) )
    {
        /* Only allow eNetworkDownEvent events if the IP task is not ready
         * yet.  Not going to attempt to send the message so the send failed. */
        xReturn = pdFAIL;
    }
    else
    {
        xSendMessage = pdTRUE;

        #if ( ipconfigUSE_TCP == 1 )
            {
                if( pxEvent->eEventType == eTCPTimerEvent )
                {
                    /* TCP timer events are sent to wake the timer task when
                     * xTCPTimer has expired, but there is no point sending them if the
                     * IP task is already awake processing other message. */
                    xTCPTimer.bExpired = pdTRUE_UNSIGNED;

                    if( uxQueueMessagesWaiting( xNetworkEventQueue ) != 0U )
                    {
                        /* Not actually going to send the message but this is not a
                         * failure as the message didn't need to be sent. */
                        xSendMessage = pdFALSE;
                    }
                }
            }
        #endif /* ipconfigUSE_TCP */

        if( xSendMessage != pdFALSE )
        {
            /* The IP task cannot block itself while waiting for itself to
             * respond. */
            if( ( xIsCallingFromIPTask() == pdTRUE ) && ( uxUseTimeout > ( TickType_t ) 0U ) )
            {
                uxUseTimeout = ( TickType_t ) 0;
            }

            xReturn = xQueueSendToBack( xNetworkEventQueue, pxEvent, uxUseTimeout );

            if( xReturn == pdFAIL )
            {
                /* A message should have been sent to the IP task, but wasn't. */
                FreeRTOS_debug_printf( ( "xSendEventStructToIPTask: CAN NOT ADD %d\n", pxEvent->eEventType ) );
                iptraceSTACK_TX_EVENT_LOST( pxEvent->eEventType );
            }
        }
        else
        {
            /* It was not necessary to send the message to process the event so
             * even though the message was not sent the call was successful. */
            xReturn = pdPASS;
        }
    }

    return xReturn;
}
/*-----------------------------------------------------------*/

eFrameProcessingResult_t eConsiderFrameForProcessing( const uint8_t * const pucEthernetBuffer )
{
    eFrameProcessingResult_t eReturn;
    const EthernetHeader_t * pxEthernetHeader;

    /* Map the buffer onto Ethernet Header struct for easy access to fields. */
    pxEthernetHeader = ipCAST_CONST_PTR_TO_CONST_TYPE_PTR( EthernetHeader_t, pucEthernetBuffer );

    if( memcmp( ipLOCAL_MAC_ADDRESS, pxEthernetHeader->xDestinationAddress.ucBytes, sizeof( MACAddress_t ) ) == 0 )
    {
        /* The packet was directed to this node - process it. */
        eReturn = eProcessBuffer;
    }
    else if( memcmp( xBroadcastMACAddress.ucBytes, pxEthernetHeader->xDestinationAddress.ucBytes, sizeof( MACAddress_t ) ) == 0 )
    {
        /* The packet was a broadcast - process it. */
        eReturn = eProcessBuffer;
    }
    else
    #if ( ipconfigUSE_LLMNR == 1 )
        if( memcmp( xLLMNR_MacAdress.ucBytes, pxEthernetHeader->xDestinationAddress.ucBytes, sizeof( MACAddress_t ) ) == 0 )
        {
            /* The packet is a request for LLMNR - process it. */
            eReturn = eProcessBuffer;
        }
        else
    #endif /* ipconfigUSE_LLMNR */
    {
        /* The packet was not a broadcast, or for this node, just release
         * the buffer without taking any other action. */
        eReturn = eReleaseBuffer;
    }

    #if ( ipconfigFILTER_OUT_NON_ETHERNET_II_FRAMES == 1 )
        {
            uint16_t usFrameType;

            if( eReturn == eProcessBuffer )
            {
                usFrameType = pxEthernetHeader->usFrameType;
                usFrameType = FreeRTOS_ntohs( usFrameType );

                if( usFrameType <= 0x600U )
                {
                    /* Not an Ethernet II frame. */
                    eReturn = eReleaseBuffer;
                }
            }
        }
    #endif /* ipconfigFILTER_OUT_NON_ETHERNET_II_FRAMES == 1  */

    return eReturn;
}
/*-----------------------------------------------------------*/

static void prvProcessNetworkDownEvent( void )
{
    /* Stop the ARP timer while there is no network. */
    xARPTimer.bActive = pdFALSE_UNSIGNED;

    #if ipconfigUSE_NETWORK_EVENT_HOOK == 1
        {
            static BaseType_t xCallEventHook = pdFALSE;

            /* The first network down event is generated by the IP stack itself to
             * initialise the network hardware, so do not call the network down event
             * the first time through. */
            if( xCallEventHook == pdTRUE )
            {
                vApplicationIPNetworkEventHook( eNetworkDown );
            }

            xCallEventHook = pdTRUE;
        }
    #endif /* if ipconfigUSE_NETWORK_EVENT_HOOK == 1 */

    /* Per the ARP Cache Validation section of https://tools.ietf.org/html/rfc1122,
     * treat network down as a "delivery problem" and flush the ARP cache for this
     * interface. */
    FreeRTOS_ClearARP();

    /* The network has been disconnected (or is being initialised for the first
     * time).  Perform whatever hardware processing is necessary to bring it up
     * again, or wait for it to be available again.  This is hardware dependent. */
    if( xNetworkInterfaceInitialise() != pdPASS )
    {
        /* Ideally the network interface initialisation function will only
         * return when the network is available.  In case this is not the case,
         * wait a while before retrying the initialisation. */
        vTaskDelay( ipINITIALISATION_RETRY_DELAY );
        FreeRTOS_NetworkDown();
    }
    else
    {
        /* Set remaining time to 0 so it will become active immediately. */
        #if ipconfigUSE_DHCP == 1
            {
                /* The network is not up until DHCP has completed. */
                vDHCPProcess( pdTRUE );
                ( void ) xSendEventToIPTask( eDHCPEvent );
            }
        #else
            {
                /* Perform any necessary 'network up' processing. */
                vIPNetworkUpCalls();
            }
        #endif
    }
}
/*-----------------------------------------------------------*/

void vIPNetworkUpCalls( void )
{
    xNetworkUp = pdTRUE;

    #if ( ipconfigUSE_NETWORK_EVENT_HOOK == 1 )
        {
            vApplicationIPNetworkEventHook( eNetworkUp );
        }
    #endif /* ipconfigUSE_NETWORK_EVENT_HOOK */

    #if ( ipconfigDNS_USE_CALLBACKS != 0 )
        {
            /* The following function is declared in FreeRTOS_DNS.c	and 'private' to
             * this library */
            extern void vDNSInitialise( void );
            vDNSInitialise();
        }
    #endif /* ipconfigDNS_USE_CALLBACKS != 0 */

    /* Set remaining time to 0 so it will become active immediately. */
    prvIPTimerReload( &xARPTimer, pdMS_TO_TICKS( ipARP_TIMER_PERIOD_MS ) );
}
/*-----------------------------------------------------------*/

static void prvProcessEthernetPacket( NetworkBufferDescriptor_t * const pxNetworkBuffer )
{
    const EthernetHeader_t * pxEthernetHeader;
    eFrameProcessingResult_t eReturned = eReleaseBuffer;

    configASSERT( pxNetworkBuffer != NULL );

    /* Interpret the Ethernet frame. */
    if( pxNetworkBuffer->xDataLength >= sizeof( EthernetHeader_t ) )
    {
        eReturned = ipCONSIDER_FRAME_FOR_PROCESSING( pxNetworkBuffer->pucEthernetBuffer );

        /* Map the buffer onto the Ethernet Header struct for easy access to the fields. */
        pxEthernetHeader = ipCAST_CONST_PTR_TO_CONST_TYPE_PTR( EthernetHeader_t, pxNetworkBuffer->pucEthernetBuffer );

        /* The condition "eReturned == eProcessBuffer" must be true. */
        #if ( ipconfigETHERNET_DRIVER_FILTERS_FRAME_TYPES == 0 )
            if( eReturned == eProcessBuffer )
        #endif
        {
            /* Interpret the received Ethernet packet. */
            switch( pxEthernetHeader->usFrameType )
            {
                case ipARP_FRAME_TYPE:

                    /* The Ethernet frame contains an ARP packet. */
                    if( pxNetworkBuffer->xDataLength >= sizeof( ARPPacket_t ) )
                    {
                        eReturned = eARPProcessPacket( ipCAST_PTR_TO_TYPE_PTR( ARPPacket_t, pxNetworkBuffer->pucEthernetBuffer ) );
                    }
                    else
                    {
                        eReturned = eReleaseBuffer;
                    }

                    break;

                case ipIPv4_FRAME_TYPE:

                    /* The Ethernet frame contains an IP packet. */
                    if( pxNetworkBuffer->xDataLength >= sizeof( IPPacket_t ) )
                    {
                        eReturned = prvProcessIPPacket( ipCAST_PTR_TO_TYPE_PTR( IPPacket_t, pxNetworkBuffer->pucEthernetBuffer ), pxNetworkBuffer );
                    }
                    else
                    {
                        eReturned = eReleaseBuffer;
                    }

                    break;

                default:
                    /* No other packet types are handled.  Nothing to do. */
                    eReturned = eReleaseBuffer;
                    break;
            }
        }
    }

    /* Perform any actions that resulted from processing the Ethernet frame. */
    switch( eReturned )
    {
        case eReturnEthernetFrame:

            /* The Ethernet frame will have been updated (maybe it was
             * an ARP request or a PING request?) and should be sent back to
             * its source. */
            vReturnEthernetFrame( pxNetworkBuffer, pdTRUE );

            /* parameter pdTRUE: the buffer must be released once
             * the frame has been transmitted */
            break;

        case eFrameConsumed:

            /* The frame is in use somewhere, don't release the buffer
             * yet. */
            break;

        case eReleaseBuffer:
        case eProcessBuffer:
        default:

            /* The frame is not being used anywhere, and the
             * NetworkBufferDescriptor_t structure containing the frame should
             * just be	released back to the list of free buffers. */
            vReleaseNetworkBufferAndDescriptor( pxNetworkBuffer );
            break;
    }
}
/*-----------------------------------------------------------*/

BaseType_t xIsIPv4Multicast( uint32_t ulIPAddress )
{
    BaseType_t xReturn;
    uint32_t ulIP = FreeRTOS_ntohl( ulIPAddress );

    if( ( ulIP >= ipFIRST_MULTI_CAST_IPv4 ) && ( ulIP < ipLAST_MULTI_CAST_IPv4 ) )
    {
        xReturn = pdTRUE;
    }
    else
    {
        xReturn = pdFALSE;
    }

    return xReturn;
}
/*-----------------------------------------------------------*/

void vSetMultiCastIPv4MacAddress( uint32_t ulIPAddress,
                                  MACAddress_t * pxMACAddress )
{
    uint32_t ulIP = FreeRTOS_ntohl( ulIPAddress );

    pxMACAddress->ucBytes[ 0 ] = ( uint8_t ) 0x01U;
    pxMACAddress->ucBytes[ 1 ] = ( uint8_t ) 0x00U;
    pxMACAddress->ucBytes[ 2 ] = ( uint8_t ) 0x5EU;
    pxMACAddress->ucBytes[ 3 ] = ( uint8_t ) ( ( ulIP >> 16 ) & 0x7fU ); /* Use 7 bits. */
    pxMACAddress->ucBytes[ 4 ] = ( uint8_t ) ( ( ulIP >> 8 ) & 0xffU );  /* Use 8 bits. */
    pxMACAddress->ucBytes[ 5 ] = ( uint8_t ) ( ( ulIP ) & 0xffU );       /* Use 8 bits. */
}
/*-----------------------------------------------------------*/

static eFrameProcessingResult_t prvAllowIPPacket( const IPPacket_t * const pxIPPacket,
                                                  const NetworkBufferDescriptor_t * const pxNetworkBuffer,
                                                  UBaseType_t uxHeaderLength )
{
    eFrameProcessingResult_t eReturn = eProcessBuffer;

    #if ( ( ipconfigETHERNET_DRIVER_FILTERS_PACKETS == 0 ) || ( ipconfigDRIVER_INCLUDED_RX_IP_CHECKSUM == 0 ) )
        const IPHeader_t * pxIPHeader = &( pxIPPacket->xIPHeader );
    #else
        /* or else, the parameter won't be used and the function will be optimised
         * away */
        ( void ) pxIPPacket;
    #endif

    #if ( ipconfigETHERNET_DRIVER_FILTERS_PACKETS == 0 )
        {
            /* In systems with a very small amount of RAM, it might be advantageous
             * to have incoming messages checked earlier, by the network card driver.
             * This method may decrease the usage of sparse network buffers. */
            uint32_t ulDestinationIPAddress = pxIPHeader->ulDestinationIPAddress;

            /* Ensure that the incoming packet is not fragmented (only outgoing
             * packets can be fragmented) as these are the only handled IP frames
             * currently. */
            if( ( pxIPHeader->usFragmentOffset & ipFRAGMENT_OFFSET_BIT_MASK ) != 0U )
            {
                /* Can not handle, fragmented packet. */
                eReturn = eReleaseBuffer;
            }

            /* Test if the length of the IP-header is between 20 and 60 bytes,
             * and if the IP-version is 4. */
            else if( ( pxIPHeader->ucVersionHeaderLength < ipIPV4_VERSION_HEADER_LENGTH_MIN ) ||
                     ( pxIPHeader->ucVersionHeaderLength > ipIPV4_VERSION_HEADER_LENGTH_MAX ) )
            {
                /* Can not handle, unknown or invalid header version. */
                eReturn = eReleaseBuffer;
            }
            /* Is the packet for this IP address? */
            else if( ( ulDestinationIPAddress != *ipLOCAL_IP_ADDRESS_POINTER ) &&
                     /* Is it the global broadcast address 255.255.255.255 ? */
                     ( ulDestinationIPAddress != ipBROADCAST_IP_ADDRESS ) &&
                     /* Is it a specific broadcast address 192.168.1.255 ? */
                     ( ulDestinationIPAddress != xNetworkAddressing.ulBroadcastAddress ) &&
                     #if ( ipconfigUSE_LLMNR == 1 )
                         /* Is it the LLMNR multicast address? */
                         ( ulDestinationIPAddress != ipLLMNR_IP_ADDR ) &&
                     #endif
                     /* Or (during DHCP negotiation) we have no IP-address yet? */
                     ( *ipLOCAL_IP_ADDRESS_POINTER != 0UL ) )
            {
                /* Packet is not for this node, release it */
                eReturn = eReleaseBuffer;
            }
            else
            {
                /* Packet is not fragmented, destination is this device. */
            }
        }
    #endif /* ipconfigETHERNET_DRIVER_FILTERS_PACKETS */

    #if ( ipconfigDRIVER_INCLUDED_RX_IP_CHECKSUM == 0 )
        {
            /* Some drivers of NIC's with checksum-offloading will enable the above
             * define, so that the checksum won't be checked again here */
            if( eReturn == eProcessBuffer )
            {
                /* Is the IP header checksum correct? */
                if( ( pxIPHeader->ucProtocol != ( uint8_t ) ipPROTOCOL_ICMP ) &&
                    ( usGenerateChecksum( 0U, ( uint8_t * ) &( pxIPHeader->ucVersionHeaderLength ), ( size_t ) uxHeaderLength ) != ipCORRECT_CRC ) )
                {
                    /* Check sum in IP-header not correct. */
                    eReturn = eReleaseBuffer;
                }
                /* Is the upper-layer checksum (TCP/UDP/ICMP) correct? */
                else if( usGenerateProtocolChecksum( ( uint8_t * ) ( pxNetworkBuffer->pucEthernetBuffer ), pxNetworkBuffer->xDataLength, pdFALSE ) != ipCORRECT_CRC )
                {
                    /* Protocol checksum not accepted. */
                    eReturn = eReleaseBuffer;
                }
                else
                {
                    /* The checksum of the received packet is OK. */
                }
            }
        }
    #else /* if ( ipconfigDRIVER_INCLUDED_RX_IP_CHECKSUM == 0 ) */
        {
            if( eReturn == eProcessBuffer )
            {
                if( xCheckSizeFields( ( uint8_t * ) ( pxNetworkBuffer->pucEthernetBuffer ), pxNetworkBuffer->xDataLength ) != pdPASS )
                {
                    /* Some of the length checks were not successful. */
                    eReturn = eReleaseBuffer;
                }
            }

            #if ( ipconfigUDP_PASS_ZERO_CHECKSUM_PACKETS == 0 )
                {
                    /* Check if this is a UDP packet without a checksum. */
                    if( eReturn == eProcessBuffer )
                    {
                        /* ipconfigUDP_PASS_ZERO_CHECKSUM_PACKETS is defined as 0,
                         * and so UDP packets carrying a protocol checksum of 0, will
                         * be dropped. */

                        /* Identify the next protocol. */
                        if( pxIPPacket->xIPHeader.ucProtocol == ( uint8_t ) ipPROTOCOL_UDP )
                        {
                            ProtocolPacket_t * pxProtPack;
                            const uint16_t * pusChecksum;

                            /* pxProtPack will point to the offset were the protocols begin. */
                            pxProtPack = ipCAST_PTR_TO_TYPE_PTR( ProtocolPacket_t, &( pxNetworkBuffer->pucEthernetBuffer[ uxHeaderLength - ipSIZE_OF_IPv4_HEADER ] ) );
                            pusChecksum = ( const uint16_t * ) ( &( pxProtPack->xUDPPacket.xUDPHeader.usChecksum ) );

                            if( *pusChecksum == ( uint16_t ) 0U )
                            {
                                #if ( ipconfigHAS_PRINTF != 0 )
                                    {
                                        static BaseType_t xCount = 0;

                                        if( xCount < 5 )
                                        {
                                            FreeRTOS_printf( ( "prvAllowIPPacket: UDP packet from %xip without CRC dropped\n",
                                                               FreeRTOS_ntohl( pxIPPacket->xIPHeader.ulSourceIPAddress ) ) );
                                            xCount++;
                                        }
                                    }
                                #endif /* ( ipconfigHAS_PRINTF != 0 ) */

                                /* Protocol checksum not accepted. */
                                eReturn = eReleaseBuffer;
                            }
                        }
                    }
                }
            #endif /* ( ipconfigUDP_PASS_ZERO_CHECKSUM_PACKETS == 0 ) */

            /* to avoid warning unused parameters */
            ( void ) uxHeaderLength;
        }
    #endif /* ipconfigDRIVER_INCLUDED_RX_IP_CHECKSUM == 0 */

    return eReturn;
}
/*-----------------------------------------------------------*/

static eFrameProcessingResult_t prvProcessIPPacket( IPPacket_t * pxIPPacket,
                                                    NetworkBufferDescriptor_t * const pxNetworkBuffer )
{
    eFrameProcessingResult_t eReturn;
    IPHeader_t * pxIPHeader = &( pxIPPacket->xIPHeader );
    size_t uxLength = ( size_t ) pxIPHeader->ucVersionHeaderLength;
    UBaseType_t uxHeaderLength = ( UBaseType_t ) ( ( uxLength & 0x0FU ) << 2 );
    uint8_t ucProtocol;

    /* Bound the calculated header length: take away the Ethernet header size,
     * then check if the IP header is claiming to be longer than the remaining
     * total packet size. Also check for minimal header field length. */
    if( ( uxHeaderLength > ( pxNetworkBuffer->xDataLength - ipSIZE_OF_ETH_HEADER ) ) ||
        ( uxHeaderLength < ipSIZE_OF_IPv4_HEADER ) )
    {
        eReturn = eReleaseBuffer;
    }
    else
    {
        ucProtocol = pxIPPacket->xIPHeader.ucProtocol;
        /* Check if the IP headers are acceptable and if it has our destination. */
        eReturn = prvAllowIPPacket( pxIPPacket, pxNetworkBuffer, uxHeaderLength );

        if( eReturn == eProcessBuffer )
        {
            /* Are there IP-options. */
            if( uxHeaderLength > ipSIZE_OF_IPv4_HEADER )
            {
                /* The size of the IP-header is larger than 20 bytes.
                 * The extra space is used for IP-options. */
                #if ( ipconfigIP_PASS_PACKETS_WITH_IP_OPTIONS != 0 )
                    {
                        /* All structs of headers expect a IP header size of 20 bytes
                         * IP header options were included, we'll ignore them and cut them out. */
                        const size_t optlen = ( ( size_t ) uxHeaderLength ) - ipSIZE_OF_IPv4_HEADER;
                        /* From: the previous start of UDP/ICMP/TCP data. */
                        const uint8_t * pucSource = ( const uint8_t * ) &( pxNetworkBuffer->pucEthernetBuffer[ sizeof( EthernetHeader_t ) + uxHeaderLength ] );
                        /* To: the usual start of UDP/ICMP/TCP data at offset 20 (decimal ) from IP header. */
                        uint8_t * pucTarget = ( uint8_t * ) &( pxNetworkBuffer->pucEthernetBuffer[ sizeof( EthernetHeader_t ) + ipSIZE_OF_IPv4_HEADER ] );
                        /* How many: total length minus the options and the lower headers. */
                        const size_t xMoveLen = pxNetworkBuffer->xDataLength - ( optlen + ipSIZE_OF_IPv4_HEADER + ipSIZE_OF_ETH_HEADER );

                        ( void ) memmove( pucTarget, pucSource, xMoveLen );
                        pxNetworkBuffer->xDataLength -= optlen;

                        /* Rewrite the Version/IHL byte to indicate that this packet has no IP options. */
                        pxIPHeader->ucVersionHeaderLength = ( pxIPHeader->ucVersionHeaderLength & 0xF0U ) | /* High nibble is the version. */
                                                            ( ( ipSIZE_OF_IPv4_HEADER >> 2 ) & 0x0FU );
                    }
                #else /* if ( ipconfigIP_PASS_PACKETS_WITH_IP_OPTIONS != 0 ) */
                    {
                        /* 'ipconfigIP_PASS_PACKETS_WITH_IP_OPTIONS' is not set, so packets carrying
                         * IP-options will be dropped. */
                        eReturn = eReleaseBuffer;
                    }
                #endif /* if ( ipconfigIP_PASS_PACKETS_WITH_IP_OPTIONS != 0 ) */
            }

            if( eReturn != eReleaseBuffer )
            {
                /* Add the IP and MAC addresses to the ARP table if they are not
                 * already there - otherwise refresh the age of the existing
                 * entry. */
                if( ucProtocol != ( uint8_t ) ipPROTOCOL_UDP )
                {
                    /* Refresh the ARP cache with the IP/MAC-address of the received
                     *  packet. For UDP packets, this will be done later in
                     *  xProcessReceivedUDPPacket(), as soon as it's know that the message
                     *  will be handled.  This will prevent the ARP cache getting
                     *  overwritten with the IP address of useless broadcast packets. */
                    vARPRefreshCacheEntry( &( pxIPPacket->xEthernetHeader.xSourceAddress ), pxIPHeader->ulSourceIPAddress );
                }

                switch( ucProtocol )
                {
                    case ipPROTOCOL_ICMP:

                        /* The IP packet contained an ICMP frame.  Don't bother checking
                         * the ICMP checksum, as if it is wrong then the wrong data will
                         * also be returned, and the source of the ping will know something
                         * went wrong because it will not be able to validate what it
                         * receives. */
                        #if ( ipconfigREPLY_TO_INCOMING_PINGS == 1 ) || ( ipconfigSUPPORT_OUTGOING_PINGS == 1 )
                            if( pxNetworkBuffer->xDataLength >= sizeof( ICMPPacket_t ) )
                            {
                                /* Map the buffer onto a ICMP-Packet struct to easily access the
                                 * fields of ICMP packet. */
                                ICMPPacket_t * pxICMPPacket = ipCAST_PTR_TO_TYPE_PTR( ICMPPacket_t, pxNetworkBuffer->pucEthernetBuffer );

                                if( pxIPHeader->ulDestinationIPAddress == *ipLOCAL_IP_ADDRESS_POINTER )
                                {
                                    eReturn = prvProcessICMPPacket( pxICMPPacket );
                                }
                            }
                            else
                            {
                                eReturn = eReleaseBuffer;
                            }
                        #endif /* ( ipconfigREPLY_TO_INCOMING_PINGS == 1 ) || ( ipconfigSUPPORT_OUTGOING_PINGS == 1 ) */
                        break;

                    case ipPROTOCOL_UDP:
                       {
                           /* The IP packet contained a UDP frame. */

                           /* Map the buffer onto a UDP-Packet struct to easily access the
                            * fields of UDP packet. */
                           const UDPPacket_t * pxUDPPacket = ipCAST_CONST_PTR_TO_CONST_TYPE_PTR( UDPPacket_t, pxNetworkBuffer->pucEthernetBuffer );
                           uint16_t usLength;

                           /* Note the header values required prior to the checksum
                            * generation as the checksum pseudo header may clobber some of
                            * these values. */
                           usLength = FreeRTOS_ntohs( pxUDPPacket->xUDPHeader.usLength );

                           if( ( pxNetworkBuffer->xDataLength >= sizeof( UDPPacket_t ) ) &&
                               ( ( ( size_t ) usLength ) >= sizeof( UDPHeader_t ) ) )
                           {
                               size_t uxPayloadSize_1, uxPayloadSize_2;

                               /* Ensure that downstream UDP packet handling has the lesser
                                * of: the actual network buffer Ethernet frame length, or
                                * the sender's UDP packet header payload length, minus the
                                * size of the UDP header.
                                *
                                * The size of the UDP packet structure in this implementation
                                * includes the size of the Ethernet header, the size of
                                * the IP header, and the size of the UDP header. */
                               uxPayloadSize_1 = pxNetworkBuffer->xDataLength - sizeof( UDPPacket_t );
                               uxPayloadSize_2 = ( ( size_t ) usLength ) - sizeof( UDPHeader_t );

                               if( uxPayloadSize_1 > uxPayloadSize_2 )
                               {
                                   pxNetworkBuffer->xDataLength = uxPayloadSize_2 + sizeof( UDPPacket_t );
                               }

                               /* Fields in pxNetworkBuffer (usPort, ulIPAddress) are network order. */
                               pxNetworkBuffer->usPort = pxUDPPacket->xUDPHeader.usSourcePort;
                               pxNetworkBuffer->ulIPAddress = pxUDPPacket->xIPHeader.ulSourceIPAddress;

                               /* ipconfigDRIVER_INCLUDED_RX_IP_CHECKSUM:
                                * In some cases, the upper-layer checksum has been calculated
                                * by the NIC driver. */

                               /* Pass the packet payload to the UDP sockets
                                * implementation. */
                               if( xProcessReceivedUDPPacket( pxNetworkBuffer,
                                                              pxUDPPacket->xUDPHeader.usDestinationPort ) == pdPASS )
                               {
                                   eReturn = eFrameConsumed;
                               }
                           }
                           else
                           {
                               eReturn = eReleaseBuffer;
                           }
                       }
                       break;

                        #if ipconfigUSE_TCP == 1
                            case ipPROTOCOL_TCP:

                                if( xProcessReceivedTCPPacket( pxNetworkBuffer ) == pdPASS )
                                {
                                    eReturn = eFrameConsumed;
                                }

                                /* Setting this variable will cause xTCPTimerCheck()
                                 * to be called just before the IP-task blocks. */
                                xProcessedTCPMessage++;
                                break;
                        #endif /* if ipconfigUSE_TCP == 1 */
                    default:
                        /* Not a supported frame type. */
                        break;
                }
            }
        }
    }

    return eReturn;
}
/*-----------------------------------------------------------*/

#if ( ipconfigSUPPORT_OUTGOING_PINGS == 1 )

    static void prvProcessICMPEchoReply( ICMPPacket_t * const pxICMPPacket )
    {
        ePingReplyStatus_t eStatus = eSuccess;
        uint16_t usDataLength, usCount;
        uint8_t * pucByte;

        /* Find the total length of the IP packet. */
        usDataLength = pxICMPPacket->xIPHeader.usLength;
        usDataLength = FreeRTOS_ntohs( usDataLength );

        /* Remove the length of the IP headers to obtain the length of the ICMP
         * message itself. */
        usDataLength = ( uint16_t ) ( ( ( uint32_t ) usDataLength ) - ipSIZE_OF_IPv4_HEADER );

        /* Remove the length of the ICMP header, to obtain the length of
         * data contained in the ping. */
        usDataLength = ( uint16_t ) ( ( ( uint32_t ) usDataLength ) - ipSIZE_OF_ICMP_HEADER );

        /* Checksum has already been checked before in prvProcessIPPacket */

        /* Find the first byte of the data within the ICMP packet. */
        pucByte = ( uint8_t * ) pxICMPPacket;
        pucByte = &( pucByte[ sizeof( ICMPPacket_t ) ] );

        /* Check each byte. */
        for( usCount = 0; usCount < usDataLength; usCount++ )
        {
            if( *pucByte != ( uint8_t ) ipECHO_DATA_FILL_BYTE )
            {
                eStatus = eInvalidData;
                break;
            }

            pucByte++;
        }

        /* Call back into the application to pass it the result. */
        vApplicationPingReplyHook( eStatus, pxICMPPacket->xICMPHeader.usIdentifier );
    }

#endif /* if ( ipconfigSUPPORT_OUTGOING_PINGS == 1 ) */
/*-----------------------------------------------------------*/

#if ( ipconfigREPLY_TO_INCOMING_PINGS == 1 )

    static eFrameProcessingResult_t prvProcessICMPEchoRequest( ICMPPacket_t * const pxICMPPacket )
    {
        ICMPHeader_t * pxICMPHeader;
        IPHeader_t * pxIPHeader;
        uint16_t usRequest;

        pxICMPHeader = &( pxICMPPacket->xICMPHeader );
        pxIPHeader = &( pxICMPPacket->xIPHeader );

        /* HT:endian: changed back */
        iptraceSENDING_PING_REPLY( pxIPHeader->ulSourceIPAddress );

        /* The checksum can be checked here - but a ping reply should be
         * returned even if the checksum is incorrect so the other end can
         * tell that the ping was received - even if the ping reply contains
         * invalid data. */
        pxICMPHeader->ucTypeOfMessage = ( uint8_t ) ipICMP_ECHO_REPLY;
        pxIPHeader->ulDestinationIPAddress = pxIPHeader->ulSourceIPAddress;
        pxIPHeader->ulSourceIPAddress = *ipLOCAL_IP_ADDRESS_POINTER;

        /* Update the checksum because the ucTypeOfMessage member in the header
         * has been changed to ipICMP_ECHO_REPLY.  This is faster than calling
         * usGenerateChecksum(). */

        /* due to compiler warning "integer operation result is out of range" */

        usRequest = ( uint16_t ) ( ( uint16_t ) ipICMP_ECHO_REQUEST << 8 );

        if( pxICMPHeader->usChecksum >= FreeRTOS_htons( 0xFFFFU - usRequest ) )
        {
            pxICMPHeader->usChecksum = pxICMPHeader->usChecksum + FreeRTOS_htons( usRequest + 1U );
        }
        else
        {
            pxICMPHeader->usChecksum = pxICMPHeader->usChecksum + FreeRTOS_htons( usRequest );
        }

        return eReturnEthernetFrame;
    }

#endif /* ipconfigREPLY_TO_INCOMING_PINGS == 1 */
/*-----------------------------------------------------------*/

#if ( ipconfigREPLY_TO_INCOMING_PINGS == 1 ) || ( ipconfigSUPPORT_OUTGOING_PINGS == 1 )

    static eFrameProcessingResult_t prvProcessICMPPacket( ICMPPacket_t * const pxICMPPacket )
    {
        eFrameProcessingResult_t eReturn = eReleaseBuffer;

        iptraceICMP_PACKET_RECEIVED();

        switch( pxICMPPacket->xICMPHeader.ucTypeOfMessage )
        {
            case ipICMP_ECHO_REQUEST:
                #if ( ipconfigREPLY_TO_INCOMING_PINGS == 1 )
                    eReturn = prvProcessICMPEchoRequest( pxICMPPacket );
                #endif /* ( ipconfigREPLY_TO_INCOMING_PINGS == 1 ) */
                break;

            case ipICMP_ECHO_REPLY:
                #if ( ipconfigSUPPORT_OUTGOING_PINGS == 1 )
                    prvProcessICMPEchoReply( pxICMPPacket );
                #endif /* ipconfigSUPPORT_OUTGOING_PINGS */
                break;

            default:
                /* Only ICMP echo packets are handled. */
                break;
        }

        return eReturn;
    }

#endif /* ( ipconfigREPLY_TO_INCOMING_PINGS == 1 ) || ( ipconfigSUPPORT_OUTGOING_PINGS == 1 ) */
/*-----------------------------------------------------------*/

#if ( ipconfigDRIVER_INCLUDED_RX_IP_CHECKSUM == 1 )

    /* Although the driver will take care of checksum calculations,
     * the IP-task will still check if the length fields are OK. */
    static BaseType_t xCheckSizeFields( const uint8_t * const pucEthernetBuffer,
                                        size_t uxBufferLength )
    {
        size_t uxLength;
        const IPPacket_t * pxIPPacket;
        UBaseType_t uxIPHeaderLength;
        const ProtocolPacket_t * pxProtPack;
        uint8_t ucProtocol;
        uint16_t usLength;
        uint16_t ucVersionHeaderLength;
        size_t uxMinimumLength;
        BaseType_t xResult = pdFAIL;

        DEBUG_DECLARE_TRACE_VARIABLE( BaseType_t, xLocation, 0 );

        do
        {
            /* Check for minimum packet size: Ethernet header and an IP-header, 34 bytes */
            if( uxBufferLength < sizeof( IPPacket_t ) )
            {
                DEBUG_SET_TRACE_VARIABLE( xLocation, 1 );
                break;
            }

            /* Map the buffer onto a IP-Packet struct to easily access the
             * fields of the IP packet. */
            pxIPPacket = ipCAST_CONST_PTR_TO_CONST_TYPE_PTR( IPPacket_t, pucEthernetBuffer );

            ucVersionHeaderLength = pxIPPacket->xIPHeader.ucVersionHeaderLength;

            /* Test if the length of the IP-header is between 20 and 60 bytes,
             * and if the IP-version is 4. */
            if( ( ucVersionHeaderLength < ipIPV4_VERSION_HEADER_LENGTH_MIN ) ||
                ( ucVersionHeaderLength > ipIPV4_VERSION_HEADER_LENGTH_MAX ) )
            {
                DEBUG_SET_TRACE_VARIABLE( xLocation, 2 );
                break;
            }

            ucVersionHeaderLength = ( ucVersionHeaderLength & ( uint8_t ) 0x0FU ) << 2;
            uxIPHeaderLength = ( UBaseType_t ) ucVersionHeaderLength;

            /* Check if the complete IP-header is transferred. */
            if( uxBufferLength < ( ipSIZE_OF_ETH_HEADER + uxIPHeaderLength ) )
            {
                DEBUG_SET_TRACE_VARIABLE( xLocation, 3 );
                break;
            }

            /* Check if the complete IP-header plus protocol data have been transferred: */
            usLength = pxIPPacket->xIPHeader.usLength;
            usLength = FreeRTOS_ntohs( usLength );

            if( uxBufferLength < ( size_t ) ( ipSIZE_OF_ETH_HEADER + ( size_t ) usLength ) )
            {
                DEBUG_SET_TRACE_VARIABLE( xLocation, 4 );
                break;
            }

            /* Identify the next protocol. */
            ucProtocol = pxIPPacket->xIPHeader.ucProtocol;

            /* If this IP packet header includes Options, then the following
             * assignment results in a pointer into the protocol packet with the Ethernet
             * and IP headers incorrectly aligned. However, either way, the "third"
             * protocol (Layer 3 or 4) header will be aligned, which is the convenience
             * of this calculation. */

            /* Map the Buffer onto the Protocol Packet struct for easy access to the
             * struct fields. */
            pxProtPack = ipCAST_CONST_PTR_TO_CONST_TYPE_PTR( ProtocolPacket_t, &( pucEthernetBuffer[ uxIPHeaderLength - ipSIZE_OF_IPv4_HEADER ] ) );

            /* Switch on the Layer 3/4 protocol. */
            if( ucProtocol == ( uint8_t ) ipPROTOCOL_UDP )
            {
                /* Expect at least a complete UDP header. */
                uxMinimumLength = uxIPHeaderLength + ipSIZE_OF_ETH_HEADER + ipSIZE_OF_UDP_HEADER;
            }
            else if( ucProtocol == ( uint8_t ) ipPROTOCOL_TCP )
            {
                uxMinimumLength = uxIPHeaderLength + ipSIZE_OF_ETH_HEADER + ipSIZE_OF_TCP_HEADER;
            }
            else if( ( ucProtocol == ( uint8_t ) ipPROTOCOL_ICMP ) ||
                     ( ucProtocol == ( uint8_t ) ipPROTOCOL_IGMP ) )
            {
                uxMinimumLength = uxIPHeaderLength + ipSIZE_OF_ETH_HEADER + ipSIZE_OF_ICMP_HEADER;
            }
            else
            {
                /* Unhandled protocol, other than ICMP, IGMP, UDP, or TCP. */
                DEBUG_SET_TRACE_VARIABLE( xLocation, 5 );
                break;
            }

            if( uxBufferLength < uxMinimumLength )
            {
                DEBUG_SET_TRACE_VARIABLE( xLocation, 6 );
                break;
            }

            uxLength = ( size_t ) usLength;
            uxLength -= ( ( uint16_t ) uxIPHeaderLength ); /* normally, minus 20. */

            if( ( uxLength < ( ( size_t ) sizeof( pxProtPack->xUDPPacket.xUDPHeader ) ) ) ||
                ( uxLength > ( ( size_t ) ipconfigNETWORK_MTU - ( size_t ) uxIPHeaderLength ) ) )
            {
                /* For incoming packets, the length is out of bound: either
                 * too short or too long. For outgoing packets, there is a
                 * serious problem with the format/length. */
                DEBUG_SET_TRACE_VARIABLE( xLocation, 7 );
                break;
            }

            xResult = pdPASS;
        } while( ipFALSE_BOOL );

        if( xResult != pdPASS )
        {
            /* NOP if ipconfigHAS_PRINTF != 1 */
            FreeRTOS_printf( ( "xCheckSizeFields: location %ld\n", xLocation ) );
        }

        return xResult;
    }
#endif /* ( ipconfigDRIVER_INCLUDED_RX_IP_CHECKSUM == 1 ) */
/*-----------------------------------------------------------*/

uint16_t usGenerateProtocolChecksum( const uint8_t * const pucEthernetBuffer,
                                     size_t uxBufferLength,
                                     BaseType_t xOutgoingPacket )
{
    uint32_t ulLength;
    uint16_t usChecksum, * pusChecksum;
    const IPPacket_t * pxIPPacket;
    UBaseType_t uxIPHeaderLength;
    const ProtocolPacket_t * pxProtPack;
    uint8_t ucProtocol;

    #if ( ipconfigHAS_DEBUG_PRINTF != 0 )
        const char * pcType;
    #endif
    uint16_t usLength;
    uint16_t ucVersionHeaderLength;
    DEBUG_DECLARE_TRACE_VARIABLE( BaseType_t, xLocation, 0 );

    /* Introduce a do-while loop to allow use of break statements.
     * Note: MISRA prohibits use of 'goto', thus replaced with breaks. */
    do
    {
        /* Check for minimum packet size. */
        if( uxBufferLength < sizeof( IPPacket_t ) )
        {
            usChecksum = ipINVALID_LENGTH;
            DEBUG_SET_TRACE_VARIABLE( xLocation, 1 );
            break;
        }

        /* Parse the packet length. */
        pxIPPacket = ipCAST_CONST_PTR_TO_CONST_TYPE_PTR( IPPacket_t, pucEthernetBuffer );

        /* Per https://tools.ietf.org/html/rfc791, the four-bit Internet Header
         * Length field contains the length of the internet header in 32-bit words. */
        ucVersionHeaderLength = pxIPPacket->xIPHeader.ucVersionHeaderLength;
        ucVersionHeaderLength = ( ucVersionHeaderLength & ( uint8_t ) 0x0FU ) << 2;
        uxIPHeaderLength = ( UBaseType_t ) ucVersionHeaderLength;

        /* Check for minimum packet size. */
        if( uxBufferLength < ( sizeof( IPPacket_t ) + ( uxIPHeaderLength - ipSIZE_OF_IPv4_HEADER ) ) )
        {
            usChecksum = ipINVALID_LENGTH;
            DEBUG_SET_TRACE_VARIABLE( xLocation, 2 );
            break;
        }

        usLength = pxIPPacket->xIPHeader.usLength;
        usLength = FreeRTOS_ntohs( usLength );

        if( uxBufferLength < ( size_t ) ( ipSIZE_OF_ETH_HEADER + ( size_t ) usLength ) )
        {
            usChecksum = ipINVALID_LENGTH;
            DEBUG_SET_TRACE_VARIABLE( xLocation, 3 );
            break;
        }

        /* Identify the next protocol. */
        ucProtocol = pxIPPacket->xIPHeader.ucProtocol;

        /* N.B., if this IP packet header includes Options, then the following
         * assignment results in a pointer into the protocol packet with the Ethernet
         * and IP headers incorrectly aligned. However, either way, the "third"
         * protocol (Layer 3 or 4) header will be aligned, which is the convenience
         * of this calculation. */
        pxProtPack = ipCAST_CONST_PTR_TO_CONST_TYPE_PTR( ProtocolPacket_t, &( pucEthernetBuffer[ uxIPHeaderLength - ipSIZE_OF_IPv4_HEADER ] ) );

        /* Switch on the Layer 3/4 protocol. */
        if( ucProtocol == ( uint8_t ) ipPROTOCOL_UDP )
        {
            if( uxBufferLength < ( uxIPHeaderLength + ipSIZE_OF_ETH_HEADER + ipSIZE_OF_UDP_HEADER ) )
            {
                usChecksum = ipINVALID_LENGTH;
                DEBUG_SET_TRACE_VARIABLE( xLocation, 4 );
                break;
            }

            pusChecksum = ( uint16_t * ) ( &( pxProtPack->xUDPPacket.xUDPHeader.usChecksum ) );
            #if ( ipconfigHAS_DEBUG_PRINTF != 0 )
                {
                    pcType = "UDP";
                }
            #endif /* ipconfigHAS_DEBUG_PRINTF != 0 */
        }
        else if( ucProtocol == ( uint8_t ) ipPROTOCOL_TCP )
        {
            if( uxBufferLength < ( uxIPHeaderLength + ipSIZE_OF_ETH_HEADER + ipSIZE_OF_TCP_HEADER ) )
            {
                usChecksum = ipINVALID_LENGTH;
                DEBUG_SET_TRACE_VARIABLE( xLocation, 5 );
                break;
            }

            pusChecksum = ( uint16_t * ) ( &( pxProtPack->xTCPPacket.xTCPHeader.usChecksum ) );
            #if ( ipconfigHAS_DEBUG_PRINTF != 0 )
                {
                    pcType = "TCP";
                }
            #endif /* ipconfigHAS_DEBUG_PRINTF != 0 */
        }
        else if( ( ucProtocol == ( uint8_t ) ipPROTOCOL_ICMP ) ||
                 ( ucProtocol == ( uint8_t ) ipPROTOCOL_IGMP ) )
        {
            if( uxBufferLength < ( uxIPHeaderLength + ipSIZE_OF_ETH_HEADER + ipSIZE_OF_ICMP_HEADER ) )
            {
                usChecksum = ipINVALID_LENGTH;
                DEBUG_SET_TRACE_VARIABLE( xLocation, 6 );
                break;
            }

            pusChecksum = ( uint16_t * ) ( &( pxProtPack->xICMPPacket.xICMPHeader.usChecksum ) );
            #if ( ipconfigHAS_DEBUG_PRINTF != 0 )
                {
                    if( ucProtocol == ( uint8_t ) ipPROTOCOL_ICMP )
                    {
                        pcType = "ICMP";
                    }
                    else
                    {
                        pcType = "IGMP";
                    }
                }
            #endif /* ipconfigHAS_DEBUG_PRINTF != 0 */
        }
        else
        {
            /* Unhandled protocol, other than ICMP, IGMP, UDP, or TCP. */
            usChecksum = ipUNHANDLED_PROTOCOL;
            DEBUG_SET_TRACE_VARIABLE( xLocation, 7 );
            break;
        }

        /* The protocol and checksum field have been identified. Check the direction
         * of the packet. */
        if( xOutgoingPacket != pdFALSE )
        {
            /* This is an outgoing packet. Before calculating the checksum, set it
             * to zero. */
            *( pusChecksum ) = 0U;
        }
        else if( ( *pusChecksum == 0U ) && ( ucProtocol == ( uint8_t ) ipPROTOCOL_UDP ) )
        {
            #if ( ipconfigUDP_PASS_ZERO_CHECKSUM_PACKETS == 0 )
                {
                    /* Sender hasn't set the checksum, drop the packet because
                     * ipconfigUDP_PASS_ZERO_CHECKSUM_PACKETS is not set. */
                    usChecksum = ipWRONG_CRC;
                    #if ( ipconfigHAS_PRINTF != 0 )
                        {
                            static BaseType_t xCount = 0;

                            if( xCount < 5 )
                            {
                                FreeRTOS_printf( ( "usGenerateProtocolChecksum: UDP packet from %xip without CRC dropped\n",
                                                   FreeRTOS_ntohl( pxIPPacket->xIPHeader.ulSourceIPAddress ) ) );
                                xCount++;
                            }
                        }
                    #endif /* ( ipconfigHAS_PRINTF != 0 ) */
                }
            #else /* if ( ipconfigUDP_PASS_ZERO_CHECKSUM_PACKETS == 0 ) */
                {
                    /* Sender hasn't set the checksum, no use to calculate it. */
                    usChecksum = ipCORRECT_CRC;
                }
            #endif /* if ( ipconfigUDP_PASS_ZERO_CHECKSUM_PACKETS == 0 ) */
            DEBUG_SET_TRACE_VARIABLE( xLocation, 8 );
            break;
        }
        else
        {
            /* Other incoming packet than UDP. */
        }

        usLength = pxIPPacket->xIPHeader.usLength;
        usLength = FreeRTOS_ntohs( usLength );
        ulLength = ( uint32_t ) usLength;
        ulLength -= ( ( uint16_t ) uxIPHeaderLength ); /* normally minus 20 */

        if( ( ulLength < ( ( uint32_t ) sizeof( pxProtPack->xUDPPacket.xUDPHeader ) ) ) ||
            ( ulLength > ( ( uint32_t ) ipconfigNETWORK_MTU - ( uint32_t ) uxIPHeaderLength ) ) )
        {
            #if ( ipconfigHAS_DEBUG_PRINTF != 0 )
                {
                    FreeRTOS_debug_printf( ( "usGenerateProtocolChecksum[%s]: len invalid: %lu\n", pcType, ulLength ) );
                }
            #endif /* ipconfigHAS_DEBUG_PRINTF != 0 */

            /* Again, in a 16-bit return value there is no space to indicate an
             * error.  For incoming packets, 0x1234 will cause dropping of the packet.
             * For outgoing packets, there is a serious problem with the
             * format/length */
            usChecksum = ipINVALID_LENGTH;
            DEBUG_SET_TRACE_VARIABLE( xLocation, 9 );
            break;
        }

        if( ucProtocol <= ( uint8_t ) ipPROTOCOL_IGMP )
        {
            /* ICMP/IGMP do not have a pseudo header for CRC-calculation. */
            usChecksum = ( uint16_t )
                         ( ~usGenerateChecksum( 0U,
                                                ( const uint8_t * ) &( pxProtPack->xTCPPacket.xTCPHeader ), ( size_t ) ulLength ) );
        }
        else
        {
            /* For UDP and TCP, sum the pseudo header, i.e. IP protocol + length
             * fields */
            usChecksum = ( uint16_t ) ( ulLength + ( ( uint16_t ) ucProtocol ) );

            /* And then continue at the IPv4 source and destination addresses. */
            usChecksum = ( uint16_t )
                         ( ~usGenerateChecksum( usChecksum,
                                                ipPOINTER_CAST( const uint8_t *, &( pxIPPacket->xIPHeader.ulSourceIPAddress ) ),
                                                ( size_t ) ( ( 2U * ipSIZE_OF_IPv4_ADDRESS ) + ulLength ) ) );
            /* Sum TCP header and data. */
        }

        if( xOutgoingPacket == pdFALSE )
        {
            /* This is in incoming packet. If the CRC is correct, it should be zero. */
            if( usChecksum == 0U )
            {
                usChecksum = ( uint16_t ) ipCORRECT_CRC;
            }
        }
        else
        {
            if( ( usChecksum == 0U ) && ( ucProtocol == ( uint8_t ) ipPROTOCOL_UDP ) )
            {
                /* In case of UDP, a calculated checksum of 0x0000 is transmitted
                 * as 0xffff. A value of zero would mean that the checksum is not used. */
                #if ( ipconfigHAS_DEBUG_PRINTF != 0 )
                    {
                        if( xOutgoingPacket != pdFALSE )
                        {
                            FreeRTOS_debug_printf( ( "usGenerateProtocolChecksum[%s]: crc swap: %04X\n", pcType, usChecksum ) );
                        }
                    }
                #endif /* ipconfigHAS_DEBUG_PRINTF != 0 */

                usChecksum = ( uint16_t ) 0xffffu;
            }
        }

        usChecksum = FreeRTOS_htons( usChecksum );

        if( xOutgoingPacket != pdFALSE )
        {
            *( pusChecksum ) = usChecksum;
        }

        #if ( ipconfigHAS_DEBUG_PRINTF != 0 )
            else if( ( xOutgoingPacket == pdFALSE ) && ( usChecksum != ipCORRECT_CRC ) )
            {
                FreeRTOS_debug_printf( ( "usGenerateProtocolChecksum[%s]: ID %04X: from %lxip to %lxip bad crc: %04X\n",
                                         pcType,
                                         FreeRTOS_ntohs( pxIPPacket->xIPHeader.usIdentification ),
                                         FreeRTOS_ntohl( pxIPPacket->xIPHeader.ulSourceIPAddress ),
                                         FreeRTOS_ntohl( pxIPPacket->xIPHeader.ulDestinationIPAddress ),
                                         FreeRTOS_ntohs( *pusChecksum ) ) );
            }
            else
            {
                /* Nothing. */
            }
        #endif /* ipconfigHAS_DEBUG_PRINTF != 0 */
    } while( ipFALSE_BOOL );

    if( ( usChecksum == ipUNHANDLED_PROTOCOL ) ||
        ( usChecksum == ipINVALID_LENGTH ) )
    {
        /* NOP if ipconfigHAS_PRINTF != 0 */
        FreeRTOS_printf( ( "CRC error: %04x location %ld\n", usChecksum, xLocation ) );
    }

    return usChecksum;
}
/*-----------------------------------------------------------*/

/**
 * This method generates a checksum for a given IPv4 header, per RFC791 (page 14).
 * The checksum algorithm is described as:
 *   "[T]he 16 bit one's complement of the one's complement sum of all 16 bit words in the
 *   header.  For purposes of computing the checksum, the value of the checksum field is zero."
 *
 * In a nutshell, that means that each 16-bit 'word' must be summed, after which
 * the number of 'carries' (overflows) is added to the result. If that addition
 * produces an overflow, that 'carry' must also be added to the final result. The final checksum
 * should be the bitwise 'not' (ones-complement) of the result if the packet is
 * meant to be transmitted, but this method simply returns the raw value, probably
 * because when a packet is received, the checksum is verified by checking that
 * ((received & calculated) == 0) without applying a bitwise 'not' to the 'calculated' checksum.
 *
 * This logic is optimized for microcontrollers which have limited resources, so the logic looks odd.
 * It iterates over the full range of 16-bit words, but it does so by processing several 32-bit
 * words at once whenever possible. Its first step is to align the memory pointer to a 32-bit boundary,
 * after which it runs a fast loop to process multiple 32-bit words at once and adding their 'carries'.
 * Finally, it finishes up by processing any remaining 16-bit words, and adding up all of the 'carries'.
 * With 32-bit arithmetic, the number of 16-bit 'carries' produced by sequential additions can be found
 * by looking at the 16 most-significant bits of the 32-bit integer, since a 32-bit int will continue
 * counting up instead of overflowing after 16 bits. That is why the actual checksum calculations look like:
 *   union.u32 = ( uint32_t ) union.u16[ 0 ] + union.u16[ 1 ];
 *
 * Arguments:
 *   ulSum: This argument provides a value to initialize the progressive summation
 *	 of the header's values to. It is often 0, but protocols like TCP or UDP
 *	 can have pseudo-header fields which need to be included in the checksum.
 *   pucNextData: This argument contains the address of the first byte which this
 *	 method should process. The method's memory iterator is initialized to this value.
 *   uxDataLengthBytes: This argument contains the number of bytes that this method
 *	 should process.
 */
uint16_t usGenerateChecksum( uint16_t usSum,
                             const uint8_t * pucNextData,
                             size_t uxByteCount )
{
/* MISRA/PC-lint doesn't like the use of unions. Here, they are a great
 * aid though to optimise the calculations. */
    xUnion32 xSum2, xSum, xTerm;
    xUnionPtr xSource;
    xUnionPtr xLastSource;
    uintptr_t uxAlignBits;
    uint32_t ulCarry = 0UL;
    uint16_t usTemp;
    size_t uxDataLengthBytes = uxByteCount;

    /* Small MCUs often spend up to 30% of the time doing checksum calculations
    * This function is optimised for 32-bit CPUs; Each time it will try to fetch
    * 32-bits, sums it with an accumulator and counts the number of carries. */

    /* Swap the input (little endian platform only). */
    usTemp = FreeRTOS_ntohs( usSum );
    xSum.u32 = ( uint32_t ) usTemp;
    xTerm.u32 = 0UL;

    xSource.u8ptr = ipPOINTER_CAST( uint8_t *, pucNextData );
    uxAlignBits = ( ( ( uintptr_t ) pucNextData ) & 0x03U );

    /*
     * If pucNextData is non-aligned then the checksum is starting at an
     * odd position and we need to make sure the usSum value now in xSum is
     * as if it had been "aligned" in the same way.
     */
    if( ( uxAlignBits & 1UL ) != 0U )
    {
        xSum.u32 = ( ( xSum.u32 & 0xffU ) << 8 ) | ( ( xSum.u32 & 0xff00U ) >> 8 );
    }

    /* If byte (8-bit) aligned... */
    if( ( ( uxAlignBits & 1UL ) != 0UL ) && ( uxDataLengthBytes >= ( size_t ) 1 ) )
    {
        xTerm.u8[ 1 ] = *( xSource.u8ptr );
        xSource.u8ptr++;
        uxDataLengthBytes--;
        /* Now xSource is word (16-bit) aligned. */
    }

    /* If half-word (16-bit) aligned... */
    if( ( ( uxAlignBits == 1U ) || ( uxAlignBits == 2U ) ) && ( uxDataLengthBytes >= 2U ) )
    {
        xSum.u32 += *( xSource.u16ptr );
        xSource.u16ptr++;
        uxDataLengthBytes -= 2U;
        /* Now xSource is word (32-bit) aligned. */
    }

    /* Word (32-bit) aligned, do the most part. */
    xLastSource.u32ptr = ( xSource.u32ptr + ( uxDataLengthBytes / 4U ) ) - 3U;

    /* In this loop, four 32-bit additions will be done, in total 16 bytes.
     * Indexing with constants (0,1,2,3) gives faster code than using
     * post-increments. */
    while( xSource.u32ptr < xLastSource.u32ptr )
    {
        /* Use a secondary Sum2, just to see if the addition produced an
         * overflow. */
        xSum2.u32 = xSum.u32 + xSource.u32ptr[ 0 ];

        if( xSum2.u32 < xSum.u32 )
        {
            ulCarry++;
        }

        /* Now add the secondary sum to the major sum, and remember if there was
         * a carry. */
        xSum.u32 = xSum2.u32 + xSource.u32ptr[ 1 ];

        if( xSum2.u32 > xSum.u32 )
        {
            ulCarry++;
        }

        /* And do the same trick once again for indexes 2 and 3 */
        xSum2.u32 = xSum.u32 + xSource.u32ptr[ 2 ];

        if( xSum2.u32 < xSum.u32 )
        {
            ulCarry++;
        }

        xSum.u32 = xSum2.u32 + xSource.u32ptr[ 3 ];

        if( xSum2.u32 > xSum.u32 )
        {
            ulCarry++;
        }

        /* And finally advance the pointer 4 * 4 = 16 bytes. */
        xSource.u32ptr = &( xSource.u32ptr[ 4 ] );
    }

    /* Now add all carries. */
    xSum.u32 = ( uint32_t ) xSum.u16[ 0 ] + xSum.u16[ 1 ] + ulCarry;

    uxDataLengthBytes %= 16U;
    xLastSource.u8ptr = ( uint8_t * ) ( xSource.u8ptr + ( uxDataLengthBytes & ~( ( size_t ) 1 ) ) );

    /* Half-word aligned. */

    /* Coverity does not like Unions. Warning issued here: "The operator "<"
     * is being applied to the pointers "xSource.u16ptr" and "xLastSource.u16ptr",
     * which do not point into the same object." */
    while( xSource.u16ptr < xLastSource.u16ptr )
    {
        /* At least one more short. */
        xSum.u32 += xSource.u16ptr[ 0 ];
        xSource.u16ptr++;
    }

    if( ( uxDataLengthBytes & ( size_t ) 1 ) != 0U ) /* Maybe one more ? */
    {
        xTerm.u8[ 0 ] = xSource.u8ptr[ 0 ];
    }

    xSum.u32 += xTerm.u32;

    /* Now add all carries again. */

    /* Assigning value from "xTerm.u32" to "xSum.u32" here, but that stored value is overwritten before it can be used.
     * Coverity doesn't understand about union variables. */
    xSum.u32 = ( uint32_t ) xSum.u16[ 0 ] + xSum.u16[ 1 ];

    /* coverity[value_overwrite] */
    xSum.u32 = ( uint32_t ) xSum.u16[ 0 ] + xSum.u16[ 1 ];

    if( ( uxAlignBits & 1U ) != 0U )
    {
        /* Quite unlikely, but pucNextData might be non-aligned, which would
        * mean that a checksum is calculated starting at an odd position. */
        xSum.u32 = ( ( xSum.u32 & 0xffU ) << 8 ) | ( ( xSum.u32 & 0xff00U ) >> 8 );
    }

    /* swap the output (little endian platform only). */
    return FreeRTOS_htons( ( ( uint16_t ) xSum.u32 ) );
}
/*-----------------------------------------------------------*/

/* This function is used in other files, has external linkage e.g. in
 * FreeRTOS_DNS.c. Not to be made static. */
void vReturnEthernetFrame( NetworkBufferDescriptor_t * pxNetworkBuffer,
                           BaseType_t xReleaseAfterSend )
{
    EthernetHeader_t * pxEthernetHeader;
/* memcpy() helper variables for MISRA Rule 21.15 compliance*/
    const void * pvCopySource;
    void * pvCopyDest;

    #if ( ipconfigZERO_COPY_TX_DRIVER != 0 )
        NetworkBufferDescriptor_t * pxNewBuffer;
    #endif

    #if defined( ipconfigETHERNET_MINIMUM_PACKET_BYTES )
        {
            if( pxNetworkBuffer->xDataLength < ( size_t ) ipconfigETHERNET_MINIMUM_PACKET_BYTES )
            {
                BaseType_t xIndex;

                FreeRTOS_printf( ( "vReturnEthernetFrame: length %u\n", ( unsigned ) pxNetworkBuffer->xDataLength ) );

                for( xIndex = ( BaseType_t ) pxNetworkBuffer->xDataLength; xIndex < ( BaseType_t ) ipconfigETHERNET_MINIMUM_PACKET_BYTES; xIndex++ )
                {
                    pxNetworkBuffer->pucEthernetBuffer[ xIndex ] = 0U;
                }

                pxNetworkBuffer->xDataLength = ( size_t ) ipconfigETHERNET_MINIMUM_PACKET_BYTES;
            }
        }
    #endif /* if defined( ipconfigETHERNET_MINIMUM_PACKET_BYTES ) */

    #if ( ipconfigZERO_COPY_TX_DRIVER != 0 )
        if( xReleaseAfterSend == pdFALSE )
        {
            pxNewBuffer = pxDuplicateNetworkBufferWithDescriptor( pxNetworkBuffer, pxNetworkBuffer->xDataLength );
            xReleaseAfterSend = pdTRUE;
            /* Want no rounding up. */
            pxNewBuffer->xDataLength = pxNetworkBuffer->xDataLength;
            pxNetworkBuffer = pxNewBuffer;
        }

        if( pxNetworkBuffer != NULL )
    #endif /* if ( ipconfigZERO_COPY_TX_DRIVER != 0 ) */
    {
        /* Map the Buffer to Ethernet Header struct for easy access to fields. */
        pxEthernetHeader = ipCAST_PTR_TO_TYPE_PTR( EthernetHeader_t, pxNetworkBuffer->pucEthernetBuffer );

        /*
         * Use helper variables for memcpy() to remain
         * compliant with MISRA Rule 21.15.  These should be
         * optimized away.
         */
        /* Swap source and destination MAC addresses. */
        pvCopySource = &pxEthernetHeader->xSourceAddress;
        pvCopyDest = &pxEthernetHeader->xDestinationAddress;
        ( void ) memcpy( pvCopyDest, pvCopySource, sizeof( pxEthernetHeader->xDestinationAddress ) );

        pvCopySource = ipLOCAL_MAC_ADDRESS;
        pvCopyDest = &pxEthernetHeader->xSourceAddress;
        ( void ) memcpy( pvCopyDest, pvCopySource, ( size_t ) ipMAC_ADDRESS_LENGTH_BYTES );

        /* Send! */
        ( void ) xNetworkInterfaceOutput( pxNetworkBuffer, xReleaseAfterSend );
    }
}
/*-----------------------------------------------------------*/


#if ( ipconfigHAS_PRINTF != 0 )

    #ifndef ipMONITOR_MAX_HEAP

        /* As long as the heap has more space than e.g. 1 MB, there
         * will be no messages. */
        #define ipMONITOR_MAX_HEAP    ( 1024U * 1024U )
    #endif /* ipMONITOR_MAX_HEAP */

    #ifndef ipMONITOR_PERCENTAGE_90
        /* Make this number lower to get less logging messages. */
        #define ipMONITOR_PERCENTAGE_90    ( 90U )
    #endif

    #define ipMONITOR_PERCENTAGE_100       ( 100U )

    void vPrintResourceStats( void )
    {
        static UBaseType_t uxLastMinBufferCount = ipconfigNUM_NETWORK_BUFFER_DESCRIPTORS;
        static size_t uxMinLastSize = 0u;
        UBaseType_t uxCurrentBufferCount;
        size_t uxMinSize;

        /* When setting up and testing a project with FreeRTOS+TCP, it is
         * can be helpful to monitor a few resources: the number of network
         * buffers and the amount of available heap.
         * This function will issue some logging when a minimum value has
         * changed. */
        uxCurrentBufferCount = uxGetMinimumFreeNetworkBuffers();

        if( uxLastMinBufferCount > uxCurrentBufferCount )
        {
            /* The logging produced below may be helpful
             * while tuning +TCP: see how many buffers are in use. */
            uxLastMinBufferCount = uxCurrentBufferCount;
            FreeRTOS_printf( ( "Network buffers: %lu lowest %lu\n",
                               uxGetNumberOfFreeNetworkBuffers(),
                               uxCurrentBufferCount ) );
        }

        uxMinSize = xPortGetMinimumEverFreeHeapSize();

        if( uxMinLastSize == 0U )
        {
            /* Probably the first time this function is called. */
            uxMinLastSize = uxMinSize;
        }
        else if( uxMinSize >= ipMONITOR_MAX_HEAP )
        {
            /* There is more than enough heap space. No need for logging. */
        }
        /* Write logging if there is a 10% decrease since the last time logging was written. */
        else if( ( uxMinLastSize * ipMONITOR_PERCENTAGE_90 ) > ( uxMinSize * ipMONITOR_PERCENTAGE_100 ) )
        {
            uxMinLastSize = uxMinSize;
            FreeRTOS_printf( ( "Heap: current %lu lowest %lu\n", xPortGetFreeHeapSize(), uxMinSize ) );
        }
        else
        {
            /* Nothing to log. */
        }

        #if ( ipconfigCHECK_IP_QUEUE_SPACE != 0 )
            {
                static UBaseType_t uxLastMinQueueSpace = 0;
                UBaseType_t uxCurrentCount = 0u;

                uxCurrentCount = uxGetMinimumIPQueueSpace();

                if( uxLastMinQueueSpace != uxCurrentCount )
                {
                    /* The logging produced below may be helpful
                     * while tuning +TCP: see how many buffers are in use. */
                    uxLastMinQueueSpace = uxCurrentCount;
                    FreeRTOS_printf( ( "Queue space: lowest %lu\n", uxCurrentCount ) );
                }
            }
        #endif /* ipconfigCHECK_IP_QUEUE_SPACE */
    }
#endif /* ( ipconfigHAS_PRINTF != 0 ) */
/*-----------------------------------------------------------*/

uint32_t FreeRTOS_GetIPAddress( void )
{
    /* Returns the IP address of the NIC. */
    return *ipLOCAL_IP_ADDRESS_POINTER;
}
/*-----------------------------------------------------------*/

void FreeRTOS_SetIPAddress( uint32_t ulIPAddress )
{
    /* Sets the IP address of the NIC. */
    *ipLOCAL_IP_ADDRESS_POINTER = ulIPAddress;
}
/*-----------------------------------------------------------*/

uint32_t FreeRTOS_GetGatewayAddress( void )
{
    return xNetworkAddressing.ulGatewayAddress;
}
/*-----------------------------------------------------------*/

uint32_t FreeRTOS_GetDNSServerAddress( void )
{
    return xNetworkAddressing.ulDNSServerAddress;
}
/*-----------------------------------------------------------*/

uint32_t FreeRTOS_GetNetmask( void )
{
    return xNetworkAddressing.ulNetMask;
}
/*-----------------------------------------------------------*/

void FreeRTOS_UpdateMACAddress( const uint8_t ucMACAddress[ ipMAC_ADDRESS_LENGTH_BYTES ] )
{
    /* Copy the MAC address at the start of the default packet header fragment. */
    ( void ) memcpy( ipLOCAL_MAC_ADDRESS, ucMACAddress, ( size_t ) ipMAC_ADDRESS_LENGTH_BYTES );
}
/*-----------------------------------------------------------*/

const uint8_t * FreeRTOS_GetMACAddress( void )
{
    return ipLOCAL_MAC_ADDRESS;
}
/*-----------------------------------------------------------*/

void FreeRTOS_SetNetmask( uint32_t ulNetmask )
{
    xNetworkAddressing.ulNetMask = ulNetmask;
}
/*-----------------------------------------------------------*/

void FreeRTOS_SetGatewayAddress( uint32_t ulGatewayAddress )
{
    xNetworkAddressing.ulGatewayAddress = ulGatewayAddress;
}
/*-----------------------------------------------------------*/

#if ( ipconfigUSE_DHCP == 1 )
    void vIPSetDHCPTimerEnableState( BaseType_t xEnableState )
    {
        if( xEnableState != pdFALSE )
        {
            xDHCPTimer.bActive = pdTRUE_UNSIGNED;
        }
        else
        {
            xDHCPTimer.bActive = pdFALSE_UNSIGNED;
        }
    }
#endif /* ipconfigUSE_DHCP */
/*-----------------------------------------------------------*/

#if ( ipconfigUSE_DHCP == 1 )
    void vIPReloadDHCPTimer( uint32_t ulLeaseTime )
    {
        prvIPTimerReload( &xDHCPTimer, ulLeaseTime );
    }
#endif /* ipconfigUSE_DHCP */
/*-----------------------------------------------------------*/

#if ( ipconfigDNS_USE_CALLBACKS == 1 )
    void vIPSetDnsTimerEnableState( BaseType_t xEnableState )
    {
        if( xEnableState != 0 )
        {
            xDNSTimer.bActive = pdTRUE;
        }
        else
        {
            xDNSTimer.bActive = pdFALSE;
        }
    }
#endif /* ipconfigUSE_DHCP */
/*-----------------------------------------------------------*/

#if ( ipconfigDNS_USE_CALLBACKS != 0 )
    void vIPReloadDNSTimer( uint32_t ulCheckTime )
    {
        prvIPTimerReload( &xDNSTimer, ulCheckTime );
    }
#endif /* ipconfigDNS_USE_CALLBACKS != 0 */
/*-----------------------------------------------------------*/

BaseType_t xIPIsNetworkTaskReady( void )
{
    return xIPTaskInitialised;
}
/*-----------------------------------------------------------*/

BaseType_t FreeRTOS_IsNetworkUp( void )
{
    return xNetworkUp;
}
/*-----------------------------------------------------------*/

#if ( ipconfigCHECK_IP_QUEUE_SPACE != 0 )
    UBaseType_t uxGetMinimumIPQueueSpace( void )
    {
        return uxQueueMinimumSpace;
    }
#endif
/*-----------------------------------------------------------*/

/* Utility function: Convert error number to a human readable
 * string. Declaration in FreeRTOS_errno_TCP.h. */
const char * FreeRTOS_strerror_r( BaseType_t xErrnum,
                                  char * pcBuffer,
                                  size_t uxLength )
{
    const char * pcName;

    switch( xErrnum )
    {
        case pdFREERTOS_ERRNO_EADDRINUSE:
            pcName = "EADDRINUSE";
            break;

        case pdFREERTOS_ERRNO_ENOMEM:
            pcName = "ENOMEM";
            break;

        case pdFREERTOS_ERRNO_EADDRNOTAVAIL:
            pcName = "EADDRNOTAVAIL";
            break;

        case pdFREERTOS_ERRNO_ENOPROTOOPT:
            pcName = "ENOPROTOOPT";
            break;

        case pdFREERTOS_ERRNO_EBADF:
            pcName = "EBADF";
            break;

        case pdFREERTOS_ERRNO_ENOSPC:
            pcName = "ENOSPC";
            break;

        case pdFREERTOS_ERRNO_ECANCELED:
            pcName = "ECANCELED";
            break;

        case pdFREERTOS_ERRNO_ENOTCONN:
            pcName = "ENOTCONN";
            break;

        case pdFREERTOS_ERRNO_EINPROGRESS:
            pcName = "EINPROGRESS";
            break;

        case pdFREERTOS_ERRNO_EOPNOTSUPP:
            pcName = "EOPNOTSUPP";
            break;

        case pdFREERTOS_ERRNO_EINTR:
            pcName = "EINTR";
            break;

        case pdFREERTOS_ERRNO_ETIMEDOUT:
            pcName = "ETIMEDOUT";
            break;

        case pdFREERTOS_ERRNO_EINVAL:
            pcName = "EINVAL";
            break;

        case pdFREERTOS_ERRNO_EWOULDBLOCK:
            pcName = "EWOULDBLOCK";
            break; /* same as EAGAIN */

        case pdFREERTOS_ERRNO_EISCONN:
            pcName = "EISCONN";
            break;

        default:
            /* Using function "snprintf". */
            ( void ) snprintf( pcBuffer, uxLength, "Errno %d", ( int32_t ) xErrnum );
            pcName = NULL;
            break;
    }

    if( pcName != NULL )
    {
        /* Using function "snprintf". */
        ( void ) snprintf( pcBuffer, uxLength, "%s", pcName );
    }

    if( uxLength > 0U )
    {
        pcBuffer[ uxLength - 1U ] = '\0';
    }

    return pcBuffer;
}
/*-----------------------------------------------------------*/

/* Provide access to private members for verification. */
#ifdef FREERTOS_TCP_ENABLE_VERIFICATION
    #include "aws_freertos_ip_verification_access_ip_define.h"
#endif<|MERGE_RESOLUTION|>--- conflicted
+++ resolved
@@ -266,13 +266,9 @@
 /*
  * Returns the network buffer descriptor that owns a given packet buffer.
  */
-<<<<<<< HEAD
 static NetworkBufferDescriptor_t * prvPacketBuffer_to_NetworkBuffer( const void * pvBuffer,
                                                                      size_t uxOffset );
-=======
-static NetworkBufferDescriptor_t * prvPacketBuffer_to_NetworkBuffer( const void *pvBuffer,
-																	 size_t uxOffset );
->>>>>>> e679e31b
+
 
 /*-----------------------------------------------------------*/
 
@@ -915,7 +911,6 @@
 }
 /*-----------------------------------------------------------*/
 
-<<<<<<< HEAD
 static NetworkBufferDescriptor_t * prvPacketBuffer_to_NetworkBuffer( const void * pvBuffer,
                                                                      size_t uxOffset )
 {
@@ -966,44 +961,6 @@
 NetworkBufferDescriptor_t * pxUDPPayloadBuffer_to_NetworkBuffer( const void * pvBuffer )
 {
     return prvPacketBuffer_to_NetworkBuffer( pvBuffer, sizeof( UDPPacket_t ) );
-=======
-static NetworkBufferDescriptor_t * prvPacketBuffer_to_NetworkBuffer( const void *pvBuffer,
-																	 size_t uxOffset )
-{
-uintptr_t uxBuffer;
-NetworkBufferDescriptor_t *pxResult;
-
-	if( pvBuffer == NULL )
-	{
-		pxResult = NULL;
-	}
-	else
-	{
-		/* Obtain the network buffer from the zero copy pointer. */
-		uxBuffer = ipPOINTER_CAST( uintptr_t, pvBuffer );
-
-		/* The input here is a pointer to a packet buffer plus some offset.  Subtract
-		this offset, and also the size of the header in the network buffer, usually
-		8 + 2 bytes. */
-		uxBuffer -= ( uxOffset + ipBUFFER_PADDING );
-
-		/* Here a pointer was placed to the network descriptor.  As a
-		pointer is dereferenced, make sure it is well aligned. */
-		if( ( uxBuffer & ( ( ( uintptr_t ) sizeof( uxBuffer ) ) - 1U ) ) == ( uintptr_t ) 0U )
-		{
-			/* The following statement may trigger a:
-			warning: cast increases required alignment of target type [-Wcast-align].
-			It has been confirmed though that the alignment is suitable. */
-			pxResult = *( ( NetworkBufferDescriptor_t ** ) uxBuffer );
-		}
-		else
-		{
-			pxResult = NULL;
-		}
-	}
-
-	return pxResult;
->>>>>>> e679e31b
 }
 /*-----------------------------------------------------------*/
 
@@ -1038,7 +995,6 @@
                             const uint8_t ucDNSServerAddress[ ipIP_ADDRESS_LENGTH_BYTES ],
                             const uint8_t ucMACAddress[ ipMAC_ADDRESS_LENGTH_BYTES ] )
 {
-<<<<<<< HEAD
     BaseType_t xReturn = pdFALSE;
 
     /* This function should only be called once. */
@@ -1140,109 +1096,6 @@
     }
 
     return xReturn;
-=======
-BaseType_t xReturn = pdFALSE;
-
-	/* This function should only be called once. */
-	configASSERT( xIPIsNetworkTaskReady() == pdFALSE );
-	configASSERT( xNetworkEventQueue == NULL );
-	configASSERT( xIPTaskHandle == NULL );
-
-	if( sizeof( uintptr_t ) == 8 )
-	{
-		/* This is a 64-bit platform, make sure there is enough space in
-		 * pucEthernetBuffer to store a pointer. */
-		configASSERT( ipconfigBUFFER_PADDING == 14 );
-	}
-
-	#ifndef _lint
-	{
-		/* Check if MTU is big enough. */
-		configASSERT( ( ( size_t ) ipconfigNETWORK_MTU ) >= ( ipSIZE_OF_IPv4_HEADER + ipSIZE_OF_TCP_HEADER + ipconfigTCP_MSS ) );
-		/* Check structure packing is correct. */
-		configASSERT( sizeof( EthernetHeader_t ) == ipEXPECTED_EthernetHeader_t_SIZE );
-		configASSERT( sizeof( ARPHeader_t ) == ipEXPECTED_ARPHeader_t_SIZE );
-		configASSERT( sizeof( IPHeader_t ) == ipEXPECTED_IPHeader_t_SIZE );
-		configASSERT( sizeof( ICMPHeader_t ) == ipEXPECTED_ICMPHeader_t_SIZE );
-		configASSERT( sizeof( UDPHeader_t ) == ipEXPECTED_UDPHeader_t_SIZE );
-	}
-	#endif /* ifndef _lint */
-	/* Attempt to create the queue used to communicate with the IP task. */
-	xNetworkEventQueue = xQueueCreate( ipconfigEVENT_QUEUE_LENGTH, sizeof( IPStackEvent_t ) );
-	configASSERT( xNetworkEventQueue != NULL );
-
-	if( xNetworkEventQueue != NULL )
-	{
-		#if ( configQUEUE_REGISTRY_SIZE > 0 )
-		{
-			/* A queue registry is normally used to assist a kernel aware
-			debugger.  If one is in use then it will be helpful for the debugger
-			to show information about the network event queue. */
-			vQueueAddToRegistry( xNetworkEventQueue, "NetEvnt" );
-		}
-		#endif /* configQUEUE_REGISTRY_SIZE */
-
-		if( xNetworkBuffersInitialise() == pdPASS )
-		{
-			/* Store the local IP and MAC address. */
-			xNetworkAddressing.ulDefaultIPAddress = FreeRTOS_inet_addr_quick( ucIPAddress[ 0 ], ucIPAddress[ 1 ], ucIPAddress[ 2 ], ucIPAddress[ 3 ] );
-			xNetworkAddressing.ulNetMask = FreeRTOS_inet_addr_quick( ucNetMask[ 0 ], ucNetMask[ 1 ], ucNetMask[ 2 ], ucNetMask[ 3 ] );
-			xNetworkAddressing.ulGatewayAddress = FreeRTOS_inet_addr_quick( ucGatewayAddress[ 0 ], ucGatewayAddress[ 1 ], ucGatewayAddress[ 2 ], ucGatewayAddress[ 3 ] );
-			xNetworkAddressing.ulDNSServerAddress = FreeRTOS_inet_addr_quick( ucDNSServerAddress[ 0 ], ucDNSServerAddress[ 1 ], ucDNSServerAddress[ 2 ], ucDNSServerAddress[ 3 ] );
-			xNetworkAddressing.ulBroadcastAddress = ( xNetworkAddressing.ulDefaultIPAddress & xNetworkAddressing.ulNetMask ) | ~xNetworkAddressing.ulNetMask;
-
-			( void ) memcpy( &xDefaultAddressing, &xNetworkAddressing, sizeof( xDefaultAddressing ) );
-
-			#if ipconfigUSE_DHCP == 1
-			{
-				/* The IP address is not set until DHCP completes. */
-				*ipLOCAL_IP_ADDRESS_POINTER = 0x00UL;
-			}
-			#else
-			{
-				/* The IP address is set from the value passed in. */
-				*ipLOCAL_IP_ADDRESS_POINTER = xNetworkAddressing.ulDefaultIPAddress;
-
-				/* Added to prevent ARP flood to gateway.  Ensure the
-				gateway is on the same subnet as the IP	address. */
-				if( xNetworkAddressing.ulGatewayAddress != 0UL )
-				{
-					configASSERT( ( ( *ipLOCAL_IP_ADDRESS_POINTER ) & xNetworkAddressing.ulNetMask ) == ( xNetworkAddressing.ulGatewayAddress & xNetworkAddressing.ulNetMask ) );
-				}
-			}
-			#endif /* ipconfigUSE_DHCP == 1 */
-
-			/* The MAC address is stored in the start of the default packet
-			header fragment, which is used when sending UDP packets. */
-			( void ) memcpy( ipLOCAL_MAC_ADDRESS, ucMACAddress, ( size_t ) ipMAC_ADDRESS_LENGTH_BYTES );
-
-			/* Prepare the sockets interface. */
-			vNetworkSocketsInit();
-
-			/* Create the task that processes Ethernet and stack events. */
-			xReturn = xTaskCreate( prvIPTask,
-								   "IP-task",
-								   ipconfigIP_TASK_STACK_SIZE_WORDS,
-								   NULL,
-								   ipconfigIP_TASK_PRIORITY,
-								   &( xIPTaskHandle ) );
-		}
-		else
-		{
-			FreeRTOS_debug_printf( ( "FreeRTOS_IPInit: xNetworkBuffersInitialise() failed\n" ) );
-
-			/* Clean up. */
-			vQueueDelete( xNetworkEventQueue );
-			xNetworkEventQueue = NULL;
-		}
-	}
-	else
-	{
-		FreeRTOS_debug_printf( ( "FreeRTOS_IPInit: Network event queue could not be created\n" ) );
-	}
-
-	return xReturn;
->>>>>>> e679e31b
 }
 /*-----------------------------------------------------------*/
 
