--- conflicted
+++ resolved
@@ -794,25 +794,6 @@
     }
 
     /* Is the ARP resolution timer expired? */
-<<<<<<< HEAD
-	if( prvIPTimerCheck( &xARPResolutionTimer ) != pdFALSE )
-	{
-		if( pxARPWaitingNetworkBuffer != NULL )
-		{
-			/* Disable the ARP resolution timer. */
-			vIPSetARPResolutionTimerEnableState( pdFALSE );
-
-			/* We have waited long enough for the ARP response. Now, free the network
-			 * buffer. */
-			vReleaseNetworkBufferAndDescriptor( pxARPWaitingNetworkBuffer );
-
-			/* Clear the pointer. */
-			pxARPWaitingNetworkBuffer = NULL;
-
-			iptraceDELAYED_ARP_TIMER_EXPIRED();
-		}
-	}
-=======
     if( prvIPTimerCheck( &xARPResolutionTimer ) != pdFALSE )
     {
         if( pxARPWaitingNetworkBuffer != NULL )
@@ -830,7 +811,6 @@
             iptraceDELAYED_ARP_TIMER_EXPIRED();
         }
     }
->>>>>>> 8e51dcaa
 
     #if ( ipconfigUSE_DHCP == 1 )
         {
@@ -1888,24 +1868,6 @@
 
         case eWaitingARPResolution:
 
-<<<<<<< HEAD
-			if( pxARPWaitingNetworkBuffer == NULL )
-			{
-				pxARPWaitingNetworkBuffer = pxNetworkBuffer;
-				prvIPTimerStart( &( xARPResolutionTimer ), ipARP_RESOLUTION_MAX_DELAY );
-
-				iptraceDELAYED_ARP_REQUEST_STARTED();
-			}
-			else
-			{
-				/* We are already waiting on one ARP resolution. This frame will be dropped. */
-				vReleaseNetworkBufferAndDescriptor( pxNetworkBuffer );
-
-				iptraceDELAYED_ARP_BUFFER_FULL();
-			}
-
-			break;
-=======
             if( pxARPWaitingNetworkBuffer == NULL )
             {
                 pxARPWaitingNetworkBuffer = pxNetworkBuffer;
@@ -1922,7 +1884,6 @@
             }
 
             break;
->>>>>>> 8e51dcaa
 
         case eReleaseBuffer:
         case eProcessBuffer:
@@ -2048,12 +2009,6 @@
                 /* Packet is not for this node, release it */
                 eReturn = eReleaseBuffer;
             }
-<<<<<<< HEAD
-            /* Is this a link level only broadcast? */
-            else if( ( memcmp( ( void * ) &xBroadcastMACAddress,
-                       ( void * ) &( pxIPPacket->xEthernetHeader.xDestinationAddress ),
-                       sizeof( MACAddress_t ) ) == 0 ) &&
-=======
             /* Is the source address correct? */
             else if( ( FreeRTOS_ntohl( ulSourceIPAddress ) & 0xffU ) == 0xffU )
             {
@@ -2064,35 +2019,25 @@
             else if( ( memcmp( ( void * ) xBroadcastMACAddress.ucBytes,
                                ( void * ) ( pxIPPacket->xEthernetHeader.xDestinationAddress.ucBytes ),
                                sizeof( MACAddress_t ) ) == 0 ) &&
->>>>>>> 8e51dcaa
                      ( ( FreeRTOS_ntohl( ulDestinationIPAddress ) & 0xffU ) != 0xffU ) )
             {
                 /* Ethernet address is a broadcast address, but the IP address is not a
                  * broadcast address. */
                 eReturn = eReleaseBuffer;
             }
-<<<<<<< HEAD
             /* Is this packet claiming that it is coming from a broadcast MAC address? */
             else if( memcmp( ( void * ) &xBroadcastMACAddress,
                     ( void * ) &( pxIPPacket->xEthernetHeader.xSourceAddress ),
                     sizeof( MACAddress_t ) ) == 0 )
             {
-				 /* Ethernet source is a broadcast address. */
-				 eReturn = eReleaseBuffer;
-			}
-            /* Is this packet claiming to be coming from a broadcast IP address? */
-            else if( ulSourceIPAddress == ipBROADCAST_IP_ADDRESS )
-            {
-            	/* Packet has source IP address as a broadcast address. */
-            	eReturn = eReleaseBuffer;
-            }
+				        /* Ethernet source is a broadcast address. */
+				        eReturn = eReleaseBuffer;
+			      }
             else if( ( ipFIRST_MULTI_CAST_IPv4 <= FreeRTOS_ntohl( ulSourceIPAddress ) ) && ( FreeRTOS_ntohl( ulSourceIPAddress ) < ipLAST_MULTI_CAST_IPv4 ) )
             {
             	/* Source is a multicast IP address. Drop the packet in conformity with RFC 1112 section 7.2. */
             	eReturn = eReleaseBuffer;
             }
-=======
->>>>>>> 8e51dcaa
             else
             {
                 /* Packet is not fragmented, destination is this device, source IP and MAC
@@ -2266,23 +2211,6 @@
                  * entry. */
                 if( ucProtocol != ( uint8_t ) ipPROTOCOL_UDP )
                 {
-<<<<<<< HEAD
-                	if( xCheckRequiresARPResolution( pxNetworkBuffer ) == pdTRUE )
-					{
-						eReturn = eWaitingARPResolution;
-					}
-					else
-					{
-						/* IP address is not on the same subnet, ARP table can be updated.
-						 * Refresh the ARP cache with the IP/MAC-address of the received
-						 *  packet. For UDP packets, this will be done later in
-						 *  xProcessReceivedUDPPacket(), as soon as it's know that the message
-						 *  will be handled.  This will prevent the ARP cache getting
-						 *  overwritten with the IP address of useless broadcast packets.
-						 */
-						//vARPRefreshCacheEntry( &( pxIPPacket->xEthernetHeader.xSourceAddress ), pxIPHeader->ulSourceIPAddress );
-					}
-=======
                     if( xCheckRequiresARPResolution( pxNetworkBuffer ) == pdTRUE )
                     {
                         eReturn = eWaitingARPResolution;
@@ -2296,124 +2224,12 @@
                          *  will be handled.  This will prevent the ARP cache getting
                          *  overwritten with the IP address of useless broadcast packets.
                          */
-                        vARPRefreshCacheEntry( &( pxIPPacket->xEthernetHeader.xSourceAddress ), pxIPHeader->ulSourceIPAddress );
+                        //vARPRefreshCacheEntry( &( pxIPPacket->xEthernetHeader.xSourceAddress ), pxIPHeader->ulSourceIPAddress );
                     }
->>>>>>> 8e51dcaa
                 }
 
                 if( ( eReturn != eReleaseBuffer ) && ( eReturn != eWaitingARPResolution ) )
                 {
-<<<<<<< HEAD
-					switch( ucProtocol )
-					{
-						case ipPROTOCOL_ICMP:
-
-							/* The IP packet contained an ICMP frame.  Don't bother checking
-							 * the ICMP checksum, as if it is wrong then the wrong data will
-							 * also be returned, and the source of the ping will know something
-							 * went wrong because it will not be able to validate what it
-							 * receives. */
-							#if ( ipconfigREPLY_TO_INCOMING_PINGS == 1 ) || ( ipconfigSUPPORT_OUTGOING_PINGS == 1 )
-								{
-									if( pxIPHeader->ulDestinationIPAddress == *ipLOCAL_IP_ADDRESS_POINTER )
-									{
-										eReturn = prvProcessICMPPacket( pxNetworkBuffer );
-									}
-								}
-							#endif /* ( ipconfigREPLY_TO_INCOMING_PINGS == 1 ) || ( ipconfigSUPPORT_OUTGOING_PINGS == 1 ) */
-							break;
-
-						case ipPROTOCOL_UDP:
-						   {
-							   /* The IP packet contained a UDP frame. */
-
-							   /* Map the buffer onto a UDP-Packet struct to easily access the
-								* fields of UDP packet. */
-							   const UDPPacket_t * pxUDPPacket = ipCAST_CONST_PTR_TO_CONST_TYPE_PTR( UDPPacket_t, pxNetworkBuffer->pucEthernetBuffer );
-							   uint16_t usLength;
-							   BaseType_t xIsWaitingARPResolution = pdFALSE;
-
-							   /* Note the header values required prior to the checksum
-								* generation as the checksum pseudo header may clobber some of
-								* these values. */
-							   usLength = FreeRTOS_ntohs( pxUDPPacket->xUDPHeader.usLength );
-
-							   if( ( pxNetworkBuffer->xDataLength < sizeof( UDPPacket_t ) ) ||
-								   ( ( ( size_t ) usLength ) < sizeof( UDPHeader_t ) ) )
-							   {
-                                   eReturn = eReleaseBuffer;
-							   }
-							   else if( usLength > ( FreeRTOS_ntohs( pxIPHeader->usLength ) - ipSIZE_OF_IPv4_HEADER ) )
-							   {
-								   /* The UDP packet is bigger than the IP-payload. Something is wrong, drop the packet. */
-								   eReturn = eReleaseBuffer;
-							   }
-							   else
-							   {
-								   size_t uxPayloadSize_1, uxPayloadSize_2;
-
-								   /* Ensure that downstream UDP packet handling has the lesser
-									* of: the actual network buffer Ethernet frame length, or
-									* the sender's UDP packet header payload length, minus the
-									* size of the UDP header.
-									*
-									* The size of the UDP packet structure in this implementation
-									* includes the size of the Ethernet header, the size of
-									* the IP header, and the size of the UDP header. */
-								   uxPayloadSize_1 = pxNetworkBuffer->xDataLength - sizeof( UDPPacket_t );
-								   uxPayloadSize_2 = ( ( size_t ) usLength ) - sizeof( UDPHeader_t );
-
-								   if( uxPayloadSize_1 > uxPayloadSize_2 )
-								   {
-									   pxNetworkBuffer->xDataLength = uxPayloadSize_2 + sizeof( UDPPacket_t );
-								   }
-
-								   /* Fields in pxNetworkBuffer (usPort, ulIPAddress) are network order. */
-								   pxNetworkBuffer->usPort = pxUDPPacket->xUDPHeader.usSourcePort;
-								   pxNetworkBuffer->ulIPAddress = pxUDPPacket->xIPHeader.ulSourceIPAddress;
-
-								   /* ipconfigDRIVER_INCLUDED_RX_IP_CHECKSUM:
-									* In some cases, the upper-layer checksum has been calculated
-									* by the NIC driver. */
-
-								   /* Pass the packet payload to the UDP sockets
-									* implementation. */
-								   if( xProcessReceivedUDPPacket( pxNetworkBuffer,
-																  pxUDPPacket->xUDPHeader.usDestinationPort,
-																  &( xIsWaitingARPResolution ) ) == pdPASS )
-								   {
-									   eReturn = eFrameConsumed;
-								   }
-								   else
-								   {
-									   /* Is this packet to be set aside for ARP resolution. */
-									   if( xIsWaitingARPResolution == pdTRUE )
-									   {
-										   eReturn = eWaitingARPResolution;
-									   }
-								   }
-							   }
-						   }
-						   break;
-
-							#if ipconfigUSE_TCP == 1
-								case ipPROTOCOL_TCP:
-
-									if( xProcessReceivedTCPPacket( pxNetworkBuffer ) == pdPASS )
-									{
-										eReturn = eFrameConsumed;
-									}
-
-									/* Setting this variable will cause xTCPTimerCheck()
-									 * to be called just before the IP-task blocks. */
-									xProcessedTCPMessage++;
-									break;
-							#endif /* if ipconfigUSE_TCP == 1 */
-						default:
-							/* Not a supported frame type. */
-							break;
-					}
-=======
                     switch( ucProtocol )
                     {
                         case ipPROTOCOL_ICMP:
@@ -2523,7 +2339,6 @@
                             /* Not a supported frame type. */
                             break;
                     }
->>>>>>> 8e51dcaa
                 }
             }
         }
