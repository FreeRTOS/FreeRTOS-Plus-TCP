--- conflicted
+++ resolved
@@ -1012,66 +1012,8 @@
 }
 /*-----------------------------------------------------------*/
 
-<<<<<<< HEAD
-#if ( ipconfigZERO_COPY_TX_DRIVER != 0 ) || ( ipconfigZERO_COPY_RX_DRIVER != 0 )
-
-	/**
-	 * @brief Get the network buffer descriptor from the packet buffer.
-	 *
-	 * @param[in] pvBuffer: Pointer to the packet.
-	 *
-	 * @return The network buffer descriptor from the packet if found and valid.
-	 *         Else, return NULL.
-	 */
-	NetworkBufferDescriptor_t * pxPacketBuffer_to_NetworkBuffer( const void *pvBuffer )
-	{
-	const uint8_t *pucBuffer;
-	NetworkBufferDescriptor_t *pxResult;
-
-		if( pvBuffer == NULL )
-		{
-			pxResult = NULL;
-		}
-		else
-		{
-			/* Obtain the network buffer from the zero copy pointer. */
-			pucBuffer = ipPOINTER_CAST( const uint8_t *, pvBuffer );
-
-			/* The input here is a pointer to a payload buffer.  Subtract the
-			size of the header in the network buffer, usually 8 + 2 bytes. */
-			pucBuffer -= ipBUFFER_PADDING;
-
-			/* Here a pointer was placed to the network descriptor.  As a
-			pointer is dereferenced, make sure it is well aligned. */
-			if( ( ( ( size_t ) pucBuffer ) & ( sizeof( pucBuffer ) - 1U ) ) == ( size_t ) 0U )
-			{
-				pxResult = *( ipPOINTER_CAST( NetworkBufferDescriptor_t * *, pucBuffer ) );
-			}
-			else
-			{
-				pxResult = NULL;
-			}
-		}
-
-		return pxResult;
-	}
-
-#endif /* ipconfigZERO_COPY_TX_DRIVER != 0 */
-/*-----------------------------------------------------------*/
-
-/**
- * @brief Get the network buffer descriptor from the UDP payload buffer.
- *
- * @param[in] pvBuffer: Pointer to the UDP payload buffer.
- *
- * @return The network buffer descriptor from the UDP payload buffer if found and valid.
- *         Else, return NULL.
- */
-NetworkBufferDescriptor_t * pxUDPPayloadBuffer_to_NetworkBuffer( const void * pvBuffer )
-=======
 static NetworkBufferDescriptor_t * prvPacketBuffer_to_NetworkBuffer( const void *pvBuffer,
 																	 size_t uxOffset )
->>>>>>> 799b0a94
 {
 uintptr_t uxBuffer;
 NetworkBufferDescriptor_t *pxResult;
@@ -1109,13 +1051,6 @@
 }
 /*-----------------------------------------------------------*/
 
-<<<<<<< HEAD
-/**
- * @brief Release the UDP payload buffer.
- *
- * @param[in] pvBuffer: Pointer to the UDP buffer that is to be released.
- */
-=======
 #if ( ipconfigZERO_COPY_TX_DRIVER != 0 ) || ( ipconfigZERO_COPY_RX_DRIVER != 0 )
 	NetworkBufferDescriptor_t * pxPacketBuffer_to_NetworkBuffer( const void *pvBuffer )
 	{
@@ -1130,7 +1065,11 @@
 }
 /*-----------------------------------------------------------*/
 
->>>>>>> 799b0a94
+/**
+ * @brief Release the UDP payload buffer.
+ *
+ * @param[in] pvBuffer: Pointer to the UDP buffer that is to be released.
+ */
 void FreeRTOS_ReleaseUDPPayloadBuffer( void const * pvBuffer )
 {
 	vReleaseNetworkBufferAndDescriptor( pxUDPPayloadBuffer_to_NetworkBuffer( pvBuffer ) );
