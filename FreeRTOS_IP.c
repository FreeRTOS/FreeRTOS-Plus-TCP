/*
 * FreeRTOS+TCP V2.3.4
 * Copyright (C) 2021 Amazon.com, Inc. or its affiliates.  All Rights Reserved.
 *
 * Permission is hereby granted, free of charge, to any person obtaining a copy of
 * this software and associated documentation files (the "Software"), to deal in
 * the Software without restriction, including without limitation the rights to
 * use, copy, modify, merge, publish, distribute, sublicense, and/or sell copies of
 * the Software, and to permit persons to whom the Software is furnished to do so,
 * subject to the following conditions:
 *
 * The above copyright notice and this permission notice shall be included in all
 * copies or substantial portions of the Software.
 *
 * THE SOFTWARE IS PROVIDED "AS IS", WITHOUT WARRANTY OF ANY KIND, EXPRESS OR
 * IMPLIED, INCLUDING BUT NOT LIMITED TO THE WARRANTIES OF MERCHANTABILITY, FITNESS
 * FOR A PARTICULAR PURPOSE AND NONINFRINGEMENT. IN NO EVENT SHALL THE AUTHORS OR
 * COPYRIGHT HOLDERS BE LIABLE FOR ANY CLAIM, DAMAGES OR OTHER LIABILITY, WHETHER
 * IN AN ACTION OF CONTRACT, TORT OR OTHERWISE, ARISING FROM, OUT OF OR IN
 * CONNECTION WITH THE SOFTWARE OR THE USE OR OTHER DEALINGS IN THE SOFTWARE.
 *
 * http://aws.amazon.com/freertos
 * http://www.FreeRTOS.org
 */

/**
 * @file FreeRTOS_IP.c
 * @brief Implements the basic functionality for the FreeRTOS+TCP network stack.
 */

/* Standard includes. */
#include <stdint.h>
#include <stdio.h>
#include <string.h>

/* FreeRTOS includes. */
#include "FreeRTOS.h"
#include "task.h"
#include "queue.h"
#include "semphr.h"

/* FreeRTOS+TCP includes. */
#include "FreeRTOS_IP.h"
#include "FreeRTOS_Sockets.h"
#include "FreeRTOS_IP_Private.h"
#include "FreeRTOS_ARP.h"
#include "FreeRTOS_UDP_IP.h"
#include "FreeRTOS_DHCP.h"
#include "NetworkInterface.h"
#include "NetworkBufferManagement.h"
#include "FreeRTOS_DNS.h"


/* Used to ensure the structure packing is having the desired effect.  The
 * 'volatile' is used to prevent compiler warnings about comparing a constant with
 * a constant. */
#ifndef _lint
    #define ipEXPECTED_EthernetHeader_t_SIZE    ( ( size_t ) 14 ) /**< Ethernet Header size in bytes. */
    #define ipEXPECTED_ARPHeader_t_SIZE         ( ( size_t ) 28 ) /**< ARP header size in bytes. */
    #define ipEXPECTED_IPHeader_t_SIZE          ( ( size_t ) 20 ) /**< IP header size in bytes. */
    #define ipEXPECTED_IGMPHeader_t_SIZE        ( ( size_t ) 8 )  /**< IGMP header size in bytes. */
    #define ipEXPECTED_ICMPHeader_t_SIZE        ( ( size_t ) 8 )  /**< ICMP header size in bytes. */
    #define ipEXPECTED_UDPHeader_t_SIZE         ( ( size_t ) 8 )  /**< UDP header size in bytes. */
    #define ipEXPECTED_TCPHeader_t_SIZE         ( ( size_t ) 20 ) /**< TCP header size in bytes. */
#endif

/* ICMP protocol definitions. */
#define ipICMP_ECHO_REQUEST                 ( ( uint8_t ) 8 ) /**< ICMP echo request. */
#define ipICMP_ECHO_REPLY                   ( ( uint8_t ) 0 ) /**< ICMP echo reply. */

/* IPv4 multi-cast addresses range from 224.0.0.0.0 to 240.0.0.0. */
#define ipFIRST_MULTI_CAST_IPv4             0xE0000000UL /**< Lower bound of the IPv4 multicast address. */
#define ipLAST_MULTI_CAST_IPv4              0xF0000000UL /**< Higher bound of the IPv4 multicast address. */

/* The first byte in the IPv4 header combines the IP version (4) with
 * with the length of the IP header. */
#define ipIPV4_VERSION_HEADER_LENGTH_MIN    0x45U /**< Minimum IPv4 header length. */
#define ipIPV4_VERSION_HEADER_LENGTH_MAX    0x4FU /**< Maximum IPv4 header length. */

/** @brief Time delay between repeated attempts to initialise the network hardware. */
#ifndef ipINITIALISATION_RETRY_DELAY
    #define ipINITIALISATION_RETRY_DELAY    ( pdMS_TO_TICKS( 3000U ) )
#endif

/** @brief Defines how often the ARP timer callback function is executed.  The time is
 * shorter in the Windows simulator as simulated time is not real time. */
#ifndef ipARP_TIMER_PERIOD_MS
    #ifdef _WINDOWS_
        #define ipARP_TIMER_PERIOD_MS    ( 500U ) /* For windows simulator builds. */
    #else
        #define ipARP_TIMER_PERIOD_MS    ( 10000U )
    #endif
#endif

#ifndef iptraceIP_TASK_STARTING
    #define iptraceIP_TASK_STARTING()    do {} while( ipFALSE_BOOL ) /**< Empty definition in case iptraceIP_TASK_STARTING is not defined. */
#endif

#if ( ( ipconfigUSE_TCP == 1 ) && !defined( ipTCP_TIMER_PERIOD_MS ) )
    /** @brief When initialising the TCP timer, give it an initial time-out of 1 second. */
    #define ipTCP_TIMER_PERIOD_MS    ( 1000U )
#endif

/** @brief If ipconfigETHERNET_DRIVER_FILTERS_FRAME_TYPES is set to 1, then the Ethernet
 * driver will filter incoming packets and only pass the stack those packets it
 * considers need processing.  In this case ipCONSIDER_FRAME_FOR_PROCESSING() can
 * be #-defined away.  If ipconfigETHERNET_DRIVER_FILTERS_FRAME_TYPES is set to 0
 * then the Ethernet driver will pass all received packets to the stack, and the
 * stack must do the filtering itself.  In this case ipCONSIDER_FRAME_FOR_PROCESSING
 * needs to call eConsiderFrameForProcessing.
 */
#if ipconfigETHERNET_DRIVER_FILTERS_FRAME_TYPES == 0
    #define ipCONSIDER_FRAME_FOR_PROCESSING( pucEthernetBuffer )    eConsiderFrameForProcessing( ( pucEthernetBuffer ) )
#else
    #define ipCONSIDER_FRAME_FOR_PROCESSING( pucEthernetBuffer )    eProcessBuffer
#endif

/** @brief The maximum time the IP task is allowed to remain in the Blocked state if no
 * events are posted to the network event queue. */
#ifndef ipconfigMAX_IP_TASK_SLEEP_TIME
    #define ipconfigMAX_IP_TASK_SLEEP_TIME    ( pdMS_TO_TICKS( 10000UL ) )
#endif

/** @brief Returned as the (invalid) checksum when the protocol being checked is not
 * handled.  The value is chosen simply to be easy to spot when debugging. */
#define ipUNHANDLED_PROTOCOL    0x4321U

/** @brief Returned to indicate a valid checksum. */
#define ipCORRECT_CRC           0xffffU

/** @brief Returned to indicate incorrect checksum. */
#define ipWRONG_CRC             0x0000U

/** @brief Returned as the (invalid) checksum when the length of the data being checked
 * had an invalid length. */
#define ipINVALID_LENGTH        0x1234U

/* Trace macros to aid in debugging, disabled if ipconfigHAS_PRINTF != 1 */
#if ( ipconfigHAS_PRINTF == 1 )
    #define DEBUG_DECLARE_TRACE_VARIABLE( type, var, init )    type var = ( init ) /**< Trace macro to set "type var = init". */
    #define DEBUG_SET_TRACE_VARIABLE( var, value )             var = ( value )     /**< Trace macro to set var = value. */
#else
    #define DEBUG_DECLARE_TRACE_VARIABLE( type, var, init )                        /**< Empty definition since ipconfigHAS_PRINTF != 1. */
    #define DEBUG_SET_TRACE_VARIABLE( var, value )                                 /**< Empty definition since ipconfigHAS_PRINTF != 1. */
#endif

/*-----------------------------------------------------------*/

/**
 * Used in checksum calculation.
 */
typedef union _xUnion32
{
    uint32_t u32;      /**< The 32-bit member of the union. */
    uint16_t u16[ 2 ]; /**< The array of 2 16-bit members of the union. */
    uint8_t u8[ 4 ];   /**< The array of 4 8-bit members of the union. */
} xUnion32;

/**
 * Used in checksum calculation.
 */
typedef union _xUnionPtr
{
    uint32_t * u32ptr; /**< The pointer member to a 32-bit variable. */
    uint16_t * u16ptr; /**< The pointer member to a 16-bit variable. */
    uint8_t * u8ptr;   /**< The pointer member to an 8-bit variable. */
} xUnionPtr;


/**
 * @brief Utility function to cast pointer of a type to pointer of type NetworkBufferDescriptor_t.
 *
 * @return The casted pointer.
 */
static portINLINE ipDECL_CAST_PTR_FUNC_FOR_TYPE( NetworkBufferDescriptor_t )
{
    return ( NetworkBufferDescriptor_t * ) pvArgument;
}

/*-----------------------------------------------------------*/

/*
 * The main TCP/IP stack processing task.  This task receives commands/events
 * from the network hardware drivers and tasks that are using sockets.  It also
 * maintains a set of protocol timers.
 */
static void prvIPTask( void * pvParameters );

/*
 * Called when new data is available from the network interface.
 */
static void prvProcessEthernetPacket( NetworkBufferDescriptor_t * const pxNetworkBuffer );

#if ( ipconfigPROCESS_CUSTOM_ETHERNET_FRAMES != 0 )

/*
 * The stack will call this user hook for all Ethernet frames that it
 * does not support, i.e. other than IPv4, IPv6 and ARP ( for the moment )
 * If this hook returns eReleaseBuffer or eProcessBuffer, the stack will
 * release and reuse the network buffer.  If this hook returns
 * eReturnEthernetFrame, that means user code has reused the network buffer
 * to generate a response and the stack will send that response out.
 * If this hook returns eFrameConsumed, the user code has ownership of the
 * network buffer and has to release it when it’s done.
 */
    extern eFrameProcessingResult_t eApplicationProcessCustomFrameHook( NetworkBufferDescriptor_t * const pxNetworkBuffer );
#endif /* ( ipconfigPROCESS_CUSTOM_ETHERNET_FRAMES != 0 ) */

/*
 * Process incoming IP packets.
 */
static eFrameProcessingResult_t prvProcessIPPacket( IPPacket_t * pxIPPacket,
                                                    NetworkBufferDescriptor_t * const pxNetworkBuffer );

#if ( ipconfigREPLY_TO_INCOMING_PINGS == 1 ) || ( ipconfigSUPPORT_OUTGOING_PINGS == 1 )

/*
 * Process incoming ICMP packets.
 */
    static eFrameProcessingResult_t prvProcessICMPPacket( NetworkBufferDescriptor_t * const pxNetworkBuffer );
#endif /* ( ipconfigREPLY_TO_INCOMING_PINGS == 1 ) || ( ipconfigSUPPORT_OUTGOING_PINGS == 1 ) */

/*
 * Turns around an incoming ping request to convert it into a ping reply.
 */
#if ( ipconfigREPLY_TO_INCOMING_PINGS == 1 )
    static eFrameProcessingResult_t prvProcessICMPEchoRequest( ICMPPacket_t * const pxICMPPacket,
                                                               NetworkBufferDescriptor_t * const pxNetworkBuffer );
#endif /* ipconfigREPLY_TO_INCOMING_PINGS */

/*
 * Processes incoming ping replies.  The application callback function
 * vApplicationPingReplyHook() is called with the results.
 */
#if ( ipconfigSUPPORT_OUTGOING_PINGS == 1 )
    static void prvProcessICMPEchoReply( ICMPPacket_t * const pxICMPPacket );
#endif /* ipconfigSUPPORT_OUTGOING_PINGS */

/*
 * Called to create a network connection when the stack is first started, or
 * when the network connection is lost.
 */
static void prvProcessNetworkDownEvent( void );

/*
 * Checks the ARP, DHCP and TCP timers to see if any periodic or timeout
 * processing is required.
 */
static void prvCheckNetworkTimers( void );

/*
 * Determine how long the IP task can sleep for, which depends on when the next
 * periodic or timeout processing must be performed.
 */
static TickType_t prvCalculateSleepTime( void );

/*
 * The network card driver has received a packet.  In the case that it is part
 * of a linked packet chain, walk through it to handle every message.
 */
static void prvHandleEthernetPacket( NetworkBufferDescriptor_t * pxBuffer );

/*
 * Utility functions for the light weight IP timers.
 */
static void prvIPTimerStart( IPTimer_t * pxTimer,
                             TickType_t xTime );
static BaseType_t prvIPTimerCheck( IPTimer_t * pxTimer );
static void prvIPTimerReload( IPTimer_t * pxTimer,
                              TickType_t xTime );

/* The function 'prvAllowIPPacket()' checks if a packets should be processed. */
static eFrameProcessingResult_t prvAllowIPPacket( const IPPacket_t * const pxIPPacket,
                                                  const NetworkBufferDescriptor_t * const pxNetworkBuffer,
                                                  UBaseType_t uxHeaderLength );

#if ( ipconfigDRIVER_INCLUDED_RX_IP_CHECKSUM == 1 )

/* Even when the driver takes care of checksum calculations,
 *  the IP-task will still check if the length fields are OK. */
    static BaseType_t xCheckSizeFields( const uint8_t * const pucEthernetBuffer,
                                        size_t uxBufferLength );
#endif /* ( ipconfigDRIVER_INCLUDED_RX_IP_CHECKSUM == 1 ) */

/*
 * Returns the network buffer descriptor that owns a given packet buffer.
 */
static NetworkBufferDescriptor_t * prvPacketBuffer_to_NetworkBuffer( const void * pvBuffer,
                                                                     size_t uxOffset );

/*-----------------------------------------------------------*/

/** @brief The queue used to pass events into the IP-task for processing. */
QueueHandle_t xNetworkEventQueue = NULL;

/** @brief The IP packet ID. */
uint16_t usPacketIdentifier = 0U;

/** @brief For convenience, a MAC address of all 0xffs is defined const for quick
 * reference. */
const MACAddress_t xBroadcastMACAddress = { { 0xff, 0xff, 0xff, 0xff, 0xff, 0xff } };

/** @brief Structure that stores the netmask, gateway address and DNS server addresses. */
NetworkAddressingParameters_t xNetworkAddressing = { 0, 0, 0, 0, 0 };

/** @brief Default values for the above struct in case DHCP
 * does not lead to a confirmed request. */
NetworkAddressingParameters_t xDefaultAddressing = { 0, 0, 0, 0, 0 };

/** @brief Used to ensure network down events cannot be missed when they cannot be
 * posted to the network event queue because the network event queue is already
 * full. */
static volatile BaseType_t xNetworkDownEventPending = pdFALSE;

/** @brief Stores the handle of the task that handles the stack.  The handle is used
 * (indirectly) by some utility function to determine if the utility function is
 * being called by a task (in which case it is ok to block) or by the IP task
 * itself (in which case it is not ok to block). */

static TaskHandle_t xIPTaskHandle = NULL;

#if ( ipconfigUSE_TCP != 0 )

/** @brief Set to a non-zero value if one or more TCP message have been processed
 * within the last round. */
    static BaseType_t xProcessedTCPMessage;
#endif

/** @brief Simple set to pdTRUE or pdFALSE depending on whether the network is up or
 * down (connected, not connected) respectively. */
static BaseType_t xNetworkUp = pdFALSE;

/*
 * A timer for each of the following processes, all of which need attention on a
 * regular basis
 */

/** @brief ARP timer, to check its table entries. */
static IPTimer_t xARPTimer;
#if ( ipconfigUSE_DHCP != 0 )
    /** @brief DHCP timer, to send requests and to renew a reservation.  */
    static IPTimer_t xDHCPTimer;
#endif
#if ( ipconfigUSE_TCP != 0 )
    /** @brief TCP timer, to check for timeouts, resends. */
    static IPTimer_t xTCPTimer;
#endif
#if ( ipconfigDNS_USE_CALLBACKS != 0 )
    /** @brief DNS timer, to check for timeouts when looking-up a domain. */
    static IPTimer_t xDNSTimer;
#endif

/** @brief Set to pdTRUE when the IP task is ready to start processing packets. */
static BaseType_t xIPTaskInitialised = pdFALSE;

#if ( ipconfigCHECK_IP_QUEUE_SPACE != 0 )
    /** @brief Keep track of the lowest amount of space in 'xNetworkEventQueue'. */
    static UBaseType_t uxQueueMinimumSpace = ipconfigEVENT_QUEUE_LENGTH;
#endif

/*-----------------------------------------------------------*/

/* Coverity wants to make pvParameters const, which would make it incompatible. Leave the
 * function signature as is. */

/**
 * @brief The IP task handles all requests from the user application and the
 *        network interface. It receives messages through a FreeRTOS queue called
 *        'xNetworkEventQueue'. prvIPTask() is the only task which has access to
 *        the data of the IP-stack, and so it has no need of using mutexes.
 *
 * @param[in] pvParameters: Not used.
 */
static void prvIPTask( void * pvParameters )
{
    IPStackEvent_t xReceivedEvent;
    TickType_t xNextIPSleep;
    FreeRTOS_Socket_t * pxSocket;
    struct freertos_sockaddr xAddress;

    /* Just to prevent compiler warnings about unused parameters. */
    ( void ) pvParameters;

    /* A possibility to set some additional task properties. */
    iptraceIP_TASK_STARTING();

    /* Generate a dummy message to say that the network connection has gone
     *  down.  This will cause this task to initialise the network interface.  After
     *  this it is the responsibility of the network interface hardware driver to
     *  send this message if a previously connected network is disconnected. */
    FreeRTOS_NetworkDown();

    #if ( ipconfigUSE_TCP == 1 )
        {
            /* Initialise the TCP timer. */
            prvIPTimerReload( &xTCPTimer, pdMS_TO_TICKS( ipTCP_TIMER_PERIOD_MS ) );
        }
    #endif

    /* Initialisation is complete and events can now be processed. */
    xIPTaskInitialised = pdTRUE;

    FreeRTOS_debug_printf( ( "prvIPTask started\n" ) );

    /* Loop, processing IP events. */
    for( ; ; )
    {
        ipconfigWATCHDOG_TIMER();

        /* Check the ARP, DHCP and TCP timers to see if there is any periodic
         * or timeout processing to perform. */
        prvCheckNetworkTimers();

        /* Calculate the acceptable maximum sleep time. */
        xNextIPSleep = prvCalculateSleepTime();

        /* Wait until there is something to do. If the following call exits
         * due to a time out rather than a message being received, set a
         * 'NoEvent' value. */
        if( xQueueReceive( xNetworkEventQueue, ( void * ) &xReceivedEvent, xNextIPSleep ) == pdFALSE )
        {
            xReceivedEvent.eEventType = eNoEvent;
        }

        #if ( ipconfigCHECK_IP_QUEUE_SPACE != 0 )
            {
                if( xReceivedEvent.eEventType != eNoEvent )
                {
                    UBaseType_t uxCount;

                    uxCount = uxQueueSpacesAvailable( xNetworkEventQueue );

                    if( uxQueueMinimumSpace > uxCount )
                    {
                        uxQueueMinimumSpace = uxCount;
                    }
                }
            }
        #endif /* ipconfigCHECK_IP_QUEUE_SPACE */

        iptraceNETWORK_EVENT_RECEIVED( xReceivedEvent.eEventType );

        switch( xReceivedEvent.eEventType )
        {
            case eNetworkDownEvent:
                /* Attempt to establish a connection. */
                xNetworkUp = pdFALSE;
                prvProcessNetworkDownEvent();
                break;

            case eNetworkRxEvent:

                /* The network hardware driver has received a new packet.  A
                 * pointer to the received buffer is located in the pvData member
                 * of the received event structure. */
                prvHandleEthernetPacket( ipCAST_PTR_TO_TYPE_PTR( NetworkBufferDescriptor_t, xReceivedEvent.pvData ) );
                break;

            case eNetworkTxEvent:

               {
                   NetworkBufferDescriptor_t * pxDescriptor = ipCAST_PTR_TO_TYPE_PTR( NetworkBufferDescriptor_t, xReceivedEvent.pvData );

                   /* Send a network packet. The ownership will  be transferred to
                    * the driver, which will release it after delivery. */
                   iptraceNETWORK_INTERFACE_OUTPUT( pxDescriptor->xDataLength, pxDescriptor->pucEthernetBuffer );
                   ( void ) xNetworkInterfaceOutput( pxDescriptor, pdTRUE );
               }

               break;

            case eARPTimerEvent:
                /* The ARP timer has expired, process the ARP cache. */
                vARPAgeCache();
                break;

            case eSocketBindEvent:

                /* FreeRTOS_bind (a user API) wants the IP-task to bind a socket
                 * to a port. The port number is communicated in the socket field
                 * usLocalPort. vSocketBind() will actually bind the socket and the
                 * API will unblock as soon as the eSOCKET_BOUND event is
                 * triggered. */
                pxSocket = ipCAST_PTR_TO_TYPE_PTR( FreeRTOS_Socket_t, xReceivedEvent.pvData );
                xAddress.sin_addr = 0U; /* For the moment. */
                xAddress.sin_port = FreeRTOS_ntohs( pxSocket->usLocalPort );
                pxSocket->usLocalPort = 0U;
                ( void ) vSocketBind( pxSocket, &xAddress, sizeof( xAddress ), pdFALSE );

                /* Before 'eSocketBindEvent' was sent it was tested that
                 * ( xEventGroup != NULL ) so it can be used now to wake up the
                 * user. */
                pxSocket->xEventBits |= ( EventBits_t ) eSOCKET_BOUND;
                vSocketWakeUpUser( pxSocket );
                break;

            case eSocketCloseEvent:

                /* The user API FreeRTOS_closesocket() has sent a message to the
                 * IP-task to actually close a socket. This is handled in
                 * vSocketClose().  As the socket gets closed, there is no way to
                 * report back to the API, so the API won't wait for the result */
                ( void ) vSocketClose( ipCAST_PTR_TO_TYPE_PTR( FreeRTOS_Socket_t, xReceivedEvent.pvData ) );
                break;

            case eStackTxEvent:

                /* The network stack has generated a packet to send.  A
                 * pointer to the generated buffer is located in the pvData
                 * member of the received event structure. */
                vProcessGeneratedUDPPacket( ipCAST_PTR_TO_TYPE_PTR( NetworkBufferDescriptor_t, xReceivedEvent.pvData ) );
                break;

            case eDHCPEvent:
                /* The DHCP state machine needs processing. */
                #if ( ipconfigUSE_DHCP == 1 )
                    {
                        uintptr_t uxState;
                        eDHCPState_t eState;

                        /* Cast in two steps to please MISRA. */
                        uxState = ( uintptr_t ) xReceivedEvent.pvData;
                        eState = ( eDHCPState_t ) uxState;

                        /* Process DHCP messages for a given end-point. */
                        vDHCPProcess( pdFALSE, eState );
                    }
                #endif /* ipconfigUSE_DHCP */
                break;

            case eSocketSelectEvent:

                /* FreeRTOS_select() has got unblocked by a socket event,
                 * vSocketSelect() will check which sockets actually have an event
                 * and update the socket field xSocketBits. */
                #if ( ipconfigSUPPORT_SELECT_FUNCTION == 1 )
                    #if ( ipconfigSELECT_USES_NOTIFY != 0 )
                        {
                            SocketSelectMessage_t * pxMessage = ipCAST_PTR_TO_TYPE_PTR( SocketSelectMessage_t, xReceivedEvent.pvData );
                            vSocketSelect( pxMessage->pxSocketSet );
                            ( void ) xTaskNotifyGive( pxMessage->xTaskhandle );
                        }
                    #else
                        {
                            vSocketSelect( ipCAST_PTR_TO_TYPE_PTR( SocketSelect_t, xReceivedEvent.pvData ) );
                        }
                    #endif /* ( ipconfigSELECT_USES_NOTIFY != 0 ) */
                #endif /* ipconfigSUPPORT_SELECT_FUNCTION == 1 */
                break;

            case eSocketSignalEvent:
                #if ( ipconfigSUPPORT_SIGNALS != 0 )

                    /* Some task wants to signal the user of this socket in
                     * order to interrupt a call to recv() or a call to select(). */
                    ( void ) FreeRTOS_SignalSocket( ipPOINTER_CAST( Socket_t, xReceivedEvent.pvData ) );
                #endif /* ipconfigSUPPORT_SIGNALS */
                break;

            case eTCPTimerEvent:
                #if ( ipconfigUSE_TCP == 1 )

                    /* Simply mark the TCP timer as expired so it gets processed
                     * the next time prvCheckNetworkTimers() is called. */
                    xTCPTimer.bExpired = pdTRUE_UNSIGNED;
                #endif /* ipconfigUSE_TCP */
                break;

            case eTCPAcceptEvent:

                /* The API FreeRTOS_accept() was called, the IP-task will now
                 * check if the listening socket (communicated in pvData) actually
                 * received a new connection. */
                #if ( ipconfigUSE_TCP == 1 )
                    pxSocket = ipCAST_PTR_TO_TYPE_PTR( FreeRTOS_Socket_t, xReceivedEvent.pvData );

                    if( xTCPCheckNewClient( pxSocket ) != pdFALSE )
                    {
                        pxSocket->xEventBits |= ( EventBits_t ) eSOCKET_ACCEPT;
                        vSocketWakeUpUser( pxSocket );
                    }
                #endif /* ipconfigUSE_TCP */
                break;

            case eTCPNetStat:

                /* FreeRTOS_netstat() was called to have the IP-task print an
                 * overview of all sockets and their connections */
                #if ( ( ipconfigUSE_TCP == 1 ) && ( ipconfigHAS_PRINTF == 1 ) )
                    vTCPNetStat();
                #endif /* ipconfigUSE_TCP */
                break;

            case eSocketSetDeleteEvent:
                #if ( ipconfigSUPPORT_SELECT_FUNCTION == 1 )
                    {
                        SocketSelect_t * pxSocketSet = ( SocketSelect_t * ) ( xReceivedEvent.pvData );

                        iptraceMEM_STATS_DELETE( pxSocketSet );
                        vEventGroupDelete( pxSocketSet->xSelectGroup );
                        vPortFree( ( void * ) pxSocketSet );
                    }
                #endif /* ipconfigSUPPORT_SELECT_FUNCTION == 1 */
                break;

            case eNoEvent:
                /* xQueueReceive() returned because of a normal time-out. */
                break;

            default:
                /* Should not get here. */
                break;
        }

        if( xNetworkDownEventPending != pdFALSE )
        {
            /* A network down event could not be posted to the network event
             * queue because the queue was full.
             * As this code runs in the IP-task, it can be done directly by
             * calling prvProcessNetworkDownEvent(). */
            prvProcessNetworkDownEvent();
        }
    }
}
/*-----------------------------------------------------------*/

/**
 * @brief Function to check whether the current context belongs to
 *        the IP-task.
 *
 * @return If the current context belongs to the IP-task, then pdTRUE is
 *         returned. Else pdFALSE is returned.
 *
 * @note Very important: the IP-task is not allowed to call its own API's,
 *        because it would easily get into a dead-lock.
 */
BaseType_t xIsCallingFromIPTask( void )
{
    BaseType_t xReturn;

    if( xTaskGetCurrentTaskHandle() == xIPTaskHandle )
    {
        xReturn = pdTRUE;
    }
    else
    {
        xReturn = pdFALSE;
    }

    return xReturn;
}
/*-----------------------------------------------------------*/

/**
 * @brief The variable 'xIPTaskHandle' is declared static.  This function
 *        gives read-only access to it.
 *
 * @return The handle of the IP-task.
 */
TaskHandle_t FreeRTOS_GetIPTaskHandle( void )
{
    return xIPTaskHandle;
}
/*-----------------------------------------------------------*/

/**
 * @brief Handle the incoming Ethernet packets.
 *
 * @param[in] pxBuffer: Linked/un-linked network buffer descriptor(s)
 *                      to be processed.
 */
static void prvHandleEthernetPacket( NetworkBufferDescriptor_t * pxBuffer )
{
    #if ( ipconfigUSE_LINKED_RX_MESSAGES == 0 )
        {
            /* When ipconfigUSE_LINKED_RX_MESSAGES is not set to 0 then only one
             * buffer will be sent at a time.  This is the default way for +TCP to pass
             * messages from the MAC to the TCP/IP stack. */
            prvProcessEthernetPacket( pxBuffer );
        }
    #else /* ipconfigUSE_LINKED_RX_MESSAGES */
        {
            NetworkBufferDescriptor_t * pxNextBuffer;

            /* An optimisation that is useful when there is high network traffic.
             * Instead of passing received packets into the IP task one at a time the
             * network interface can chain received packets together and pass them into
             * the IP task in one go.  The packets are chained using the pxNextBuffer
             * member.  The loop below walks through the chain processing each packet
             * in the chain in turn. */
            do
            {
                /* Store a pointer to the buffer after pxBuffer for use later on. */
                pxNextBuffer = pxBuffer->pxNextBuffer;

                /* Make it NULL to avoid using it later on. */
                pxBuffer->pxNextBuffer = NULL;

                prvProcessEthernetPacket( pxBuffer );
                pxBuffer = pxNextBuffer;

                /* While there is another packet in the chain. */
            } while( pxBuffer != NULL );
        }
    #endif /* ipconfigUSE_LINKED_RX_MESSAGES */
}
/*-----------------------------------------------------------*/

/**
 * @brief Calculate the maximum sleep time remaining. It will go through all
 *        timers to see which timer will expire first. That will be the amount
 *        of time to block in the next call to xQueueReceive().
 *
 * @return The maximum sleep time or ipconfigMAX_IP_TASK_SLEEP_TIME,
 *         whichever is smaller.
 */
static TickType_t prvCalculateSleepTime( void )
{
    TickType_t xMaximumSleepTime;

    /* Start with the maximum sleep time, then check this against the remaining
     * time in any other timers that are active. */
    xMaximumSleepTime = ipconfigMAX_IP_TASK_SLEEP_TIME;

    if( xARPTimer.bActive != pdFALSE_UNSIGNED )
    {
        if( xARPTimer.ulRemainingTime < xMaximumSleepTime )
        {
            xMaximumSleepTime = xARPTimer.ulRemainingTime;
        }
    }

    #if ( ipconfigUSE_DHCP == 1 )
        {
            if( xDHCPTimer.bActive != pdFALSE_UNSIGNED )
            {
                if( xDHCPTimer.ulRemainingTime < xMaximumSleepTime )
                {
                    xMaximumSleepTime = xDHCPTimer.ulRemainingTime;
                }
            }
        }
    #endif /* ipconfigUSE_DHCP */

    #if ( ipconfigUSE_TCP == 1 )
        {
            if( xTCPTimer.ulRemainingTime < xMaximumSleepTime )
            {
                xMaximumSleepTime = xTCPTimer.ulRemainingTime;
            }
        }
    #endif

    #if ( ipconfigDNS_USE_CALLBACKS != 0 )
        {
            if( xDNSTimer.bActive != pdFALSE_UNSIGNED )
            {
                if( xDNSTimer.ulRemainingTime < xMaximumSleepTime )
                {
                    xMaximumSleepTime = xDNSTimer.ulRemainingTime;
                }
            }
        }
    #endif

    return xMaximumSleepTime;
}
/*-----------------------------------------------------------*/

/**
 * @brief Check the network timers (ARP/DHCP/DNS/TCP) and if they are
 *        expired, send an event to the IP-Task.
 */
static void prvCheckNetworkTimers( void )
{
    /* Is it time for ARP processing? */
    if( prvIPTimerCheck( &xARPTimer ) != pdFALSE )
    {
        ( void ) xSendEventToIPTask( eARPTimerEvent );
    }

    #if ( ipconfigUSE_DHCP == 1 )
        {
            /* Is it time for DHCP processing? */
            if( prvIPTimerCheck( &xDHCPTimer ) != pdFALSE )
            {
                ( void ) xSendDHCPEvent();
            }
        }
    #endif /* ipconfigUSE_DHCP */

    #if ( ipconfigDNS_USE_CALLBACKS != 0 )
        {
            /* Is it time for DNS processing? */
            if( prvIPTimerCheck( &xDNSTimer ) != pdFALSE )
            {
                vDNSCheckCallBack( NULL );
            }
        }
    #endif /* ipconfigDNS_USE_CALLBACKS */

    #if ( ipconfigUSE_TCP == 1 )
        {
            BaseType_t xWillSleep;
            TickType_t xNextTime;
            BaseType_t xCheckTCPSockets;

            /* If the IP task has messages waiting to be processed then
             * it will not sleep in any case. */
            if( uxQueueMessagesWaiting( xNetworkEventQueue ) == 0U )
            {
                xWillSleep = pdTRUE;
            }
            else
            {
                xWillSleep = pdFALSE;
            }

            /* Sockets need to be checked if the TCP timer has expired. */
            xCheckTCPSockets = prvIPTimerCheck( &xTCPTimer );

            /* Sockets will also be checked if there are TCP messages but the
            * message queue is empty (indicated by xWillSleep being true). */
            if( ( xProcessedTCPMessage != pdFALSE ) && ( xWillSleep != pdFALSE ) )
            {
                xCheckTCPSockets = pdTRUE;
            }

            if( xCheckTCPSockets != pdFALSE )
            {
                /* Attend to the sockets, returning the period after which the
                 * check must be repeated. */
                xNextTime = xTCPTimerCheck( xWillSleep );
                prvIPTimerStart( &xTCPTimer, xNextTime );
                xProcessedTCPMessage = 0;
            }
        }

        /* See if any socket was planned to be closed. */
        vSocketCloseNextTime( NULL );
    #endif /* ipconfigUSE_TCP == 1 */
}
/*-----------------------------------------------------------*/

/**
 * @brief Start an IP timer. The IP-task has its own implementation of a timer
 *        called 'IPTimer_t', which is based on the FreeRTOS 'TimeOut_t'.
 *
 * @param[in] pxTimer: Pointer to the IP timer. When zero, the timer is marked
 *                     as expired.
 * @param[in] xTime: Time to be loaded into the IP timer.
 */
static void prvIPTimerStart( IPTimer_t * pxTimer,
                             TickType_t xTime )
{
    vTaskSetTimeOutState( &pxTimer->xTimeOut );
    pxTimer->ulRemainingTime = xTime;

    if( xTime == ( TickType_t ) 0 )
    {
        pxTimer->bExpired = pdTRUE_UNSIGNED;
    }
    else
    {
        pxTimer->bExpired = pdFALSE_UNSIGNED;
    }

    pxTimer->bActive = pdTRUE_UNSIGNED;
}
/*-----------------------------------------------------------*/

/**
 * @brief Sets the reload time of an IP timer and restarts it.
 *
 * @param[in] pxTimer: Pointer to the IP timer.
 * @param[in] xTime: Time to be reloaded into the IP timer.
 */
static void prvIPTimerReload( IPTimer_t * pxTimer,
                              TickType_t xTime )
{
    pxTimer->ulReloadTime = xTime;
    prvIPTimerStart( pxTimer, xTime );
}
/*-----------------------------------------------------------*/

/**
 * @brief Check the IP timer to see whether an IP event should be processed or not.
 *
 * @param[in] pxTimer: Pointer to the IP timer.
 *
 * @return If the timer is expired then pdTRUE is returned. Else pdFALSE.
 */
static BaseType_t prvIPTimerCheck( IPTimer_t * pxTimer )
{
    BaseType_t xReturn;

    if( pxTimer->bActive == pdFALSE_UNSIGNED )
    {
        /* The timer is not enabled. */
        xReturn = pdFALSE;
    }
    else
    {
        /* The timer might have set the bExpired flag already, if not, check the
         * value of xTimeOut against ulRemainingTime. */
        if( pxTimer->bExpired == pdFALSE_UNSIGNED )
        {
            if( xTaskCheckForTimeOut( &( pxTimer->xTimeOut ), &( pxTimer->ulRemainingTime ) ) != pdFALSE )
            {
                pxTimer->bExpired = pdTRUE_UNSIGNED;
            }
        }

        if( pxTimer->bExpired != pdFALSE_UNSIGNED )
        {
            prvIPTimerStart( pxTimer, pxTimer->ulReloadTime );
            xReturn = pdTRUE;
        }
        else
        {
            xReturn = pdFALSE;
        }
    }

    return xReturn;
}
/*-----------------------------------------------------------*/

/**
 * @brief Send a network down event to the IP-task. If it fails to post a message,
 *         the failure will be noted in the variable 'xNetworkDownEventPending'
 *         and later on a 'network-down' event, it will be executed.
 */
void FreeRTOS_NetworkDown( void )
{
    static const IPStackEvent_t xNetworkDownEvent = { eNetworkDownEvent, NULL };
    const TickType_t xDontBlock = ( TickType_t ) 0;

    /* Simply send the network task the appropriate event. */
    if( xSendEventStructToIPTask( &xNetworkDownEvent, xDontBlock ) != pdPASS )
    {
        /* Could not send the message, so it is still pending. */
        xNetworkDownEventPending = pdTRUE;
    }
    else
    {
        /* Message was sent so it is not pending. */
        xNetworkDownEventPending = pdFALSE;
    }

    iptraceNETWORK_DOWN();
}
/*-----------------------------------------------------------*/

/**
 * @brief Utility function. Process Network Down event from ISR.
 *        This function is supposed to be called form an ISR. It is recommended
 * - *        use 'FreeRTOS_NetworkDown()', when calling from a normal task.
 *
 * @return If the event was processed successfully, then return pdTRUE.
 *         Else pdFALSE.
 */
BaseType_t FreeRTOS_NetworkDownFromISR( void )
{
    static const IPStackEvent_t xNetworkDownEvent = { eNetworkDownEvent, NULL };
    BaseType_t xHigherPriorityTaskWoken = pdFALSE;

    /* Simply send the network task the appropriate event. */
    if( xQueueSendToBackFromISR( xNetworkEventQueue, &xNetworkDownEvent, &xHigherPriorityTaskWoken ) != pdPASS )
    {
        xNetworkDownEventPending = pdTRUE;
    }
    else
    {
        xNetworkDownEventPending = pdFALSE;
    }

    iptraceNETWORK_DOWN();

    return xHigherPriorityTaskWoken;
}
/*-----------------------------------------------------------*/

/**
 * @brief Obtain a buffer big enough for a UDP payload of given size.
 *
 * @param[in] uxRequestedSizeBytes: The size of the UDP payload.
 * @param[in] uxBlockTimeTicks: Maximum amount of time for which this call
 *            can block. This value is capped internally.
 *
 * @return If a buffer was created then the pointer to that buffer is returned,
 *         else a NULL pointer is returned.
 */
void * FreeRTOS_GetUDPPayloadBuffer( size_t uxRequestedSizeBytes,
                                     TickType_t uxBlockTimeTicks )
{
    NetworkBufferDescriptor_t * pxNetworkBuffer;
    void * pvReturn;
    TickType_t uxBlockTime = uxBlockTimeTicks;

    /* Cap the block time.  The reason for this is explained where
     * ipconfigUDP_MAX_SEND_BLOCK_TIME_TICKS is defined (assuming an official
     * FreeRTOSIPConfig.h header file is being used). */
    if( uxBlockTime > ipconfigUDP_MAX_SEND_BLOCK_TIME_TICKS )
    {
        uxBlockTime = ipconfigUDP_MAX_SEND_BLOCK_TIME_TICKS;
    }

    /* Obtain a network buffer with the required amount of storage. */
    pxNetworkBuffer = pxGetNetworkBufferWithDescriptor( sizeof( UDPPacket_t ) + uxRequestedSizeBytes, uxBlockTime );

    if( pxNetworkBuffer != NULL )
    {
        /* Set the actual packet size in case a bigger buffer was returned. */
        pxNetworkBuffer->xDataLength = sizeof( UDPPacket_t ) + uxRequestedSizeBytes;
        /* Skip 3 headers. */
        pvReturn = &( pxNetworkBuffer->pucEthernetBuffer[ sizeof( UDPPacket_t ) ] );
    }
    else
    {
        pvReturn = NULL;
    }

    return ( void * ) pvReturn;
}
/*-----------------------------------------------------------*/

/**
 * @brief Duplicate the given network buffer descriptor with a modified length.
 *
 * @param[in] pxNetworkBuffer: The network buffer to be duplicated.
 * @param[in] uxNewLength: The length for the new buffer.
 *
 * @return If properly duplicated, then the duplicate network buffer or else, NULL.
 */
NetworkBufferDescriptor_t * pxDuplicateNetworkBufferWithDescriptor( const NetworkBufferDescriptor_t * const pxNetworkBuffer,
                                                                    size_t uxNewLength )
{
    NetworkBufferDescriptor_t * pxNewBuffer;

    /* This function is only used when 'ipconfigZERO_COPY_TX_DRIVER' is set to 1.
     * The transmit routine wants to have ownership of the network buffer
     * descriptor, because it will pass the buffer straight to DMA. */
    pxNewBuffer = pxGetNetworkBufferWithDescriptor( uxNewLength, ( TickType_t ) 0 );

    if( pxNewBuffer != NULL )
    {
        /* Set the actual packet size in case a bigger buffer than requested
         * was returned. */
        pxNewBuffer->xDataLength = uxNewLength;

        /* Copy the original packet information. */
        pxNewBuffer->ulIPAddress = pxNetworkBuffer->ulIPAddress;
        pxNewBuffer->usPort = pxNetworkBuffer->usPort;
        pxNewBuffer->usBoundPort = pxNetworkBuffer->usBoundPort;
        ( void ) memcpy( pxNewBuffer->pucEthernetBuffer, pxNetworkBuffer->pucEthernetBuffer, pxNetworkBuffer->xDataLength );
    }

    return pxNewBuffer;
}
/*-----------------------------------------------------------*/

/**
 * @brief Get the network buffer descriptor from the packet buffer.
 *
 * @param[in] pvBuffer: The pointer to packet buffer.
 * @param[in] uxOffset: Additional offset (such as the packet length of UDP packet etc.).
 *
 * @return The network buffer descriptor if the alignment is correct. Else a NULL is returned.
 */
static NetworkBufferDescriptor_t * prvPacketBuffer_to_NetworkBuffer( const void * pvBuffer,
                                                                     size_t uxOffset )
{
    uintptr_t uxBuffer;
    NetworkBufferDescriptor_t * pxResult;

    if( pvBuffer == NULL )
    {
        pxResult = NULL;
    }
    else
    {
        /* Obtain the network buffer from the zero copy pointer. */
        uxBuffer = ipPOINTER_CAST( uintptr_t, pvBuffer );

        /* The input here is a pointer to a packet buffer plus some offset.  Subtract
         * this offset, and also the size of the header in the network buffer, usually
         * 8 + 2 bytes. */
        uxBuffer -= ( uxOffset + ipBUFFER_PADDING );

        /* Here a pointer was placed to the network descriptor.  As a
         * pointer is dereferenced, make sure it is well aligned. */
        if( ( uxBuffer & ( ( ( uintptr_t ) sizeof( uxBuffer ) ) - 1U ) ) == ( uintptr_t ) 0U )
        {
            /* The following statement may trigger a:
             * warning: cast increases required alignment of target type [-Wcast-align].
             * It has been confirmed though that the alignment is suitable. */
            pxResult = *( ( NetworkBufferDescriptor_t ** ) uxBuffer );
        }
        else
        {
            pxResult = NULL;
        }
    }

    return pxResult;
}
/*-----------------------------------------------------------*/

#if ( ipconfigZERO_COPY_TX_DRIVER != 0 ) || ( ipconfigZERO_COPY_RX_DRIVER != 0 )

/**
 * @brief Get the network buffer from the packet buffer.
 *
 * @param[in] pvBuffer: Pointer to the packet buffer.
 *
 * @return The network buffer if the alignment is correct. Else a NULL is returned.
 */
    NetworkBufferDescriptor_t * pxPacketBuffer_to_NetworkBuffer( const void * pvBuffer )
    {
        return prvPacketBuffer_to_NetworkBuffer( pvBuffer, 0U );
    }

#endif /* ( ipconfigZERO_COPY_TX_DRIVER != 0 ) || ( ipconfigZERO_COPY_RX_DRIVER != 0 ) */
/*-----------------------------------------------------------*/

/**
 * @brief Get the network buffer from the UDP Payload buffer.
 *
 * @param[in] pvBuffer: Pointer to the UDP payload buffer.
 *
 * @return The network buffer if the alignment is correct. Else a NULL is returned.
 */
NetworkBufferDescriptor_t * pxUDPPayloadBuffer_to_NetworkBuffer( const void * pvBuffer )
{
    return prvPacketBuffer_to_NetworkBuffer( pvBuffer, sizeof( UDPPacket_t ) );
}
/*-----------------------------------------------------------*/

/**
 * @brief Release the UDP payload buffer.
 *
 * @param[in] pvBuffer: Pointer to the UDP buffer that is to be released.
 */
void FreeRTOS_ReleaseUDPPayloadBuffer( void const * pvBuffer )
{
    vReleaseNetworkBufferAndDescriptor( pxUDPPayloadBuffer_to_NetworkBuffer( pvBuffer ) );
}
/*-----------------------------------------------------------*/

/*_RB_ Should we add an error or assert if the task priorities are set such that the servers won't function as expected? */

/*_HT_ There was a bug in FreeRTOS_TCP_IP.c that only occurred when the applications' priority was too high.
 * As that bug has been repaired, there is not an urgent reason to warn.
 * It is better though to use the advised priority scheme. */

/**
 * @brief Initialise the FreeRTOS-Plus-TCP network stack and initialise the IP-task.
 *
 * @param[in] ucIPAddress: Local IP address.
 * @param[in] ucNetMask: Local netmask.
 * @param[in] ucGatewayAddress: Local gateway address.
 * @param[in] ucDNSServerAddress: Local DNS server address.
 * @param[in] ucMACAddress: MAC address of the node.
 *
 * @return pdPASS if the task was successfully created and added to a ready
 * list, otherwise an error code defined in the file projdefs.h
 */
BaseType_t FreeRTOS_IPInit( const uint8_t ucIPAddress[ ipIP_ADDRESS_LENGTH_BYTES ],
                            const uint8_t ucNetMask[ ipIP_ADDRESS_LENGTH_BYTES ],
                            const uint8_t ucGatewayAddress[ ipIP_ADDRESS_LENGTH_BYTES ],
                            const uint8_t ucDNSServerAddress[ ipIP_ADDRESS_LENGTH_BYTES ],
                            const uint8_t ucMACAddress[ ipMAC_ADDRESS_LENGTH_BYTES ] )
{
    BaseType_t xReturn = pdFALSE;

    /* This function should only be called once. */
    configASSERT( xIPIsNetworkTaskReady() == pdFALSE );
    configASSERT( xNetworkEventQueue == NULL );
    configASSERT( xIPTaskHandle == NULL );

    if( sizeof( uintptr_t ) == 8 )
    {
        /* This is a 64-bit platform, make sure there is enough space in
         * pucEthernetBuffer to store a pointer. */
        configASSERT( ipconfigBUFFER_PADDING >= 14 );

        /* But it must have this strange alignment: */
        configASSERT( ( ( ( ipconfigBUFFER_PADDING ) + 2 ) % 4 ) == 0 );
    }

    /* Check if MTU is big enough. */
    configASSERT( ( ( size_t ) ipconfigNETWORK_MTU ) >= ( ipSIZE_OF_IPv4_HEADER + ipSIZE_OF_TCP_HEADER + ipconfigTCP_MSS ) );
    /* Check structure packing is correct. */
    configASSERT( sizeof( EthernetHeader_t ) == ipEXPECTED_EthernetHeader_t_SIZE );
    configASSERT( sizeof( ARPHeader_t ) == ipEXPECTED_ARPHeader_t_SIZE );
    configASSERT( sizeof( IPHeader_t ) == ipEXPECTED_IPHeader_t_SIZE );
    configASSERT( sizeof( ICMPHeader_t ) == ipEXPECTED_ICMPHeader_t_SIZE );
    configASSERT( sizeof( UDPHeader_t ) == ipEXPECTED_UDPHeader_t_SIZE );

    /* Attempt to create the queue used to communicate with the IP task. */
    #if ( configSUPPORT_STATIC_ALLOCATION == 1 )
        {
            static StaticQueue_t xNetworkEventStaticQueue;
            static uint8_t ucNetworkEventQueueStorageArea[ ipconfigEVENT_QUEUE_LENGTH * sizeof( IPStackEvent_t ) ];
            xNetworkEventQueue = xQueueCreateStatic( ipconfigEVENT_QUEUE_LENGTH, sizeof( IPStackEvent_t ), ucNetworkEventQueueStorageArea, &xNetworkEventStaticQueue );
        }
    #else
        {
            xNetworkEventQueue = xQueueCreate( ipconfigEVENT_QUEUE_LENGTH, sizeof( IPStackEvent_t ) );
            configASSERT( xNetworkEventQueue != NULL );
        }
    #endif /* configSUPPORT_STATIC_ALLOCATION */

    if( xNetworkEventQueue != NULL )
    {
        #if ( configQUEUE_REGISTRY_SIZE > 0 )
            {
                /* A queue registry is normally used to assist a kernel aware
                 * debugger.  If one is in use then it will be helpful for the debugger
                 * to show information about the network event queue. */
                vQueueAddToRegistry( xNetworkEventQueue, "NetEvnt" );
            }
        #endif /* configQUEUE_REGISTRY_SIZE */

        if( xNetworkBuffersInitialise() == pdPASS )
        {
            /* Store the local IP and MAC address. */
            xNetworkAddressing.ulDefaultIPAddress = FreeRTOS_inet_addr_quick( ucIPAddress[ 0 ], ucIPAddress[ 1 ], ucIPAddress[ 2 ], ucIPAddress[ 3 ] );
            xNetworkAddressing.ulNetMask = FreeRTOS_inet_addr_quick( ucNetMask[ 0 ], ucNetMask[ 1 ], ucNetMask[ 2 ], ucNetMask[ 3 ] );
            xNetworkAddressing.ulGatewayAddress = FreeRTOS_inet_addr_quick( ucGatewayAddress[ 0 ], ucGatewayAddress[ 1 ], ucGatewayAddress[ 2 ], ucGatewayAddress[ 3 ] );
            xNetworkAddressing.ulDNSServerAddress = FreeRTOS_inet_addr_quick( ucDNSServerAddress[ 0 ], ucDNSServerAddress[ 1 ], ucDNSServerAddress[ 2 ], ucDNSServerAddress[ 3 ] );
            xNetworkAddressing.ulBroadcastAddress = ( xNetworkAddressing.ulDefaultIPAddress & xNetworkAddressing.ulNetMask ) | ~xNetworkAddressing.ulNetMask;

            ( void ) memcpy( &xDefaultAddressing, &xNetworkAddressing, sizeof( xDefaultAddressing ) );

            #if ipconfigUSE_DHCP == 1
                {
                    /* The IP address is not set until DHCP completes. */
                    *ipLOCAL_IP_ADDRESS_POINTER = 0x00UL;
                }
            #else
                {
                    /* The IP address is set from the value passed in. */
                    *ipLOCAL_IP_ADDRESS_POINTER = xNetworkAddressing.ulDefaultIPAddress;

                    /* Added to prevent ARP flood to gateway.  Ensure the
                    * gateway is on the same subnet as the IP address. */
                    if( xNetworkAddressing.ulGatewayAddress != 0UL )
                    {
                        configASSERT( ( ( *ipLOCAL_IP_ADDRESS_POINTER ) & xNetworkAddressing.ulNetMask ) == ( xNetworkAddressing.ulGatewayAddress & xNetworkAddressing.ulNetMask ) );
                    }
                }
            #endif /* ipconfigUSE_DHCP == 1 */

            /* The MAC address is stored in the start of the default packet
             * header fragment, which is used when sending UDP packets. */
            ( void ) memcpy( ipLOCAL_MAC_ADDRESS, ucMACAddress, ( size_t ) ipMAC_ADDRESS_LENGTH_BYTES );

            /* Prepare the sockets interface. */
            vNetworkSocketsInit();

            /* Create the task that processes Ethernet and stack events. */
            #if ( configSUPPORT_STATIC_ALLOCATION == 1 )
                {
                    static StaticTask_t xIPTaskBuffer;
                    static StackType_t xIPTaskStack[ ipconfigIP_TASK_STACK_SIZE_WORDS ];
                    xIPTaskHandle = xTaskCreateStatic( prvIPTask,
                                                       "IP-Task",
                                                       ipconfigIP_TASK_STACK_SIZE_WORDS,
                                                       NULL,
                                                       ipconfigIP_TASK_PRIORITY,
                                                       xIPTaskStack,
                                                       &xIPTaskBuffer );

                    if( xIPTaskHandle != NULL )
                    {
                        xReturn = pdTRUE;
                    }
                }
            #else /* if ( configSUPPORT_STATIC_ALLOCATION == 1 ) */
                {
                    xReturn = xTaskCreate( prvIPTask,
                                           "IP-task",
                                           ipconfigIP_TASK_STACK_SIZE_WORDS,
                                           NULL,
                                           ipconfigIP_TASK_PRIORITY,
                                           &( xIPTaskHandle ) );
                }
            #endif /* configSUPPORT_STATIC_ALLOCATION */
        }
        else
        {
            FreeRTOS_debug_printf( ( "FreeRTOS_IPInit: xNetworkBuffersInitialise() failed\n" ) );

            /* Clean up. */
            vQueueDelete( xNetworkEventQueue );
            xNetworkEventQueue = NULL;
        }
    }
    else
    {
        FreeRTOS_debug_printf( ( "FreeRTOS_IPInit: Network event queue could not be created\n" ) );
    }

    return xReturn;
}
/*-----------------------------------------------------------*/

/**
 * @brief Get the current address configuration. Only non-NULL pointers will
 *        be filled in.
 *
 * @param[out] pulIPAddress: The current IP-address assigned.
 * @param[out] pulNetMask: The netmask used for current subnet.
 * @param[out] pulGatewayAddress: The gateway address.
 * @param[out] pulDNSServerAddress: The DNS server address.
 */
void FreeRTOS_GetAddressConfiguration( uint32_t * pulIPAddress,
                                       uint32_t * pulNetMask,
                                       uint32_t * pulGatewayAddress,
                                       uint32_t * pulDNSServerAddress )
{
    /* Return the address configuration to the caller. */

    if( pulIPAddress != NULL )
    {
        *pulIPAddress = *ipLOCAL_IP_ADDRESS_POINTER;
    }

    if( pulNetMask != NULL )
    {
        *pulNetMask = xNetworkAddressing.ulNetMask;
    }

    if( pulGatewayAddress != NULL )
    {
        *pulGatewayAddress = xNetworkAddressing.ulGatewayAddress;
    }

    if( pulDNSServerAddress != NULL )
    {
        *pulDNSServerAddress = xNetworkAddressing.ulDNSServerAddress;
    }
}
/*-----------------------------------------------------------*/

/**
 * @brief Set the current network address configuration. Only non-NULL pointers will
 *        be used.
 *
 * @param[in] pulIPAddress: The current IP-address assigned.
 * @param[in] pulNetMask: The netmask used for current subnet.
 * @param[in] pulGatewayAddress: The gateway address.
 * @param[in] pulDNSServerAddress: The DNS server address.
 */
void FreeRTOS_SetAddressConfiguration( const uint32_t * pulIPAddress,
                                       const uint32_t * pulNetMask,
                                       const uint32_t * pulGatewayAddress,
                                       const uint32_t * pulDNSServerAddress )
{
    /* Update the address configuration. */

    if( pulIPAddress != NULL )
    {
        *ipLOCAL_IP_ADDRESS_POINTER = *pulIPAddress;
    }

    if( pulNetMask != NULL )
    {
        xNetworkAddressing.ulNetMask = *pulNetMask;
    }

    if( pulGatewayAddress != NULL )
    {
        xNetworkAddressing.ulGatewayAddress = *pulGatewayAddress;
    }

    if( pulDNSServerAddress != NULL )
    {
        xNetworkAddressing.ulDNSServerAddress = *pulDNSServerAddress;
    }
}
/*-----------------------------------------------------------*/

#if ( ipconfigSUPPORT_OUTGOING_PINGS == 1 )

/**
 * @brief Send a ping request to the given IP address. After receiving a reply,
 *        IP-task will call a user-supplied function 'vApplicationPingReplyHook()'.
 *
 * @param[in] ulIPAddress: The IP address to which the ping is to be sent.
 * @param[in] uxNumberOfBytesToSend: Number of bytes in the ping request.
 * @param[in] uxBlockTimeTicks: Maximum number of ticks to wait.
 *
 * @return If successfully sent to IP task for processing then the sequence
 *         number of the ping packet or else, pdFAIL.
 */
    BaseType_t FreeRTOS_SendPingRequest( uint32_t ulIPAddress,
                                         size_t uxNumberOfBytesToSend,
                                         TickType_t uxBlockTimeTicks )
    {
        NetworkBufferDescriptor_t * pxNetworkBuffer;
        ICMPHeader_t * pxICMPHeader;
        EthernetHeader_t * pxEthernetHeader;
        BaseType_t xReturn = pdFAIL;
        static uint16_t usSequenceNumber = 0;
        uint8_t * pucChar;
        size_t uxTotalLength;
        IPStackEvent_t xStackTxEvent = { eStackTxEvent, NULL };

        uxTotalLength = uxNumberOfBytesToSend + sizeof( ICMPPacket_t );
        BaseType_t xEnoughSpace;

        if( uxNumberOfBytesToSend < ( ipconfigNETWORK_MTU - ( sizeof( IPHeader_t ) + sizeof( ICMPHeader_t ) ) ) )
        {
            xEnoughSpace = pdTRUE;
        }
        else
        {
            xEnoughSpace = pdFALSE;
        }

        if( ( uxGetNumberOfFreeNetworkBuffers() >= 4U ) && ( uxNumberOfBytesToSend >= 1U ) && ( xEnoughSpace != pdFALSE ) )
        {
            pxNetworkBuffer = pxGetNetworkBufferWithDescriptor( uxTotalLength, uxBlockTimeTicks );

            if( pxNetworkBuffer != NULL )
            {
                pxEthernetHeader = ipCAST_PTR_TO_TYPE_PTR( EthernetHeader_t, pxNetworkBuffer->pucEthernetBuffer );
                pxEthernetHeader->usFrameType = ipIPv4_FRAME_TYPE;

                pxICMPHeader = ipCAST_PTR_TO_TYPE_PTR( ICMPHeader_t, &( pxNetworkBuffer->pucEthernetBuffer[ ipIP_PAYLOAD_OFFSET ] ) );
                usSequenceNumber++;

                /* Fill in the basic header information. */
                pxICMPHeader->ucTypeOfMessage = ipICMP_ECHO_REQUEST;
                pxICMPHeader->ucTypeOfService = 0;
                pxICMPHeader->usIdentifier = usSequenceNumber;
                pxICMPHeader->usSequenceNumber = usSequenceNumber;

                /* Find the start of the data. */
                pucChar = ( uint8_t * ) pxICMPHeader;
                pucChar = &( pucChar[ sizeof( ICMPHeader_t ) ] );

                /* Just memset the data to a fixed value. */
                ( void ) memset( pucChar, ( int ) ipECHO_DATA_FILL_BYTE, uxNumberOfBytesToSend );

                /* The message is complete, IP and checksum's are handled by
                 * vProcessGeneratedUDPPacket */
                pxNetworkBuffer->pucEthernetBuffer[ ipSOCKET_OPTIONS_OFFSET ] = FREERTOS_SO_UDPCKSUM_OUT;
                pxNetworkBuffer->ulIPAddress = ulIPAddress;
                pxNetworkBuffer->usPort = ipPACKET_CONTAINS_ICMP_DATA;
                /* xDataLength is the size of the total packet, including the Ethernet header. */
                pxNetworkBuffer->xDataLength = uxTotalLength;

                /* Send to the stack. */
                xStackTxEvent.pvData = pxNetworkBuffer;

                if( xSendEventStructToIPTask( &( xStackTxEvent ), uxBlockTimeTicks ) != pdPASS )
                {
                    vReleaseNetworkBufferAndDescriptor( pxNetworkBuffer );
                    iptraceSTACK_TX_EVENT_LOST( ipSTACK_TX_EVENT );
                }
                else
                {
                    xReturn = ( BaseType_t ) usSequenceNumber;
                }
            }
        }
        else
        {
            /* The requested number of bytes will not fit in the available space
             * in the network buffer. */
        }

        return xReturn;
    }

#endif /* ipconfigSUPPORT_OUTGOING_PINGS == 1 */
/*-----------------------------------------------------------*/

/**
 * @brief Send an event to the IP task. It calls 'xSendEventStructToIPTask' internally.
 *
 * @param[in] eEvent: The event to be sent.
 *
 * @return pdPASS if the event was sent (or the desired effect was achieved). Else, pdFAIL.
 */
BaseType_t xSendEventToIPTask( eIPEvent_t eEvent )
{
    IPStackEvent_t xEventMessage;
    const TickType_t xDontBlock = ( TickType_t ) 0;

    xEventMessage.eEventType = eEvent;
    xEventMessage.pvData = ( void * ) NULL;

    return xSendEventStructToIPTask( &xEventMessage, xDontBlock );
}
/*-----------------------------------------------------------*/

/**
 * @brief Send an event (in form of struct) to the IP task to be processed.
 *
 * @param[in] pxEvent: The event to be sent.
 * @param[in] uxTimeout: Timeout for waiting in case the queue is full. 0 for non-blocking calls.
 *
 * @return pdPASS if the event was sent (or the desired effect was achieved). Else, pdFAIL.
 */
BaseType_t xSendEventStructToIPTask( const IPStackEvent_t * pxEvent,
                                     TickType_t uxTimeout )
{
    BaseType_t xReturn, xSendMessage;
    TickType_t uxUseTimeout = uxTimeout;

    if( ( xIPIsNetworkTaskReady() == pdFALSE ) && ( pxEvent->eEventType != eNetworkDownEvent ) )
    {
        /* Only allow eNetworkDownEvent events if the IP task is not ready
         * yet.  Not going to attempt to send the message so the send failed. */
        xReturn = pdFAIL;
    }
    else
    {
        xSendMessage = pdTRUE;

        #if ( ipconfigUSE_TCP == 1 )
            {
                if( pxEvent->eEventType == eTCPTimerEvent )
                {
                    /* TCP timer events are sent to wake the timer task when
                     * xTCPTimer has expired, but there is no point sending them if the
                     * IP task is already awake processing other message. */
                    xTCPTimer.bExpired = pdTRUE_UNSIGNED;

                    if( uxQueueMessagesWaiting( xNetworkEventQueue ) != 0U )
                    {
                        /* Not actually going to send the message but this is not a
                         * failure as the message didn't need to be sent. */
                        xSendMessage = pdFALSE;
                    }
                }
            }
        #endif /* ipconfigUSE_TCP */

        if( xSendMessage != pdFALSE )
        {
            /* The IP task cannot block itself while waiting for itself to
             * respond. */
            if( ( xIsCallingFromIPTask() == pdTRUE ) && ( uxUseTimeout > ( TickType_t ) 0U ) )
            {
                uxUseTimeout = ( TickType_t ) 0;
            }

            xReturn = xQueueSendToBack( xNetworkEventQueue, pxEvent, uxUseTimeout );

            if( xReturn == pdFAIL )
            {
                /* A message should have been sent to the IP task, but wasn't. */
                FreeRTOS_debug_printf( ( "xSendEventStructToIPTask: CAN NOT ADD %d\n", pxEvent->eEventType ) );
                iptraceSTACK_TX_EVENT_LOST( pxEvent->eEventType );
            }
        }
        else
        {
            /* It was not necessary to send the message to process the event so
             * even though the message was not sent the call was successful. */
            xReturn = pdPASS;
        }
    }

    return xReturn;
}
/*-----------------------------------------------------------*/

#if ( ipconfigUSE_DHCP != 0 )

/**
 * @brief Create a DHCP event.
 *
 * @return pdPASS or pdFAIL, depending on whether xSendEventStructToIPTask()
 *         succeeded.
 */
    BaseType_t xSendDHCPEvent( void )
    {
        IPStackEvent_t xEventMessage;
        const TickType_t uxDontBlock = 0U;
        uintptr_t uxOption = eGetDHCPState();

        xEventMessage.eEventType = eDHCPEvent;
        xEventMessage.pvData = ( void * ) uxOption;

        return xSendEventStructToIPTask( &xEventMessage, uxDontBlock );
    }
/*-----------------------------------------------------------*/
#endif /* ( ipconfigUSE_DHCP != 0 ) */

/**
 * @brief Decide whether this packet should be processed or not based on the IP address in the packet.
 *
 * @param[in] pucEthernetBuffer: The ethernet packet under consideration.
 *
 * @return Enum saying whether to release or to process the packet.
 */
eFrameProcessingResult_t eConsiderFrameForProcessing( const uint8_t * const pucEthernetBuffer )
{
    eFrameProcessingResult_t eReturn;
    const EthernetHeader_t * pxEthernetHeader;

    /* Map the buffer onto Ethernet Header struct for easy access to fields. */
    pxEthernetHeader = ipCAST_CONST_PTR_TO_CONST_TYPE_PTR( EthernetHeader_t, pucEthernetBuffer );

    if( memcmp( ipLOCAL_MAC_ADDRESS, pxEthernetHeader->xDestinationAddress.ucBytes, sizeof( MACAddress_t ) ) == 0 )
    {
        /* The packet was directed to this node - process it. */
        eReturn = eProcessBuffer;
    }
    else if( memcmp( xBroadcastMACAddress.ucBytes, pxEthernetHeader->xDestinationAddress.ucBytes, sizeof( MACAddress_t ) ) == 0 )
    {
        /* The packet was a broadcast - process it. */
        eReturn = eProcessBuffer;
    }
    else
    #if ( ipconfigUSE_LLMNR == 1 )
        if( memcmp( xLLMNR_MacAdress.ucBytes, pxEthernetHeader->xDestinationAddress.ucBytes, sizeof( MACAddress_t ) ) == 0 )
        {
            /* The packet is a request for LLMNR - process it. */
            eReturn = eProcessBuffer;
        }
        else
    #endif /* ipconfigUSE_LLMNR */
    {
        /* The packet was not a broadcast, or for this node, just release
         * the buffer without taking any other action. */
        eReturn = eReleaseBuffer;
    }

    #if ( ipconfigFILTER_OUT_NON_ETHERNET_II_FRAMES == 1 )
        {
            uint16_t usFrameType;

            if( eReturn == eProcessBuffer )
            {
                usFrameType = pxEthernetHeader->usFrameType;
                usFrameType = FreeRTOS_ntohs( usFrameType );

                if( usFrameType <= 0x600U )
                {
                    /* Not an Ethernet II frame. */
                    eReturn = eReleaseBuffer;
                }
            }
        }
    #endif /* ipconfigFILTER_OUT_NON_ETHERNET_II_FRAMES == 1  */

    return eReturn;
}
/*-----------------------------------------------------------*/

/**
 * @brief Process a 'Network down' event and complete required processing.
 */
static void prvProcessNetworkDownEvent( void )
{
    /* Stop the ARP timer while there is no network. */
    xARPTimer.bActive = pdFALSE_UNSIGNED;

    #if ipconfigUSE_NETWORK_EVENT_HOOK == 1
        {
            static BaseType_t xCallEventHook = pdFALSE;

            /* The first network down event is generated by the IP stack itself to
             * initialise the network hardware, so do not call the network down event
             * the first time through. */
            if( xCallEventHook == pdTRUE )
            {
                vApplicationIPNetworkEventHook( eNetworkDown );
            }

            xCallEventHook = pdTRUE;
        }
    #endif /* if ipconfigUSE_NETWORK_EVENT_HOOK == 1 */

    /* Per the ARP Cache Validation section of https://tools.ietf.org/html/rfc1122,
     * treat network down as a "delivery problem" and flush the ARP cache for this
     * interface. */
    FreeRTOS_ClearARP();

    /* The network has been disconnected (or is being initialised for the first
     * time).  Perform whatever hardware processing is necessary to bring it up
     * again, or wait for it to be available again.  This is hardware dependent. */
    if( xNetworkInterfaceInitialise() != pdPASS )
    {
        /* Ideally the network interface initialisation function will only
         * return when the network is available.  In case this is not the case,
         * wait a while before retrying the initialisation. */
        vTaskDelay( ipINITIALISATION_RETRY_DELAY );
        FreeRTOS_NetworkDown();
    }
    else
    {
        /* Set remaining time to 0 so it will become active immediately. */
        #if ipconfigUSE_DHCP == 1
            {
                /* The network is not up until DHCP has completed. */
                vDHCPProcess( pdTRUE, eInitialWait );
            }
        #else
            {
                /* Perform any necessary 'network up' processing. */
                vIPNetworkUpCalls();
            }
        #endif
    }
}
/*-----------------------------------------------------------*/

/**
 * @brief Perform all the required tasks when the network gets connected.
 */
void vIPNetworkUpCalls( void )
{
    xNetworkUp = pdTRUE;

    #if ( ipconfigUSE_NETWORK_EVENT_HOOK == 1 )
        {
            vApplicationIPNetworkEventHook( eNetworkUp );
        }
    #endif /* ipconfigUSE_NETWORK_EVENT_HOOK */

    #if ( ipconfigDNS_USE_CALLBACKS != 0 )
        {
            /* The following function is declared in FreeRTOS_DNS.c and 'private' to
             * this library */
            extern void vDNSInitialise( void );
            vDNSInitialise();
        }
    #endif /* ipconfigDNS_USE_CALLBACKS != 0 */

    /* Set remaining time to 0 so it will become active immediately. */
    prvIPTimerReload( &xARPTimer, pdMS_TO_TICKS( ipARP_TIMER_PERIOD_MS ) );
}
/*-----------------------------------------------------------*/

/**
 * @brief Process the Ethernet packet.
 *
 * @param[in,out] pxNetworkBuffer: the network buffer containing the ethernet packet. If the
 *                                 buffer is large enough, it may be reused to send a reply.
 */
static void prvProcessEthernetPacket( NetworkBufferDescriptor_t * const pxNetworkBuffer )
{
    const EthernetHeader_t * pxEthernetHeader;
    eFrameProcessingResult_t eReturned = eReleaseBuffer;

    configASSERT( pxNetworkBuffer != NULL );

    iptraceNETWORK_INTERFACE_INPUT( pxNetworkBuffer->xDataLength, pxNetworkBuffer->pucEthernetBuffer );

    /* Interpret the Ethernet frame. */
    if( pxNetworkBuffer->xDataLength >= sizeof( EthernetHeader_t ) )
    {
        eReturned = ipCONSIDER_FRAME_FOR_PROCESSING( pxNetworkBuffer->pucEthernetBuffer );

        /* Map the buffer onto the Ethernet Header struct for easy access to the fields. */
        pxEthernetHeader = ipCAST_CONST_PTR_TO_CONST_TYPE_PTR( EthernetHeader_t, pxNetworkBuffer->pucEthernetBuffer );

        /* The condition "eReturned == eProcessBuffer" must be true. */
        #if ( ipconfigETHERNET_DRIVER_FILTERS_FRAME_TYPES == 0 )
            if( eReturned == eProcessBuffer )
        #endif
        {
            /* Interpret the received Ethernet packet. */
            switch( pxEthernetHeader->usFrameType )
            {
                case ipARP_FRAME_TYPE:

                    /* The Ethernet frame contains an ARP packet. */
                    if( pxNetworkBuffer->xDataLength >= sizeof( ARPPacket_t ) )
                    {
                        eReturned = eARPProcessPacket( ipCAST_PTR_TO_TYPE_PTR( ARPPacket_t, pxNetworkBuffer->pucEthernetBuffer ) );
                    }
                    else
                    {
                        eReturned = eReleaseBuffer;
                    }

                    break;

                case ipIPv4_FRAME_TYPE:

                    /* The Ethernet frame contains an IP packet. */
                    if( pxNetworkBuffer->xDataLength >= sizeof( IPPacket_t ) )
                    {
                        eReturned = prvProcessIPPacket( ipCAST_PTR_TO_TYPE_PTR( IPPacket_t, pxNetworkBuffer->pucEthernetBuffer ), pxNetworkBuffer );
                    }
                    else
                    {
                        eReturned = eReleaseBuffer;
                    }

                    break;

                default:
                    #if ( ipconfigPROCESS_CUSTOM_ETHERNET_FRAMES != 0 )
                        /* Custom frame handler. */
                        eReturned = eApplicationProcessCustomFrameHook( pxNetworkBuffer );
                    #else
                        /* No other packet types are handled.  Nothing to do. */
                        eReturned = eReleaseBuffer;
                    #endif
                    break;
            }
        }
    }

    /* Perform any actions that resulted from processing the Ethernet frame. */
    switch( eReturned )
    {
        case eReturnEthernetFrame:

            /* The Ethernet frame will have been updated (maybe it was
             * an ARP request or a PING request?) and should be sent back to
             * its source. */
            vReturnEthernetFrame( pxNetworkBuffer, pdTRUE );

            /* parameter pdTRUE: the buffer must be released once
             * the frame has been transmitted */
            break;

        case eFrameConsumed:

            /* The frame is in use somewhere, don't release the buffer
             * yet. */
            break;

        case eReleaseBuffer:
        case eProcessBuffer:
        default:

            /* The frame is not being used anywhere, and the
             * NetworkBufferDescriptor_t structure containing the frame should
             * just be released back to the list of free buffers. */
            vReleaseNetworkBufferAndDescriptor( pxNetworkBuffer );
            break;
    }
}
/*-----------------------------------------------------------*/

/**
 * @brief Is the IP address an IPv4 multicast address.
 *
 * @param[in] ulIPAddress: The IP address being checked.
 *
 * @return pdTRUE if the IP address is a multicast address or else, pdFALSE.
 */
BaseType_t xIsIPv4Multicast( uint32_t ulIPAddress )
{
    BaseType_t xReturn;
    uint32_t ulIP = FreeRTOS_ntohl( ulIPAddress );

    if( ( ulIP >= ipFIRST_MULTI_CAST_IPv4 ) && ( ulIP < ipLAST_MULTI_CAST_IPv4 ) )
    {
        xReturn = pdTRUE;
    }
    else
    {
        xReturn = pdFALSE;
    }

    return xReturn;
}
/*-----------------------------------------------------------*/

/**
 * @brief Set multicast MAC address.
 *
 * @param[in] ulIPAddress: IP address.
 * @param[out] pxMACAddress: Pointer to MAC address.
 */
void vSetMultiCastIPv4MacAddress( uint32_t ulIPAddress,
                                  MACAddress_t * pxMACAddress )
{
    uint32_t ulIP = FreeRTOS_ntohl( ulIPAddress );

    pxMACAddress->ucBytes[ 0 ] = ( uint8_t ) 0x01U;
    pxMACAddress->ucBytes[ 1 ] = ( uint8_t ) 0x00U;
    pxMACAddress->ucBytes[ 2 ] = ( uint8_t ) 0x5EU;
    pxMACAddress->ucBytes[ 3 ] = ( uint8_t ) ( ( ulIP >> 16 ) & 0x7fU ); /* Use 7 bits. */
    pxMACAddress->ucBytes[ 4 ] = ( uint8_t ) ( ( ulIP >> 8 ) & 0xffU );  /* Use 8 bits. */
    pxMACAddress->ucBytes[ 5 ] = ( uint8_t ) ( ( ulIP ) & 0xffU );       /* Use 8 bits. */
}
/*-----------------------------------------------------------*/

/**
 * @brief Check whether this IP packet is to be allowed or to be dropped.
 *
 * @param[in] pxIPPacket: The IP packet under consideration.
 * @param[in] pxNetworkBuffer: The whole network buffer.
 * @param[in] uxHeaderLength: The length of the header.
 *
 * @return Whether the packet should be processed or dropped.
 */
static eFrameProcessingResult_t prvAllowIPPacket( const IPPacket_t * const pxIPPacket,
                                                  const NetworkBufferDescriptor_t * const pxNetworkBuffer,
                                                  UBaseType_t uxHeaderLength )
{
    eFrameProcessingResult_t eReturn = eProcessBuffer;

    #if ( ( ipconfigETHERNET_DRIVER_FILTERS_PACKETS == 0 ) || ( ipconfigDRIVER_INCLUDED_RX_IP_CHECKSUM == 0 ) )
        const IPHeader_t * pxIPHeader = &( pxIPPacket->xIPHeader );
    #else

        /* or else, the parameter won't be used and the function will be optimised
         * away */
        ( void ) pxIPPacket;
    #endif

    #if ( ipconfigETHERNET_DRIVER_FILTERS_PACKETS == 0 )
        {
            /* In systems with a very small amount of RAM, it might be advantageous
             * to have incoming messages checked earlier, by the network card driver.
             * This method may decrease the usage of sparse network buffers. */
            uint32_t ulDestinationIPAddress = pxIPHeader->ulDestinationIPAddress;
            uint32_t ulSourceIPAddress = pxIPHeader->ulSourceIPAddress;

            /* Ensure that the incoming packet is not fragmented because the stack
             * doesn't not support IP fragmentation. All but the last fragment coming in will have their
             * "more fragments" flag set and the last fragment will have a non-zero offset.
             * We need to drop the packet in either of those cases. */
            if( ( ( pxIPHeader->usFragmentOffset & ipFRAGMENT_OFFSET_BIT_MASK ) != 0U ) || ( ( pxIPHeader->usFragmentOffset & ipFRAGMENT_FLAGS_MORE_FRAGMENTS ) != 0U ) )
            {
                /* Can not handle, fragmented packet. */
                eReturn = eReleaseBuffer;
            }

            /* Test if the length of the IP-header is between 20 and 60 bytes,
             * and if the IP-version is 4. */
            else if( ( pxIPHeader->ucVersionHeaderLength < ipIPV4_VERSION_HEADER_LENGTH_MIN ) ||
                     ( pxIPHeader->ucVersionHeaderLength > ipIPV4_VERSION_HEADER_LENGTH_MAX ) )
            {
                /* Can not handle, unknown or invalid header version. */
                eReturn = eReleaseBuffer;
            }
            /* Is the packet for this IP address? */
            else if( ( ulDestinationIPAddress != *ipLOCAL_IP_ADDRESS_POINTER ) &&
                     /* Is it the global broadcast address 255.255.255.255 ? */
                     ( ulDestinationIPAddress != ipBROADCAST_IP_ADDRESS ) &&
                     /* Is it a specific broadcast address 192.168.1.255 ? */
                     ( ulDestinationIPAddress != xNetworkAddressing.ulBroadcastAddress ) &&
                     #if ( ipconfigUSE_LLMNR == 1 )
                         /* Is it the LLMNR multicast address? */
                         ( ulDestinationIPAddress != ipLLMNR_IP_ADDR ) &&
                     #endif
                     /* Or (during DHCP negotiation) we have no IP-address yet? */
                     ( *ipLOCAL_IP_ADDRESS_POINTER != 0UL ) )
            {
                /* Packet is not for this node, release it */
                eReturn = eReleaseBuffer;
            }
<<<<<<< HEAD
            /* Is the source address correct? */
            else if( ( FreeRTOS_ntohl( ulSourceIPAddress ) & 0xffU ) == 0xffU )
            {
                /* The source address cannot be broadcast address. Replying to this
                 * packet may cause network storms. Drop the packet. */
=======
            else if( ( memcmp( ( void * ) xBroadcastMACAddress.ucBytes,
                               ( void * ) ( pxIPPacket->xEthernetHeader.xDestinationAddress.ucBytes ),
                               sizeof( MACAddress_t ) ) == 0 ) &&
                     ( ( FreeRTOS_ntohl( ulDestinationIPAddress ) & 0xffU ) != 0xffU ) )
            {
                /* Ethernet address is a broadcast address, but the IP address is not a
                 * broadcast address. */
>>>>>>> 4bca3650
                eReturn = eReleaseBuffer;
            }
            else
            {
                /* Packet is not fragmented, destination is this device. */
            }
        }
    #endif /* ipconfigETHERNET_DRIVER_FILTERS_PACKETS */

    #if ( ipconfigDRIVER_INCLUDED_RX_IP_CHECKSUM == 0 )
        {
            /* Some drivers of NIC's with checksum-offloading will enable the above
             * define, so that the checksum won't be checked again here */
            if( eReturn == eProcessBuffer )
            {
                /* Is the IP header checksum correct?
                 *
                 * NOTE: When the checksum of IP header is calculated while not omitting
                 * the checksum field, the resulting value of the checksum always is 0xffff
                 * which is denoted by ipCORRECT_CRC. See this wiki for more information:
                 * https://en.wikipedia.org/wiki/IPv4_header_checksum#Verifying_the_IPv4_header_checksum
                 * and this RFC: https://tools.ietf.org/html/rfc1624#page-4
                 */
                if( usGenerateChecksum( 0U, ( uint8_t * ) &( pxIPHeader->ucVersionHeaderLength ), ( size_t ) uxHeaderLength ) != ipCORRECT_CRC )
                {
                    /* Check sum in IP-header not correct. */
                    eReturn = eReleaseBuffer;
                }
                /* Is the upper-layer checksum (TCP/UDP/ICMP) correct? */
                else if( usGenerateProtocolChecksum( ( uint8_t * ) ( pxNetworkBuffer->pucEthernetBuffer ), pxNetworkBuffer->xDataLength, pdFALSE ) != ipCORRECT_CRC )
                {
                    /* Protocol checksum not accepted. */
                    eReturn = eReleaseBuffer;
                }
                else
                {
                    /* The checksum of the received packet is OK. */
                }
            }
        }
    #else /* if ( ipconfigDRIVER_INCLUDED_RX_IP_CHECKSUM == 0 ) */
        {
            if( eReturn == eProcessBuffer )
            {
                if( xCheckSizeFields( ( uint8_t * ) ( pxNetworkBuffer->pucEthernetBuffer ), pxNetworkBuffer->xDataLength ) != pdPASS )
                {
                    /* Some of the length checks were not successful. */
                    eReturn = eReleaseBuffer;
                }
            }

            #if ( ipconfigUDP_PASS_ZERO_CHECKSUM_PACKETS == 0 )
                {
                    /* Check if this is a UDP packet without a checksum. */
                    if( eReturn == eProcessBuffer )
                    {
                        /* ipconfigUDP_PASS_ZERO_CHECKSUM_PACKETS is defined as 0,
                         * and so UDP packets carrying a protocol checksum of 0, will
                         * be dropped. */

                        /* Identify the next protocol. */
                        if( pxIPPacket->xIPHeader.ucProtocol == ( uint8_t ) ipPROTOCOL_UDP )
                        {
                            ProtocolPacket_t * pxProtPack;

                            /* pxProtPack will point to the offset were the protocols begin. */
                            pxProtPack = ipCAST_PTR_TO_TYPE_PTR( ProtocolPacket_t, &( pxNetworkBuffer->pucEthernetBuffer[ uxHeaderLength - ipSIZE_OF_IPv4_HEADER ] ) );

                            if( pxProtPack->xUDPPacket.xUDPHeader.usChecksum == ( uint16_t ) 0U )
                            {
                                #if ( ipconfigHAS_PRINTF != 0 )
                                    {
                                        static BaseType_t xCount = 0;

                                        if( xCount < 5 )
                                        {
                                            FreeRTOS_printf( ( "prvAllowIPPacket: UDP packet from %xip without CRC dropped\n",
                                                               FreeRTOS_ntohl( pxIPPacket->xIPHeader.ulSourceIPAddress ) ) );
                                            xCount++;
                                        }
                                    }
                                #endif /* ( ipconfigHAS_PRINTF != 0 ) */

                                /* Protocol checksum not accepted. */
                                eReturn = eReleaseBuffer;
                            }
                        }
                    }
                }
            #endif /* ( ipconfigUDP_PASS_ZERO_CHECKSUM_PACKETS == 0 ) */

            /* to avoid warning unused parameters */
            ( void ) uxHeaderLength;
        }
    #endif /* ipconfigDRIVER_INCLUDED_RX_IP_CHECKSUM == 0 */

    return eReturn;
}
/*-----------------------------------------------------------*/

/**
 * @brief Process an IP-packet.
 *
 * @param[in] pxIPPacket: The IP packet to be processed.
 * @param[in] pxNetworkBuffer: The networkbuffer descriptor having the IP packet.
 *
 * @return An enum to show whether the packet should be released/kept/processed etc.
 */
static eFrameProcessingResult_t prvProcessIPPacket( IPPacket_t * pxIPPacket,
                                                    NetworkBufferDescriptor_t * const pxNetworkBuffer )
{
    eFrameProcessingResult_t eReturn;
    IPHeader_t * pxIPHeader = &( pxIPPacket->xIPHeader );
    size_t uxLength = ( size_t ) pxIPHeader->ucVersionHeaderLength;
    UBaseType_t uxHeaderLength = ( UBaseType_t ) ( ( uxLength & 0x0FU ) << 2 );
    uint8_t ucProtocol;

    /* Bound the calculated header length: take away the Ethernet header size,
     * then check if the IP header is claiming to be longer than the remaining
     * total packet size. Also check for minimal header field length. */
    if( ( uxHeaderLength > ( pxNetworkBuffer->xDataLength - ipSIZE_OF_ETH_HEADER ) ) ||
        ( uxHeaderLength < ipSIZE_OF_IPv4_HEADER ) )
    {
        eReturn = eReleaseBuffer;
    }
    else
    {
        ucProtocol = pxIPPacket->xIPHeader.ucProtocol;
        /* Check if the IP headers are acceptable and if it has our destination. */
        eReturn = prvAllowIPPacket( pxIPPacket, pxNetworkBuffer, uxHeaderLength );

        if( eReturn == eProcessBuffer )
        {
            /* Are there IP-options. */
            if( uxHeaderLength > ipSIZE_OF_IPv4_HEADER )
            {
                /* The size of the IP-header is larger than 20 bytes.
                 * The extra space is used for IP-options. */
                #if ( ipconfigIP_PASS_PACKETS_WITH_IP_OPTIONS != 0 )
                    {
                        /* All structs of headers expect a IP header size of 20 bytes
                         * IP header options were included, we'll ignore them and cut them out. */
                        const size_t optlen = ( ( size_t ) uxHeaderLength ) - ipSIZE_OF_IPv4_HEADER;
                        /* From: the previous start of UDP/ICMP/TCP data. */
                        const uint8_t * pucSource = ( const uint8_t * ) &( pxNetworkBuffer->pucEthernetBuffer[ sizeof( EthernetHeader_t ) + uxHeaderLength ] );
                        /* To: the usual start of UDP/ICMP/TCP data at offset 20 (decimal ) from IP header. */
                        uint8_t * pucTarget = ( uint8_t * ) &( pxNetworkBuffer->pucEthernetBuffer[ sizeof( EthernetHeader_t ) + ipSIZE_OF_IPv4_HEADER ] );
                        /* How many: total length minus the options and the lower headers. */
                        const size_t xMoveLen = pxNetworkBuffer->xDataLength - ( optlen + ipSIZE_OF_IPv4_HEADER + ipSIZE_OF_ETH_HEADER );

                        ( void ) memmove( pucTarget, pucSource, xMoveLen );
                        pxNetworkBuffer->xDataLength -= optlen;
                        pxIPHeader->usLength = FreeRTOS_htons( FreeRTOS_ntohs( pxIPHeader->usLength ) - optlen );

                        /* Rewrite the Version/IHL byte to indicate that this packet has no IP options. */
                        pxIPHeader->ucVersionHeaderLength = ( pxIPHeader->ucVersionHeaderLength & 0xF0U ) | /* High nibble is the version. */
                                                            ( ( ipSIZE_OF_IPv4_HEADER >> 2 ) & 0x0FU );
                    }
                #else /* if ( ipconfigIP_PASS_PACKETS_WITH_IP_OPTIONS != 0 ) */
                    {
                        /* 'ipconfigIP_PASS_PACKETS_WITH_IP_OPTIONS' is not set, so packets carrying
                         * IP-options will be dropped. */
                        eReturn = eReleaseBuffer;
                    }
                #endif /* if ( ipconfigIP_PASS_PACKETS_WITH_IP_OPTIONS != 0 ) */
            }

            if( eReturn != eReleaseBuffer )
            {
                /* Add the IP and MAC addresses to the ARP table if they are not
                 * already there - otherwise refresh the age of the existing
                 * entry. */
                if( ucProtocol != ( uint8_t ) ipPROTOCOL_UDP )
                {
                    /* Refresh the ARP cache with the IP/MAC-address of the received
                     *  packet. For UDP packets, this will be done later in
                     *  xProcessReceivedUDPPacket(), as soon as it's know that the message
                     *  will be handled.  This will prevent the ARP cache getting
                     *  overwritten with the IP address of useless broadcast packets. */
                    vARPRefreshCacheEntry( &( pxIPPacket->xEthernetHeader.xSourceAddress ), pxIPHeader->ulSourceIPAddress );
                }

                switch( ucProtocol )
                {
                    case ipPROTOCOL_ICMP:

                        /* The IP packet contained an ICMP frame.  Don't bother checking
                         * the ICMP checksum, as if it is wrong then the wrong data will
                         * also be returned, and the source of the ping will know something
                         * went wrong because it will not be able to validate what it
                         * receives. */
                        #if ( ipconfigREPLY_TO_INCOMING_PINGS == 1 ) || ( ipconfigSUPPORT_OUTGOING_PINGS == 1 )
                            {
                                if( pxIPHeader->ulDestinationIPAddress == *ipLOCAL_IP_ADDRESS_POINTER )
                                {
                                    eReturn = prvProcessICMPPacket( pxNetworkBuffer );
                                }
                            }
                        #endif /* ( ipconfigREPLY_TO_INCOMING_PINGS == 1 ) || ( ipconfigSUPPORT_OUTGOING_PINGS == 1 ) */
                        break;

                    case ipPROTOCOL_UDP:
                       {
                           /* The IP packet contained a UDP frame. */

                           /* Map the buffer onto a UDP-Packet struct to easily access the
                            * fields of UDP packet. */
                           const UDPPacket_t * pxUDPPacket = ipCAST_CONST_PTR_TO_CONST_TYPE_PTR( UDPPacket_t, pxNetworkBuffer->pucEthernetBuffer );
                           uint16_t usLength;

                           /* Note the header values required prior to the checksum
                            * generation as the checksum pseudo header may clobber some of
                            * these values. */
                           usLength = FreeRTOS_ntohs( pxUDPPacket->xUDPHeader.usLength );

                           if( ( pxNetworkBuffer->xDataLength >= sizeof( UDPPacket_t ) ) &&
                               ( ( ( size_t ) usLength ) >= sizeof( UDPHeader_t ) ) )
                           {
                               size_t uxPayloadSize_1, uxPayloadSize_2;

                               /* Ensure that downstream UDP packet handling has the lesser
                                * of: the actual network buffer Ethernet frame length, or
                                * the sender's UDP packet header payload length, minus the
                                * size of the UDP header.
                                *
                                * The size of the UDP packet structure in this implementation
                                * includes the size of the Ethernet header, the size of
                                * the IP header, and the size of the UDP header. */
                               uxPayloadSize_1 = pxNetworkBuffer->xDataLength - sizeof( UDPPacket_t );
                               uxPayloadSize_2 = ( ( size_t ) usLength ) - sizeof( UDPHeader_t );

                               if( uxPayloadSize_1 > uxPayloadSize_2 )
                               {
                                   pxNetworkBuffer->xDataLength = uxPayloadSize_2 + sizeof( UDPPacket_t );
                               }

                               /* Fields in pxNetworkBuffer (usPort, ulIPAddress) are network order. */
                               pxNetworkBuffer->usPort = pxUDPPacket->xUDPHeader.usSourcePort;
                               pxNetworkBuffer->ulIPAddress = pxUDPPacket->xIPHeader.ulSourceIPAddress;

                               /* ipconfigDRIVER_INCLUDED_RX_IP_CHECKSUM:
                                * In some cases, the upper-layer checksum has been calculated
                                * by the NIC driver. */

                               /* Pass the packet payload to the UDP sockets
                                * implementation. */
                               if( xProcessReceivedUDPPacket( pxNetworkBuffer,
                                                              pxUDPPacket->xUDPHeader.usDestinationPort ) == pdPASS )
                               {
                                   eReturn = eFrameConsumed;
                               }
                           }
                           else
                           {
                               eReturn = eReleaseBuffer;
                           }
                       }
                       break;

                        #if ipconfigUSE_TCP == 1
                            case ipPROTOCOL_TCP:

                                if( xProcessReceivedTCPPacket( pxNetworkBuffer ) == pdPASS )
                                {
                                    eReturn = eFrameConsumed;
                                }

                                /* Setting this variable will cause xTCPTimerCheck()
                                 * to be called just before the IP-task blocks. */
                                xProcessedTCPMessage++;
                                break;
                        #endif /* if ipconfigUSE_TCP == 1 */
                    default:
                        /* Not a supported frame type. */
                        break;
                }
            }
        }
    }

    return eReturn;
}
/*-----------------------------------------------------------*/

#if ( ipconfigSUPPORT_OUTGOING_PINGS == 1 )

/**
 * @brief Process an ICMP echo reply.
 *
 * @param[in] pxICMPPacket: The IP packet that contains the ICMP message.
 */
    static void prvProcessICMPEchoReply( ICMPPacket_t * const pxICMPPacket )
    {
        ePingReplyStatus_t eStatus = eSuccess;
        uint16_t usDataLength, usCount;
        uint8_t * pucByte;

        /* Find the total length of the IP packet. */
        usDataLength = pxICMPPacket->xIPHeader.usLength;
        usDataLength = FreeRTOS_ntohs( usDataLength );

        /* Remove the length of the IP headers to obtain the length of the ICMP
         * message itself. */
        usDataLength = ( uint16_t ) ( ( ( uint32_t ) usDataLength ) - ipSIZE_OF_IPv4_HEADER );

        /* Remove the length of the ICMP header, to obtain the length of
         * data contained in the ping. */
        usDataLength = ( uint16_t ) ( ( ( uint32_t ) usDataLength ) - ipSIZE_OF_ICMP_HEADER );

        /* Checksum has already been checked before in prvProcessIPPacket */

        /* Find the first byte of the data within the ICMP packet. */
        pucByte = ( uint8_t * ) pxICMPPacket;
        pucByte = &( pucByte[ sizeof( ICMPPacket_t ) ] );

        /* Check each byte. */
        for( usCount = 0; usCount < usDataLength; usCount++ )
        {
            if( *pucByte != ( uint8_t ) ipECHO_DATA_FILL_BYTE )
            {
                eStatus = eInvalidData;
                break;
            }

            pucByte++;
        }

        /* Call back into the application to pass it the result. */
        vApplicationPingReplyHook( eStatus, pxICMPPacket->xICMPHeader.usIdentifier );
    }

#endif /* if ( ipconfigSUPPORT_OUTGOING_PINGS == 1 ) */
/*-----------------------------------------------------------*/

#if ( ipconfigREPLY_TO_INCOMING_PINGS == 1 )

/**
 * @brief Process an ICMP echo request.
 *
 * @param[in,out] pxICMPPacket: The IP packet that contains the ICMP message.
 */
    static eFrameProcessingResult_t prvProcessICMPEchoRequest( ICMPPacket_t * const pxICMPPacket,
                                                               NetworkBufferDescriptor_t * const pxNetworkBuffer )
    {
        ICMPHeader_t * pxICMPHeader;
        IPHeader_t * pxIPHeader;

        pxICMPHeader = &( pxICMPPacket->xICMPHeader );
        pxIPHeader = &( pxICMPPacket->xIPHeader );

        /* HT:endian: changed back */
        iptraceSENDING_PING_REPLY( pxIPHeader->ulSourceIPAddress );

        /* The checksum can be checked here - but a ping reply should be
         * returned even if the checksum is incorrect so the other end can
         * tell that the ping was received - even if the ping reply contains
         * invalid data. */
        pxICMPHeader->ucTypeOfMessage = ( uint8_t ) ipICMP_ECHO_REPLY;
        pxIPHeader->ulDestinationIPAddress = pxIPHeader->ulSourceIPAddress;
        pxIPHeader->ulSourceIPAddress = *ipLOCAL_IP_ADDRESS_POINTER;

        /* The stack doesn't support fragments, so the fragment offset field must always be zero.
         * The header was never memset to zero, so set both the fragment offset and fragmentation flags in one go.
         */
        #if ( ipconfigFORCE_IP_DONT_FRAGMENT != 0 )
            pxIPHeader->usFragmentOffset = ipFRAGMENT_FLAGS_DONT_FRAGMENT;
        #else
            pxIPHeader->usFragmentOffset = 0U;
        #endif

        #if ( ipconfigDRIVER_INCLUDED_TX_IP_CHECKSUM == 0 )
            {
                /* calculate the IP header checksum, in case the driver won't do that. */
                pxIPHeader->usHeaderChecksum = 0x00U;
                pxIPHeader->usHeaderChecksum = usGenerateChecksum( 0U, ( uint8_t * ) &( pxIPHeader->ucVersionHeaderLength ), ipSIZE_OF_IPv4_HEADER );
                pxIPHeader->usHeaderChecksum = ~FreeRTOS_htons( pxIPHeader->usHeaderChecksum );

                /* calculate the ICMP checksum for an outgoing packet. */
                ( void ) usGenerateProtocolChecksum( ( uint8_t * ) pxICMPPacket, pxNetworkBuffer->xDataLength, pdTRUE );
            }
        #else
            {
                /* Many EMAC peripherals will only calculate the ICMP checksum
                 * correctly if the field is nulled beforehand. */
                pxICMPHeader->usChecksum = 0U;
            }
        #endif /* if ( ipconfigDRIVER_INCLUDED_TX_IP_CHECKSUM == 0 ) */

        return eReturnEthernetFrame;
    }

#endif /* ipconfigREPLY_TO_INCOMING_PINGS == 1 */
/*-----------------------------------------------------------*/

#if ( ipconfigREPLY_TO_INCOMING_PINGS == 1 ) || ( ipconfigSUPPORT_OUTGOING_PINGS == 1 )

/**
 * @brief Process an ICMP packet. Only echo requests and echo replies are recognised and handled.
 *
 * @param[in,out] pxICMPPacket: The IP packet that contains the ICMP message.
 *
 * @return eReleaseBuffer when the message buffer should be released, or eReturnEthernetFrame
 *                        when the packet should be returned.
 */
    static eFrameProcessingResult_t prvProcessICMPPacket( NetworkBufferDescriptor_t * const pxNetworkBuffer )
    {
        eFrameProcessingResult_t eReturn = eReleaseBuffer;

        iptraceICMP_PACKET_RECEIVED();

        configASSERT( pxNetworkBuffer->xDataLength >= sizeof( ICMPPacket_t ) );

        if( pxNetworkBuffer->xDataLength >= sizeof( ICMPPacket_t ) )
        {
            /* Map the buffer onto a ICMP-Packet struct to easily access the
             * fields of ICMP packet. */
            ICMPPacket_t * pxICMPPacket = ipCAST_PTR_TO_TYPE_PTR( ICMPPacket_t, pxNetworkBuffer->pucEthernetBuffer );

            switch( pxICMPPacket->xICMPHeader.ucTypeOfMessage )
            {
                case ipICMP_ECHO_REQUEST:
                    #if ( ipconfigREPLY_TO_INCOMING_PINGS == 1 )
                        {
                            eReturn = prvProcessICMPEchoRequest( pxICMPPacket, pxNetworkBuffer );
                        }
                    #endif /* ( ipconfigREPLY_TO_INCOMING_PINGS == 1 ) */
                    break;

                case ipICMP_ECHO_REPLY:
                    #if ( ipconfigSUPPORT_OUTGOING_PINGS == 1 )
                        {
                            prvProcessICMPEchoReply( pxICMPPacket );
                        }
                    #endif /* ipconfigSUPPORT_OUTGOING_PINGS */
                    break;

                default:
                    /* Only ICMP echo packets are handled. */
                    break;
            }
        }

        return eReturn;
    }

#endif /* ( ipconfigREPLY_TO_INCOMING_PINGS == 1 ) || ( ipconfigSUPPORT_OUTGOING_PINGS == 1 ) */
/*-----------------------------------------------------------*/

#if ( ipconfigDRIVER_INCLUDED_RX_IP_CHECKSUM == 1 )

/**
 * @brief Although the driver will take care of checksum calculations, the IP-task
 *        will still check if the length fields are OK.
 *
 * @param[in] pucEthernetBuffer: The Ethernet packet received.
 * @param[in] uxBufferLength: The total number of bytes received.
 *
 * @return pdPASS when the length fields in the packet OK, pdFAIL when the packet
 *         should be dropped.
 */
    static BaseType_t xCheckSizeFields( const uint8_t * const pucEthernetBuffer,
                                        size_t uxBufferLength )
    {
        size_t uxLength;
        const IPPacket_t * pxIPPacket;
        UBaseType_t uxIPHeaderLength;
        const ProtocolPacket_t * pxProtPack;
        uint8_t ucProtocol;
        uint16_t usLength;
        uint16_t ucVersionHeaderLength;
        size_t uxMinimumLength;
        BaseType_t xResult = pdFAIL;

        DEBUG_DECLARE_TRACE_VARIABLE( BaseType_t, xLocation, 0 );

        do
        {
            /* Check for minimum packet size: Ethernet header and an IP-header, 34 bytes */
            if( uxBufferLength < sizeof( IPPacket_t ) )
            {
                DEBUG_SET_TRACE_VARIABLE( xLocation, 1 );
                break;
            }

            /* Map the buffer onto a IP-Packet struct to easily access the
             * fields of the IP packet. */
            pxIPPacket = ipCAST_CONST_PTR_TO_CONST_TYPE_PTR( IPPacket_t, pucEthernetBuffer );

            ucVersionHeaderLength = pxIPPacket->xIPHeader.ucVersionHeaderLength;

            /* Test if the length of the IP-header is between 20 and 60 bytes,
             * and if the IP-version is 4. */
            if( ( ucVersionHeaderLength < ipIPV4_VERSION_HEADER_LENGTH_MIN ) ||
                ( ucVersionHeaderLength > ipIPV4_VERSION_HEADER_LENGTH_MAX ) )
            {
                DEBUG_SET_TRACE_VARIABLE( xLocation, 2 );
                break;
            }

            ucVersionHeaderLength = ( ucVersionHeaderLength & ( uint8_t ) 0x0FU ) << 2;
            uxIPHeaderLength = ( UBaseType_t ) ucVersionHeaderLength;

            /* Check if the complete IP-header is transferred. */
            if( uxBufferLength < ( ipSIZE_OF_ETH_HEADER + uxIPHeaderLength ) )
            {
                DEBUG_SET_TRACE_VARIABLE( xLocation, 3 );
                break;
            }

            /* Check if the complete IP-header plus protocol data have been transferred: */
            usLength = pxIPPacket->xIPHeader.usLength;
            usLength = FreeRTOS_ntohs( usLength );

            if( uxBufferLength < ( size_t ) ( ipSIZE_OF_ETH_HEADER + ( size_t ) usLength ) )
            {
                DEBUG_SET_TRACE_VARIABLE( xLocation, 4 );
                break;
            }

            /* Identify the next protocol. */
            ucProtocol = pxIPPacket->xIPHeader.ucProtocol;

            /* If this IP packet header includes Options, then the following
             * assignment results in a pointer into the protocol packet with the Ethernet
             * and IP headers incorrectly aligned. However, either way, the "third"
             * protocol (Layer 3 or 4) header will be aligned, which is the convenience
             * of this calculation. */

            /* Map the Buffer onto the Protocol Packet struct for easy access to the
             * struct fields. */
            pxProtPack = ipCAST_CONST_PTR_TO_CONST_TYPE_PTR( ProtocolPacket_t, &( pucEthernetBuffer[ uxIPHeaderLength - ipSIZE_OF_IPv4_HEADER ] ) );

            /* Switch on the Layer 3/4 protocol. */
            if( ucProtocol == ( uint8_t ) ipPROTOCOL_UDP )
            {
                /* Expect at least a complete UDP header. */
                uxMinimumLength = uxIPHeaderLength + ipSIZE_OF_ETH_HEADER + ipSIZE_OF_UDP_HEADER;
            }
            else if( ucProtocol == ( uint8_t ) ipPROTOCOL_TCP )
            {
                uxMinimumLength = uxIPHeaderLength + ipSIZE_OF_ETH_HEADER + ipSIZE_OF_TCP_HEADER;
            }
            else if( ( ucProtocol == ( uint8_t ) ipPROTOCOL_ICMP ) ||
                     ( ucProtocol == ( uint8_t ) ipPROTOCOL_IGMP ) )
            {
                uxMinimumLength = uxIPHeaderLength + ipSIZE_OF_ETH_HEADER + ipSIZE_OF_ICMP_HEADER;
            }
            else
            {
                /* Unhandled protocol, other than ICMP, IGMP, UDP, or TCP. */
                DEBUG_SET_TRACE_VARIABLE( xLocation, 5 );
                break;
            }

            if( uxBufferLength < uxMinimumLength )
            {
                DEBUG_SET_TRACE_VARIABLE( xLocation, 6 );
                break;
            }

            uxLength = ( size_t ) usLength;
            uxLength -= ( ( uint16_t ) uxIPHeaderLength ); /* normally, minus 20. */

            if( ( uxLength < ( ( size_t ) sizeof( pxProtPack->xUDPPacket.xUDPHeader ) ) ) ||
                ( uxLength > ( ( size_t ) ipconfigNETWORK_MTU - ( size_t ) uxIPHeaderLength ) ) )
            {
                /* For incoming packets, the length is out of bound: either
                 * too short or too long. For outgoing packets, there is a
                 * serious problem with the format/length. */
                DEBUG_SET_TRACE_VARIABLE( xLocation, 7 );
                break;
            }

            xResult = pdPASS;
        } while( ipFALSE_BOOL );

        if( xResult != pdPASS )
        {
            /* NOP if ipconfigHAS_PRINTF != 1 */
            FreeRTOS_printf( ( "xCheckSizeFields: location %ld\n", xLocation ) );
        }

        return xResult;
    }
#endif /* ( ipconfigDRIVER_INCLUDED_RX_IP_CHECKSUM == 1 ) */
/*-----------------------------------------------------------*/

/**
 * @brief Generate or check the protocol checksum of the data sent in the first parameter.
 *        At the same time, the length of the packet and the length of the different layers
 *        will be checked.
 *
 * @param[in] pucEthernetBuffer: The Ethernet buffer for which the checksum is to be calculated
 *                               or checked.
 * @param[in] uxBufferLength: the total number of bytes received, or the number of bytes written
 *                            in the packet buffer.
 * @param[in] xOutgoingPacket: Whether this is an outgoing packet or not.
 *
 * @return When xOutgoingPacket is false: the error code can be either: ipINVALID_LENGTH,
 *         ipUNHANDLED_PROTOCOL, ipWRONG_CRC, or ipCORRECT_CRC.
 *         When xOutgoingPacket is true: either ipINVALID_LENGTH, ipUNHANDLED_PROTOCOL,
 *         or ipCORRECT_CRC.
 */
uint16_t usGenerateProtocolChecksum( uint8_t * pucEthernetBuffer,
                                     size_t uxBufferLength,
                                     BaseType_t xOutgoingPacket )
{
    uint32_t ulLength;
    uint16_t usChecksum;           /* The checksum as calculated. */
    uint16_t usChecksumFound = 0U; /* The checksum as found in the incoming packet. */
    const IPPacket_t * pxIPPacket;
    UBaseType_t uxIPHeaderLength;
    ProtocolPacket_t * pxProtPack;
    uint8_t ucProtocol;

    #if ( ipconfigHAS_DEBUG_PRINTF != 0 )
        const char * pcType;
    #endif
    uint16_t usLength;
    uint16_t ucVersionHeaderLength;
    DEBUG_DECLARE_TRACE_VARIABLE( BaseType_t, xLocation, 0 );

    /* Introduce a do-while loop to allow use of break statements.
     * Note: MISRA prohibits use of 'goto', thus replaced with breaks. */
    do
    {
        /* Check for minimum packet size. */
        if( uxBufferLength < sizeof( IPPacket_t ) )
        {
            usChecksum = ipINVALID_LENGTH;
            DEBUG_SET_TRACE_VARIABLE( xLocation, 1 );
            break;
        }

        /* Parse the packet length. */
        pxIPPacket = ipCAST_CONST_PTR_TO_CONST_TYPE_PTR( IPPacket_t, pucEthernetBuffer );

        /* Per https://tools.ietf.org/html/rfc791, the four-bit Internet Header
         * Length field contains the length of the internet header in 32-bit words. */
        ucVersionHeaderLength = pxIPPacket->xIPHeader.ucVersionHeaderLength;
        ucVersionHeaderLength = ( ucVersionHeaderLength & ( uint8_t ) 0x0FU ) << 2;
        uxIPHeaderLength = ( UBaseType_t ) ucVersionHeaderLength;

        /* Check for minimum packet size. */
        if( uxBufferLength < ( sizeof( IPPacket_t ) + ( uxIPHeaderLength - ipSIZE_OF_IPv4_HEADER ) ) )
        {
            usChecksum = ipINVALID_LENGTH;
            DEBUG_SET_TRACE_VARIABLE( xLocation, 2 );
            break;
        }

        usLength = pxIPPacket->xIPHeader.usLength;
        usLength = FreeRTOS_ntohs( usLength );

        if( uxBufferLength < ( size_t ) ( ipSIZE_OF_ETH_HEADER + ( size_t ) usLength ) )
        {
            usChecksum = ipINVALID_LENGTH;
            DEBUG_SET_TRACE_VARIABLE( xLocation, 3 );
            break;
        }

        /* Identify the next protocol. */
        ucProtocol = pxIPPacket->xIPHeader.ucProtocol;

        /* N.B., if this IP packet header includes Options, then the following
         * assignment results in a pointer into the protocol packet with the Ethernet
         * and IP headers incorrectly aligned. However, either way, the "third"
         * protocol (Layer 3 or 4) header will be aligned, which is the convenience
         * of this calculation. */
        pxProtPack = ipCAST_PTR_TO_TYPE_PTR( ProtocolPacket_t, &( pucEthernetBuffer[ uxIPHeaderLength - ipSIZE_OF_IPv4_HEADER ] ) );

        /* Switch on the Layer 3/4 protocol. */
        if( ucProtocol == ( uint8_t ) ipPROTOCOL_UDP )
        {
            if( uxBufferLength < ( uxIPHeaderLength + ipSIZE_OF_ETH_HEADER + ipSIZE_OF_UDP_HEADER ) )
            {
                usChecksum = ipINVALID_LENGTH;
                DEBUG_SET_TRACE_VARIABLE( xLocation, 4 );
                break;
            }

            if( xOutgoingPacket != pdFALSE )
            {
                /* Clear the UDP checksum field before calculating it. */
                pxProtPack->xUDPPacket.xUDPHeader.usChecksum = 0U;
            }
            else
            {
                usChecksumFound = pxProtPack->xUDPPacket.xUDPHeader.usChecksum;
            }

            #if ( ipconfigHAS_DEBUG_PRINTF != 0 )
                {
                    pcType = "UDP";
                }
            #endif /* ipconfigHAS_DEBUG_PRINTF != 0 */
        }
        else if( ucProtocol == ( uint8_t ) ipPROTOCOL_TCP )
        {
            if( uxBufferLength < ( uxIPHeaderLength + ipSIZE_OF_ETH_HEADER + ipSIZE_OF_TCP_HEADER ) )
            {
                usChecksum = ipINVALID_LENGTH;
                DEBUG_SET_TRACE_VARIABLE( xLocation, 5 );
                break;
            }

            if( xOutgoingPacket != pdFALSE )
            {
                /* Clear the TCP checksum field before calculating it. */
                pxProtPack->xTCPPacket.xTCPHeader.usChecksum = 0U;
            }
            else
            {
                usChecksumFound = pxProtPack->xTCPPacket.xTCPHeader.usChecksum;
            }

            #if ( ipconfigHAS_DEBUG_PRINTF != 0 )
                {
                    pcType = "TCP";
                }
            #endif /* ipconfigHAS_DEBUG_PRINTF != 0 */
        }
        else if( ( ucProtocol == ( uint8_t ) ipPROTOCOL_ICMP ) ||
                 ( ucProtocol == ( uint8_t ) ipPROTOCOL_IGMP ) )
        {
            if( uxBufferLength < ( uxIPHeaderLength + ipSIZE_OF_ETH_HEADER + ipSIZE_OF_ICMP_HEADER ) )
            {
                usChecksum = ipINVALID_LENGTH;
                DEBUG_SET_TRACE_VARIABLE( xLocation, 6 );
                break;
            }

            if( xOutgoingPacket != pdFALSE )
            {
                /* Clear the ICMP/IGMP checksum field before calculating it. */
                pxProtPack->xICMPPacket.xICMPHeader.usChecksum = 0U;
            }
            else
            {
                usChecksumFound = pxProtPack->xICMPPacket.xICMPHeader.usChecksum;
            }

            #if ( ipconfigHAS_DEBUG_PRINTF != 0 )
                {
                    if( ucProtocol == ( uint8_t ) ipPROTOCOL_ICMP )
                    {
                        pcType = "ICMP";
                    }
                    else
                    {
                        pcType = "IGMP";
                    }
                }
            #endif /* ipconfigHAS_DEBUG_PRINTF != 0 */
        }
        else
        {
            /* Unhandled protocol, other than ICMP, IGMP, UDP, or TCP. */
            usChecksum = ipUNHANDLED_PROTOCOL;
            DEBUG_SET_TRACE_VARIABLE( xLocation, 7 );
            break;
        }

        /* The protocol and checksum field have been identified. Check the direction
         * of the packet. */
        if( xOutgoingPacket != pdFALSE )
        {
            /* This is an outgoing packet. The CRC-field has been cleared. */
        }
        else if( ( usChecksumFound == 0U ) && ( ucProtocol == ( uint8_t ) ipPROTOCOL_UDP ) )
        {
            #if ( ipconfigUDP_PASS_ZERO_CHECKSUM_PACKETS == 0 )
                {
                    /* Sender hasn't set the checksum, drop the packet because
                     * ipconfigUDP_PASS_ZERO_CHECKSUM_PACKETS is not set. */
                    usChecksum = ipWRONG_CRC;
                    #if ( ipconfigHAS_PRINTF != 0 )
                        {
                            static BaseType_t xCount = 0;

                            if( xCount < 5 )
                            {
                                FreeRTOS_printf( ( "usGenerateProtocolChecksum: UDP packet from %xip without CRC dropped\n",
                                                   FreeRTOS_ntohl( pxIPPacket->xIPHeader.ulSourceIPAddress ) ) );
                                xCount++;
                            }
                        }
                    #endif /* ( ipconfigHAS_PRINTF != 0 ) */
                }
            #else /* if ( ipconfigUDP_PASS_ZERO_CHECKSUM_PACKETS == 0 ) */
                {
                    /* Sender hasn't set the checksum, no use to calculate it. */
                    usChecksum = ipCORRECT_CRC;
                }
            #endif /* if ( ipconfigUDP_PASS_ZERO_CHECKSUM_PACKETS == 0 ) */
            DEBUG_SET_TRACE_VARIABLE( xLocation, 8 );
            break;
        }
        else
        {
            /* Other incoming packet than UDP. */
        }

        usLength = pxIPPacket->xIPHeader.usLength;
        usLength = FreeRTOS_ntohs( usLength );
        ulLength = ( uint32_t ) usLength;
        ulLength -= ( ( uint16_t ) uxIPHeaderLength ); /* normally minus 20 */

        if( ( ulLength < ( ( uint32_t ) sizeof( pxProtPack->xUDPPacket.xUDPHeader ) ) ) ||
            ( ulLength > ( ( uint32_t ) ipconfigNETWORK_MTU - ( uint32_t ) uxIPHeaderLength ) ) )
        {
            #if ( ipconfigHAS_DEBUG_PRINTF != 0 )
                {
                    FreeRTOS_debug_printf( ( "usGenerateProtocolChecksum[%s]: len invalid: %lu\n", pcType, ulLength ) );
                }
            #endif /* ipconfigHAS_DEBUG_PRINTF != 0 */

            /* Again, in a 16-bit return value there is no space to indicate an
             * error.  For incoming packets, 0x1234 will cause dropping of the packet.
             * For outgoing packets, there is a serious problem with the
             * format/length */
            usChecksum = ipINVALID_LENGTH;
            DEBUG_SET_TRACE_VARIABLE( xLocation, 9 );
            break;
        }

        if( ucProtocol <= ( uint8_t ) ipPROTOCOL_IGMP )
        {
            /* ICMP/IGMP do not have a pseudo header for CRC-calculation. */
            usChecksum = ( uint16_t )
                         ( ~usGenerateChecksum( 0U,
                                                ( const uint8_t * ) &( pxProtPack->xICMPPacket.xICMPHeader ), ( size_t ) ulLength ) );
        }
        else
        {
            /* For UDP and TCP, sum the pseudo header, i.e. IP protocol + length
             * fields */
            usChecksum = ( uint16_t ) ( ulLength + ( ( uint16_t ) ucProtocol ) );

            /* And then continue at the IPv4 source and destination addresses. */
            usChecksum = ( uint16_t )
                         ( ~usGenerateChecksum( usChecksum,
                                                ipPOINTER_CAST( const uint8_t *, &( pxIPPacket->xIPHeader.ulSourceIPAddress ) ),
                                                ( size_t ) ( ( 2U * ipSIZE_OF_IPv4_ADDRESS ) + ulLength ) ) );
            /* Sum TCP header and data. */
        }

        if( xOutgoingPacket == pdFALSE )
        {
            /* This is in incoming packet. If the CRC is correct, it should be zero. */
            if( usChecksum == 0U )
            {
                usChecksum = ( uint16_t ) ipCORRECT_CRC;
            }
            else
            {
                usChecksum = ( uint16_t ) ipWRONG_CRC;
            }
        }
        else
        {
            if( ( usChecksum == 0U ) && ( ucProtocol == ( uint8_t ) ipPROTOCOL_UDP ) )
            {
                /* In case of UDP, a calculated checksum of 0x0000 is transmitted
                 * as 0xffff. A value of zero would mean that the checksum is not used. */
                usChecksum = ( uint16_t ) 0xffffu;
            }
        }

        usChecksum = FreeRTOS_htons( usChecksum );

        if( xOutgoingPacket != pdFALSE )
        {
            switch( ucProtocol )
            {
                case ipPROTOCOL_UDP:
                    pxProtPack->xUDPPacket.xUDPHeader.usChecksum = usChecksum;
                    break;

                case ipPROTOCOL_TCP:
                    pxProtPack->xTCPPacket.xTCPHeader.usChecksum = usChecksum;
                    break;

                case ipPROTOCOL_ICMP:
                case ipPROTOCOL_IGMP:
                    pxProtPack->xICMPPacket.xICMPHeader.usChecksum = usChecksum;
                    break;
            }

            usChecksum = ( uint16_t ) ipCORRECT_CRC;
        }

        #if ( ipconfigHAS_DEBUG_PRINTF != 0 )
            else if( ( xOutgoingPacket == pdFALSE ) && ( usChecksum != ipCORRECT_CRC ) )
            {
                FreeRTOS_debug_printf( ( "usGenerateProtocolChecksum[%s]: ID %04X: from %lxip to %lxip bad crc: %04X\n",
                                         pcType,
                                         FreeRTOS_ntohs( pxIPPacket->xIPHeader.usIdentification ),
                                         FreeRTOS_ntohl( pxIPPacket->xIPHeader.ulSourceIPAddress ),
                                         FreeRTOS_ntohl( pxIPPacket->xIPHeader.ulDestinationIPAddress ),
                                         FreeRTOS_ntohs( usChecksumFound ) ) );
            }
            else
            {
                /* Nothing. */
            }
        #endif /* ipconfigHAS_DEBUG_PRINTF != 0 */
    } while( ipFALSE_BOOL );

    if( ( usChecksum == ipUNHANDLED_PROTOCOL ) ||
        ( usChecksum == ipINVALID_LENGTH ) )
    {
        /* NOP if ipconfigHAS_PRINTF != 0 */
        FreeRTOS_printf( ( "CRC error: %04x location %ld\n", usChecksum, xLocation ) );
    }

    return usChecksum;
}
/*-----------------------------------------------------------*/

/**
 * This method generates a checksum for a given IPv4 header, per RFC791 (page 14).
 * The checksum algorithm is described as:
 *   "[T]he 16 bit one's complement of the one's complement sum of all 16 bit words in the
 *   header.  For purposes of computing the checksum, the value of the checksum field is zero."
 *
 * In a nutshell, that means that each 16-bit 'word' must be summed, after which
 * the number of 'carries' (overflows) is added to the result. If that addition
 * produces an overflow, that 'carry' must also be added to the final result. The final checksum
 * should be the bitwise 'not' (ones-complement) of the result if the packet is
 * meant to be transmitted, but this method simply returns the raw value, probably
 * because when a packet is received, the checksum is verified by checking that
 * ((received & calculated) == 0) without applying a bitwise 'not' to the 'calculated' checksum.
 *
 * This logic is optimized for microcontrollers which have limited resources, so the logic looks odd.
 * It iterates over the full range of 16-bit words, but it does so by processing several 32-bit
 * words at once whenever possible. Its first step is to align the memory pointer to a 32-bit boundary,
 * after which it runs a fast loop to process multiple 32-bit words at once and adding their 'carries'.
 * Finally, it finishes up by processing any remaining 16-bit words, and adding up all of the 'carries'.
 * With 32-bit arithmetic, the number of 16-bit 'carries' produced by sequential additions can be found
 * by looking at the 16 most-significant bits of the 32-bit integer, since a 32-bit int will continue
 * counting up instead of overflowing after 16 bits. That is why the actual checksum calculations look like:
 *   union.u32 = ( uint32_t ) union.u16[ 0 ] + union.u16[ 1 ];
 *
 * Arguments:
 *   ulSum: This argument provides a value to initialise the progressive summation
 *   of the header's values to. It is often 0, but protocols like TCP or UDP
 *   can have pseudo-header fields which need to be included in the checksum.
 *   pucNextData: This argument contains the address of the first byte which this
 *   method should process. The method's memory iterator is initialised to this value.
 *   uxDataLengthBytes: This argument contains the number of bytes that this method
 *   should process.
 */

/**
 * @brief Calculates the 16-bit checksum of an array of bytes
 *
 * @param[in] usSum: The initial sum, obtained from earlier data.
 * @param[in] pucNextData: The actual data.
 * @param[in] uxByteCount: The number of bytes.
 *
 * @return The 16-bit one's complement of the one's complement sum of all 16-bit
 *         words in the header
 */
uint16_t usGenerateChecksum( uint16_t usSum,
                             const uint8_t * pucNextData,
                             size_t uxByteCount )
{
/* MISRA/PC-lint doesn't like the use of unions. Here, they are a great
 * aid though to optimise the calculations. */
    xUnion32 xSum2, xSum, xTerm;
    xUnionPtr xSource;
    xUnionPtr xLastSource;
    uintptr_t uxAlignBits;
    uint32_t ulCarry = 0UL;
    uint16_t usTemp;
    size_t uxDataLengthBytes = uxByteCount;

    /* Small MCUs often spend up to 30% of the time doing checksum calculations
    * This function is optimised for 32-bit CPUs; Each time it will try to fetch
    * 32-bits, sums it with an accumulator and counts the number of carries. */

    /* Swap the input (little endian platform only). */
    usTemp = FreeRTOS_ntohs( usSum );
    xSum.u32 = ( uint32_t ) usTemp;
    xTerm.u32 = 0UL;

    xSource.u8ptr = ipPOINTER_CAST( uint8_t *, pucNextData );
    uxAlignBits = ( ( ( uintptr_t ) pucNextData ) & 0x03U );

    /*
     * If pucNextData is non-aligned then the checksum is starting at an
     * odd position and we need to make sure the usSum value now in xSum is
     * as if it had been "aligned" in the same way.
     */
    if( ( uxAlignBits & 1UL ) != 0U )
    {
        xSum.u32 = ( ( xSum.u32 & 0xffU ) << 8 ) | ( ( xSum.u32 & 0xff00U ) >> 8 );
    }

    /* If byte (8-bit) aligned... */
    if( ( ( uxAlignBits & 1UL ) != 0UL ) && ( uxDataLengthBytes >= ( size_t ) 1 ) )
    {
        xTerm.u8[ 1 ] = *( xSource.u8ptr );
        xSource.u8ptr++;
        uxDataLengthBytes--;
        /* Now xSource is word (16-bit) aligned. */
    }

    /* If half-word (16-bit) aligned... */
    if( ( ( uxAlignBits == 1U ) || ( uxAlignBits == 2U ) ) && ( uxDataLengthBytes >= 2U ) )
    {
        xSum.u32 += *( xSource.u16ptr );
        xSource.u16ptr++;
        uxDataLengthBytes -= 2U;
        /* Now xSource is word (32-bit) aligned. */
    }

    /* Word (32-bit) aligned, do the most part. */
    xLastSource.u32ptr = ( xSource.u32ptr + ( uxDataLengthBytes / 4U ) ) - 3U;

    /* In this loop, four 32-bit additions will be done, in total 16 bytes.
     * Indexing with constants (0,1,2,3) gives faster code than using
     * post-increments. */
    while( xSource.u32ptr < xLastSource.u32ptr )
    {
        /* Use a secondary Sum2, just to see if the addition produced an
         * overflow. */
        xSum2.u32 = xSum.u32 + xSource.u32ptr[ 0 ];

        if( xSum2.u32 < xSum.u32 )
        {
            ulCarry++;
        }

        /* Now add the secondary sum to the major sum, and remember if there was
         * a carry. */
        xSum.u32 = xSum2.u32 + xSource.u32ptr[ 1 ];

        if( xSum2.u32 > xSum.u32 )
        {
            ulCarry++;
        }

        /* And do the same trick once again for indexes 2 and 3 */
        xSum2.u32 = xSum.u32 + xSource.u32ptr[ 2 ];

        if( xSum2.u32 < xSum.u32 )
        {
            ulCarry++;
        }

        xSum.u32 = xSum2.u32 + xSource.u32ptr[ 3 ];

        if( xSum2.u32 > xSum.u32 )
        {
            ulCarry++;
        }

        /* And finally advance the pointer 4 * 4 = 16 bytes. */
        xSource.u32ptr = &( xSource.u32ptr[ 4 ] );
    }

    /* Now add all carries. */
    xSum.u32 = ( uint32_t ) xSum.u16[ 0 ] + xSum.u16[ 1 ] + ulCarry;

    uxDataLengthBytes %= 16U;
    xLastSource.u8ptr = ( uint8_t * ) ( xSource.u8ptr + ( uxDataLengthBytes & ~( ( size_t ) 1 ) ) );

    /* Half-word aligned. */

    /* Coverity does not like Unions. Warning issued here: "The operator "<"
     * is being applied to the pointers "xSource.u16ptr" and "xLastSource.u16ptr",
     * which do not point into the same object." */
    while( xSource.u16ptr < xLastSource.u16ptr )
    {
        /* At least one more short. */
        xSum.u32 += xSource.u16ptr[ 0 ];
        xSource.u16ptr++;
    }

    if( ( uxDataLengthBytes & ( size_t ) 1 ) != 0U ) /* Maybe one more ? */
    {
        xTerm.u8[ 0 ] = xSource.u8ptr[ 0 ];
    }

    xSum.u32 += xTerm.u32;

    /* Now add all carries again. */

    /* Assigning value from "xTerm.u32" to "xSum.u32" here, but that stored value is overwritten before it can be used.
     * Coverity doesn't understand about union variables. */
    xSum.u32 = ( uint32_t ) xSum.u16[ 0 ] + xSum.u16[ 1 ];

    /* coverity[value_overwrite] */
    xSum.u32 = ( uint32_t ) xSum.u16[ 0 ] + xSum.u16[ 1 ];

    if( ( uxAlignBits & 1U ) != 0U )
    {
        /* Quite unlikely, but pucNextData might be non-aligned, which would
        * mean that a checksum is calculated starting at an odd position. */
        xSum.u32 = ( ( xSum.u32 & 0xffU ) << 8 ) | ( ( xSum.u32 & 0xff00U ) >> 8 );
    }

    /* swap the output (little endian platform only). */
    return FreeRTOS_htons( ( ( uint16_t ) xSum.u32 ) );
}
/*-----------------------------------------------------------*/

/* This function is used in other files, has external linkage e.g. in
 * FreeRTOS_DNS.c. Not to be made static. */

/**
 * @brief Send the Ethernet frame after checking for some conditions.
 *
 * @param[in,out] pxNetworkBuffer: The network buffer which is to be sent.
 * @param[in] xReleaseAfterSend: Whether this network buffer is to be released or not.
 */
void vReturnEthernetFrame( NetworkBufferDescriptor_t * pxNetworkBuffer,
                           BaseType_t xReleaseAfterSend )
{
    EthernetHeader_t * pxEthernetHeader;
/* memcpy() helper variables for MISRA Rule 21.15 compliance*/
    const void * pvCopySource;
    void * pvCopyDest;

    #if ( ipconfigZERO_COPY_TX_DRIVER != 0 )
        NetworkBufferDescriptor_t * pxNewBuffer;
    #endif

    #if defined( ipconfigETHERNET_MINIMUM_PACKET_BYTES )
        {
            if( pxNetworkBuffer->xDataLength < ( size_t ) ipconfigETHERNET_MINIMUM_PACKET_BYTES )
            {
                BaseType_t xIndex;

                FreeRTOS_printf( ( "vReturnEthernetFrame: length %u\n", ( unsigned ) pxNetworkBuffer->xDataLength ) );

                for( xIndex = ( BaseType_t ) pxNetworkBuffer->xDataLength; xIndex < ( BaseType_t ) ipconfigETHERNET_MINIMUM_PACKET_BYTES; xIndex++ )
                {
                    pxNetworkBuffer->pucEthernetBuffer[ xIndex ] = 0U;
                }

                pxNetworkBuffer->xDataLength = ( size_t ) ipconfigETHERNET_MINIMUM_PACKET_BYTES;
            }
        }
    #endif /* if defined( ipconfigETHERNET_MINIMUM_PACKET_BYTES ) */

    #if ( ipconfigZERO_COPY_TX_DRIVER != 0 )
        if( xReleaseAfterSend == pdFALSE )
        {
            pxNewBuffer = pxDuplicateNetworkBufferWithDescriptor( pxNetworkBuffer, pxNetworkBuffer->xDataLength );

            if( pxNewBuffer != NULL )
            {
                xReleaseAfterSend = pdTRUE;
                /* Want no rounding up. */
                pxNewBuffer->xDataLength = pxNetworkBuffer->xDataLength;
            }

            pxNetworkBuffer = pxNewBuffer;
        }

        if( pxNetworkBuffer != NULL )
    #endif /* if ( ipconfigZERO_COPY_TX_DRIVER != 0 ) */
    {
        /* Map the Buffer to Ethernet Header struct for easy access to fields. */
        pxEthernetHeader = ipCAST_PTR_TO_TYPE_PTR( EthernetHeader_t, pxNetworkBuffer->pucEthernetBuffer );

        /*
         * Use helper variables for memcpy() to remain
         * compliant with MISRA Rule 21.15.  These should be
         * optimized away.
         */
        /* Swap source and destination MAC addresses. */
        pvCopySource = &pxEthernetHeader->xSourceAddress;
        pvCopyDest = &pxEthernetHeader->xDestinationAddress;
        ( void ) memcpy( pvCopyDest, pvCopySource, sizeof( pxEthernetHeader->xDestinationAddress ) );

        pvCopySource = ipLOCAL_MAC_ADDRESS;
        pvCopyDest = &pxEthernetHeader->xSourceAddress;
        ( void ) memcpy( pvCopyDest, pvCopySource, ( size_t ) ipMAC_ADDRESS_LENGTH_BYTES );

        /* Send! */
        iptraceNETWORK_INTERFACE_OUTPUT( pxNetworkBuffer->xDataLength, pxNetworkBuffer->pucEthernetBuffer );
        ( void ) xNetworkInterfaceOutput( pxNetworkBuffer, xReleaseAfterSend );
    }
}
/*-----------------------------------------------------------*/


#if ( ipconfigHAS_PRINTF != 0 )

    #ifndef ipMONITOR_MAX_HEAP

/* As long as the heap has more space than e.g. 1 MB, there
 * will be no messages. */
        #define ipMONITOR_MAX_HEAP    ( 1024U * 1024U )
    #endif /* ipMONITOR_MAX_HEAP */

    #ifndef ipMONITOR_PERCENTAGE_90
        /* Make this number lower to get less logging messages. */
        #define ipMONITOR_PERCENTAGE_90    ( 90U )
    #endif

    #define ipMONITOR_PERCENTAGE_100       ( 100U )

/**
 * @brief A function that monitors a three resources: the heap, the space in the message
 *        queue of the IP-task, the number of available network buffer descriptors.
 */
    void vPrintResourceStats( void )
    {
        static UBaseType_t uxLastMinBufferCount = ipconfigNUM_NETWORK_BUFFER_DESCRIPTORS;
        static size_t uxMinLastSize = 0u;
        UBaseType_t uxCurrentBufferCount;
        size_t uxMinSize;

        /* When setting up and testing a project with FreeRTOS+TCP, it is
         * can be helpful to monitor a few resources: the number of network
         * buffers and the amount of available heap.
         * This function will issue some logging when a minimum value has
         * changed. */
        uxCurrentBufferCount = uxGetMinimumFreeNetworkBuffers();

        if( uxLastMinBufferCount > uxCurrentBufferCount )
        {
            /* The logging produced below may be helpful
             * while tuning +TCP: see how many buffers are in use. */
            uxLastMinBufferCount = uxCurrentBufferCount;
            FreeRTOS_printf( ( "Network buffers: %lu lowest %lu\n",
                               uxGetNumberOfFreeNetworkBuffers(),
                               uxCurrentBufferCount ) );
        }

        uxMinSize = xPortGetMinimumEverFreeHeapSize();

        if( uxMinLastSize == 0U )
        {
            /* Probably the first time this function is called. */
            uxMinLastSize = uxMinSize;
        }
        else if( uxMinSize >= ipMONITOR_MAX_HEAP )
        {
            /* There is more than enough heap space. No need for logging. */
        }
        /* Write logging if there is a 10% decrease since the last time logging was written. */
        else if( ( uxMinLastSize * ipMONITOR_PERCENTAGE_90 ) > ( uxMinSize * ipMONITOR_PERCENTAGE_100 ) )
        {
            uxMinLastSize = uxMinSize;
            FreeRTOS_printf( ( "Heap: current %lu lowest %lu\n", xPortGetFreeHeapSize(), uxMinSize ) );
        }
        else
        {
            /* Nothing to log. */
        }

        #if ( ipconfigCHECK_IP_QUEUE_SPACE != 0 )
            {
                static UBaseType_t uxLastMinQueueSpace = 0;
                UBaseType_t uxCurrentCount = 0u;

                uxCurrentCount = uxGetMinimumIPQueueSpace();

                if( uxLastMinQueueSpace != uxCurrentCount )
                {
                    /* The logging produced below may be helpful
                     * while tuning +TCP: see how many buffers are in use. */
                    uxLastMinQueueSpace = uxCurrentCount;
                    FreeRTOS_printf( ( "Queue space: lowest %lu\n", uxCurrentCount ) );
                }
            }
        #endif /* ipconfigCHECK_IP_QUEUE_SPACE */
    }
#endif /* ( ipconfigHAS_PRINTF != 0 ) */
/*-----------------------------------------------------------*/

/**
 * @brief Returns the IP address of the NIC.
 *
 * @return The IP address of the NIC.
 */
uint32_t FreeRTOS_GetIPAddress( void )
{
    return *ipLOCAL_IP_ADDRESS_POINTER;
}
/*-----------------------------------------------------------*/

/**
 * @brief Sets the IP address of the NIC.
 *
 * @param[in] ulIPAddress: IP address of the NIC to be set.
 */
void FreeRTOS_SetIPAddress( uint32_t ulIPAddress )
{
    *ipLOCAL_IP_ADDRESS_POINTER = ulIPAddress;
}
/*-----------------------------------------------------------*/

/**
 * @brief Get the gateway address of the subnet.
 *
 * @return The IP-address of the gateway, zero if a gateway is
 *         not used/defined.
 */
uint32_t FreeRTOS_GetGatewayAddress( void )
{
    return xNetworkAddressing.ulGatewayAddress;
}
/*-----------------------------------------------------------*/

/**
 * @brief Get the DNS server address.
 *
 * @return The IP address of the DNS server.
 */
uint32_t FreeRTOS_GetDNSServerAddress( void )
{
    return xNetworkAddressing.ulDNSServerAddress;
}
/*-----------------------------------------------------------*/

/**
 * @brief Get the netmask for the subnet.
 *
 * @return The 32 bit netmask for the subnet.
 */
uint32_t FreeRTOS_GetNetmask( void )
{
    return xNetworkAddressing.ulNetMask;
}
/*-----------------------------------------------------------*/

/**
 * @brief Update the MAC address.
 *
 * @param[in] ucMACAddress: the MAC address to be set.
 */
void FreeRTOS_UpdateMACAddress( const uint8_t ucMACAddress[ ipMAC_ADDRESS_LENGTH_BYTES ] )
{
    /* Copy the MAC address at the start of the default packet header fragment. */
    ( void ) memcpy( ipLOCAL_MAC_ADDRESS, ucMACAddress, ( size_t ) ipMAC_ADDRESS_LENGTH_BYTES );
}
/*-----------------------------------------------------------*/

/**
 * @brief Get the MAC address.
 *
 * @return The pointer to MAC address.
 */
const uint8_t * FreeRTOS_GetMACAddress( void )
{
    return ipLOCAL_MAC_ADDRESS;
}
/*-----------------------------------------------------------*/

/**
 * @brief Set the netmask for the subnet.
 *
 * @param[in] ulNetmask: The 32 bit netmask of the subnet.
 */
void FreeRTOS_SetNetmask( uint32_t ulNetmask )
{
    xNetworkAddressing.ulNetMask = ulNetmask;
}
/*-----------------------------------------------------------*/

/**
 * @brief Set the gateway address.
 *
 * @param[in] ulGatewayAddress: The gateway address.
 */
void FreeRTOS_SetGatewayAddress( uint32_t ulGatewayAddress )
{
    xNetworkAddressing.ulGatewayAddress = ulGatewayAddress;
}
/*-----------------------------------------------------------*/

#if ( ipconfigUSE_DHCP == 1 )

/**
 * @brief Enable/disable the DHCP timer.
 *
 * @param[in] xEnableState: pdTRUE - enable timer; pdFALSE - disable timer.
 */
    void vIPSetDHCPTimerEnableState( BaseType_t xEnableState )
    {
        if( xEnableState != pdFALSE )
        {
            xDHCPTimer.bActive = pdTRUE_UNSIGNED;
        }
        else
        {
            xDHCPTimer.bActive = pdFALSE_UNSIGNED;
        }
    }
#endif /* ipconfigUSE_DHCP */
/*-----------------------------------------------------------*/

#if ( ipconfigUSE_DHCP == 1 )

/**
 * @brief Reload the DHCP timer.
 *
 * @param[in] ulLeaseTime: The reload value.
 */
    void vIPReloadDHCPTimer( uint32_t ulLeaseTime )
    {
        prvIPTimerReload( &xDHCPTimer, ulLeaseTime );
    }
#endif /* ipconfigUSE_DHCP */
/*-----------------------------------------------------------*/

#if ( ipconfigDNS_USE_CALLBACKS == 1 )

/**
 * @brief Enable/disable the DNS timer.
 *
 * @param[in] xEnableState: pdTRUE - enable timer; pdFALSE - disable timer.
 */
    void vIPSetDnsTimerEnableState( BaseType_t xEnableState )
    {
        if( xEnableState != 0 )
        {
            xDNSTimer.bActive = pdTRUE;
        }
        else
        {
            xDNSTimer.bActive = pdFALSE;
        }
    }

#endif /* ipconfigUSE_DHCP */
/*-----------------------------------------------------------*/

#if ( ipconfigDNS_USE_CALLBACKS != 0 )

/**
 * @brief Reload the DNS timer.
 *
 * @param[in] ulCheckTime: The reload value.
 */
    void vIPReloadDNSTimer( uint32_t ulCheckTime )
    {
        prvIPTimerReload( &xDNSTimer, ulCheckTime );
    }
#endif /* ipconfigDNS_USE_CALLBACKS != 0 */
/*-----------------------------------------------------------*/

/**
 * @brief Returns whether the IP task is ready.
 *
 * @return pdTRUE if IP task is ready, else pdFALSE.
 */
BaseType_t xIPIsNetworkTaskReady( void )
{
    return xIPTaskInitialised;
}
/*-----------------------------------------------------------*/

/**
 * @brief Returns whether this node is connected to network or not.
 *
 * @return pdTRUE if network is connected, else pdFALSE.
 */
BaseType_t FreeRTOS_IsNetworkUp( void )
{
    return xNetworkUp;
}
/*-----------------------------------------------------------*/

#if ( ipconfigCHECK_IP_QUEUE_SPACE != 0 )

/**
 * @brief Get the minimum space in the IP task queue.
 *
 * @return The minimum possible space in the IP task queue.
 */
    UBaseType_t uxGetMinimumIPQueueSpace( void )
    {
        return uxQueueMinimumSpace;
    }
#endif
/*-----------------------------------------------------------*/

/**
 * @brief Utility function: Convert error number to a human readable
 *        string. Declaration in FreeRTOS_errno_TCP.h.
 *
 * @param[in] xErrnum: The error number.
 * @param[in] pcBuffer: Buffer big enough to be filled with the human readable message.
 * @param[in] uxLength: Maximum length of the buffer.
 *
 * @return The buffer filled with human readable error string.
 */
const char * FreeRTOS_strerror_r( BaseType_t xErrnum,
                                  char * pcBuffer,
                                  size_t uxLength )
{
    const char * pcName;

    switch( xErrnum )
    {
        case pdFREERTOS_ERRNO_EADDRINUSE:
            pcName = "EADDRINUSE";
            break;

        case pdFREERTOS_ERRNO_ENOMEM:
            pcName = "ENOMEM";
            break;

        case pdFREERTOS_ERRNO_EADDRNOTAVAIL:
            pcName = "EADDRNOTAVAIL";
            break;

        case pdFREERTOS_ERRNO_ENOPROTOOPT:
            pcName = "ENOPROTOOPT";
            break;

        case pdFREERTOS_ERRNO_EBADF:
            pcName = "EBADF";
            break;

        case pdFREERTOS_ERRNO_ENOSPC:
            pcName = "ENOSPC";
            break;

        case pdFREERTOS_ERRNO_ECANCELED:
            pcName = "ECANCELED";
            break;

        case pdFREERTOS_ERRNO_ENOTCONN:
            pcName = "ENOTCONN";
            break;

        case pdFREERTOS_ERRNO_EINPROGRESS:
            pcName = "EINPROGRESS";
            break;

        case pdFREERTOS_ERRNO_EOPNOTSUPP:
            pcName = "EOPNOTSUPP";
            break;

        case pdFREERTOS_ERRNO_EINTR:
            pcName = "EINTR";
            break;

        case pdFREERTOS_ERRNO_ETIMEDOUT:
            pcName = "ETIMEDOUT";
            break;

        case pdFREERTOS_ERRNO_EINVAL:
            pcName = "EINVAL";
            break;

        case pdFREERTOS_ERRNO_EWOULDBLOCK:
            pcName = "EWOULDBLOCK";
            break; /* same as EAGAIN */

        case pdFREERTOS_ERRNO_EISCONN:
            pcName = "EISCONN";
            break;

        default:
            /* Using function "snprintf". */
            ( void ) snprintf( pcBuffer, uxLength, "Errno %d", ( int ) xErrnum );
            pcName = NULL;
            break;
    }

    if( pcName != NULL )
    {
        /* Using function "snprintf". */
        ( void ) snprintf( pcBuffer, uxLength, "%s", pcName );
    }

    if( uxLength > 0U )
    {
        pcBuffer[ uxLength - 1U ] = '\0';
    }

    return pcBuffer;
}
/*-----------------------------------------------------------*/

/**
 * @brief Get the highest value of two int32's.
 * @param[in] a: the first value.
 * @param[in] b: the second value.
 * @return The highest of the two values.
 */
int32_t FreeRTOS_max_int32( int32_t a,
                            int32_t b )
{
    return ( a >= b ) ? a : b;
}
/*-----------------------------------------------------------*/

/**
 * @brief Get the highest value of two uint32_t's.
 * @param[in] a: the first value.
 * @param[in] b: the second value.
 * @return The highest of the two values.
 */
uint32_t FreeRTOS_max_uint32( uint32_t a,
                              uint32_t b )
{
    return ( a >= b ) ? a : b;
}
/*-----------------------------------------------------------*/

/**
 * @brief Get the lowest value of two int32_t's.
 * @param[in] a: the first value.
 * @param[in] b: the second value.
 * @return The lowest of the two values.
 */
int32_t FreeRTOS_min_int32( int32_t a,
                            int32_t b )
{
    return ( a <= b ) ? a : b;
}
/*-----------------------------------------------------------*/

/**
 * @brief Get the lowest value of two uint32_t's.
 * @param[in] a: the first value.
 * @param[in] b: the second value.
 * @return The lowest of the two values.
 */
uint32_t FreeRTOS_min_uint32( uint32_t a,
                              uint32_t b )
{
    return ( a <= b ) ? a : b;
}
/*-----------------------------------------------------------*/

/**
 * @brief Round-up a number to a multiple of 'd'.
 * @param[in] a: the first value.
 * @param[in] d: the second value.
 * @return A multiple of d.
 */
uint32_t FreeRTOS_round_up( uint32_t a,
                            uint32_t d )
{
    return d * ( ( a + d - 1U ) / d );
}
/*-----------------------------------------------------------*/

/**
 * @brief Round-down a number to a multiple of 'd'.
 * @param[in] a: the first value.
 * @param[in] d: the second value.
 * @return A multiple of d.
 */
uint32_t FreeRTOS_round_down( uint32_t a,
                              uint32_t d )
{
    return d * ( a / d );
}
/*-----------------------------------------------------------*/

/**
 * @defgroup CastingMacroFunctions Utility casting functions
 * @brief These functions are used to cast various types of pointers
 *        to other types. A major use would be to map various
 *        headers/packets on to the incoming byte stream.
 *
 * @param[in] pvArgument: Pointer to be casted to another type.
 *
 * @retval Casted pointer will be returned without violating MISRA
 *         rules.
 * @{
 */

/**
 * @brief Cast a given pointer to EthernetHeader_t type pointer.
 */
ipDECL_CAST_PTR_FUNC_FOR_TYPE( EthernetHeader_t )
{
    return ( EthernetHeader_t * ) pvArgument;
}
/*-----------------------------------------------------------*/

/**
 * @brief Cast a given constant pointer to EthernetHeader_t type pointer.
 */
ipDECL_CAST_CONST_PTR_FUNC_FOR_TYPE( EthernetHeader_t )
{
    return ( const EthernetHeader_t * ) pvArgument;
}
/*-----------------------------------------------------------*/

/**
 * @brief Cast a given pointer to IPHeader_t type pointer.
 */
ipDECL_CAST_PTR_FUNC_FOR_TYPE( IPHeader_t )
{
    return ( IPHeader_t * ) pvArgument;
}
/*-----------------------------------------------------------*/

/**
 * @brief Cast a given constant pointer to IPHeader_t type pointer.
 */
ipDECL_CAST_CONST_PTR_FUNC_FOR_TYPE( IPHeader_t )
{
    return ( const IPHeader_t * ) pvArgument;
}
/*-----------------------------------------------------------*/

/**
 * @brief Cast a given pointer to ICMPHeader_t type pointer.
 */
ipDECL_CAST_PTR_FUNC_FOR_TYPE( ICMPHeader_t )
{
    return ( ICMPHeader_t * ) pvArgument;
}
/*-----------------------------------------------------------*/

/**
 * @brief Cast a given constant pointer to ICMPHeader_t type pointer.
 */
ipDECL_CAST_CONST_PTR_FUNC_FOR_TYPE( ICMPHeader_t )
{
    return ( const ICMPHeader_t * ) pvArgument;
}
/*-----------------------------------------------------------*/

/**
 * @brief Cast a given pointer to ARPPacket_t type pointer.
 */
ipDECL_CAST_PTR_FUNC_FOR_TYPE( ARPPacket_t )
{
    return ( ARPPacket_t * ) pvArgument;
}
/*-----------------------------------------------------------*/

/**
 * @brief Cast a given constant pointer to ARPPacket_t type pointer.
 */
ipDECL_CAST_CONST_PTR_FUNC_FOR_TYPE( ARPPacket_t )
{
    return ( const ARPPacket_t * ) pvArgument;
}
/*-----------------------------------------------------------*/

/**
 * @brief Cast a given pointer to IPPacket_t type pointer.
 */
ipDECL_CAST_PTR_FUNC_FOR_TYPE( IPPacket_t )
{
    return ( IPPacket_t * ) pvArgument;
}
/*-----------------------------------------------------------*/

/**
 * @brief Cast a given constant pointer to IPPacket_t type pointer.
 */
ipDECL_CAST_CONST_PTR_FUNC_FOR_TYPE( IPPacket_t )
{
    return ( const IPPacket_t * ) pvArgument;
}
/*-----------------------------------------------------------*/

/**
 * @brief Cast a given pointer to ICMPPacket_t type pointer.
 */
ipDECL_CAST_PTR_FUNC_FOR_TYPE( ICMPPacket_t )
{
    return ( ICMPPacket_t * ) pvArgument;
}
/*-----------------------------------------------------------*/

/**
 * @brief Cast a given pointer to UDPPacket_t type pointer.
 */
ipDECL_CAST_PTR_FUNC_FOR_TYPE( UDPPacket_t )
{
    return ( UDPPacket_t * ) pvArgument;
}
/*-----------------------------------------------------------*/

/**
 * @brief Cast a given constant pointer to UDPPacket_t type pointer.
 */
ipDECL_CAST_CONST_PTR_FUNC_FOR_TYPE( UDPPacket_t )
{
    return ( const UDPPacket_t * ) pvArgument;
}
/*-----------------------------------------------------------*/

/**
 * @brief Cast a given pointer to TCPPacket_t type pointer.
 */
ipDECL_CAST_PTR_FUNC_FOR_TYPE( TCPPacket_t )
{
    return ( TCPPacket_t * ) pvArgument;
}
/*-----------------------------------------------------------*/

/**
 * @brief Cast a given constant pointer to TCPPacket_t type pointer.
 */
ipDECL_CAST_CONST_PTR_FUNC_FOR_TYPE( TCPPacket_t )
{
    return ( const TCPPacket_t * ) pvArgument;
}
/*-----------------------------------------------------------*/

/**
 * @brief Cast a given pointer to ProtocolPacket_t type pointer.
 */
ipDECL_CAST_PTR_FUNC_FOR_TYPE( ProtocolPacket_t )
{
    return ( ProtocolPacket_t * ) pvArgument;
}
/*-----------------------------------------------------------*/

/**
 * @brief Cast a given constant pointer to ProtocolPacket_t type pointer.
 */
ipDECL_CAST_CONST_PTR_FUNC_FOR_TYPE( ProtocolPacket_t )
{
    return ( const ProtocolPacket_t * ) pvArgument;
}
/*-----------------------------------------------------------*/

/**
 * @brief Cast a given pointer to ProtocolHeaders_t type pointer.
 */
ipDECL_CAST_PTR_FUNC_FOR_TYPE( ProtocolHeaders_t )
{
    return ( ProtocolHeaders_t * ) pvArgument;
}
/*-----------------------------------------------------------*/

/**
 * @brief Cast a given constant pointer to ProtocolHeaders_t type pointer.
 */
ipDECL_CAST_CONST_PTR_FUNC_FOR_TYPE( ProtocolHeaders_t )
{
    return ( const ProtocolHeaders_t * ) pvArgument;
}
/*-----------------------------------------------------------*/

/**
 * @brief Cast a given pointer to FreeRTOS_Socket_t type pointer.
 */
ipDECL_CAST_PTR_FUNC_FOR_TYPE( FreeRTOS_Socket_t )
{
    return ( FreeRTOS_Socket_t * ) pvArgument;
}
/*-----------------------------------------------------------*/

/**
 * @brief Cast a given constant pointer to FreeRTOS_Socket_t type pointer.
 */
ipDECL_CAST_CONST_PTR_FUNC_FOR_TYPE( FreeRTOS_Socket_t )
{
    return ( const FreeRTOS_Socket_t * ) pvArgument;
}
/*-----------------------------------------------------------*/

#if ( ipconfigSUPPORT_SELECT_FUNCTION == 1 )

/**
 * @brief Cast a given pointer to SocketSelect_t type pointer.
 */
    ipDECL_CAST_PTR_FUNC_FOR_TYPE( SocketSelect_t )
    {
        return ( SocketSelect_t * ) pvArgument;
    }
    /*-----------------------------------------------------------*/

/**
 * @brief Cast a given constant pointer to SocketSelect_t type pointer.
 */
    ipDECL_CAST_CONST_PTR_FUNC_FOR_TYPE( SocketSelect_t )
    {
        return ( const SocketSelect_t * ) pvArgument;
    }
    /*-----------------------------------------------------------*/

/**
 * @brief Cast a given pointer to SocketSelectMessage_t type pointer.
 */
    ipDECL_CAST_PTR_FUNC_FOR_TYPE( SocketSelectMessage_t )
    {
        return ( SocketSelectMessage_t * ) pvArgument;
    }
    /*-----------------------------------------------------------*/

/**
 * @brief Cast a given constant pointer to SocketSelectMessage_t type pointer.
 */
    ipDECL_CAST_CONST_PTR_FUNC_FOR_TYPE( SocketSelectMessage_t )
    {
        return ( const SocketSelectMessage_t * ) pvArgument;
    }
    /*-----------------------------------------------------------*/
#endif /* ipconfigSUPPORT_SELECT_FUNCTION == 1 */
/** @} */

/**
 * @brief Convert character array (of size 4) to equivalent 32-bit value.
 * @param[in] pucPtr: The character array.
 * @return 32-bit equivalent value extracted from the character array.
 *
 * @note Going by MISRA rules, these utility functions should not be defined
 *        if they are not being used anywhere. But their use depends on the
 *        application and hence these functions are defined unconditionally.
 */
uint32_t ulChar2u32( const uint8_t * pucPtr )
{
    return ( ( ( uint32_t ) pucPtr[ 0 ] ) << 24 ) |
           ( ( ( uint32_t ) pucPtr[ 1 ] ) << 16 ) |
           ( ( ( uint32_t ) pucPtr[ 2 ] ) << 8 ) |
           ( ( ( uint32_t ) pucPtr[ 3 ] ) );
}
/*-----------------------------------------------------------*/

/**
 * @brief Convert character array (of size 2) to equivalent 16-bit value.
 * @param[in] pucPtr: The character array.
 * @return 16-bit equivalent value extracted from the character array.
 *
 * @note Going by MISRA rules, these utility functions should not be defined
 *        if they are not being used anywhere. But their use depends on the
 *        application and hence these functions are defined unconditionally.
 */
uint16_t usChar2u16( const uint8_t * pucPtr )
{
    return ( uint16_t )
           ( ( ( ( uint32_t ) pucPtr[ 0 ] ) << 8 ) |
             ( ( ( uint32_t ) pucPtr[ 1 ] ) ) );
}
/*-----------------------------------------------------------*/

/* Provide access to private members for verification. */
#ifdef FREERTOS_TCP_ENABLE_VERIFICATION
    #include "aws_freertos_ip_verification_access_ip_define.h"
#endif<|MERGE_RESOLUTION|>--- conflicted
+++ resolved
@@ -1957,13 +1957,13 @@
                 /* Packet is not for this node, release it */
                 eReturn = eReleaseBuffer;
             }
-<<<<<<< HEAD
             /* Is the source address correct? */
             else if( ( FreeRTOS_ntohl( ulSourceIPAddress ) & 0xffU ) == 0xffU )
             {
                 /* The source address cannot be broadcast address. Replying to this
                  * packet may cause network storms. Drop the packet. */
-=======
+                eReturn = eReleaseBuffer;
+            }
             else if( ( memcmp( ( void * ) xBroadcastMACAddress.ucBytes,
                                ( void * ) ( pxIPPacket->xEthernetHeader.xDestinationAddress.ucBytes ),
                                sizeof( MACAddress_t ) ) == 0 ) &&
@@ -1971,12 +1971,12 @@
             {
                 /* Ethernet address is a broadcast address, but the IP address is not a
                  * broadcast address. */
->>>>>>> 4bca3650
                 eReturn = eReleaseBuffer;
             }
             else
             {
-                /* Packet is not fragmented, destination is this device. */
+                /* Packet is not fragmented, destination is this device, source IP and MAC
+                 * addresses are correct. */
             }
         }
     #endif /* ipconfigETHERNET_DRIVER_FILTERS_PACKETS */
