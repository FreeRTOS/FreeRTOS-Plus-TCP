/*
 * FreeRTOS+TCP V2.3.0
 * Copyright (C) 2020 Amazon.com, Inc. or its affiliates.  All Rights Reserved.
 *
 * Permission is hereby granted, free of charge, to any person obtaining a copy of
 * this software and associated documentation files (the "Software"), to deal in
 * the Software without restriction, including without limitation the rights to
 * use, copy, modify, merge, publish, distribute, sublicense, and/or sell copies of
 * the Software, and to permit persons to whom the Software is furnished to do so,
 * subject to the following conditions:
 *
 * The above copyright notice and this permission notice shall be included in all
 * copies or substantial portions of the Software.
 *
 * THE SOFTWARE IS PROVIDED "AS IS", WITHOUT WARRANTY OF ANY KIND, EXPRESS OR
 * IMPLIED, INCLUDING BUT NOT LIMITED TO THE WARRANTIES OF MERCHANTABILITY, FITNESS
 * FOR A PARTICULAR PURPOSE AND NONINFRINGEMENT. IN NO EVENT SHALL THE AUTHORS OR
 * COPYRIGHT HOLDERS BE LIABLE FOR ANY CLAIM, DAMAGES OR OTHER LIABILITY, WHETHER
 * IN AN ACTION OF CONTRACT, TORT OR OTHERWISE, ARISING FROM, OUT OF OR IN
 * CONNECTION WITH THE SOFTWARE OR THE USE OR OTHER DEALINGS IN THE SOFTWARE.
 *
 * http://aws.amazon.com/freertos
 * http://www.FreeRTOS.org
 */

/**
 * @file FreeRTOS_IP.c
 * @brief Implements the basic functionality for the FreeRTOS+TCP network stack.
 */

/* Standard includes. */
#include <stdint.h>
#include <stdio.h>
#include <string.h>

/* FreeRTOS includes. */
#include "FreeRTOS.h"
#include "task.h"
#include "queue.h"
#include "semphr.h"

/* FreeRTOS+TCP includes. */
#include "FreeRTOS_IP.h"
#include "FreeRTOS_Sockets.h"
#include "FreeRTOS_IP_Private.h"
#include "FreeRTOS_ARP.h"
#include "FreeRTOS_UDP_IP.h"
#include "FreeRTOS_DHCP.h"
#include "NetworkInterface.h"
#include "NetworkBufferManagement.h"
#include "FreeRTOS_DNS.h"


/* Used to ensure the structure packing is having the desired effect.  The
 * 'volatile' is used to prevent compiler warnings about comparing a constant with
 * a constant. */
#ifndef _lint
<<<<<<< HEAD
	#define ipEXPECTED_EthernetHeader_t_SIZE	( ( size_t ) 14 ) /**< Ethernet Header size in bytes. */
	#define ipEXPECTED_ARPHeader_t_SIZE			( ( size_t ) 28 ) /**< ARP header size in bytes. */
	#define ipEXPECTED_IPHeader_t_SIZE			( ( size_t ) 20 ) /**< IP header size in bytes. */
	#define ipEXPECTED_IGMPHeader_t_SIZE		( ( size_t ) 8 )  /**< IGMP header size in bytes. */
	#define ipEXPECTED_ICMPHeader_t_SIZE		( ( size_t ) 8 )  /**< ICMP header size in bytes. */
	#define ipEXPECTED_UDPHeader_t_SIZE			( ( size_t ) 8 )  /**< UDP header size in bytes. */
	#define ipEXPECTED_TCPHeader_t_SIZE			( ( size_t ) 20 ) /**< TCP header size in bytes. */
#endif

/* ICMP protocol definitions. */
#define ipICMP_ECHO_REQUEST					( ( uint8_t ) 8 ) /**< ICMP echo request. */
#define ipICMP_ECHO_REPLY					( ( uint8_t ) 0 ) /**< ICMP echo reply. */

/* IPv4 multi-cast addresses range from 224.0.0.0.0 to 240.0.0.0. */
#define ipFIRST_MULTI_CAST_IPv4				0xE0000000UL /**< Lower bound of the IPv4 multicast address. */
#define ipLAST_MULTI_CAST_IPv4				0xF0000000UL /**< Higher bound of the IPv4 multicast address. */

/* The first byte in the IPv4 header combines the IP version (4) with
with the length of the IP header. */
#define ipIPV4_VERSION_HEADER_LENGTH_MIN	0x45U /**< Minimum IPv4 header length. */
#define ipIPV4_VERSION_HEADER_LENGTH_MAX	0x4FU /**< Maximum IPv4 header length. */
=======
    #define ipEXPECTED_EthernetHeader_t_SIZE    ( ( size_t ) 14 )
    #define ipEXPECTED_ARPHeader_t_SIZE         ( ( size_t ) 28 )
    #define ipEXPECTED_IPHeader_t_SIZE          ( ( size_t ) 20 )
    #define ipEXPECTED_IGMPHeader_t_SIZE        ( ( size_t ) 8 )
    #define ipEXPECTED_ICMPHeader_t_SIZE        ( ( size_t ) 8 )
    #define ipEXPECTED_UDPHeader_t_SIZE         ( ( size_t ) 8 )
    #define ipEXPECTED_TCPHeader_t_SIZE         ( ( size_t ) 20 )
#endif

/* ICMP protocol definitions. */
#define ipICMP_ECHO_REQUEST                 ( ( uint8_t ) 8 )
#define ipICMP_ECHO_REPLY                   ( ( uint8_t ) 0 )

/* IPv4 multi-cast addresses range from 224.0.0.0.0 to 240.0.0.0. */
#define ipFIRST_MULTI_CAST_IPv4             0xE0000000UL
#define ipLAST_MULTI_CAST_IPv4              0xF0000000UL

/* The first byte in the IPv4 header combines the IP version (4) with
 * with the length of the IP header. */
#define ipIPV4_VERSION_HEADER_LENGTH_MIN    0x45U
#define ipIPV4_VERSION_HEADER_LENGTH_MAX    0x4FU
>>>>>>> a92d39f9

/** @brief Time delay between repeated attempts to initialise the network hardware. */
#ifndef ipINITIALISATION_RETRY_DELAY
    #define ipINITIALISATION_RETRY_DELAY    ( pdMS_TO_TICKS( 3000U ) )
#endif

<<<<<<< HEAD
/** @brief Defines how often the ARP timer callback function is executed.  The time is
shorter in the Windows simulator as simulated time is not real time. */
=======
/* Defines how often the ARP timer callback function is executed.  The time is
 * shorted in the Windows simulator as simulated time is not real time. */
>>>>>>> a92d39f9
#ifndef ipARP_TIMER_PERIOD_MS
    #ifdef _WINDOWS_
        #define ipARP_TIMER_PERIOD_MS    ( 500U ) /* For windows simulator builds. */
    #else
        #define ipARP_TIMER_PERIOD_MS    ( 10000U )
    #endif
#endif

#ifndef iptraceIP_TASK_STARTING
<<<<<<< HEAD
	#define iptraceIP_TASK_STARTING()    do {} while( ipFALSE_BOOL ) /**< Empty definition in case iptraceIP_TASK_STARTING is not defined. */
=======
    #define iptraceIP_TASK_STARTING()    do {} while( ipFALSE_BOOL )
>>>>>>> a92d39f9
#endif

#if ( ( ipconfigUSE_TCP == 1 ) && !defined( ipTCP_TIMER_PERIOD_MS ) )

<<<<<<< HEAD
	/** @brief When initialising the TCP timer,
	give it an initial time-out of 1 second. */
	#define ipTCP_TIMER_PERIOD_MS    ( 1000U ) /**< */
#endif

/** @brief If ipconfigETHERNET_DRIVER_FILTERS_FRAME_TYPES is set to 1, then the Ethernet
 * driver will filter incoming packets and only pass the stack those packets it
 * considers need processing.  In this case ipCONSIDER_FRAME_FOR_PROCESSING() can
 * be #-defined away.  If ipconfigETHERNET_DRIVER_FILTERS_FRAME_TYPES is set to 0
 * then the Ethernet driver will pass all received packets to the stack, and the
 * stack must do the filtering itself.  In this case ipCONSIDER_FRAME_FOR_PROCESSING
 * needs to call eConsiderFrameForProcessing.
 */
=======
/* When initialising the TCP timer,
 * give it an initial time-out of 1 second. */
    #define ipTCP_TIMER_PERIOD_MS    ( 1000U )
#endif

/* If ipconfigETHERNET_DRIVER_FILTERS_FRAME_TYPES is set to 1, then the Ethernet
 * driver will filter incoming packets and only pass the stack those packets it
 * considers need processing.  In this case ipCONSIDER_FRAME_FOR_PROCESSING() can
 * be #defined away.  If ipconfigETHERNET_DRIVER_FILTERS_FRAME_TYPES is set to 0
 * then the Ethernet driver will pass all received packets to the stack, and the
 * stack must do the filtering itself.  In this case ipCONSIDER_FRAME_FOR_PROCESSING
 * needs to call eConsiderFrameForProcessing. */
>>>>>>> a92d39f9
#if ipconfigETHERNET_DRIVER_FILTERS_FRAME_TYPES == 0
    #define ipCONSIDER_FRAME_FOR_PROCESSING( pucEthernetBuffer )    eConsiderFrameForProcessing( ( pucEthernetBuffer ) )
#else
    #define ipCONSIDER_FRAME_FOR_PROCESSING( pucEthernetBuffer )    eProcessBuffer
#endif

#if ( ipconfigETHERNET_DRIVER_FILTERS_PACKETS == 0 )
<<<<<<< HEAD
	#if ( ipconfigBYTE_ORDER == pdFREERTOS_LITTLE_ENDIAN )
		/** @brief The bits in the two byte IP header field that make up the fragment offset value. */
		#define ipFRAGMENT_OFFSET_BIT_MASK	  ( ( uint16_t ) 0xff0f )
	#else
		/** @brief The bits in the two byte IP header field that make up the fragment offset value. */
		#define ipFRAGMENT_OFFSET_BIT_MASK	  ( ( uint16_t ) 0x0fff )
	#endif /* ipconfigBYTE_ORDER */
#endif /* ipconfigETHERNET_DRIVER_FILTERS_PACKETS */

/** @brief The maximum time the IP task is allowed to remain in the Blocked state if no
events are posted to the network event queue. */
=======
    #if ( ipconfigBYTE_ORDER == pdFREERTOS_LITTLE_ENDIAN )
        /* The bits in the two byte IP header field that make up the fragment offset value. */
        #define ipFRAGMENT_OFFSET_BIT_MASK    ( ( uint16_t ) 0xff0f )
    #else
        /* The bits in the two byte IP header field that make up the fragment offset value. */
        #define ipFRAGMENT_OFFSET_BIT_MASK    ( ( uint16_t ) 0x0fff )
    #endif /* ipconfigBYTE_ORDER */
#endif /* ipconfigETHERNET_DRIVER_FILTERS_PACKETS */

/* The maximum time the IP task is allowed to remain in the Blocked state if no
 * events are posted to the network event queue. */
>>>>>>> a92d39f9
#ifndef ipconfigMAX_IP_TASK_SLEEP_TIME
    #define ipconfigMAX_IP_TASK_SLEEP_TIME    ( pdMS_TO_TICKS( 10000UL ) )
#endif

<<<<<<< HEAD
/** @brief Returned as the (invalid) checksum when the protocol being checked is not
handled.  The value is chosen simply to be easy to spot when debugging. */
#define ipUNHANDLED_PROTOCOL	0x4321U

/** @brief Returned to indicate a valid checksum. */
#define ipCORRECT_CRC			0xffffU

/** @brief Returned to indicate incorrect checksum. */
#define ipWRONG_CRC				0x0000U

/** @brief Returned as the (invalid) checksum when the length of the data being checked
had an invalid length. */
#define ipINVALID_LENGTH		0x1234U

/* Trace macros to aid in debugging, disabled if ipconfigHAS_PRINTF != 1 */
#if ( ipconfigHAS_PRINTF == 1 )
	#define DEBUG_DECLARE_TRACE_VARIABLE( type, var, init )	   type var = ( init ) /**< Trace macro to set "type var = init". */
	#define DEBUG_SET_TRACE_VARIABLE( var, value )			   var = ( value )     /**< Trace macro to set var = value. */
#else
	#define DEBUG_DECLARE_TRACE_VARIABLE( type, var, init )                        /**< Empty definition since ipconfigHAS_PRINTF != 1. */
	#define DEBUG_SET_TRACE_VARIABLE( var, value )                                 /**< Empty definition since ipconfigHAS_PRINTF != 1. */
=======
/* Returned as the (invalid) checksum when the protocol being checked is not
* handled.  The value is chosen simply to be easy to spot when debugging. */
#define ipUNHANDLED_PROTOCOL    0x4321U

/* Returned to indicate a valid checksum. */
#define ipCORRECT_CRC           0xffffU

/* Returned to indicate incorrect checksum. */
#define ipWRONG_CRC             0x0000U

/* Returned as the (invalid) checksum when the length of the data being checked
 * had an invalid length. */
#define ipINVALID_LENGTH        0x1234U

/* Trace macros to aid in debugging, disabled if ipconfigHAS_PRINTF != 1 */
#if ( ipconfigHAS_PRINTF == 1 )
    #define DEBUG_DECLARE_TRACE_VARIABLE( type, var, init )    type var = ( init )
    #define DEBUG_SET_TRACE_VARIABLE( var, value )             var = ( value )
#else
    #define DEBUG_DECLARE_TRACE_VARIABLE( type, var, init )
    #define DEBUG_SET_TRACE_VARIABLE( var, value )
>>>>>>> a92d39f9
#endif

/*-----------------------------------------------------------*/

/**
* Used in checksum calculation.
*/
typedef union _xUnion32
{
<<<<<<< HEAD
uint32_t u32;       /**< The 32-bit member of the union. */
uint16_t u16[ 2 ];  /**< The array of 2 16-bit members of the union. */
uint8_t u8[ 4 ];    /**< The array of 4 8-bit members of the union. */
=======
    uint32_t u32;
    uint16_t u16[ 2 ];
    uint8_t u8[ 4 ];
>>>>>>> a92d39f9
} xUnion32;

/**
* Used in checksum calculation.
*/
typedef union _xUnionPtr
{
<<<<<<< HEAD
uint32_t *u32ptr;   /**< The pointer member to a 32-bit variable. */
uint16_t *u16ptr;   /**< The pointer member to a 16-bit variable. */
uint8_t *u8ptr;     /**< The pointer member to an 8-bit variable. */
=======
    uint32_t * u32ptr;
    uint16_t * u16ptr;
    uint8_t * u8ptr;
>>>>>>> a92d39f9
} xUnionPtr;


/**
 * @brief Utility function to cast pointer of a type to pointer of type NetworkBufferDescriptor_t.
 *
 * @return The casted pointer.
 */
static portINLINE ipDECL_CAST_PTR_FUNC_FOR_TYPE( NetworkBufferDescriptor_t )
{
    return ( NetworkBufferDescriptor_t * ) pvArgument;
}

/*-----------------------------------------------------------*/

/*
 * The main TCP/IP stack processing task.  This task receives commands/events
 * from the network hardware drivers and tasks that are using sockets.  It also
 * maintains a set of protocol timers.
 */
static void prvIPTask( void * pvParameters );

/*
 * Called when new data is available from the network interface.
 */
static void prvProcessEthernetPacket( NetworkBufferDescriptor_t * const pxNetworkBuffer );

/*
 * Process incoming IP packets.
 */
static eFrameProcessingResult_t prvProcessIPPacket( IPPacket_t * pxIPPacket,
                                                    NetworkBufferDescriptor_t * const pxNetworkBuffer );

#if ( ipconfigREPLY_TO_INCOMING_PINGS == 1 ) || ( ipconfigSUPPORT_OUTGOING_PINGS == 1 )

/*
 * Process incoming ICMP packets.
 */
    static eFrameProcessingResult_t prvProcessICMPPacket( ICMPPacket_t * const pxICMPPacket );
#endif /* ( ipconfigREPLY_TO_INCOMING_PINGS == 1 ) || ( ipconfigSUPPORT_OUTGOING_PINGS == 1 ) */

/*
 * Turns around an incoming ping request to convert it into a ping reply.
 */
#if ( ipconfigREPLY_TO_INCOMING_PINGS == 1 )
    static eFrameProcessingResult_t prvProcessICMPEchoRequest( ICMPPacket_t * const pxICMPPacket );
#endif /* ipconfigREPLY_TO_INCOMING_PINGS */

/*
 * Processes incoming ping replies.  The application callback function
 * vApplicationPingReplyHook() is called with the results.
 */
#if ( ipconfigSUPPORT_OUTGOING_PINGS == 1 )
    static void prvProcessICMPEchoReply( ICMPPacket_t * const pxICMPPacket );
#endif /* ipconfigSUPPORT_OUTGOING_PINGS */

/*
 * Called to create a network connection when the stack is first started, or
 * when the network connection is lost.
 */
static void prvProcessNetworkDownEvent( void );

/*
 * Checks the ARP, DHCP and TCP timers to see if any periodic or timeout
 * processing is required.
 */
static void prvCheckNetworkTimers( void );

/*
 * Determine how long the IP task can sleep for, which depends on when the next
 * periodic or timeout processing must be performed.
 */
static TickType_t prvCalculateSleepTime( void );

/*
 * The network card driver has received a packet.  In the case that it is part
 * of a linked packet chain, walk through it to handle every message.
 */
static void prvHandleEthernetPacket( NetworkBufferDescriptor_t * pxBuffer );

/*
 * Utility functions for the light weight IP timers.
 */
static void prvIPTimerStart( IPTimer_t * pxTimer,
                             TickType_t xTime );
static BaseType_t prvIPTimerCheck( IPTimer_t * pxTimer );
static void prvIPTimerReload( IPTimer_t * pxTimer,
                              TickType_t xTime );

/* The function 'prvAllowIPPacket()' checks if a packets should be processed. */
static eFrameProcessingResult_t prvAllowIPPacket( const IPPacket_t * const pxIPPacket,
                                                  const NetworkBufferDescriptor_t * const pxNetworkBuffer,
                                                  UBaseType_t uxHeaderLength );

#if ( ipconfigDRIVER_INCLUDED_RX_IP_CHECKSUM == 1 )

/* Even when the driver takes care of checksum calculations,
 *  the IP-task will still check if the length fields are OK. */
    static BaseType_t xCheckSizeFields( const uint8_t * const pucEthernetBuffer,
                                        size_t uxBufferLength );
#endif /* ( ipconfigDRIVER_INCLUDED_RX_IP_CHECKSUM == 1 ) */

/*
 * Returns the network buffer descriptor that owns a given packet buffer.
 */
static NetworkBufferDescriptor_t * prvPacketBuffer_to_NetworkBuffer( const void * pvBuffer,
                                                                     size_t uxOffset );

/*-----------------------------------------------------------*/

/** @brief The queue used to pass events into the IP-task for processing. */
QueueHandle_t xNetworkEventQueue = NULL;

/** @brief The IP packet ID. */
uint16_t usPacketIdentifier = 0U;

<<<<<<< HEAD
/** @brief For convenience, a MAC address of all 0xffs is defined const for quick
reference. */
=======
/* For convenience, a MAC address of all 0xffs is defined const for quick
 * reference. */
>>>>>>> a92d39f9
const MACAddress_t xBroadcastMACAddress = { { 0xff, 0xff, 0xff, 0xff, 0xff, 0xff } };

/** @brief Structure that stores the netmask, gateway address and DNS server addresses. */
NetworkAddressingParameters_t xNetworkAddressing = { 0, 0, 0, 0, 0 };

<<<<<<< HEAD
/** @brief Default values for the above struct in case DHCP
does not lead to a confirmed request. */
NetworkAddressingParameters_t xDefaultAddressing = { 0, 0, 0, 0, 0 };

/** @brief Used to ensure network down events cannot be missed when they cannot be
posted to the network event queue because the network event queue is already
full. */
static volatile BaseType_t xNetworkDownEventPending = pdFALSE;

/** @brief Stores the handle of the task that handles the stack.  The handle is used
(indirectly) by some utility function to determine if the utility function is
being called by a task (in which case it is ok to block) or by the IP task
itself (in which case it is not ok to block). */
=======
/* Default values for the above struct in case DHCP
 * does not lead to a confirmed request. */
/* coverity[misra_c_2012_rule_8_9_violation] */
/* "xDefaultAddressing" should be defined at block scope. */
NetworkAddressingParameters_t xDefaultAddressing = { 0, 0, 0, 0, 0 };

/* Used to ensure network down events cannot be missed when they cannot be
 * posted to the network event queue because the network event queue is already
 * full. */
static volatile BaseType_t xNetworkDownEventPending = pdFALSE;

/* Stores the handle of the task that handles the stack.  The handle is used
 * (indirectly) by some utility function to determine if the utility function is
 * being called by a task (in which case it is ok to block) or by the IP task
 * itself (in which case it is not ok to block). */
>>>>>>> a92d39f9
static TaskHandle_t xIPTaskHandle = NULL;

#if ( ipconfigUSE_TCP != 0 )

<<<<<<< HEAD
	/** @brief Set to a non-zero value if one or more TCP message have been processed
	within the last round. */
	static BaseType_t xProcessedTCPMessage;
#endif

/** @brief Simple set to pdTRUE or pdFALSE depending on whether the network is up or
down (connected, not connected) respectively. */
=======
/* Set to a non-zero value if one or more TCP message have been processed
 * within the last round. */
    static BaseType_t xProcessedTCPMessage;
#endif

/* Simple set to pdTRUE or pdFALSE depending on whether the network is up or
 * down (connected, not connected) respectively. */
>>>>>>> a92d39f9
static BaseType_t xNetworkUp = pdFALSE;

/*
 * A timer for each of the following processes, all of which need attention on a
<<<<<<< HEAD
 * regular basis
=======
 * regular basis:
 *  1. ARP, to check its table entries
 *  2. DHCP, to send requests and to renew a reservation
 *  3. TCP, to check for timeouts, resends
 *  4. DNS, to check for timeouts when looking-up a domain.
>>>>>>> a92d39f9
 */

/** @brief ARP timer, to check its table entries. */
static IPTimer_t xARPTimer;
#if ( ipconfigUSE_DHCP != 0 )
<<<<<<< HEAD
	/** @brief DHCP timer, to send requests and to renew a reservation.  */
	static IPTimer_t xDHCPTimer;
#endif
#if ( ipconfigUSE_TCP != 0 )
	/** @brief TCP timer, to check for timeouts, resends. */
	static IPTimer_t xTCPTimer;
#endif
#if ( ipconfigDNS_USE_CALLBACKS != 0 )
	/** @brief DNS timer, to check for timeouts when looking-up a domain. */
	static IPTimer_t xDNSTimer;
=======
    static IPTimer_t xDHCPTimer;
#endif
#if ( ipconfigUSE_TCP != 0 )
    static IPTimer_t xTCPTimer;
#endif
#if ( ipconfigDNS_USE_CALLBACKS != 0 )
    static IPTimer_t xDNSTimer;
>>>>>>> a92d39f9
#endif

/** @brief Set to pdTRUE when the IP task is ready to start processing packets. */
static BaseType_t xIPTaskInitialised = pdFALSE;

#if ( ipconfigCHECK_IP_QUEUE_SPACE != 0 )
<<<<<<< HEAD
	/** @brief Keep track of the lowest amount of space in 'xNetworkEventQueue'. */
	static UBaseType_t uxQueueMinimumSpace = ipconfigEVENT_QUEUE_LENGTH;
=======
    /* Keep track of the lowest amount of space in 'xNetworkEventQueue'. */
    static UBaseType_t uxQueueMinimumSpace = ipconfigEVENT_QUEUE_LENGTH;
>>>>>>> a92d39f9
#endif

/*-----------------------------------------------------------*/

<<<<<<< HEAD
/* Coverity wants to make pvParameters const, which would make it incompatible. Leave the
 * function signature as is. */

/**
 * @brief The IP task which deals with all the requests coming from the user
 *        application and the hardware. It acts as an interface between the
 *        hardware and the user-application. Almost all calls to the IP
 *        processing functions are placed from this single task.
 *
 * @param[in] pvParameters: Not used.
 */
static void prvIPTask( void *pvParameters )
=======
/* Coverity want to make pvParameters const, which would make it incompatible. */
/* coverity[misra_c_2012_rule_8_13_violation] */
static void prvIPTask( void * pvParameters )
>>>>>>> a92d39f9
{
    IPStackEvent_t xReceivedEvent;
    TickType_t xNextIPSleep;
    FreeRTOS_Socket_t * pxSocket;
    struct freertos_sockaddr xAddress;

    /* Just to prevent compiler warnings about unused parameters. */
    ( void ) pvParameters;

    /* A possibility to set some additional task properties. */
    iptraceIP_TASK_STARTING();

    /* Generate a dummy message to say that the network connection has gone
     *  down.  This will cause this task to initialise the network interface.  After
     *  this it is the responsibility of the network interface hardware driver to
     *  send this message if a previously connected network is disconnected. */
    FreeRTOS_NetworkDown();

    #if ( ipconfigUSE_TCP == 1 )
        {
            /* Initialise the TCP timer. */
            prvIPTimerReload( &xTCPTimer, pdMS_TO_TICKS( ipTCP_TIMER_PERIOD_MS ) );
        }
    #endif

    /* Initialisation is complete and events can now be processed. */
    xIPTaskInitialised = pdTRUE;

    FreeRTOS_debug_printf( ( "prvIPTask started\n" ) );

    /* Loop, processing IP events. */
    for( ; ; )
    {
        ipconfigWATCHDOG_TIMER();

        /* Check the ARP, DHCP and TCP timers to see if there is any periodic
         * or timeout processing to perform. */
        prvCheckNetworkTimers();

        /* Calculate the acceptable maximum sleep time. */
        xNextIPSleep = prvCalculateSleepTime();

        /* Wait until there is something to do. If the following call exits
         * due to a time out rather than a message being received, set a
         * 'NoEvent' value. */
        if( xQueueReceive( xNetworkEventQueue, ( void * ) &xReceivedEvent, xNextIPSleep ) == pdFALSE )
        {
            xReceivedEvent.eEventType = eNoEvent;
        }

        #if ( ipconfigCHECK_IP_QUEUE_SPACE != 0 )
            {
                if( xReceivedEvent.eEventType != eNoEvent )
                {
                    UBaseType_t uxCount;

                    uxCount = uxQueueSpacesAvailable( xNetworkEventQueue );

                    if( uxQueueMinimumSpace > uxCount )
                    {
                        uxQueueMinimumSpace = uxCount;
                    }
                }
            }
        #endif /* ipconfigCHECK_IP_QUEUE_SPACE */

        iptraceNETWORK_EVENT_RECEIVED( xReceivedEvent.eEventType );

        switch( xReceivedEvent.eEventType )
        {
            case eNetworkDownEvent:
                /* Attempt to establish a connection. */
                xNetworkUp = pdFALSE;
                prvProcessNetworkDownEvent();
                break;

            case eNetworkRxEvent:

                /* The network hardware driver has received a new packet.  A
                 * pointer to the received buffer is located in the pvData member
                 * of the received event structure. */
                prvHandleEthernetPacket( ipCAST_PTR_TO_TYPE_PTR( NetworkBufferDescriptor_t, xReceivedEvent.pvData ) );
                break;

            case eNetworkTxEvent:

                /* Send a network packet. The ownership will  be transferred to
                 * the driver, which will release it after delivery. */
                ( void ) xNetworkInterfaceOutput( ipCAST_PTR_TO_TYPE_PTR( NetworkBufferDescriptor_t, xReceivedEvent.pvData ), pdTRUE );
                break;

            case eARPTimerEvent:
                /* The ARP timer has expired, process the ARP cache. */
                vARPAgeCache();
                break;

            case eSocketBindEvent:

                /* FreeRTOS_bind (a user API) wants the IP-task to bind a socket
                 * to a port. The port number is communicated in the socket field
                 * usLocalPort. vSocketBind() will actually bind the socket and the
                 * API will unblock as soon as the eSOCKET_BOUND event is
                 * triggered. */
                pxSocket = ipCAST_PTR_TO_TYPE_PTR( FreeRTOS_Socket_t, xReceivedEvent.pvData );
                xAddress.sin_addr = 0U; /* For the moment. */
                xAddress.sin_port = FreeRTOS_ntohs( pxSocket->usLocalPort );
                pxSocket->usLocalPort = 0U;
                ( void ) vSocketBind( pxSocket, &xAddress, sizeof( xAddress ), pdFALSE );

                /* Before 'eSocketBindEvent' was sent it was tested that
                 * ( xEventGroup != NULL ) so it can be used now to wake up the
                 * user. */
                pxSocket->xEventBits |= ( EventBits_t ) eSOCKET_BOUND;
                vSocketWakeUpUser( pxSocket );
                break;

            case eSocketCloseEvent:

                /* The user API FreeRTOS_closesocket() has sent a message to the
                 * IP-task to actually close a socket. This is handled in
                 * vSocketClose().  As the socket gets closed, there is no way to
                 * report back to the API, so the API won't wait for the result */
                ( void ) vSocketClose( ipCAST_PTR_TO_TYPE_PTR( FreeRTOS_Socket_t, xReceivedEvent.pvData ) );
                break;

            case eStackTxEvent:

                /* The network stack has generated a packet to send.  A
                 * pointer to the generated buffer is located in the pvData
                 * member of the received event structure. */
                vProcessGeneratedUDPPacket( ipCAST_PTR_TO_TYPE_PTR( NetworkBufferDescriptor_t, xReceivedEvent.pvData ) );
                break;

            case eDHCPEvent:
                /* The DHCP state machine needs processing. */
                #if ( ipconfigUSE_DHCP == 1 )
                    /* Process DHCP messages for a given end-point. */
                    vDHCPProcess( pdFALSE );
                #endif /* ipconfigUSE_DHCP */
                break;

            case eSocketSelectEvent:

                /* FreeRTOS_select() has got unblocked by a socket event,
                 * vSocketSelect() will check which sockets actually have an event
                 * and update the socket field xSocketBits. */
                #if ( ipconfigSUPPORT_SELECT_FUNCTION == 1 )
                    #if ( ipconfigSELECT_USES_NOTIFY != 0 )
                        {
                            SocketSelectMessage_t * pxMessage = ipCAST_PTR_TO_TYPE_PTR( SocketSelectMessage_t, xReceivedEvent.pvData );
                            vSocketSelect( pxMessage->pxSocketSet );
                            ( void ) xTaskNotifyGive( pxMessage->xTaskhandle );
                        }
                    #else
                        {
                            vSocketSelect( ipCAST_PTR_TO_TYPE_PTR( SocketSelect_t, xReceivedEvent.pvData ) );
                        }
                    #endif /* ( ipconfigSELECT_USES_NOTIFY != 0 ) */
                #endif /* ipconfigSUPPORT_SELECT_FUNCTION == 1 */
                break;

            case eSocketSignalEvent:
                #if ( ipconfigSUPPORT_SIGNALS != 0 )

                    /* Some task wants to signal the user of this socket in
                     * order to interrupt a call to recv() or a call to select(). */
                    ( void ) FreeRTOS_SignalSocket( ipPOINTER_CAST( Socket_t, xReceivedEvent.pvData ) );
                #endif /* ipconfigSUPPORT_SIGNALS */
                break;

            case eTCPTimerEvent:
                #if ( ipconfigUSE_TCP == 1 )

                    /* Simply mark the TCP timer as expired so it gets processed
                     * the next time prvCheckNetworkTimers() is called. */
                    xTCPTimer.bExpired = pdTRUE_UNSIGNED;
                #endif /* ipconfigUSE_TCP */
                break;

            case eTCPAcceptEvent:

                /* The API FreeRTOS_accept() was called, the IP-task will now
                 * check if the listening socket (communicated in pvData) actually
                 * received a new connection. */
                #if ( ipconfigUSE_TCP == 1 )
                    pxSocket = ipCAST_PTR_TO_TYPE_PTR( FreeRTOS_Socket_t, xReceivedEvent.pvData );

                    if( xTCPCheckNewClient( pxSocket ) != pdFALSE )
                    {
                        pxSocket->xEventBits |= ( EventBits_t ) eSOCKET_ACCEPT;
                        vSocketWakeUpUser( pxSocket );
                    }
                #endif /* ipconfigUSE_TCP */
                break;

            case eTCPNetStat:

                /* FreeRTOS_netstat() was called to have the IP-task print an
                 * overview of all sockets and their connections */
                #if ( ( ipconfigUSE_TCP == 1 ) && ( ipconfigHAS_PRINTF == 1 ) )
                    vTCPNetStat();
                #endif /* ipconfigUSE_TCP */
                break;

            case eNoEvent:
                /* xQueueReceive() returned because of a normal time-out. */
                break;

            default:
                /* Should not get here. */
                break;
        }

        if( xNetworkDownEventPending != pdFALSE )
        {
            /* A network down event could not be posted to the network event
             * queue because the queue was full.
             * As this code runs in the IP-task, it can be done directly by
             * calling prvProcessNetworkDownEvent(). */
            prvProcessNetworkDownEvent();
        }
    }
}
/*-----------------------------------------------------------*/

/**
 * @brief Function to check whether the current context belongs to
 *        the IP-task.
 *
 * @return If the current context belongs to the IP-task, then pdTRUE is
 *         returned. Else pdFALSE is returned.
 */
BaseType_t xIsCallingFromIPTask( void )
{
    BaseType_t xReturn;

    if( xTaskGetCurrentTaskHandle() == xIPTaskHandle )
    {
        xReturn = pdTRUE;
    }
    else
    {
        xReturn = pdFALSE;
    }

    return xReturn;
}
/*-----------------------------------------------------------*/

<<<<<<< HEAD
/**
 * @brief Handle the incoming ethernet packets.
 *
 * @param[in] pxBuffer: Linked/un-linked network buffer descriptor(s)
 *                      to be processed.
 */
static void prvHandleEthernetPacket( NetworkBufferDescriptor_t *pxBuffer )
=======
static void prvHandleEthernetPacket( NetworkBufferDescriptor_t * pxBuffer )
>>>>>>> a92d39f9
{
    #if ( ipconfigUSE_LINKED_RX_MESSAGES == 0 )
        {
            /* When ipconfigUSE_LINKED_RX_MESSAGES is not set to 0 then only one
             * buffer will be sent at a time.  This is the default way for +TCP to pass
             * messages from the MAC to the TCP/IP stack. */
            prvProcessEthernetPacket( pxBuffer );
        }
    #else /* ipconfigUSE_LINKED_RX_MESSAGES */
        {
            NetworkBufferDescriptor_t * pxNextBuffer;

            /* An optimisation that is useful when there is high network traffic.
             * Instead of passing received packets into the IP task one at a time the
             * network interface can chain received packets together and pass them into
             * the IP task in one go.  The packets are chained using the pxNextBuffer
             * member.  The loop below walks through the chain processing each packet
             * in the chain in turn. */
            do
            {
                /* Store a pointer to the buffer after pxBuffer for use later on. */
                pxNextBuffer = pxBuffer->pxNextBuffer;

                /* Make it NULL to avoid using it later on. */
                pxBuffer->pxNextBuffer = NULL;

                prvProcessEthernetPacket( pxBuffer );
                pxBuffer = pxNextBuffer;

                /* While there is another packet in the chain. */
            } while( pxBuffer != NULL );
        }
    #endif /* ipconfigUSE_LINKED_RX_MESSAGES */
}
/*-----------------------------------------------------------*/

/**
 * @brief Calculate the maximum sleep time remaining.
 *
 * @return The maximum sleep time or ipconfigMAX_IP_TASK_SLEEP_TIME,
 *         whichever is bigger.
 */
static TickType_t prvCalculateSleepTime( void )
{
    TickType_t xMaximumSleepTime;

    /* Start with the maximum sleep time, then check this against the remaining
     * time in any other timers that are active. */
    xMaximumSleepTime = ipconfigMAX_IP_TASK_SLEEP_TIME;

    if( xARPTimer.bActive != pdFALSE_UNSIGNED )
    {
        if( xARPTimer.ulRemainingTime < xMaximumSleepTime )
        {
            xMaximumSleepTime = xARPTimer.ulReloadTime;
        }
    }

    #if ( ipconfigUSE_DHCP == 1 )
        {
            if( xDHCPTimer.bActive != pdFALSE_UNSIGNED )
            {
                if( xDHCPTimer.ulRemainingTime < xMaximumSleepTime )
                {
                    xMaximumSleepTime = xDHCPTimer.ulRemainingTime;
                }
            }
        }
    #endif /* ipconfigUSE_DHCP */

    #if ( ipconfigUSE_TCP == 1 )
        {
            if( xTCPTimer.ulRemainingTime < xMaximumSleepTime )
            {
                xMaximumSleepTime = xTCPTimer.ulRemainingTime;
            }
        }
    #endif

    #if ( ipconfigDNS_USE_CALLBACKS != 0 )
        {
            if( xDNSTimer.bActive != pdFALSE_UNSIGNED )
            {
                if( xDNSTimer.ulRemainingTime < xMaximumSleepTime )
                {
                    xMaximumSleepTime = xDNSTimer.ulRemainingTime;
                }
            }
        }
    #endif

    return xMaximumSleepTime;
}
/*-----------------------------------------------------------*/

/**
 * @brief Check the network timers (ARP/DHCP/DNS/TCP) and if they are
 *        expired, send an event to the IP-Task.
 */
static void prvCheckNetworkTimers( void )
{
    /* Is it time for ARP processing? */
    if( prvIPTimerCheck( &xARPTimer ) != pdFALSE )
    {
        ( void ) xSendEventToIPTask( eARPTimerEvent );
    }

    #if ( ipconfigUSE_DHCP == 1 )
        {
            /* Is it time for DHCP processing? */
            if( prvIPTimerCheck( &xDHCPTimer ) != pdFALSE )
            {
                ( void ) xSendEventToIPTask( eDHCPEvent );
            }
        }
    #endif /* ipconfigUSE_DHCP */

    #if ( ipconfigDNS_USE_CALLBACKS != 0 )
        {
            /* Is it time for DNS processing? */
            if( prvIPTimerCheck( &xDNSTimer ) != pdFALSE )
            {
                vDNSCheckCallBack( NULL );
            }
        }
    #endif /* ipconfigDNS_USE_CALLBACKS */

    #if ( ipconfigUSE_TCP == 1 )
        {
            BaseType_t xWillSleep;
            TickType_t xNextTime;
            BaseType_t xCheckTCPSockets;

            /* If the IP task has messages waiting to be processed then
             * it will not sleep in any case. */
            if( uxQueueMessagesWaiting( xNetworkEventQueue ) == 0U )
            {
                xWillSleep = pdTRUE;
            }
            else
            {
                xWillSleep = pdFALSE;
            }

            /* Sockets need to be checked if the TCP timer has expired. */
            xCheckTCPSockets = prvIPTimerCheck( &xTCPTimer );

            /* Sockets will also be checked if there are TCP messages but the
            * message queue is empty (indicated by xWillSleep being true). */
            if( ( xProcessedTCPMessage != pdFALSE ) && ( xWillSleep != pdFALSE ) )
            {
                xCheckTCPSockets = pdTRUE;
            }

            if( xCheckTCPSockets != pdFALSE )
            {
                /* Attend to the sockets, returning the period after which the
                 * check must be repeated. */
                xNextTime = xTCPTimerCheck( xWillSleep );
                prvIPTimerStart( &xTCPTimer, xNextTime );
                xProcessedTCPMessage = 0;
            }
        }
    #endif /* ipconfigUSE_TCP == 1 */
}
/*-----------------------------------------------------------*/

<<<<<<< HEAD
/**
 * @brief Start the IP timer.
 *
 * @param[in] pxTimer: Pointer to the IP timer.
 * @param[in] xTime: Time to be loaded into the IP timer.
 */
static void prvIPTimerStart( IPTimer_t *pxTimer,
							 TickType_t xTime )
=======
static void prvIPTimerStart( IPTimer_t * pxTimer,
                             TickType_t xTime )
>>>>>>> a92d39f9
{
    vTaskSetTimeOutState( &pxTimer->xTimeOut );
    pxTimer->ulRemainingTime = xTime;

    if( xTime == ( TickType_t ) 0 )
    {
        pxTimer->bExpired = pdTRUE_UNSIGNED;
    }
    else
    {
        pxTimer->bExpired = pdFALSE_UNSIGNED;
    }

    pxTimer->bActive = pdTRUE_UNSIGNED;
}
/*-----------------------------------------------------------*/

<<<<<<< HEAD
/**
 * @brief Reload IP timer with given time and restart it.
 *
 * @param[in] pxTimer: Pointer to the IP timer.
 * @param[in] xTime: Time to be reloaded into the IP timer.
 */
static void prvIPTimerReload( IPTimer_t *pxTimer,
							  TickType_t xTime )
=======
static void prvIPTimerReload( IPTimer_t * pxTimer,
                              TickType_t xTime )
>>>>>>> a92d39f9
{
    pxTimer->ulReloadTime = xTime;
    prvIPTimerStart( pxTimer, xTime );
}
/*-----------------------------------------------------------*/

<<<<<<< HEAD
/**
 * @brief Check the IP timer to see whether an IP event should be processed or not.
 *
 * @param[in] pxTimer: Pointer to the IP timer.
 *
 * @return If the timer is expired then pdTRUE is returned. Else pdFALSE.
 */
static BaseType_t prvIPTimerCheck( IPTimer_t *pxTimer )
=======
static BaseType_t prvIPTimerCheck( IPTimer_t * pxTimer )
>>>>>>> a92d39f9
{
    BaseType_t xReturn;

    if( pxTimer->bActive == pdFALSE_UNSIGNED )
    {
        /* The timer is not enabled. */
        xReturn = pdFALSE;
    }
    else
    {
        /* The timer might have set the bExpired flag already, if not, check the
         * value of xTimeOut against ulRemainingTime. */
        if( pxTimer->bExpired == pdFALSE_UNSIGNED )
        {
            if( xTaskCheckForTimeOut( &( pxTimer->xTimeOut ), &( pxTimer->ulRemainingTime ) ) != pdFALSE )
            {
                pxTimer->bExpired = pdTRUE_UNSIGNED;
            }
        }

        if( pxTimer->bExpired != pdFALSE_UNSIGNED )
        {
            prvIPTimerStart( pxTimer, pxTimer->ulReloadTime );
            xReturn = pdTRUE;
        }
        else
        {
            xReturn = pdFALSE;
        }
    }

    return xReturn;
}
/*-----------------------------------------------------------*/

/**
 * @brief Send a network down event to the IP-task.
 */
void FreeRTOS_NetworkDown( void )
{
    static const IPStackEvent_t xNetworkDownEvent = { eNetworkDownEvent, NULL };
    const TickType_t xDontBlock = ( TickType_t ) 0;

    /* Simply send the network task the appropriate event. */
    if( xSendEventStructToIPTask( &xNetworkDownEvent, xDontBlock ) != pdPASS )
    {
        /* Could not send the message, so it is still pending. */
        xNetworkDownEventPending = pdTRUE;
    }
    else
    {
        /* Message was sent so it is not pending. */
        xNetworkDownEventPending = pdFALSE;
    }

    iptraceNETWORK_DOWN();
}
/*-----------------------------------------------------------*/

/**
 * @brief Utility function. Process Network Down event from ISR.
 *
 * @return If the event was processed successfully, then return pdTRUE.
 *         Else pdFALSE.
 */
BaseType_t FreeRTOS_NetworkDownFromISR( void )
{
    static const IPStackEvent_t xNetworkDownEvent = { eNetworkDownEvent, NULL };
    BaseType_t xHigherPriorityTaskWoken = pdFALSE;

    /* Simply send the network task the appropriate event. */
    if( xQueueSendToBackFromISR( xNetworkEventQueue, &xNetworkDownEvent, &xHigherPriorityTaskWoken ) != pdPASS )
    {
        xNetworkDownEventPending = pdTRUE;
    }
    else
    {
        xNetworkDownEventPending = pdFALSE;
    }

    iptraceNETWORK_DOWN();

    return xHigherPriorityTaskWoken;
}
/*-----------------------------------------------------------*/

/**
 * @brief Obtain a buffer big enough for a UDP payload of given size.
 *
 * @param[in] uxRequestedSizeBytes: The size of the UDP payload.
 * @param[in] uxBlockTimeTicks: Maximum amount of time for which this call
 *            can block. This value is capped internally.
 *
 * @return If a buffer was created then the pointer to that buffer is returned,
 *         else a NULL pointer is returned.
 */
void * FreeRTOS_GetUDPPayloadBuffer( size_t uxRequestedSizeBytes,
                                     TickType_t uxBlockTimeTicks )
{
    NetworkBufferDescriptor_t * pxNetworkBuffer;
    void * pvReturn;
    TickType_t uxBlockTime = uxBlockTimeTicks;

    /* Cap the block time.  The reason for this is explained where
     * ipconfigUDP_MAX_SEND_BLOCK_TIME_TICKS is defined (assuming an official
     * FreeRTOSIPConfig.h header file is being used). */
    if( uxBlockTime > ipconfigUDP_MAX_SEND_BLOCK_TIME_TICKS )
    {
        uxBlockTime = ipconfigUDP_MAX_SEND_BLOCK_TIME_TICKS;
    }

    /* Obtain a network buffer with the required amount of storage. */
    pxNetworkBuffer = pxGetNetworkBufferWithDescriptor( sizeof( UDPPacket_t ) + uxRequestedSizeBytes, uxBlockTime );

    if( pxNetworkBuffer != NULL )
    {
        /* Set the actual packet size in case a bigger buffer was returned. */
        pxNetworkBuffer->xDataLength = sizeof( UDPPacket_t ) + uxRequestedSizeBytes;
        /* Skip 3 headers. */
        pvReturn = &( pxNetworkBuffer->pucEthernetBuffer[ sizeof( UDPPacket_t ) ] );
    }
    else
    {
        pvReturn = NULL;
    }

    return ( void * ) pvReturn;
}
/*-----------------------------------------------------------*/

/**
 * @brief Duplicate the given network buffer descriptor with a modified length.
 *
 * @param[in] pxNetworkBuffer: The network buffer to be duplicated.
 * @param[in] uxNewLength: The length for the new buffer.
 *
 * @return If properly duplicated, then the duplicate network buffer or else, NULL.
 */
NetworkBufferDescriptor_t * pxDuplicateNetworkBufferWithDescriptor( const NetworkBufferDescriptor_t * const pxNetworkBuffer,
                                                                    size_t uxNewLength )
{
    NetworkBufferDescriptor_t * pxNewBuffer;

    /* This function is only used when 'ipconfigZERO_COPY_TX_DRIVER' is set to 1.
     * The transmit routine wants to have ownership of the network buffer
     * descriptor, because it will pass the buffer straight to DMA. */
    pxNewBuffer = pxGetNetworkBufferWithDescriptor( uxNewLength, ( TickType_t ) 0 );

    if( pxNewBuffer != NULL )
    {
        /* Set the actual packet size in case a bigger buffer than requested
         * was returned. */
        pxNewBuffer->xDataLength = uxNewLength;

        /* Copy the original packet information. */
        pxNewBuffer->ulIPAddress = pxNetworkBuffer->ulIPAddress;
        pxNewBuffer->usPort = pxNetworkBuffer->usPort;
        pxNewBuffer->usBoundPort = pxNetworkBuffer->usBoundPort;
        ( void ) memcpy( pxNewBuffer->pucEthernetBuffer, pxNetworkBuffer->pucEthernetBuffer, pxNetworkBuffer->xDataLength );
    }

    return pxNewBuffer;
}
/*-----------------------------------------------------------*/

<<<<<<< HEAD
/**
 * @brief Get the network buffer descriptor from the packet buffer.
 *
 * @param[in] pvBuffer: The pointer to packet buffer.
 * @param[in] uxOffset: Additional offset (such as the packet length of UDP packet etc.).
 *
 * @return The network buffer descriptor if the alignment is correct. Else a NULL is returned.
 */
static NetworkBufferDescriptor_t * prvPacketBuffer_to_NetworkBuffer( const void *pvBuffer,
																	 size_t uxOffset )
=======
static NetworkBufferDescriptor_t * prvPacketBuffer_to_NetworkBuffer( const void * pvBuffer,
                                                                     size_t uxOffset )
>>>>>>> a92d39f9
{
    uintptr_t uxBuffer;
    NetworkBufferDescriptor_t * pxResult;

    if( pvBuffer == NULL )
    {
        pxResult = NULL;
    }
    else
    {
        /* Obtain the network buffer from the zero copy pointer. */
        uxBuffer = ipPOINTER_CAST( uintptr_t, pvBuffer );

        /* The input here is a pointer to a packet buffer plus some offset.  Subtract
         * this offset, and also the size of the header in the network buffer, usually
         * 8 + 2 bytes. */
        uxBuffer -= ( uxOffset + ipBUFFER_PADDING );

        /* Here a pointer was placed to the network descriptor.  As a
         * pointer is dereferenced, make sure it is well aligned. */
        if( ( uxBuffer & ( ( ( uintptr_t ) sizeof( uxBuffer ) ) - 1U ) ) == ( uintptr_t ) 0U )
        {
            /* The following statement may trigger a:
             * warning: cast increases required alignment of target type [-Wcast-align].
             * It has been confirmed though that the alignment is suitable. */
            pxResult = *( ( NetworkBufferDescriptor_t ** ) uxBuffer );
        }
        else
        {
            pxResult = NULL;
        }
    }

    return pxResult;
}
/*-----------------------------------------------------------*/

#if ( ipconfigZERO_COPY_TX_DRIVER != 0 ) || ( ipconfigZERO_COPY_RX_DRIVER != 0 )
<<<<<<< HEAD

	/**
	* @brief Get the network buffer from the packet buffer.
	*
	* @param[in] pvBuffer: Pointer to the packet buffer.
	*
	* @return The network buffer if the alignment is correct. Else a NULL is returned.
	*/
	NetworkBufferDescriptor_t * pxPacketBuffer_to_NetworkBuffer( const void *pvBuffer )
	{
		return prvPacketBuffer_to_NetworkBuffer( pvBuffer, 0U );
	}
=======
    NetworkBufferDescriptor_t * pxPacketBuffer_to_NetworkBuffer( const void * pvBuffer )
    {
        return prvPacketBuffer_to_NetworkBuffer( pvBuffer, 0U );
    }
>>>>>>> a92d39f9
#endif /* ( ipconfigZERO_COPY_TX_DRIVER != 0 ) || ( ipconfigZERO_COPY_RX_DRIVER != 0 ) */
/*-----------------------------------------------------------*/

/**
 * @brief Get the network buffer from the UDP Payload buffer.
 *
 * @param[in] pvBuffer: Pointer to the UDP payload buffer.
 *
 * @return The network buffer if the alignment is correct. Else a NULL is returned.
 */
NetworkBufferDescriptor_t * pxUDPPayloadBuffer_to_NetworkBuffer( const void * pvBuffer )
{
    return prvPacketBuffer_to_NetworkBuffer( pvBuffer, sizeof( UDPPacket_t ) );
}
/*-----------------------------------------------------------*/

/**
 * @brief Release the UDP payload buffer.
 *
 * @param[in] pvBuffer: Pointer to the UDP buffer that is to be released.
 */
void FreeRTOS_ReleaseUDPPayloadBuffer( void const * pvBuffer )
{
    vReleaseNetworkBufferAndDescriptor( pxUDPPayloadBuffer_to_NetworkBuffer( pvBuffer ) );
}
/*-----------------------------------------------------------*/

/*_RB_ Should we add an error or assert if the task priorities are set such that the servers won't function as expected? */

/*_HT_ There was a bug in FreeRTOS_TCP_IP.c that only occurred when the applications' priority was too high.
<<<<<<< HEAD
 As that bug has been repaired, there is not an urgent reason to warn.
 It is better though to use the advised priority scheme. */

/**
 * @brief Initialise the FreeRTOS-Plus-TCP network stack and initialise the IP-task.
 *
 * @param[in] ucIPAddress: Local IP address.
 * @param[in] ucNetMask: Local netmask.
 * @param[in] ucGatewayAddress: Local gateway address.
 * @param[in] ucDNSServerAddress: Local DNS server address.
 * @param[in] ucMACAddress: MAC address of the node.
 *
 * @return pdPASS if the task was successfully created and added to a ready
 * list, otherwise an error code defined in the file projdefs.h
 */
=======
 * As that bug has been repaired, there is not an urgent reason to warn.
 * It is better though to use the advised priority scheme. */
>>>>>>> a92d39f9
BaseType_t FreeRTOS_IPInit( const uint8_t ucIPAddress[ ipIP_ADDRESS_LENGTH_BYTES ],
                            const uint8_t ucNetMask[ ipIP_ADDRESS_LENGTH_BYTES ],
                            const uint8_t ucGatewayAddress[ ipIP_ADDRESS_LENGTH_BYTES ],
                            const uint8_t ucDNSServerAddress[ ipIP_ADDRESS_LENGTH_BYTES ],
                            const uint8_t ucMACAddress[ ipMAC_ADDRESS_LENGTH_BYTES ] )
{
    BaseType_t xReturn = pdFALSE;

    /* This function should only be called once. */
    configASSERT( xIPIsNetworkTaskReady() == pdFALSE );
    configASSERT( xNetworkEventQueue == NULL );
    configASSERT( xIPTaskHandle == NULL );

    if( sizeof( uintptr_t ) == 8 )
    {
        /* This is a 64-bit platform, make sure there is enough space in
         * pucEthernetBuffer to store a pointer. */
        configASSERT( ipconfigBUFFER_PADDING == 14 );
    }

    #ifndef _lint
        {
            /* Check if MTU is big enough. */
            configASSERT( ( ( size_t ) ipconfigNETWORK_MTU ) >= ( ipSIZE_OF_IPv4_HEADER + ipSIZE_OF_TCP_HEADER + ipconfigTCP_MSS ) );
            /* Check structure packing is correct. */
            configASSERT( sizeof( EthernetHeader_t ) == ipEXPECTED_EthernetHeader_t_SIZE );
            configASSERT( sizeof( ARPHeader_t ) == ipEXPECTED_ARPHeader_t_SIZE );
            configASSERT( sizeof( IPHeader_t ) == ipEXPECTED_IPHeader_t_SIZE );
            configASSERT( sizeof( ICMPHeader_t ) == ipEXPECTED_ICMPHeader_t_SIZE );
            configASSERT( sizeof( UDPHeader_t ) == ipEXPECTED_UDPHeader_t_SIZE );
        }
    #endif /* ifndef _lint */
    /* Attempt to create the queue used to communicate with the IP task. */
    xNetworkEventQueue = xQueueCreate( ipconfigEVENT_QUEUE_LENGTH, sizeof( IPStackEvent_t ) );
    configASSERT( xNetworkEventQueue != NULL );

    if( xNetworkEventQueue != NULL )
    {
        #if ( configQUEUE_REGISTRY_SIZE > 0 )
            {
                /* A queue registry is normally used to assist a kernel aware
                 * debugger.  If one is in use then it will be helpful for the debugger
                 * to show information about the network event queue. */
                vQueueAddToRegistry( xNetworkEventQueue, "NetEvnt" );
            }
        #endif /* configQUEUE_REGISTRY_SIZE */

        if( xNetworkBuffersInitialise() == pdPASS )
        {
            /* Store the local IP and MAC address. */
            xNetworkAddressing.ulDefaultIPAddress = FreeRTOS_inet_addr_quick( ucIPAddress[ 0 ], ucIPAddress[ 1 ], ucIPAddress[ 2 ], ucIPAddress[ 3 ] );
            xNetworkAddressing.ulNetMask = FreeRTOS_inet_addr_quick( ucNetMask[ 0 ], ucNetMask[ 1 ], ucNetMask[ 2 ], ucNetMask[ 3 ] );
            xNetworkAddressing.ulGatewayAddress = FreeRTOS_inet_addr_quick( ucGatewayAddress[ 0 ], ucGatewayAddress[ 1 ], ucGatewayAddress[ 2 ], ucGatewayAddress[ 3 ] );
            xNetworkAddressing.ulDNSServerAddress = FreeRTOS_inet_addr_quick( ucDNSServerAddress[ 0 ], ucDNSServerAddress[ 1 ], ucDNSServerAddress[ 2 ], ucDNSServerAddress[ 3 ] );
            xNetworkAddressing.ulBroadcastAddress = ( xNetworkAddressing.ulDefaultIPAddress & xNetworkAddressing.ulNetMask ) | ~xNetworkAddressing.ulNetMask;

            ( void ) memcpy( &xDefaultAddressing, &xNetworkAddressing, sizeof( xDefaultAddressing ) );

            #if ipconfigUSE_DHCP == 1
                {
                    /* The IP address is not set until DHCP completes. */
                    *ipLOCAL_IP_ADDRESS_POINTER = 0x00UL;
                }
            #else
                {
                    /* The IP address is set from the value passed in. */
                    *ipLOCAL_IP_ADDRESS_POINTER = xNetworkAddressing.ulDefaultIPAddress;

                    /* Added to prevent ARP flood to gateway.  Ensure the
                    * gateway is on the same subnet as the IP	address. */
                    if( xNetworkAddressing.ulGatewayAddress != 0UL )
                    {
                        configASSERT( ( ( *ipLOCAL_IP_ADDRESS_POINTER ) & xNetworkAddressing.ulNetMask ) == ( xNetworkAddressing.ulGatewayAddress & xNetworkAddressing.ulNetMask ) );
                    }
                }
            #endif /* ipconfigUSE_DHCP == 1 */

            /* The MAC address is stored in the start of the default packet
             * header fragment, which is used when sending UDP packets. */
            ( void ) memcpy( ipLOCAL_MAC_ADDRESS, ucMACAddress, ( size_t ) ipMAC_ADDRESS_LENGTH_BYTES );

            /* Prepare the sockets interface. */
            vNetworkSocketsInit();

            /* Create the task that processes Ethernet and stack events. */
            xReturn = xTaskCreate( prvIPTask,
                                   "IP-task",
                                   ipconfigIP_TASK_STACK_SIZE_WORDS,
                                   NULL,
                                   ipconfigIP_TASK_PRIORITY,
                                   &( xIPTaskHandle ) );
        }
        else
        {
            FreeRTOS_debug_printf( ( "FreeRTOS_IPInit: xNetworkBuffersInitialise() failed\n" ) );

            /* Clean up. */
            vQueueDelete( xNetworkEventQueue );
            xNetworkEventQueue = NULL;
        }
    }
    else
    {
        FreeRTOS_debug_printf( ( "FreeRTOS_IPInit: Network event queue could not be created\n" ) );
    }

    return xReturn;
}
/*-----------------------------------------------------------*/

<<<<<<< HEAD
/**
 * @brief Get the current address configuration.
 *
 * @param[out] pulIPAddress: The current IP-address assigned.
 * @param[out] pulNetMask: The netmask used for current subnet.
 * @param[out] pulGatewayAddress: The gateway address.
 * @param[out] pulDNSServerAddress: The DNS server address.
 */
void FreeRTOS_GetAddressConfiguration( uint32_t *pulIPAddress,
									   uint32_t *pulNetMask,
									   uint32_t *pulGatewayAddress,
									   uint32_t *pulDNSServerAddress )
=======
void FreeRTOS_GetAddressConfiguration( uint32_t * pulIPAddress,
                                       uint32_t * pulNetMask,
                                       uint32_t * pulGatewayAddress,
                                       uint32_t * pulDNSServerAddress )
>>>>>>> a92d39f9
{
    /* Return the address configuration to the caller. */

    if( pulIPAddress != NULL )
    {
        *pulIPAddress = *ipLOCAL_IP_ADDRESS_POINTER;
    }

    if( pulNetMask != NULL )
    {
        *pulNetMask = xNetworkAddressing.ulNetMask;
    }

    if( pulGatewayAddress != NULL )
    {
        *pulGatewayAddress = xNetworkAddressing.ulGatewayAddress;
    }

    if( pulDNSServerAddress != NULL )
    {
        *pulDNSServerAddress = xNetworkAddressing.ulDNSServerAddress;
    }
}
/*-----------------------------------------------------------*/

<<<<<<< HEAD
/**
 * @brief Set the current network address configuration.
 *
 * @param[in] pulIPAddress: The current IP-address assigned.
 * @param[in] pulNetMask: The netmask used for current subnet.
 * @param[in] pulGatewayAddress: The gateway address.
 * @param[in] pulDNSServerAddress: The DNS server address.
 */
void FreeRTOS_SetAddressConfiguration( const uint32_t *pulIPAddress,
									   const uint32_t *pulNetMask,
									   const uint32_t *pulGatewayAddress,
									   const uint32_t *pulDNSServerAddress )
=======
void FreeRTOS_SetAddressConfiguration( const uint32_t * pulIPAddress,
                                       const uint32_t * pulNetMask,
                                       const uint32_t * pulGatewayAddress,
                                       const uint32_t * pulDNSServerAddress )
>>>>>>> a92d39f9
{
    /* Update the address configuration. */

    if( pulIPAddress != NULL )
    {
        *ipLOCAL_IP_ADDRESS_POINTER = *pulIPAddress;
    }

    if( pulNetMask != NULL )
    {
        xNetworkAddressing.ulNetMask = *pulNetMask;
    }

    if( pulGatewayAddress != NULL )
    {
        xNetworkAddressing.ulGatewayAddress = *pulGatewayAddress;
    }

    if( pulDNSServerAddress != NULL )
    {
        xNetworkAddressing.ulDNSServerAddress = *pulDNSServerAddress;
    }
}
/*-----------------------------------------------------------*/

#if ( ipconfigSUPPORT_OUTGOING_PINGS == 1 )

<<<<<<< HEAD
	/**
	* @brief Send a ping request to the given IP address.
	*
	* @param[in] ulIPAddress: The IP address to which the ping is to be sent.
	* @param[in] uxNumberOfBytesToSend: Number of bytes in the ping request.
	* @param[in] uxBlockTimeTicks: Maximum number of ticks to wait.
	*
	* @return If successfully sent to IP task for processing then the sequence
	*         number of the ping packet or else, pdFAIL.
	*/
	BaseType_t FreeRTOS_SendPingRequest( uint32_t ulIPAddress,
										 size_t uxNumberOfBytesToSend,
										 TickType_t uxBlockTimeTicks )
	{
	NetworkBufferDescriptor_t *pxNetworkBuffer;
	ICMPHeader_t *pxICMPHeader;
	EthernetHeader_t *pxEthernetHeader;
	BaseType_t xReturn = pdFAIL;
	static uint16_t usSequenceNumber = 0;
	uint8_t *pucChar;
	size_t uxTotalLength;
	IPStackEvent_t xStackTxEvent = { eStackTxEvent, NULL };

		uxTotalLength = uxNumberOfBytesToSend + sizeof( ICMPPacket_t );
		pxNetworkBuffer = pxGetNetworkBufferWithDescriptor( uxTotalLength, uxBlockTimeTicks );

		if( pxNetworkBuffer != NULL )
		{
		BaseType_t xEnoughSpace;

			if( uxNumberOfBytesToSend < ( ipconfigNETWORK_MTU - ( sizeof( IPHeader_t ) + sizeof( ICMPHeader_t ) ) ) )
			{
				xEnoughSpace = pdTRUE;
			}
			else
			{
				xEnoughSpace = pdFALSE;
			}

			if( ( uxGetNumberOfFreeNetworkBuffers() >= 3U ) && ( uxNumberOfBytesToSend >= 1U ) && ( xEnoughSpace != pdFALSE ) )
			{
				pxEthernetHeader = ipCAST_PTR_TO_TYPE_PTR( EthernetHeader_t, pxNetworkBuffer->pucEthernetBuffer );
				pxEthernetHeader->usFrameType = ipIPv4_FRAME_TYPE;

				pxICMPHeader = ipCAST_PTR_TO_TYPE_PTR( ICMPHeader_t, &( pxNetworkBuffer->pucEthernetBuffer[ ipIP_PAYLOAD_OFFSET ] ) );
				usSequenceNumber++;

				/* Fill in the basic header information. */
				pxICMPHeader->ucTypeOfMessage = ipICMP_ECHO_REQUEST;
				pxICMPHeader->ucTypeOfService = 0;
				pxICMPHeader->usIdentifier = usSequenceNumber;
				pxICMPHeader->usSequenceNumber = usSequenceNumber;

				/* Find the start of the data. */
				pucChar = ( uint8_t * ) pxICMPHeader;
				pucChar = &( pucChar[ sizeof( ICMPHeader_t ) ] );

				/* Just memset the data to a fixed value. */
				( void ) memset( pucChar, ( int ) ipECHO_DATA_FILL_BYTE, uxNumberOfBytesToSend );

				/* The message is complete, IP and checksum's are handled by
				vProcessGeneratedUDPPacket */
				pxNetworkBuffer->pucEthernetBuffer[ ipSOCKET_OPTIONS_OFFSET ] = FREERTOS_SO_UDPCKSUM_OUT;
				pxNetworkBuffer->ulIPAddress = ulIPAddress;
				pxNetworkBuffer->usPort = ipPACKET_CONTAINS_ICMP_DATA;
				/* xDataLength is the size of the total packet, including the Ethernet header. */
				pxNetworkBuffer->xDataLength = uxTotalLength;

				/* Send to the stack. */
				xStackTxEvent.pvData = pxNetworkBuffer;

				if( xSendEventStructToIPTask( &( xStackTxEvent ), uxBlockTimeTicks ) != pdPASS )
				{
					vReleaseNetworkBufferAndDescriptor( pxNetworkBuffer );
					iptraceSTACK_TX_EVENT_LOST( ipSTACK_TX_EVENT );
				}
				else
				{
					xReturn = ( BaseType_t ) usSequenceNumber;
				}
			}
		}
		else
		{
			/* The requested number of bytes will not fit in the available space
			in the network buffer. */
		}

		return xReturn;
	}
=======
    BaseType_t FreeRTOS_SendPingRequest( uint32_t ulIPAddress,
                                         size_t uxNumberOfBytesToSend,
                                         TickType_t uxBlockTimeTicks )
    {
        NetworkBufferDescriptor_t * pxNetworkBuffer;
        ICMPHeader_t * pxICMPHeader;
        EthernetHeader_t * pxEthernetHeader;
        BaseType_t xReturn = pdFAIL;
        static uint16_t usSequenceNumber = 0;
        uint8_t * pucChar;
        size_t uxTotalLength;
        IPStackEvent_t xStackTxEvent = { eStackTxEvent, NULL };

        uxTotalLength = uxNumberOfBytesToSend + sizeof( ICMPPacket_t );
        pxNetworkBuffer = pxGetNetworkBufferWithDescriptor( uxTotalLength, uxBlockTimeTicks );

        if( pxNetworkBuffer != NULL )
        {
            BaseType_t xEnoughSpace;

            if( uxNumberOfBytesToSend < ( ipconfigNETWORK_MTU - ( sizeof( IPHeader_t ) + sizeof( ICMPHeader_t ) ) ) )
            {
                xEnoughSpace = pdTRUE;
            }
            else
            {
                xEnoughSpace = pdFALSE;
            }

            if( ( uxGetNumberOfFreeNetworkBuffers() >= 3U ) && ( uxNumberOfBytesToSend >= 1U ) && ( xEnoughSpace != pdFALSE ) )
            {
                pxEthernetHeader = ipCAST_PTR_TO_TYPE_PTR( EthernetHeader_t, pxNetworkBuffer->pucEthernetBuffer );
                pxEthernetHeader->usFrameType = ipIPv4_FRAME_TYPE;

                pxICMPHeader = ipCAST_PTR_TO_TYPE_PTR( ICMPHeader_t, &( pxNetworkBuffer->pucEthernetBuffer[ ipIP_PAYLOAD_OFFSET ] ) );
                usSequenceNumber++;

                /* Fill in the basic header information. */
                pxICMPHeader->ucTypeOfMessage = ipICMP_ECHO_REQUEST;
                pxICMPHeader->ucTypeOfService = 0;
                pxICMPHeader->usIdentifier = usSequenceNumber;
                pxICMPHeader->usSequenceNumber = usSequenceNumber;

                /* Find the start of the data. */
                pucChar = ( uint8_t * ) pxICMPHeader;
                pucChar = &( pucChar[ sizeof( ICMPHeader_t ) ] );

                /* Just memset the data to a fixed value. */
                ( void ) memset( pucChar, ( int ) ipECHO_DATA_FILL_BYTE, uxNumberOfBytesToSend );

                /* The message is complete, IP and checksum's are handled by
                 * vProcessGeneratedUDPPacket */
                pxNetworkBuffer->pucEthernetBuffer[ ipSOCKET_OPTIONS_OFFSET ] = FREERTOS_SO_UDPCKSUM_OUT;
                pxNetworkBuffer->ulIPAddress = ulIPAddress;
                pxNetworkBuffer->usPort = ipPACKET_CONTAINS_ICMP_DATA;
                /* xDataLength is the size of the total packet, including the Ethernet header. */
                pxNetworkBuffer->xDataLength = uxTotalLength;

                /* Send to the stack. */
                xStackTxEvent.pvData = pxNetworkBuffer;

                if( xSendEventStructToIPTask( &( xStackTxEvent ), uxBlockTimeTicks ) != pdPASS )
                {
                    vReleaseNetworkBufferAndDescriptor( pxNetworkBuffer );
                    iptraceSTACK_TX_EVENT_LOST( ipSTACK_TX_EVENT );
                }
                else
                {
                    xReturn = ( BaseType_t ) usSequenceNumber;
                }
            }
        }
        else
        {
            /* The requested number of bytes will not fit in the available space
             * in the network buffer. */
        }

        return xReturn;
    }
>>>>>>> a92d39f9

#endif /* ipconfigSUPPORT_OUTGOING_PINGS == 1 */
/*-----------------------------------------------------------*/

/**
 * @brief Send an event to the IP task. It calls 'xSendEventStructToIPTask' internally.
 *
 * @param[in] eEvent: The event to be sent.
 *
 * @return pdPASS if the event was sent (or the desired effect was achieved). Else, pdFAIL.
 */
BaseType_t xSendEventToIPTask( eIPEvent_t eEvent )
{
    IPStackEvent_t xEventMessage;
    const TickType_t xDontBlock = ( TickType_t ) 0;

    xEventMessage.eEventType = eEvent;
    xEventMessage.pvData = ( void * ) NULL;

    return xSendEventStructToIPTask( &xEventMessage, xDontBlock );
}
/*-----------------------------------------------------------*/

<<<<<<< HEAD
/**
 * @brief Send an event (in form of struct) to the IP task to be processed.
 *
 * @param[in] pxEvent: The event to be sent.
 * @param[in] uxTimeout: Timeout for waiting in case the queue is full. 0 for non-blocking calls.
 *
 * @return pdPASS if the event was sent (or the desired effect was achieved). Else, pdFAIL.
 */
BaseType_t xSendEventStructToIPTask( const IPStackEvent_t *pxEvent,
									 TickType_t uxTimeout )
=======
BaseType_t xSendEventStructToIPTask( const IPStackEvent_t * pxEvent,
                                     TickType_t uxTimeout )
>>>>>>> a92d39f9
{
    BaseType_t xReturn, xSendMessage;
    TickType_t uxUseTimeout = uxTimeout;

    if( ( xIPIsNetworkTaskReady() == pdFALSE ) && ( pxEvent->eEventType != eNetworkDownEvent ) )
    {
        /* Only allow eNetworkDownEvent events if the IP task is not ready
         * yet.  Not going to attempt to send the message so the send failed. */
        xReturn = pdFAIL;
    }
    else
    {
        xSendMessage = pdTRUE;

        #if ( ipconfigUSE_TCP == 1 )
            {
                if( pxEvent->eEventType == eTCPTimerEvent )
                {
                    /* TCP timer events are sent to wake the timer task when
                     * xTCPTimer has expired, but there is no point sending them if the
                     * IP task is already awake processing other message. */
                    xTCPTimer.bExpired = pdTRUE_UNSIGNED;

                    if( uxQueueMessagesWaiting( xNetworkEventQueue ) != 0U )
                    {
                        /* Not actually going to send the message but this is not a
                         * failure as the message didn't need to be sent. */
                        xSendMessage = pdFALSE;
                    }
                }
            }
        #endif /* ipconfigUSE_TCP */

        if( xSendMessage != pdFALSE )
        {
            /* The IP task cannot block itself while waiting for itself to
             * respond. */
            if( ( xIsCallingFromIPTask() == pdTRUE ) && ( uxUseTimeout > ( TickType_t ) 0U ) )
            {
                uxUseTimeout = ( TickType_t ) 0;
            }

            xReturn = xQueueSendToBack( xNetworkEventQueue, pxEvent, uxUseTimeout );

            if( xReturn == pdFAIL )
            {
                /* A message should have been sent to the IP task, but wasn't. */
                FreeRTOS_debug_printf( ( "xSendEventStructToIPTask: CAN NOT ADD %d\n", pxEvent->eEventType ) );
                iptraceSTACK_TX_EVENT_LOST( pxEvent->eEventType );
            }
        }
        else
        {
            /* It was not necessary to send the message to process the event so
             * even though the message was not sent the call was successful. */
            xReturn = pdPASS;
        }
    }

    return xReturn;
}
/*-----------------------------------------------------------*/

/**
 * @brief Decide whether this packet should be processed or not based on the IP address in the packet.
 *
 * @param[in] pucEthernetBuffer: The ethernet packet under consideration.
 *
 * @return Enum saying whether to release or to process the packet.
 */
eFrameProcessingResult_t eConsiderFrameForProcessing( const uint8_t * const pucEthernetBuffer )
{
    eFrameProcessingResult_t eReturn;
    const EthernetHeader_t * pxEthernetHeader;

    /* Map the buffer onto Ethernet Header struct for easy access to fields. */
    pxEthernetHeader = ipCAST_CONST_PTR_TO_CONST_TYPE_PTR( EthernetHeader_t, pucEthernetBuffer );

    if( memcmp( ipLOCAL_MAC_ADDRESS, pxEthernetHeader->xDestinationAddress.ucBytes, sizeof( MACAddress_t ) ) == 0 )
    {
        /* The packet was directed to this node - process it. */
        eReturn = eProcessBuffer;
    }
    else if( memcmp( xBroadcastMACAddress.ucBytes, pxEthernetHeader->xDestinationAddress.ucBytes, sizeof( MACAddress_t ) ) == 0 )
    {
        /* The packet was a broadcast - process it. */
        eReturn = eProcessBuffer;
    }
    else
    #if ( ipconfigUSE_LLMNR == 1 )
        if( memcmp( xLLMNR_MacAdress.ucBytes, pxEthernetHeader->xDestinationAddress.ucBytes, sizeof( MACAddress_t ) ) == 0 )
        {
            /* The packet is a request for LLMNR - process it. */
            eReturn = eProcessBuffer;
        }
        else
    #endif /* ipconfigUSE_LLMNR */
    {
        /* The packet was not a broadcast, or for this node, just release
         * the buffer without taking any other action. */
        eReturn = eReleaseBuffer;
    }

    #if ( ipconfigFILTER_OUT_NON_ETHERNET_II_FRAMES == 1 )
        {
            uint16_t usFrameType;

            if( eReturn == eProcessBuffer )
            {
                usFrameType = pxEthernetHeader->usFrameType;
                usFrameType = FreeRTOS_ntohs( usFrameType );

                if( usFrameType <= 0x600U )
                {
                    /* Not an Ethernet II frame. */
                    eReturn = eReleaseBuffer;
                }
            }
        }
    #endif /* ipconfigFILTER_OUT_NON_ETHERNET_II_FRAMES == 1  */

    return eReturn;
}
/*-----------------------------------------------------------*/

/**
 * @brief Process a 'Network down' event and complete required processing.
 */
static void prvProcessNetworkDownEvent( void )
{
    /* Stop the ARP timer while there is no network. */
    xARPTimer.bActive = pdFALSE_UNSIGNED;

    #if ipconfigUSE_NETWORK_EVENT_HOOK == 1
        {
            static BaseType_t xCallEventHook = pdFALSE;

            /* The first network down event is generated by the IP stack itself to
             * initialise the network hardware, so do not call the network down event
             * the first time through. */
            if( xCallEventHook == pdTRUE )
            {
                vApplicationIPNetworkEventHook( eNetworkDown );
            }

            xCallEventHook = pdTRUE;
        }
    #endif /* if ipconfigUSE_NETWORK_EVENT_HOOK == 1 */

    /* Per the ARP Cache Validation section of https://tools.ietf.org/html/rfc1122,
     * treat network down as a "delivery problem" and flush the ARP cache for this
     * interface. */
    FreeRTOS_ClearARP();

    /* The network has been disconnected (or is being initialised for the first
     * time).  Perform whatever hardware processing is necessary to bring it up
     * again, or wait for it to be available again.  This is hardware dependent. */
    if( xNetworkInterfaceInitialise() != pdPASS )
    {
        /* Ideally the network interface initialisation function will only
         * return when the network is available.  In case this is not the case,
         * wait a while before retrying the initialisation. */
        vTaskDelay( ipINITIALISATION_RETRY_DELAY );
        FreeRTOS_NetworkDown();
    }
    else
    {
        /* Set remaining time to 0 so it will become active immediately. */
        #if ipconfigUSE_DHCP == 1
            {
                /* The network is not up until DHCP has completed. */
                vDHCPProcess( pdTRUE );
                ( void ) xSendEventToIPTask( eDHCPEvent );
            }
        #else
            {
                /* Perform any necessary 'network up' processing. */
                vIPNetworkUpCalls();
            }
        #endif
    }
}
/*-----------------------------------------------------------*/

/**
 * @brief Perform all the required tasks when the network gets connected.
 */
void vIPNetworkUpCalls( void )
{
    xNetworkUp = pdTRUE;

    #if ( ipconfigUSE_NETWORK_EVENT_HOOK == 1 )
        {
            vApplicationIPNetworkEventHook( eNetworkUp );
        }
    #endif /* ipconfigUSE_NETWORK_EVENT_HOOK */

    #if ( ipconfigDNS_USE_CALLBACKS != 0 )
        {
            /* The following function is declared in FreeRTOS_DNS.c	and 'private' to
             * this library */
            extern void vDNSInitialise( void );
            vDNSInitialise();
        }
    #endif /* ipconfigDNS_USE_CALLBACKS != 0 */

    /* Set remaining time to 0 so it will become active immediately. */
    prvIPTimerReload( &xARPTimer, pdMS_TO_TICKS( ipARP_TIMER_PERIOD_MS ) );
}
/*-----------------------------------------------------------*/

/**
 * @brief Process the Ethernet packet.
 *
 * @param[in] pxNetworkBuffer: the network buffer containing the ethernet packet.
 */
static void prvProcessEthernetPacket( NetworkBufferDescriptor_t * const pxNetworkBuffer )
{
    const EthernetHeader_t * pxEthernetHeader;
    eFrameProcessingResult_t eReturned = eReleaseBuffer;

    configASSERT( pxNetworkBuffer != NULL );

    /* Interpret the Ethernet frame. */
    if( pxNetworkBuffer->xDataLength >= sizeof( EthernetHeader_t ) )
    {
        eReturned = ipCONSIDER_FRAME_FOR_PROCESSING( pxNetworkBuffer->pucEthernetBuffer );

        /* Map the buffer onto the Ethernet Header struct for easy access to the fields. */
        pxEthernetHeader = ipCAST_CONST_PTR_TO_CONST_TYPE_PTR( EthernetHeader_t, pxNetworkBuffer->pucEthernetBuffer );

        /* The condition "eReturned == eProcessBuffer" must be true. */
        #if ( ipconfigETHERNET_DRIVER_FILTERS_FRAME_TYPES == 0 )
            if( eReturned == eProcessBuffer )
        #endif
        {
            /* Interpret the received Ethernet packet. */
            switch( pxEthernetHeader->usFrameType )
            {
                case ipARP_FRAME_TYPE:

                    /* The Ethernet frame contains an ARP packet. */
                    if( pxNetworkBuffer->xDataLength >= sizeof( ARPPacket_t ) )
                    {
                        eReturned = eARPProcessPacket( ipCAST_PTR_TO_TYPE_PTR( ARPPacket_t, pxNetworkBuffer->pucEthernetBuffer ) );
                    }
                    else
                    {
                        eReturned = eReleaseBuffer;
                    }

                    break;

                case ipIPv4_FRAME_TYPE:

                    /* The Ethernet frame contains an IP packet. */
                    if( pxNetworkBuffer->xDataLength >= sizeof( IPPacket_t ) )
                    {
                        eReturned = prvProcessIPPacket( ipCAST_PTR_TO_TYPE_PTR( IPPacket_t, pxNetworkBuffer->pucEthernetBuffer ), pxNetworkBuffer );
                    }
                    else
                    {
                        eReturned = eReleaseBuffer;
                    }

                    break;

                default:
                    /* No other packet types are handled.  Nothing to do. */
                    eReturned = eReleaseBuffer;
                    break;
            }
        }
    }

    /* Perform any actions that resulted from processing the Ethernet frame. */
    switch( eReturned )
    {
        case eReturnEthernetFrame:

            /* The Ethernet frame will have been updated (maybe it was
             * an ARP request or a PING request?) and should be sent back to
             * its source. */
            vReturnEthernetFrame( pxNetworkBuffer, pdTRUE );

            /* parameter pdTRUE: the buffer must be released once
             * the frame has been transmitted */
            break;

        case eFrameConsumed:

            /* The frame is in use somewhere, don't release the buffer
             * yet. */
            break;

        case eReleaseBuffer:
        case eProcessBuffer:
        default:

            /* The frame is not being used anywhere, and the
             * NetworkBufferDescriptor_t structure containing the frame should
             * just be	released back to the list of free buffers. */
            vReleaseNetworkBufferAndDescriptor( pxNetworkBuffer );
            break;
    }
}
/*-----------------------------------------------------------*/

/**
 * @brief Is the IP address an IPv4 multicast address.
 *
 * @param[in] ulIPAddress: The IP address being checked.
 *
 * @return pdTRUE if the IP address is a multicast address or else, pdFALSE.
 */
BaseType_t xIsIPv4Multicast( uint32_t ulIPAddress )
{
    BaseType_t xReturn;
    uint32_t ulIP = FreeRTOS_ntohl( ulIPAddress );

    if( ( ulIP >= ipFIRST_MULTI_CAST_IPv4 ) && ( ulIP < ipLAST_MULTI_CAST_IPv4 ) )
    {
        xReturn = pdTRUE;
    }
    else
    {
        xReturn = pdFALSE;
    }

    return xReturn;
}
/*-----------------------------------------------------------*/

/**
 * @brief Set multicast MAC address.
 *
 * @param[in] ulIPAddress: IP address.
 * @param[in] pxMACAddress: Pointer to MAC address.
 */
void vSetMultiCastIPv4MacAddress( uint32_t ulIPAddress,
                                  MACAddress_t * pxMACAddress )
{
    uint32_t ulIP = FreeRTOS_ntohl( ulIPAddress );

    pxMACAddress->ucBytes[ 0 ] = ( uint8_t ) 0x01U;
    pxMACAddress->ucBytes[ 1 ] = ( uint8_t ) 0x00U;
    pxMACAddress->ucBytes[ 2 ] = ( uint8_t ) 0x5EU;
    pxMACAddress->ucBytes[ 3 ] = ( uint8_t ) ( ( ulIP >> 16 ) & 0x7fU ); /* Use 7 bits. */
    pxMACAddress->ucBytes[ 4 ] = ( uint8_t ) ( ( ulIP >> 8 ) & 0xffU );  /* Use 8 bits. */
    pxMACAddress->ucBytes[ 5 ] = ( uint8_t ) ( ( ulIP ) & 0xffU );       /* Use 8 bits. */
}
/*-----------------------------------------------------------*/

/**
 * @brief Check whether this IP packet is to be allowed or to be dropped.
 *
 * @param[in] pxIPPacket: The IP packet under consideration.
 * @param[in] pxNetworkBuffer: The whole network buffer.
 * @param[in] uxHeaderLength: The length of the header.
 *
 * @return Whether the packet should be processed or dropped.
 */
static eFrameProcessingResult_t prvAllowIPPacket( const IPPacket_t * const pxIPPacket,
                                                  const NetworkBufferDescriptor_t * const pxNetworkBuffer,
                                                  UBaseType_t uxHeaderLength )
{
    eFrameProcessingResult_t eReturn = eProcessBuffer;

    #if ( ( ipconfigETHERNET_DRIVER_FILTERS_PACKETS == 0 ) || ( ipconfigDRIVER_INCLUDED_RX_IP_CHECKSUM == 0 ) )
        const IPHeader_t * pxIPHeader = &( pxIPPacket->xIPHeader );
    #else

        /* or else, the parameter won't be used and the function will be optimised
         * away */
        ( void ) pxIPPacket;
    #endif

    #if ( ipconfigETHERNET_DRIVER_FILTERS_PACKETS == 0 )
        {
            /* In systems with a very small amount of RAM, it might be advantageous
             * to have incoming messages checked earlier, by the network card driver.
             * This method may decrease the usage of sparse network buffers. */
            uint32_t ulDestinationIPAddress = pxIPHeader->ulDestinationIPAddress;

            /* Ensure that the incoming packet is not fragmented (only outgoing
             * packets can be fragmented) as these are the only handled IP frames
             * currently. */
            if( ( pxIPHeader->usFragmentOffset & ipFRAGMENT_OFFSET_BIT_MASK ) != 0U )
            {
                /* Can not handle, fragmented packet. */
                eReturn = eReleaseBuffer;
            }

            /* Test if the length of the IP-header is between 20 and 60 bytes,
             * and if the IP-version is 4. */
            else if( ( pxIPHeader->ucVersionHeaderLength < ipIPV4_VERSION_HEADER_LENGTH_MIN ) ||
                     ( pxIPHeader->ucVersionHeaderLength > ipIPV4_VERSION_HEADER_LENGTH_MAX ) )
            {
                /* Can not handle, unknown or invalid header version. */
                eReturn = eReleaseBuffer;
            }
            /* Is the packet for this IP address? */
            else if( ( ulDestinationIPAddress != *ipLOCAL_IP_ADDRESS_POINTER ) &&
                     /* Is it the global broadcast address 255.255.255.255 ? */
                     ( ulDestinationIPAddress != ipBROADCAST_IP_ADDRESS ) &&
                     /* Is it a specific broadcast address 192.168.1.255 ? */
                     ( ulDestinationIPAddress != xNetworkAddressing.ulBroadcastAddress ) &&
                     #if ( ipconfigUSE_LLMNR == 1 )
                         /* Is it the LLMNR multicast address? */
                         ( ulDestinationIPAddress != ipLLMNR_IP_ADDR ) &&
                     #endif
                     /* Or (during DHCP negotiation) we have no IP-address yet? */
                     ( *ipLOCAL_IP_ADDRESS_POINTER != 0UL ) )
            {
                /* Packet is not for this node, release it */
                eReturn = eReleaseBuffer;
            }
            else
            {
                /* Packet is not fragmented, destination is this device. */
            }
        }
    #endif /* ipconfigETHERNET_DRIVER_FILTERS_PACKETS */

    #if ( ipconfigDRIVER_INCLUDED_RX_IP_CHECKSUM == 0 )
        {
            /* Some drivers of NIC's with checksum-offloading will enable the above
             * define, so that the checksum won't be checked again here */
            if( eReturn == eProcessBuffer )
            {
                /* Is the IP header checksum correct? */
                if( ( pxIPHeader->ucProtocol != ( uint8_t ) ipPROTOCOL_ICMP ) &&
                    ( usGenerateChecksum( 0U, ( uint8_t * ) &( pxIPHeader->ucVersionHeaderLength ), ( size_t ) uxHeaderLength ) != ipCORRECT_CRC ) )
                {
                    /* Check sum in IP-header not correct. */
                    eReturn = eReleaseBuffer;
                }
                /* Is the upper-layer checksum (TCP/UDP/ICMP) correct? */
                else if( usGenerateProtocolChecksum( ( uint8_t * ) ( pxNetworkBuffer->pucEthernetBuffer ), pxNetworkBuffer->xDataLength, pdFALSE ) != ipCORRECT_CRC )
                {
                    /* Protocol checksum not accepted. */
                    eReturn = eReleaseBuffer;
                }
                else
                {
                    /* The checksum of the received packet is OK. */
                }
            }
        }
    #else /* if ( ipconfigDRIVER_INCLUDED_RX_IP_CHECKSUM == 0 ) */
        {
            if( eReturn == eProcessBuffer )
            {
                if( xCheckSizeFields( ( uint8_t * ) ( pxNetworkBuffer->pucEthernetBuffer ), pxNetworkBuffer->xDataLength ) != pdPASS )
                {
                    /* Some of the length checks were not successful. */
                    eReturn = eReleaseBuffer;
                }
            }

            #if ( ipconfigUDP_PASS_ZERO_CHECKSUM_PACKETS == 0 )
                {
                    /* Check if this is a UDP packet without a checksum. */
                    if( eReturn == eProcessBuffer )
                    {
                        /* ipconfigUDP_PASS_ZERO_CHECKSUM_PACKETS is defined as 0,
                         * and so UDP packets carrying a protocol checksum of 0, will
                         * be dropped. */

                        /* Identify the next protocol. */
                        if( pxIPPacket->xIPHeader.ucProtocol == ( uint8_t ) ipPROTOCOL_UDP )
                        {
                            ProtocolPacket_t * pxProtPack;
                            const uint16_t * pusChecksum;

                            /* pxProtPack will point to the offset were the protocols begin. */
                            pxProtPack = ipCAST_PTR_TO_TYPE_PTR( ProtocolPacket_t, &( pxNetworkBuffer->pucEthernetBuffer[ uxHeaderLength - ipSIZE_OF_IPv4_HEADER ] ) );
                            pusChecksum = ( const uint16_t * ) ( &( pxProtPack->xUDPPacket.xUDPHeader.usChecksum ) );

                            if( *pusChecksum == ( uint16_t ) 0U )
                            {
                                #if ( ipconfigHAS_PRINTF != 0 )
                                    {
                                        static BaseType_t xCount = 0;

                                        if( xCount < 5 )
                                        {
                                            FreeRTOS_printf( ( "prvAllowIPPacket: UDP packet from %xip without CRC dropped\n",
                                                               FreeRTOS_ntohl( pxIPPacket->xIPHeader.ulSourceIPAddress ) ) );
                                            xCount++;
                                        }
                                    }
                                #endif /* ( ipconfigHAS_PRINTF != 0 ) */

                                /* Protocol checksum not accepted. */
                                eReturn = eReleaseBuffer;
                            }
                        }
                    }
                }
            #endif /* ( ipconfigUDP_PASS_ZERO_CHECKSUM_PACKETS == 0 ) */

            /* to avoid warning unused parameters */
            ( void ) uxHeaderLength;
        }
    #endif /* ipconfigDRIVER_INCLUDED_RX_IP_CHECKSUM == 0 */

    return eReturn;
}
/*-----------------------------------------------------------*/

/**
 * @brief Process an IP-packet.
 *
 * @param[in] pxIPPacket: The IP packet to be processed.
 * @param[in] pxNetworkBuffer: The networkbuffer descriptor having the IP packet.
 *
 * @return An enum to show whether the packet should be released/kept/processed etc.
 */
static eFrameProcessingResult_t prvProcessIPPacket( IPPacket_t * pxIPPacket,
                                                    NetworkBufferDescriptor_t * const pxNetworkBuffer )
{
    eFrameProcessingResult_t eReturn;
    IPHeader_t * pxIPHeader = &( pxIPPacket->xIPHeader );
    size_t uxLength = ( size_t ) pxIPHeader->ucVersionHeaderLength;
    UBaseType_t uxHeaderLength = ( UBaseType_t ) ( ( uxLength & 0x0FU ) << 2 );
    uint8_t ucProtocol;

    /* Bound the calculated header length: take away the Ethernet header size,
     * then check if the IP header is claiming to be longer than the remaining
     * total packet size. Also check for minimal header field length. */
    if( ( uxHeaderLength > ( pxNetworkBuffer->xDataLength - ipSIZE_OF_ETH_HEADER ) ) ||
        ( uxHeaderLength < ipSIZE_OF_IPv4_HEADER ) )
    {
        eReturn = eReleaseBuffer;
    }
    else
    {
        ucProtocol = pxIPPacket->xIPHeader.ucProtocol;
        /* Check if the IP headers are acceptable and if it has our destination. */
        eReturn = prvAllowIPPacket( pxIPPacket, pxNetworkBuffer, uxHeaderLength );

        if( eReturn == eProcessBuffer )
        {
            /* Are there IP-options. */
            if( uxHeaderLength > ipSIZE_OF_IPv4_HEADER )
            {
                /* The size of the IP-header is larger than 20 bytes.
                 * The extra space is used for IP-options. */
                #if ( ipconfigIP_PASS_PACKETS_WITH_IP_OPTIONS != 0 )
                    {
                        /* All structs of headers expect a IP header size of 20 bytes
                         * IP header options were included, we'll ignore them and cut them out. */
                        const size_t optlen = ( ( size_t ) uxHeaderLength ) - ipSIZE_OF_IPv4_HEADER;
                        /* From: the previous start of UDP/ICMP/TCP data. */
                        const uint8_t * pucSource = ( const uint8_t * ) &( pxNetworkBuffer->pucEthernetBuffer[ sizeof( EthernetHeader_t ) + uxHeaderLength ] );
                        /* To: the usual start of UDP/ICMP/TCP data at offset 20 (decimal ) from IP header. */
                        uint8_t * pucTarget = ( uint8_t * ) &( pxNetworkBuffer->pucEthernetBuffer[ sizeof( EthernetHeader_t ) + ipSIZE_OF_IPv4_HEADER ] );
                        /* How many: total length minus the options and the lower headers. */
                        const size_t xMoveLen = pxNetworkBuffer->xDataLength - ( optlen + ipSIZE_OF_IPv4_HEADER + ipSIZE_OF_ETH_HEADER );

                        ( void ) memmove( pucTarget, pucSource, xMoveLen );
                        pxNetworkBuffer->xDataLength -= optlen;

                        /* Rewrite the Version/IHL byte to indicate that this packet has no IP options. */
                        pxIPHeader->ucVersionHeaderLength = ( pxIPHeader->ucVersionHeaderLength & 0xF0U ) | /* High nibble is the version. */
                                                            ( ( ipSIZE_OF_IPv4_HEADER >> 2 ) & 0x0FU );
                    }
                #else /* if ( ipconfigIP_PASS_PACKETS_WITH_IP_OPTIONS != 0 ) */
                    {
                        /* 'ipconfigIP_PASS_PACKETS_WITH_IP_OPTIONS' is not set, so packets carrying
                         * IP-options will be dropped. */
                        eReturn = eReleaseBuffer;
                    }
                #endif /* if ( ipconfigIP_PASS_PACKETS_WITH_IP_OPTIONS != 0 ) */
            }

            if( eReturn != eReleaseBuffer )
            {
                /* Add the IP and MAC addresses to the ARP table if they are not
                 * already there - otherwise refresh the age of the existing
                 * entry. */
                if( ucProtocol != ( uint8_t ) ipPROTOCOL_UDP )
                {
                    /* Refresh the ARP cache with the IP/MAC-address of the received
                     *  packet. For UDP packets, this will be done later in
                     *  xProcessReceivedUDPPacket(), as soon as it's know that the message
                     *  will be handled.  This will prevent the ARP cache getting
                     *  overwritten with the IP address of useless broadcast packets. */
                    vARPRefreshCacheEntry( &( pxIPPacket->xEthernetHeader.xSourceAddress ), pxIPHeader->ulSourceIPAddress );
                }

                switch( ucProtocol )
                {
                    case ipPROTOCOL_ICMP:

                        /* The IP packet contained an ICMP frame.  Don't bother checking
                         * the ICMP checksum, as if it is wrong then the wrong data will
                         * also be returned, and the source of the ping will know something
                         * went wrong because it will not be able to validate what it
                         * receives. */
                        #if ( ipconfigREPLY_TO_INCOMING_PINGS == 1 ) || ( ipconfigSUPPORT_OUTGOING_PINGS == 1 )
                            if( pxNetworkBuffer->xDataLength >= sizeof( ICMPPacket_t ) )
                            {
                                /* Map the buffer onto a ICMP-Packet struct to easily access the
                                 * fields of ICMP packet. */
                                ICMPPacket_t * pxICMPPacket = ipCAST_PTR_TO_TYPE_PTR( ICMPPacket_t, pxNetworkBuffer->pucEthernetBuffer );

                                if( pxIPHeader->ulDestinationIPAddress == *ipLOCAL_IP_ADDRESS_POINTER )
                                {
                                    eReturn = prvProcessICMPPacket( pxICMPPacket );
                                }
                            }
                            else
                            {
                                eReturn = eReleaseBuffer;
                            }
                        #endif /* ( ipconfigREPLY_TO_INCOMING_PINGS == 1 ) || ( ipconfigSUPPORT_OUTGOING_PINGS == 1 ) */
                        break;

                    case ipPROTOCOL_UDP:
                       {
                           /* The IP packet contained a UDP frame. */

                           /* Map the buffer onto a UDP-Packet struct to easily access the
                            * fields of UDP packet. */
                           const UDPPacket_t * pxUDPPacket = ipCAST_CONST_PTR_TO_CONST_TYPE_PTR( UDPPacket_t, pxNetworkBuffer->pucEthernetBuffer );
                           uint16_t usLength;

                           /* Note the header values required prior to the checksum
                            * generation as the checksum pseudo header may clobber some of
                            * these values. */
                           usLength = FreeRTOS_ntohs( pxUDPPacket->xUDPHeader.usLength );

                           if( ( pxNetworkBuffer->xDataLength >= sizeof( UDPPacket_t ) ) &&
                               ( ( ( size_t ) usLength ) >= sizeof( UDPHeader_t ) ) )
                           {
                               size_t uxPayloadSize_1, uxPayloadSize_2;

                               /* Ensure that downstream UDP packet handling has the lesser
                                * of: the actual network buffer Ethernet frame length, or
                                * the sender's UDP packet header payload length, minus the
                                * size of the UDP header.
                                *
                                * The size of the UDP packet structure in this implementation
                                * includes the size of the Ethernet header, the size of
                                * the IP header, and the size of the UDP header. */
                               uxPayloadSize_1 = pxNetworkBuffer->xDataLength - sizeof( UDPPacket_t );
                               uxPayloadSize_2 = ( ( size_t ) usLength ) - sizeof( UDPHeader_t );

                               if( uxPayloadSize_1 > uxPayloadSize_2 )
                               {
                                   pxNetworkBuffer->xDataLength = uxPayloadSize_2 + sizeof( UDPPacket_t );
                               }

                               /* Fields in pxNetworkBuffer (usPort, ulIPAddress) are network order. */
                               pxNetworkBuffer->usPort = pxUDPPacket->xUDPHeader.usSourcePort;
                               pxNetworkBuffer->ulIPAddress = pxUDPPacket->xIPHeader.ulSourceIPAddress;

                               /* ipconfigDRIVER_INCLUDED_RX_IP_CHECKSUM:
                                * In some cases, the upper-layer checksum has been calculated
                                * by the NIC driver. */

                               /* Pass the packet payload to the UDP sockets
                                * implementation. */
                               if( xProcessReceivedUDPPacket( pxNetworkBuffer,
                                                              pxUDPPacket->xUDPHeader.usDestinationPort ) == pdPASS )
                               {
                                   eReturn = eFrameConsumed;
                               }
                           }
                           else
                           {
                               eReturn = eReleaseBuffer;
                           }
                       }
                       break;

                        #if ipconfigUSE_TCP == 1
                            case ipPROTOCOL_TCP:

                                if( xProcessReceivedTCPPacket( pxNetworkBuffer ) == pdPASS )
                                {
                                    eReturn = eFrameConsumed;
                                }

                                /* Setting this variable will cause xTCPTimerCheck()
                                 * to be called just before the IP-task blocks. */
                                xProcessedTCPMessage++;
                                break;
                        #endif /* if ipconfigUSE_TCP == 1 */
                    default:
                        /* Not a supported frame type. */
                        break;
                }
            }
        }
    }

    return eReturn;
}
/*-----------------------------------------------------------*/

#if ( ipconfigSUPPORT_OUTGOING_PINGS == 1 )

    static void prvProcessICMPEchoReply( ICMPPacket_t * const pxICMPPacket )
    {
        ePingReplyStatus_t eStatus = eSuccess;
        uint16_t usDataLength, usCount;
        uint8_t * pucByte;

        /* Find the total length of the IP packet. */
        usDataLength = pxICMPPacket->xIPHeader.usLength;
        usDataLength = FreeRTOS_ntohs( usDataLength );

        /* Remove the length of the IP headers to obtain the length of the ICMP
         * message itself. */
        usDataLength = ( uint16_t ) ( ( ( uint32_t ) usDataLength ) - ipSIZE_OF_IPv4_HEADER );

        /* Remove the length of the ICMP header, to obtain the length of
         * data contained in the ping. */
        usDataLength = ( uint16_t ) ( ( ( uint32_t ) usDataLength ) - ipSIZE_OF_ICMP_HEADER );

        /* Checksum has already been checked before in prvProcessIPPacket */

        /* Find the first byte of the data within the ICMP packet. */
        pucByte = ( uint8_t * ) pxICMPPacket;
        pucByte = &( pucByte[ sizeof( ICMPPacket_t ) ] );

        /* Check each byte. */
        for( usCount = 0; usCount < usDataLength; usCount++ )
        {
            if( *pucByte != ( uint8_t ) ipECHO_DATA_FILL_BYTE )
            {
                eStatus = eInvalidData;
                break;
            }

            pucByte++;
        }

        /* Call back into the application to pass it the result. */
        vApplicationPingReplyHook( eStatus, pxICMPPacket->xICMPHeader.usIdentifier );
    }

#endif /* if ( ipconfigSUPPORT_OUTGOING_PINGS == 1 ) */
/*-----------------------------------------------------------*/

#if ( ipconfigREPLY_TO_INCOMING_PINGS == 1 )

    static eFrameProcessingResult_t prvProcessICMPEchoRequest( ICMPPacket_t * const pxICMPPacket )
    {
        ICMPHeader_t * pxICMPHeader;
        IPHeader_t * pxIPHeader;
        uint16_t usRequest;

        pxICMPHeader = &( pxICMPPacket->xICMPHeader );
        pxIPHeader = &( pxICMPPacket->xIPHeader );

        /* HT:endian: changed back */
        iptraceSENDING_PING_REPLY( pxIPHeader->ulSourceIPAddress );

        /* The checksum can be checked here - but a ping reply should be
         * returned even if the checksum is incorrect so the other end can
         * tell that the ping was received - even if the ping reply contains
         * invalid data. */
        pxICMPHeader->ucTypeOfMessage = ( uint8_t ) ipICMP_ECHO_REPLY;
        pxIPHeader->ulDestinationIPAddress = pxIPHeader->ulSourceIPAddress;
        pxIPHeader->ulSourceIPAddress = *ipLOCAL_IP_ADDRESS_POINTER;

        /* Update the checksum because the ucTypeOfMessage member in the header
         * has been changed to ipICMP_ECHO_REPLY.  This is faster than calling
         * usGenerateChecksum(). */

        /* due to compiler warning "integer operation result is out of range" */

        usRequest = ( uint16_t ) ( ( uint16_t ) ipICMP_ECHO_REQUEST << 8 );

        if( pxICMPHeader->usChecksum >= FreeRTOS_htons( 0xFFFFU - usRequest ) )
        {
            pxICMPHeader->usChecksum = pxICMPHeader->usChecksum + FreeRTOS_htons( usRequest + 1U );
        }
        else
        {
            pxICMPHeader->usChecksum = pxICMPHeader->usChecksum + FreeRTOS_htons( usRequest );
        }

        return eReturnEthernetFrame;
    }

#endif /* ipconfigREPLY_TO_INCOMING_PINGS == 1 */
/*-----------------------------------------------------------*/

#if ( ipconfigREPLY_TO_INCOMING_PINGS == 1 ) || ( ipconfigSUPPORT_OUTGOING_PINGS == 1 )

    static eFrameProcessingResult_t prvProcessICMPPacket( ICMPPacket_t * const pxICMPPacket )
    {
        eFrameProcessingResult_t eReturn = eReleaseBuffer;

        iptraceICMP_PACKET_RECEIVED();

        switch( pxICMPPacket->xICMPHeader.ucTypeOfMessage )
        {
            case ipICMP_ECHO_REQUEST:
                #if ( ipconfigREPLY_TO_INCOMING_PINGS == 1 )
                    eReturn = prvProcessICMPEchoRequest( pxICMPPacket );
                #endif /* ( ipconfigREPLY_TO_INCOMING_PINGS == 1 ) */
                break;

            case ipICMP_ECHO_REPLY:
                #if ( ipconfigSUPPORT_OUTGOING_PINGS == 1 )
                    prvProcessICMPEchoReply( pxICMPPacket );
                #endif /* ipconfigSUPPORT_OUTGOING_PINGS */
                break;

            default:
                /* Only ICMP echo packets are handled. */
                break;
        }

        return eReturn;
    }

#endif /* ( ipconfigREPLY_TO_INCOMING_PINGS == 1 ) || ( ipconfigSUPPORT_OUTGOING_PINGS == 1 ) */
/*-----------------------------------------------------------*/

#if ( ipconfigDRIVER_INCLUDED_RX_IP_CHECKSUM == 1 )

/* Although the driver will take care of checksum calculations,
 * the IP-task will still check if the length fields are OK. */
    static BaseType_t xCheckSizeFields( const uint8_t * const pucEthernetBuffer,
                                        size_t uxBufferLength )
    {
        size_t uxLength;
        const IPPacket_t * pxIPPacket;
        UBaseType_t uxIPHeaderLength;
        const ProtocolPacket_t * pxProtPack;
        uint8_t ucProtocol;
        uint16_t usLength;
        uint16_t ucVersionHeaderLength;
        size_t uxMinimumLength;
        BaseType_t xResult = pdFAIL;

        DEBUG_DECLARE_TRACE_VARIABLE( BaseType_t, xLocation, 0 );

        do
        {
            /* Check for minimum packet size: Ethernet header and an IP-header, 34 bytes */
            if( uxBufferLength < sizeof( IPPacket_t ) )
            {
                DEBUG_SET_TRACE_VARIABLE( xLocation, 1 );
                break;
            }

            /* Map the buffer onto a IP-Packet struct to easily access the
             * fields of the IP packet. */
            pxIPPacket = ipCAST_CONST_PTR_TO_CONST_TYPE_PTR( IPPacket_t, pucEthernetBuffer );

            ucVersionHeaderLength = pxIPPacket->xIPHeader.ucVersionHeaderLength;

            /* Test if the length of the IP-header is between 20 and 60 bytes,
             * and if the IP-version is 4. */
            if( ( ucVersionHeaderLength < ipIPV4_VERSION_HEADER_LENGTH_MIN ) ||
                ( ucVersionHeaderLength > ipIPV4_VERSION_HEADER_LENGTH_MAX ) )
            {
                DEBUG_SET_TRACE_VARIABLE( xLocation, 2 );
                break;
            }

            ucVersionHeaderLength = ( ucVersionHeaderLength & ( uint8_t ) 0x0FU ) << 2;
            uxIPHeaderLength = ( UBaseType_t ) ucVersionHeaderLength;

            /* Check if the complete IP-header is transferred. */
            if( uxBufferLength < ( ipSIZE_OF_ETH_HEADER + uxIPHeaderLength ) )
            {
                DEBUG_SET_TRACE_VARIABLE( xLocation, 3 );
                break;
            }

            /* Check if the complete IP-header plus protocol data have been transferred: */
            usLength = pxIPPacket->xIPHeader.usLength;
            usLength = FreeRTOS_ntohs( usLength );

            if( uxBufferLength < ( size_t ) ( ipSIZE_OF_ETH_HEADER + ( size_t ) usLength ) )
            {
                DEBUG_SET_TRACE_VARIABLE( xLocation, 4 );
                break;
            }

            /* Identify the next protocol. */
            ucProtocol = pxIPPacket->xIPHeader.ucProtocol;

            /* If this IP packet header includes Options, then the following
             * assignment results in a pointer into the protocol packet with the Ethernet
             * and IP headers incorrectly aligned. However, either way, the "third"
             * protocol (Layer 3 or 4) header will be aligned, which is the convenience
             * of this calculation. */

            /* Map the Buffer onto the Protocol Packet struct for easy access to the
             * struct fields. */
            pxProtPack = ipCAST_CONST_PTR_TO_CONST_TYPE_PTR( ProtocolPacket_t, &( pucEthernetBuffer[ uxIPHeaderLength - ipSIZE_OF_IPv4_HEADER ] ) );

            /* Switch on the Layer 3/4 protocol. */
            if( ucProtocol == ( uint8_t ) ipPROTOCOL_UDP )
            {
                /* Expect at least a complete UDP header. */
                uxMinimumLength = uxIPHeaderLength + ipSIZE_OF_ETH_HEADER + ipSIZE_OF_UDP_HEADER;
            }
            else if( ucProtocol == ( uint8_t ) ipPROTOCOL_TCP )
            {
                uxMinimumLength = uxIPHeaderLength + ipSIZE_OF_ETH_HEADER + ipSIZE_OF_TCP_HEADER;
            }
            else if( ( ucProtocol == ( uint8_t ) ipPROTOCOL_ICMP ) ||
                     ( ucProtocol == ( uint8_t ) ipPROTOCOL_IGMP ) )
            {
                uxMinimumLength = uxIPHeaderLength + ipSIZE_OF_ETH_HEADER + ipSIZE_OF_ICMP_HEADER;
            }
            else
            {
                /* Unhandled protocol, other than ICMP, IGMP, UDP, or TCP. */
                DEBUG_SET_TRACE_VARIABLE( xLocation, 5 );
                break;
            }

            if( uxBufferLength < uxMinimumLength )
            {
                DEBUG_SET_TRACE_VARIABLE( xLocation, 6 );
                break;
            }

            uxLength = ( size_t ) usLength;
            uxLength -= ( ( uint16_t ) uxIPHeaderLength ); /* normally, minus 20. */

            if( ( uxLength < ( ( size_t ) sizeof( pxProtPack->xUDPPacket.xUDPHeader ) ) ) ||
                ( uxLength > ( ( size_t ) ipconfigNETWORK_MTU - ( size_t ) uxIPHeaderLength ) ) )
            {
                /* For incoming packets, the length is out of bound: either
                 * too short or too long. For outgoing packets, there is a
                 * serious problem with the format/length. */
                DEBUG_SET_TRACE_VARIABLE( xLocation, 7 );
                break;
            }

            xResult = pdPASS;
        } while( ipFALSE_BOOL );

        if( xResult != pdPASS )
        {
            /* NOP if ipconfigHAS_PRINTF != 1 */
            FreeRTOS_printf( ( "xCheckSizeFields: location %ld\n", xLocation ) );
        }

        return xResult;
    }
#endif /* ( ipconfigDRIVER_INCLUDED_RX_IP_CHECKSUM == 1 ) */
/*-----------------------------------------------------------*/

/**
 * @brief Generate the checksum of the data sent in the first parameter.
 *
 * @param[in] pucEthernetBuffer: The ethernet buffer for which the checksum is to be calculated.
 * @param[in] uxBufferLength: the length of the buffer.
 * @param[in] xOutgoingPacket: Whether this is an outgoing packet or not.
 *
 * @return The checksum/error code.
 */
uint16_t usGenerateProtocolChecksum( const uint8_t * const pucEthernetBuffer,
                                     size_t uxBufferLength,
                                     BaseType_t xOutgoingPacket )
{
    uint32_t ulLength;
    uint16_t usChecksum, * pusChecksum;
    const IPPacket_t * pxIPPacket;
    UBaseType_t uxIPHeaderLength;
    const ProtocolPacket_t * pxProtPack;
    uint8_t ucProtocol;

    #if ( ipconfigHAS_DEBUG_PRINTF != 0 )
        const char * pcType;
    #endif
    uint16_t usLength;
    uint16_t ucVersionHeaderLength;
    DEBUG_DECLARE_TRACE_VARIABLE( BaseType_t, xLocation, 0 );

    /* Introduce a do-while loop to allow use of break statements.
     * Note: MISRA prohibits use of 'goto', thus replaced with breaks. */
    do
    {
        /* Check for minimum packet size. */
        if( uxBufferLength < sizeof( IPPacket_t ) )
        {
            usChecksum = ipINVALID_LENGTH;
            DEBUG_SET_TRACE_VARIABLE( xLocation, 1 );
            break;
        }

        /* Parse the packet length. */
        pxIPPacket = ipCAST_CONST_PTR_TO_CONST_TYPE_PTR( IPPacket_t, pucEthernetBuffer );

        /* Per https://tools.ietf.org/html/rfc791, the four-bit Internet Header
         * Length field contains the length of the internet header in 32-bit words. */
        ucVersionHeaderLength = pxIPPacket->xIPHeader.ucVersionHeaderLength;
        ucVersionHeaderLength = ( ucVersionHeaderLength & ( uint8_t ) 0x0FU ) << 2;
        uxIPHeaderLength = ( UBaseType_t ) ucVersionHeaderLength;

        /* Check for minimum packet size. */
        if( uxBufferLength < ( sizeof( IPPacket_t ) + ( uxIPHeaderLength - ipSIZE_OF_IPv4_HEADER ) ) )
        {
            usChecksum = ipINVALID_LENGTH;
            DEBUG_SET_TRACE_VARIABLE( xLocation, 2 );
            break;
        }

        usLength = pxIPPacket->xIPHeader.usLength;
        usLength = FreeRTOS_ntohs( usLength );

        if( uxBufferLength < ( size_t ) ( ipSIZE_OF_ETH_HEADER + ( size_t ) usLength ) )
        {
            usChecksum = ipINVALID_LENGTH;
            DEBUG_SET_TRACE_VARIABLE( xLocation, 3 );
            break;
        }

        /* Identify the next protocol. */
        ucProtocol = pxIPPacket->xIPHeader.ucProtocol;

        /* N.B., if this IP packet header includes Options, then the following
         * assignment results in a pointer into the protocol packet with the Ethernet
         * and IP headers incorrectly aligned. However, either way, the "third"
         * protocol (Layer 3 or 4) header will be aligned, which is the convenience
         * of this calculation. */
        pxProtPack = ipCAST_CONST_PTR_TO_CONST_TYPE_PTR( ProtocolPacket_t, &( pucEthernetBuffer[ uxIPHeaderLength - ipSIZE_OF_IPv4_HEADER ] ) );

        /* Switch on the Layer 3/4 protocol. */
        if( ucProtocol == ( uint8_t ) ipPROTOCOL_UDP )
        {
            if( uxBufferLength < ( uxIPHeaderLength + ipSIZE_OF_ETH_HEADER + ipSIZE_OF_UDP_HEADER ) )
            {
                usChecksum = ipINVALID_LENGTH;
                DEBUG_SET_TRACE_VARIABLE( xLocation, 4 );
                break;
            }

            pusChecksum = ( uint16_t * ) ( &( pxProtPack->xUDPPacket.xUDPHeader.usChecksum ) );
            #if ( ipconfigHAS_DEBUG_PRINTF != 0 )
                {
                    pcType = "UDP";
                }
            #endif /* ipconfigHAS_DEBUG_PRINTF != 0 */
        }
        else if( ucProtocol == ( uint8_t ) ipPROTOCOL_TCP )
        {
            if( uxBufferLength < ( uxIPHeaderLength + ipSIZE_OF_ETH_HEADER + ipSIZE_OF_TCP_HEADER ) )
            {
                usChecksum = ipINVALID_LENGTH;
                DEBUG_SET_TRACE_VARIABLE( xLocation, 5 );
                break;
            }

            pusChecksum = ( uint16_t * ) ( &( pxProtPack->xTCPPacket.xTCPHeader.usChecksum ) );
            #if ( ipconfigHAS_DEBUG_PRINTF != 0 )
                {
                    pcType = "TCP";
                }
            #endif /* ipconfigHAS_DEBUG_PRINTF != 0 */
        }
        else if( ( ucProtocol == ( uint8_t ) ipPROTOCOL_ICMP ) ||
                 ( ucProtocol == ( uint8_t ) ipPROTOCOL_IGMP ) )
        {
            if( uxBufferLength < ( uxIPHeaderLength + ipSIZE_OF_ETH_HEADER + ipSIZE_OF_ICMP_HEADER ) )
            {
                usChecksum = ipINVALID_LENGTH;
                DEBUG_SET_TRACE_VARIABLE( xLocation, 6 );
                break;
            }

            pusChecksum = ( uint16_t * ) ( &( pxProtPack->xICMPPacket.xICMPHeader.usChecksum ) );
            #if ( ipconfigHAS_DEBUG_PRINTF != 0 )
                {
                    if( ucProtocol == ( uint8_t ) ipPROTOCOL_ICMP )
                    {
                        pcType = "ICMP";
                    }
                    else
                    {
                        pcType = "IGMP";
                    }
                }
            #endif /* ipconfigHAS_DEBUG_PRINTF != 0 */
        }
        else
        {
            /* Unhandled protocol, other than ICMP, IGMP, UDP, or TCP. */
            usChecksum = ipUNHANDLED_PROTOCOL;
            DEBUG_SET_TRACE_VARIABLE( xLocation, 7 );
            break;
        }

        /* The protocol and checksum field have been identified. Check the direction
         * of the packet. */
        if( xOutgoingPacket != pdFALSE )
        {
            /* This is an outgoing packet. Before calculating the checksum, set it
             * to zero. */
            *( pusChecksum ) = 0U;
        }
        else if( ( *pusChecksum == 0U ) && ( ucProtocol == ( uint8_t ) ipPROTOCOL_UDP ) )
        {
            #if ( ipconfigUDP_PASS_ZERO_CHECKSUM_PACKETS == 0 )
                {
                    /* Sender hasn't set the checksum, drop the packet because
                     * ipconfigUDP_PASS_ZERO_CHECKSUM_PACKETS is not set. */
                    usChecksum = ipWRONG_CRC;
                    #if ( ipconfigHAS_PRINTF != 0 )
                        {
                            static BaseType_t xCount = 0;

                            if( xCount < 5 )
                            {
                                FreeRTOS_printf( ( "usGenerateProtocolChecksum: UDP packet from %xip without CRC dropped\n",
                                                   FreeRTOS_ntohl( pxIPPacket->xIPHeader.ulSourceIPAddress ) ) );
                                xCount++;
                            }
                        }
                    #endif /* ( ipconfigHAS_PRINTF != 0 ) */
                }
            #else /* if ( ipconfigUDP_PASS_ZERO_CHECKSUM_PACKETS == 0 ) */
                {
                    /* Sender hasn't set the checksum, no use to calculate it. */
                    usChecksum = ipCORRECT_CRC;
                }
            #endif /* if ( ipconfigUDP_PASS_ZERO_CHECKSUM_PACKETS == 0 ) */
            DEBUG_SET_TRACE_VARIABLE( xLocation, 8 );
            break;
        }
        else
        {
            /* Other incoming packet than UDP. */
        }

        usLength = pxIPPacket->xIPHeader.usLength;
        usLength = FreeRTOS_ntohs( usLength );
        ulLength = ( uint32_t ) usLength;
        ulLength -= ( ( uint16_t ) uxIPHeaderLength ); /* normally minus 20 */

        if( ( ulLength < ( ( uint32_t ) sizeof( pxProtPack->xUDPPacket.xUDPHeader ) ) ) ||
            ( ulLength > ( ( uint32_t ) ipconfigNETWORK_MTU - ( uint32_t ) uxIPHeaderLength ) ) )
        {
            #if ( ipconfigHAS_DEBUG_PRINTF != 0 )
                {
                    FreeRTOS_debug_printf( ( "usGenerateProtocolChecksum[%s]: len invalid: %lu\n", pcType, ulLength ) );
                }
            #endif /* ipconfigHAS_DEBUG_PRINTF != 0 */

            /* Again, in a 16-bit return value there is no space to indicate an
             * error.  For incoming packets, 0x1234 will cause dropping of the packet.
             * For outgoing packets, there is a serious problem with the
             * format/length */
            usChecksum = ipINVALID_LENGTH;
            DEBUG_SET_TRACE_VARIABLE( xLocation, 9 );
            break;
        }

        if( ucProtocol <= ( uint8_t ) ipPROTOCOL_IGMP )
        {
            /* ICMP/IGMP do not have a pseudo header for CRC-calculation. */
            usChecksum = ( uint16_t )
                         ( ~usGenerateChecksum( 0U,
                                                ( const uint8_t * ) &( pxProtPack->xTCPPacket.xTCPHeader ), ( size_t ) ulLength ) );
        }
        else
        {
            /* For UDP and TCP, sum the pseudo header, i.e. IP protocol + length
             * fields */
            usChecksum = ( uint16_t ) ( ulLength + ( ( uint16_t ) ucProtocol ) );

            /* And then continue at the IPv4 source and destination addresses. */
            usChecksum = ( uint16_t )
                         ( ~usGenerateChecksum( usChecksum,
                                                ipPOINTER_CAST( const uint8_t *, &( pxIPPacket->xIPHeader.ulSourceIPAddress ) ),
                                                ( size_t ) ( ( 2U * ipSIZE_OF_IPv4_ADDRESS ) + ulLength ) ) );
            /* Sum TCP header and data. */
        }

        if( xOutgoingPacket == pdFALSE )
        {
            /* This is in incoming packet. If the CRC is correct, it should be zero. */
            if( usChecksum == 0U )
            {
                usChecksum = ( uint16_t ) ipCORRECT_CRC;
            }
        }
        else
        {
            if( ( usChecksum == 0U ) && ( ucProtocol == ( uint8_t ) ipPROTOCOL_UDP ) )
            {
                /* In case of UDP, a calculated checksum of 0x0000 is transmitted
                 * as 0xffff. A value of zero would mean that the checksum is not used. */
                #if ( ipconfigHAS_DEBUG_PRINTF != 0 )
                    {
                        if( xOutgoingPacket != pdFALSE )
                        {
                            FreeRTOS_debug_printf( ( "usGenerateProtocolChecksum[%s]: crc swap: %04X\n", pcType, usChecksum ) );
                        }
                    }
                #endif /* ipconfigHAS_DEBUG_PRINTF != 0 */

                usChecksum = ( uint16_t ) 0xffffu;
            }
        }

        usChecksum = FreeRTOS_htons( usChecksum );

        if( xOutgoingPacket != pdFALSE )
        {
            *( pusChecksum ) = usChecksum;
        }

        #if ( ipconfigHAS_DEBUG_PRINTF != 0 )
            else if( ( xOutgoingPacket == pdFALSE ) && ( usChecksum != ipCORRECT_CRC ) )
            {
                FreeRTOS_debug_printf( ( "usGenerateProtocolChecksum[%s]: ID %04X: from %lxip to %lxip bad crc: %04X\n",
                                         pcType,
                                         FreeRTOS_ntohs( pxIPPacket->xIPHeader.usIdentification ),
                                         FreeRTOS_ntohl( pxIPPacket->xIPHeader.ulSourceIPAddress ),
                                         FreeRTOS_ntohl( pxIPPacket->xIPHeader.ulDestinationIPAddress ),
                                         FreeRTOS_ntohs( *pusChecksum ) ) );
            }
            else
            {
                /* Nothing. */
            }
        #endif /* ipconfigHAS_DEBUG_PRINTF != 0 */
    } while( ipFALSE_BOOL );

    if( ( usChecksum == ipUNHANDLED_PROTOCOL ) ||
        ( usChecksum == ipINVALID_LENGTH ) )
    {
        /* NOP if ipconfigHAS_PRINTF != 0 */
        FreeRTOS_printf( ( "CRC error: %04x location %ld\n", usChecksum, xLocation ) );
    }

    return usChecksum;
}
/*-----------------------------------------------------------*/

/**
 * This method generates a checksum for a given IPv4 header, per RFC791 (page 14).
 * The checksum algorithm is described as:
 *   "[T]he 16 bit one's complement of the one's complement sum of all 16 bit words in the
 *   header.  For purposes of computing the checksum, the value of the checksum field is zero."
 *
 * In a nutshell, that means that each 16-bit 'word' must be summed, after which
 * the number of 'carries' (overflows) is added to the result. If that addition
 * produces an overflow, that 'carry' must also be added to the final result. The final checksum
 * should be the bitwise 'not' (ones-complement) of the result if the packet is
 * meant to be transmitted, but this method simply returns the raw value, probably
 * because when a packet is received, the checksum is verified by checking that
 * ((received & calculated) == 0) without applying a bitwise 'not' to the 'calculated' checksum.
 *
 * This logic is optimized for microcontrollers which have limited resources, so the logic looks odd.
 * It iterates over the full range of 16-bit words, but it does so by processing several 32-bit
 * words at once whenever possible. Its first step is to align the memory pointer to a 32-bit boundary,
 * after which it runs a fast loop to process multiple 32-bit words at once and adding their 'carries'.
 * Finally, it finishes up by processing any remaining 16-bit words, and adding up all of the 'carries'.
 * With 32-bit arithmetic, the number of 16-bit 'carries' produced by sequential additions can be found
 * by looking at the 16 most-significant bits of the 32-bit integer, since a 32-bit int will continue
 * counting up instead of overflowing after 16 bits. That is why the actual checksum calculations look like:
 *   union.u32 = ( uint32_t ) union.u16[ 0 ] + union.u16[ 1 ];
 *
 * Arguments:
 *   ulSum: This argument provides a value to initialize the progressive summation
 *	 of the header's values to. It is often 0, but protocols like TCP or UDP
 *	 can have pseudo-header fields which need to be included in the checksum.
 *   pucNextData: This argument contains the address of the first byte which this
 *	 method should process. The method's memory iterator is initialized to this value.
 *   uxDataLengthBytes: This argument contains the number of bytes that this method
 *	 should process.
 */
uint16_t usGenerateChecksum( uint16_t usSum,
                             const uint8_t * pucNextData,
                             size_t uxByteCount )
{
/* MISRA/PC-lint doesn't like the use of unions. Here, they are a great
 * aid though to optimise the calculations. */
    xUnion32 xSum2, xSum, xTerm;
    xUnionPtr xSource;
    xUnionPtr xLastSource;
    uintptr_t uxAlignBits;
    uint32_t ulCarry = 0UL;
    uint16_t usTemp;
    size_t uxDataLengthBytes = uxByteCount;

    /* Small MCUs often spend up to 30% of the time doing checksum calculations
    * This function is optimised for 32-bit CPUs; Each time it will try to fetch
    * 32-bits, sums it with an accumulator and counts the number of carries. */

    /* Swap the input (little endian platform only). */
    usTemp = FreeRTOS_ntohs( usSum );
    xSum.u32 = ( uint32_t ) usTemp;
    xTerm.u32 = 0UL;

    xSource.u8ptr = ipPOINTER_CAST( uint8_t *, pucNextData );
    uxAlignBits = ( ( ( uintptr_t ) pucNextData ) & 0x03U );

    /*
     * If pucNextData is non-aligned then the checksum is starting at an
     * odd position and we need to make sure the usSum value now in xSum is
     * as if it had been "aligned" in the same way.
     */
    if( ( uxAlignBits & 1UL ) != 0U )
    {
        xSum.u32 = ( ( xSum.u32 & 0xffU ) << 8 ) | ( ( xSum.u32 & 0xff00U ) >> 8 );
    }

    /* If byte (8-bit) aligned... */
    if( ( ( uxAlignBits & 1UL ) != 0UL ) && ( uxDataLengthBytes >= ( size_t ) 1 ) )
    {
        xTerm.u8[ 1 ] = *( xSource.u8ptr );
        xSource.u8ptr++;
        uxDataLengthBytes--;
        /* Now xSource is word (16-bit) aligned. */
    }

    /* If half-word (16-bit) aligned... */
    if( ( ( uxAlignBits == 1U ) || ( uxAlignBits == 2U ) ) && ( uxDataLengthBytes >= 2U ) )
    {
        xSum.u32 += *( xSource.u16ptr );
        xSource.u16ptr++;
        uxDataLengthBytes -= 2U;
        /* Now xSource is word (32-bit) aligned. */
    }

    /* Word (32-bit) aligned, do the most part. */
    xLastSource.u32ptr = ( xSource.u32ptr + ( uxDataLengthBytes / 4U ) ) - 3U;

    /* In this loop, four 32-bit additions will be done, in total 16 bytes.
     * Indexing with constants (0,1,2,3) gives faster code than using
     * post-increments. */
    while( xSource.u32ptr < xLastSource.u32ptr )
    {
        /* Use a secondary Sum2, just to see if the addition produced an
         * overflow. */
        xSum2.u32 = xSum.u32 + xSource.u32ptr[ 0 ];

        if( xSum2.u32 < xSum.u32 )
        {
            ulCarry++;
        }

        /* Now add the secondary sum to the major sum, and remember if there was
         * a carry. */
        xSum.u32 = xSum2.u32 + xSource.u32ptr[ 1 ];

        if( xSum2.u32 > xSum.u32 )
        {
            ulCarry++;
        }

        /* And do the same trick once again for indexes 2 and 3 */
        xSum2.u32 = xSum.u32 + xSource.u32ptr[ 2 ];

        if( xSum2.u32 < xSum.u32 )
        {
            ulCarry++;
        }

        xSum.u32 = xSum2.u32 + xSource.u32ptr[ 3 ];

        if( xSum2.u32 > xSum.u32 )
        {
            ulCarry++;
        }

        /* And finally advance the pointer 4 * 4 = 16 bytes. */
        xSource.u32ptr = &( xSource.u32ptr[ 4 ] );
    }

    /* Now add all carries. */
    xSum.u32 = ( uint32_t ) xSum.u16[ 0 ] + xSum.u16[ 1 ] + ulCarry;

    uxDataLengthBytes %= 16U;
    xLastSource.u8ptr = ( uint8_t * ) ( xSource.u8ptr + ( uxDataLengthBytes & ~( ( size_t ) 1 ) ) );

    /* Half-word aligned. */

    /* Coverity does not like Unions. Warning issued here: "The operator "<"
     * is being applied to the pointers "xSource.u16ptr" and "xLastSource.u16ptr",
     * which do not point into the same object." */
    while( xSource.u16ptr < xLastSource.u16ptr )
    {
        /* At least one more short. */
        xSum.u32 += xSource.u16ptr[ 0 ];
        xSource.u16ptr++;
    }

    if( ( uxDataLengthBytes & ( size_t ) 1 ) != 0U ) /* Maybe one more ? */
    {
        xTerm.u8[ 0 ] = xSource.u8ptr[ 0 ];
    }

    xSum.u32 += xTerm.u32;

    /* Now add all carries again. */

    /* Assigning value from "xTerm.u32" to "xSum.u32" here, but that stored value is overwritten before it can be used.
     * Coverity doesn't understand about union variables. */
    xSum.u32 = ( uint32_t ) xSum.u16[ 0 ] + xSum.u16[ 1 ];

    /* coverity[value_overwrite] */
    xSum.u32 = ( uint32_t ) xSum.u16[ 0 ] + xSum.u16[ 1 ];

    if( ( uxAlignBits & 1U ) != 0U )
    {
        /* Quite unlikely, but pucNextData might be non-aligned, which would
        * mean that a checksum is calculated starting at an odd position. */
        xSum.u32 = ( ( xSum.u32 & 0xffU ) << 8 ) | ( ( xSum.u32 & 0xff00U ) >> 8 );
    }

    /* swap the output (little endian platform only). */
    return FreeRTOS_htons( ( ( uint16_t ) xSum.u32 ) );
}
/*-----------------------------------------------------------*/

/* This function is used in other files, has external linkage e.g. in
 * FreeRTOS_DNS.c. Not to be made static. */

/**
 * @brief Send the ethernet frame after checking for some conditions.
 *
 * @param[in] pxNetworkBuffer: The network buffer which is to be sent.
 * @param[in] xReleaseAfterSend: Whether this network buffer is to be released or not.
 */
void vReturnEthernetFrame( NetworkBufferDescriptor_t * pxNetworkBuffer,
                           BaseType_t xReleaseAfterSend )
{
    EthernetHeader_t * pxEthernetHeader;
/* memcpy() helper variables for MISRA Rule 21.15 compliance*/
    const void * pvCopySource;
    void * pvCopyDest;

    #if ( ipconfigZERO_COPY_TX_DRIVER != 0 )
        NetworkBufferDescriptor_t * pxNewBuffer;
    #endif

    #if defined( ipconfigETHERNET_MINIMUM_PACKET_BYTES )
        {
            if( pxNetworkBuffer->xDataLength < ( size_t ) ipconfigETHERNET_MINIMUM_PACKET_BYTES )
            {
                BaseType_t xIndex;

                FreeRTOS_printf( ( "vReturnEthernetFrame: length %u\n", ( unsigned ) pxNetworkBuffer->xDataLength ) );

                for( xIndex = ( BaseType_t ) pxNetworkBuffer->xDataLength; xIndex < ( BaseType_t ) ipconfigETHERNET_MINIMUM_PACKET_BYTES; xIndex++ )
                {
                    pxNetworkBuffer->pucEthernetBuffer[ xIndex ] = 0U;
                }

                pxNetworkBuffer->xDataLength = ( size_t ) ipconfigETHERNET_MINIMUM_PACKET_BYTES;
            }
        }
    #endif /* if defined( ipconfigETHERNET_MINIMUM_PACKET_BYTES ) */

    #if ( ipconfigZERO_COPY_TX_DRIVER != 0 )
        if( xReleaseAfterSend == pdFALSE )
        {
            pxNewBuffer = pxDuplicateNetworkBufferWithDescriptor( pxNetworkBuffer, pxNetworkBuffer->xDataLength );

            if( pxNewBuffer != NULL )
            {
                xReleaseAfterSend = pdTRUE;
                /* Want no rounding up. */
                pxNewBuffer->xDataLength = pxNetworkBuffer->xDataLength;
            }

            pxNetworkBuffer = pxNewBuffer;
        }

        if( pxNetworkBuffer != NULL )
    #endif /* if ( ipconfigZERO_COPY_TX_DRIVER != 0 ) */
    {
        /* Map the Buffer to Ethernet Header struct for easy access to fields. */
        pxEthernetHeader = ipCAST_PTR_TO_TYPE_PTR( EthernetHeader_t, pxNetworkBuffer->pucEthernetBuffer );

        /*
         * Use helper variables for memcpy() to remain
         * compliant with MISRA Rule 21.15.  These should be
         * optimized away.
         */
        /* Swap source and destination MAC addresses. */
        pvCopySource = &pxEthernetHeader->xSourceAddress;
        pvCopyDest = &pxEthernetHeader->xDestinationAddress;
        ( void ) memcpy( pvCopyDest, pvCopySource, sizeof( pxEthernetHeader->xDestinationAddress ) );

        pvCopySource = ipLOCAL_MAC_ADDRESS;
        pvCopyDest = &pxEthernetHeader->xSourceAddress;
        ( void ) memcpy( pvCopyDest, pvCopySource, ( size_t ) ipMAC_ADDRESS_LENGTH_BYTES );

        /* Send! */
        ( void ) xNetworkInterfaceOutput( pxNetworkBuffer, xReleaseAfterSend );
    }
}
/*-----------------------------------------------------------*/


#if ( ipconfigHAS_PRINTF != 0 )

    #ifndef ipMONITOR_MAX_HEAP

/* As long as the heap has more space than e.g. 1 MB, there
 * will be no messages. */
        #define ipMONITOR_MAX_HEAP    ( 1024U * 1024U )
    #endif /* ipMONITOR_MAX_HEAP */

    #ifndef ipMONITOR_PERCENTAGE_90
        /* Make this number lower to get less logging messages. */
        #define ipMONITOR_PERCENTAGE_90    ( 90U )
    #endif

    #define ipMONITOR_PERCENTAGE_100       ( 100U )

    void vPrintResourceStats( void )
    {
        static UBaseType_t uxLastMinBufferCount = ipconfigNUM_NETWORK_BUFFER_DESCRIPTORS;
        static size_t uxMinLastSize = 0u;
        UBaseType_t uxCurrentBufferCount;
        size_t uxMinSize;

        /* When setting up and testing a project with FreeRTOS+TCP, it is
         * can be helpful to monitor a few resources: the number of network
         * buffers and the amount of available heap.
         * This function will issue some logging when a minimum value has
         * changed. */
        uxCurrentBufferCount = uxGetMinimumFreeNetworkBuffers();

        if( uxLastMinBufferCount > uxCurrentBufferCount )
        {
            /* The logging produced below may be helpful
             * while tuning +TCP: see how many buffers are in use. */
            uxLastMinBufferCount = uxCurrentBufferCount;
            FreeRTOS_printf( ( "Network buffers: %lu lowest %lu\n",
                               uxGetNumberOfFreeNetworkBuffers(),
                               uxCurrentBufferCount ) );
        }

        uxMinSize = xPortGetMinimumEverFreeHeapSize();

        if( uxMinLastSize == 0U )
        {
            /* Probably the first time this function is called. */
            uxMinLastSize = uxMinSize;
        }
        else if( uxMinSize >= ipMONITOR_MAX_HEAP )
        {
            /* There is more than enough heap space. No need for logging. */
        }
        /* Write logging if there is a 10% decrease since the last time logging was written. */
        else if( ( uxMinLastSize * ipMONITOR_PERCENTAGE_90 ) > ( uxMinSize * ipMONITOR_PERCENTAGE_100 ) )
        {
            uxMinLastSize = uxMinSize;
            FreeRTOS_printf( ( "Heap: current %lu lowest %lu\n", xPortGetFreeHeapSize(), uxMinSize ) );
        }
        else
        {
            /* Nothing to log. */
        }

        #if ( ipconfigCHECK_IP_QUEUE_SPACE != 0 )
            {
                static UBaseType_t uxLastMinQueueSpace = 0;
                UBaseType_t uxCurrentCount = 0u;

                uxCurrentCount = uxGetMinimumIPQueueSpace();

                if( uxLastMinQueueSpace != uxCurrentCount )
                {
                    /* The logging produced below may be helpful
                     * while tuning +TCP: see how many buffers are in use. */
                    uxLastMinQueueSpace = uxCurrentCount;
                    FreeRTOS_printf( ( "Queue space: lowest %lu\n", uxCurrentCount ) );
                }
            }
        #endif /* ipconfigCHECK_IP_QUEUE_SPACE */
    }
#endif /* ( ipconfigHAS_PRINTF != 0 ) */
/*-----------------------------------------------------------*/

/**
 * @brief Returns the IP address of the NIC.
 *
 * @return The IP address of the NIC.
 */
uint32_t FreeRTOS_GetIPAddress( void )
{
<<<<<<< HEAD
	return *ipLOCAL_IP_ADDRESS_POINTER;
=======
    /* Returns the IP address of the NIC. */
    return *ipLOCAL_IP_ADDRESS_POINTER;
>>>>>>> a92d39f9
}
/*-----------------------------------------------------------*/

/**
 * @brief Sets the IP address of the NIC.
 *
 * @param[in] ulIPAddress: IP address of the NIC to be set.
 */
void FreeRTOS_SetIPAddress( uint32_t ulIPAddress )
{
<<<<<<< HEAD
	*ipLOCAL_IP_ADDRESS_POINTER = ulIPAddress;
=======
    /* Sets the IP address of the NIC. */
    *ipLOCAL_IP_ADDRESS_POINTER = ulIPAddress;
>>>>>>> a92d39f9
}
/*-----------------------------------------------------------*/

/**
 * @brief Get the gateway address of the subnet.
 *
 * @return The IP-address of the gateway.
 */
uint32_t FreeRTOS_GetGatewayAddress( void )
{
    return xNetworkAddressing.ulGatewayAddress;
}
/*-----------------------------------------------------------*/

/**
 * @brief Get the DNS server address.
 *
 * @return The IP address of the DNS server.
 */
uint32_t FreeRTOS_GetDNSServerAddress( void )
{
    return xNetworkAddressing.ulDNSServerAddress;
}
/*-----------------------------------------------------------*/

/**
 * @brief Get the netmask for the subnet.
 *
 * @return The 32 bit netmask for the subnet.
 */
uint32_t FreeRTOS_GetNetmask( void )
{
    return xNetworkAddressing.ulNetMask;
}
/*-----------------------------------------------------------*/

/**
 * @brief Update the MAC address.
 *
 * @param[in] ucMACAddress: the MAC address to be set.
 */
void FreeRTOS_UpdateMACAddress( const uint8_t ucMACAddress[ ipMAC_ADDRESS_LENGTH_BYTES ] )
{
    /* Copy the MAC address at the start of the default packet header fragment. */
    ( void ) memcpy( ipLOCAL_MAC_ADDRESS, ucMACAddress, ( size_t ) ipMAC_ADDRESS_LENGTH_BYTES );
}
/*-----------------------------------------------------------*/

/**
 * @brief Get the MAC address.
 *
 * @return The pointer to MAC address.
 */
const uint8_t * FreeRTOS_GetMACAddress( void )
{
    return ipLOCAL_MAC_ADDRESS;
}
/*-----------------------------------------------------------*/

/**
 * @brief Set the netmask for the subnet.
 *
 * @param[in] ulNetmask: The 32 bit netmask of the subnet.
 */
void FreeRTOS_SetNetmask( uint32_t ulNetmask )
{
    xNetworkAddressing.ulNetMask = ulNetmask;
}
/*-----------------------------------------------------------*/

/**
 * @brief Set the gateway address.
 *
 * @param[in] ulGatewayAddress: The gateway address.
 */
void FreeRTOS_SetGatewayAddress( uint32_t ulGatewayAddress )
{
    xNetworkAddressing.ulGatewayAddress = ulGatewayAddress;
}
/*-----------------------------------------------------------*/

#if ( ipconfigUSE_DHCP == 1 )
<<<<<<< HEAD

	/**
	* @brief Enable/disable the DHCP timer.
	*
	* @param[in] xEnableState: pdTRUE - enable timer; pdFALSE - disable timer.
	*/
	void vIPSetDHCPTimerEnableState( BaseType_t xEnableState )
	{
		if( xEnableState != pdFALSE )
		{
			xDHCPTimer.bActive = pdTRUE_UNSIGNED;
		}
		else
		{
			xDHCPTimer.bActive = pdFALSE_UNSIGNED;
		}
	}
=======
    void vIPSetDHCPTimerEnableState( BaseType_t xEnableState )
    {
        if( xEnableState != pdFALSE )
        {
            xDHCPTimer.bActive = pdTRUE_UNSIGNED;
        }
        else
        {
            xDHCPTimer.bActive = pdFALSE_UNSIGNED;
        }
    }
>>>>>>> a92d39f9
#endif /* ipconfigUSE_DHCP */
/*-----------------------------------------------------------*/

#if ( ipconfigUSE_DHCP == 1 )
<<<<<<< HEAD

	/**
	* @brief Reload the DHCP timer.
	*
	* @param[in] ulLeaseTime: The reload value.
	*/
	void vIPReloadDHCPTimer( uint32_t ulLeaseTime )
	{
		prvIPTimerReload( &xDHCPTimer, ulLeaseTime );
	}
=======
    void vIPReloadDHCPTimer( uint32_t ulLeaseTime )
    {
        prvIPTimerReload( &xDHCPTimer, ulLeaseTime );
    }
>>>>>>> a92d39f9
#endif /* ipconfigUSE_DHCP */
/*-----------------------------------------------------------*/

#if ( ipconfigDNS_USE_CALLBACKS == 1 )
<<<<<<< HEAD

	/**
	* @brief Enable/disable the DNS timer.
	*
	* @param[in] xEnableState: pdTRUE - enable timer; pdFALSE - disable timer.
	*/
	void vIPSetDnsTimerEnableState( BaseType_t xEnableState )
	{
		if( xEnableState != 0 )
		{
			xDNSTimer.bActive = pdTRUE;
		}
		else
		{
			xDNSTimer.bActive = pdFALSE;
		}
	}
=======
    void vIPSetDnsTimerEnableState( BaseType_t xEnableState )
    {
        if( xEnableState != 0 )
        {
            xDNSTimer.bActive = pdTRUE;
        }
        else
        {
            xDNSTimer.bActive = pdFALSE;
        }
    }
>>>>>>> a92d39f9
#endif /* ipconfigUSE_DHCP */
/*-----------------------------------------------------------*/

#if ( ipconfigDNS_USE_CALLBACKS != 0 )
<<<<<<< HEAD

	/**
	* @brief Reload the DNS timer.
	*
	* @param[in] ulCheckTime: The reload value.
	*/
	void vIPReloadDNSTimer( uint32_t ulCheckTime )
	{
		prvIPTimerReload( &xDNSTimer, ulCheckTime );
	}
=======
    void vIPReloadDNSTimer( uint32_t ulCheckTime )
    {
        prvIPTimerReload( &xDNSTimer, ulCheckTime );
    }
>>>>>>> a92d39f9
#endif /* ipconfigDNS_USE_CALLBACKS != 0 */
/*-----------------------------------------------------------*/

/**
 * @brief Returns whether the IP task is ready.
 *
 * @return pdTRUE if IP task is ready, else pdFALSE.
 */
BaseType_t xIPIsNetworkTaskReady( void )
{
    return xIPTaskInitialised;
}
/*-----------------------------------------------------------*/

/**
 * @brief Returns whether this node is connected to network or not.
 *
 * @return pdTRUE if network is connected, else pdFALSE.
 */
BaseType_t FreeRTOS_IsNetworkUp( void )
{
    return xNetworkUp;
}
/*-----------------------------------------------------------*/

#if ( ipconfigCHECK_IP_QUEUE_SPACE != 0 )
<<<<<<< HEAD

	/**
	* @brief Get the minimum space in the IP task queue.
	*
	* @return The minimum possible space in the IP task queue.
	*/
	UBaseType_t uxGetMinimumIPQueueSpace( void )
	{
		return uxQueueMinimumSpace;
	}
=======
    UBaseType_t uxGetMinimumIPQueueSpace( void )
    {
        return uxQueueMinimumSpace;
    }
>>>>>>> a92d39f9
#endif
/*-----------------------------------------------------------*/

/**
 * @brief Utility function: Convert error number to a human readable
 *        string. Declaration in FreeRTOS_errno_TCP.h.
 *
 * @param[in] xErrnum: The error number.
 * @param[in] pcBuffer: Buffer big enough to be filled with the human readable message.
 * @param[in] uxLength: Maximum length of the buffer.
 *
 * @return The buffer filled with human readable error string.
 */
const char * FreeRTOS_strerror_r( BaseType_t xErrnum,
                                  char * pcBuffer,
                                  size_t uxLength )
{
    const char * pcName;

    switch( xErrnum )
    {
        case pdFREERTOS_ERRNO_EADDRINUSE:
            pcName = "EADDRINUSE";
            break;

        case pdFREERTOS_ERRNO_ENOMEM:
            pcName = "ENOMEM";
            break;

        case pdFREERTOS_ERRNO_EADDRNOTAVAIL:
            pcName = "EADDRNOTAVAIL";
            break;

        case pdFREERTOS_ERRNO_ENOPROTOOPT:
            pcName = "ENOPROTOOPT";
            break;

        case pdFREERTOS_ERRNO_EBADF:
            pcName = "EBADF";
            break;

        case pdFREERTOS_ERRNO_ENOSPC:
            pcName = "ENOSPC";
            break;

        case pdFREERTOS_ERRNO_ECANCELED:
            pcName = "ECANCELED";
            break;

        case pdFREERTOS_ERRNO_ENOTCONN:
            pcName = "ENOTCONN";
            break;

        case pdFREERTOS_ERRNO_EINPROGRESS:
            pcName = "EINPROGRESS";
            break;

        case pdFREERTOS_ERRNO_EOPNOTSUPP:
            pcName = "EOPNOTSUPP";
            break;

        case pdFREERTOS_ERRNO_EINTR:
            pcName = "EINTR";
            break;

        case pdFREERTOS_ERRNO_ETIMEDOUT:
            pcName = "ETIMEDOUT";
            break;

        case pdFREERTOS_ERRNO_EINVAL:
            pcName = "EINVAL";
            break;

        case pdFREERTOS_ERRNO_EWOULDBLOCK:
            pcName = "EWOULDBLOCK";
            break; /* same as EAGAIN */

        case pdFREERTOS_ERRNO_EISCONN:
            pcName = "EISCONN";
            break;

        default:
            /* Using function "snprintf". */
            ( void ) snprintf( pcBuffer, uxLength, "Errno %d", ( int32_t ) xErrnum );
            pcName = NULL;
            break;
    }

    if( pcName != NULL )
    {
        /* Using function "snprintf". */
        ( void ) snprintf( pcBuffer, uxLength, "%s", pcName );
    }

    if( uxLength > 0U )
    {
        pcBuffer[ uxLength - 1U ] = '\0';
    }

    return pcBuffer;
}
/*-----------------------------------------------------------*/

/* Provide access to private members for verification. */
#ifdef FREERTOS_TCP_ENABLE_VERIFICATION
    #include "aws_freertos_ip_verification_access_ip_define.h"
#endif<|MERGE_RESOLUTION|>--- conflicted
+++ resolved
@@ -55,7 +55,6 @@
  * 'volatile' is used to prevent compiler warnings about comparing a constant with
  * a constant. */
 #ifndef _lint
-<<<<<<< HEAD
 	#define ipEXPECTED_EthernetHeader_t_SIZE	( ( size_t ) 14 ) /**< Ethernet Header size in bytes. */
 	#define ipEXPECTED_ARPHeader_t_SIZE			( ( size_t ) 28 ) /**< ARP header size in bytes. */
 	#define ipEXPECTED_IPHeader_t_SIZE			( ( size_t ) 20 ) /**< IP header size in bytes. */
@@ -77,42 +76,14 @@
 with the length of the IP header. */
 #define ipIPV4_VERSION_HEADER_LENGTH_MIN	0x45U /**< Minimum IPv4 header length. */
 #define ipIPV4_VERSION_HEADER_LENGTH_MAX	0x4FU /**< Maximum IPv4 header length. */
-=======
-    #define ipEXPECTED_EthernetHeader_t_SIZE    ( ( size_t ) 14 )
-    #define ipEXPECTED_ARPHeader_t_SIZE         ( ( size_t ) 28 )
-    #define ipEXPECTED_IPHeader_t_SIZE          ( ( size_t ) 20 )
-    #define ipEXPECTED_IGMPHeader_t_SIZE        ( ( size_t ) 8 )
-    #define ipEXPECTED_ICMPHeader_t_SIZE        ( ( size_t ) 8 )
-    #define ipEXPECTED_UDPHeader_t_SIZE         ( ( size_t ) 8 )
-    #define ipEXPECTED_TCPHeader_t_SIZE         ( ( size_t ) 20 )
-#endif
-
-/* ICMP protocol definitions. */
-#define ipICMP_ECHO_REQUEST                 ( ( uint8_t ) 8 )
-#define ipICMP_ECHO_REPLY                   ( ( uint8_t ) 0 )
-
-/* IPv4 multi-cast addresses range from 224.0.0.0.0 to 240.0.0.0. */
-#define ipFIRST_MULTI_CAST_IPv4             0xE0000000UL
-#define ipLAST_MULTI_CAST_IPv4              0xF0000000UL
-
-/* The first byte in the IPv4 header combines the IP version (4) with
- * with the length of the IP header. */
-#define ipIPV4_VERSION_HEADER_LENGTH_MIN    0x45U
-#define ipIPV4_VERSION_HEADER_LENGTH_MAX    0x4FU
->>>>>>> a92d39f9
 
 /** @brief Time delay between repeated attempts to initialise the network hardware. */
 #ifndef ipINITIALISATION_RETRY_DELAY
     #define ipINITIALISATION_RETRY_DELAY    ( pdMS_TO_TICKS( 3000U ) )
 #endif
 
-<<<<<<< HEAD
 /** @brief Defines how often the ARP timer callback function is executed.  The time is
 shorter in the Windows simulator as simulated time is not real time. */
-=======
-/* Defines how often the ARP timer callback function is executed.  The time is
- * shorted in the Windows simulator as simulated time is not real time. */
->>>>>>> a92d39f9
 #ifndef ipARP_TIMER_PERIOD_MS
     #ifdef _WINDOWS_
         #define ipARP_TIMER_PERIOD_MS    ( 500U ) /* For windows simulator builds. */
@@ -122,20 +93,10 @@
 #endif
 
 #ifndef iptraceIP_TASK_STARTING
-<<<<<<< HEAD
-	#define iptraceIP_TASK_STARTING()    do {} while( ipFALSE_BOOL ) /**< Empty definition in case iptraceIP_TASK_STARTING is not defined. */
-=======
-    #define iptraceIP_TASK_STARTING()    do {} while( ipFALSE_BOOL )
->>>>>>> a92d39f9
+  #define iptraceIP_TASK_STARTING()    do {} while( ipFALSE_BOOL ) /**< Empty definition in case iptraceIP_TASK_STARTING is not defined. */
 #endif
 
 #if ( ( ipconfigUSE_TCP == 1 ) && !defined( ipTCP_TIMER_PERIOD_MS ) )
-
-<<<<<<< HEAD
-	/** @brief When initialising the TCP timer,
-	give it an initial time-out of 1 second. */
-	#define ipTCP_TIMER_PERIOD_MS    ( 1000U ) /**< */
-#endif
 
 /** @brief If ipconfigETHERNET_DRIVER_FILTERS_FRAME_TYPES is set to 1, then the Ethernet
  * driver will filter incoming packets and only pass the stack those packets it
@@ -145,20 +106,6 @@
  * stack must do the filtering itself.  In this case ipCONSIDER_FRAME_FOR_PROCESSING
  * needs to call eConsiderFrameForProcessing.
  */
-=======
-/* When initialising the TCP timer,
- * give it an initial time-out of 1 second. */
-    #define ipTCP_TIMER_PERIOD_MS    ( 1000U )
-#endif
-
-/* If ipconfigETHERNET_DRIVER_FILTERS_FRAME_TYPES is set to 1, then the Ethernet
- * driver will filter incoming packets and only pass the stack those packets it
- * considers need processing.  In this case ipCONSIDER_FRAME_FOR_PROCESSING() can
- * be #defined away.  If ipconfigETHERNET_DRIVER_FILTERS_FRAME_TYPES is set to 0
- * then the Ethernet driver will pass all received packets to the stack, and the
- * stack must do the filtering itself.  In this case ipCONSIDER_FRAME_FOR_PROCESSING
- * needs to call eConsiderFrameForProcessing. */
->>>>>>> a92d39f9
 #if ipconfigETHERNET_DRIVER_FILTERS_FRAME_TYPES == 0
     #define ipCONSIDER_FRAME_FOR_PROCESSING( pucEthernetBuffer )    eConsiderFrameForProcessing( ( pucEthernetBuffer ) )
 #else
@@ -166,7 +113,6 @@
 #endif
 
 #if ( ipconfigETHERNET_DRIVER_FILTERS_PACKETS == 0 )
-<<<<<<< HEAD
 	#if ( ipconfigBYTE_ORDER == pdFREERTOS_LITTLE_ENDIAN )
 		/** @brief The bits in the two byte IP header field that make up the fragment offset value. */
 		#define ipFRAGMENT_OFFSET_BIT_MASK	  ( ( uint16_t ) 0xff0f )
@@ -178,24 +124,10 @@
 
 /** @brief The maximum time the IP task is allowed to remain in the Blocked state if no
 events are posted to the network event queue. */
-=======
-    #if ( ipconfigBYTE_ORDER == pdFREERTOS_LITTLE_ENDIAN )
-        /* The bits in the two byte IP header field that make up the fragment offset value. */
-        #define ipFRAGMENT_OFFSET_BIT_MASK    ( ( uint16_t ) 0xff0f )
-    #else
-        /* The bits in the two byte IP header field that make up the fragment offset value. */
-        #define ipFRAGMENT_OFFSET_BIT_MASK    ( ( uint16_t ) 0x0fff )
-    #endif /* ipconfigBYTE_ORDER */
-#endif /* ipconfigETHERNET_DRIVER_FILTERS_PACKETS */
-
-/* The maximum time the IP task is allowed to remain in the Blocked state if no
- * events are posted to the network event queue. */
->>>>>>> a92d39f9
 #ifndef ipconfigMAX_IP_TASK_SLEEP_TIME
     #define ipconfigMAX_IP_TASK_SLEEP_TIME    ( pdMS_TO_TICKS( 10000UL ) )
 #endif
 
-<<<<<<< HEAD
 /** @brief Returned as the (invalid) checksum when the protocol being checked is not
 handled.  The value is chosen simply to be easy to spot when debugging. */
 #define ipUNHANDLED_PROTOCOL	0x4321U
@@ -217,29 +149,6 @@
 #else
 	#define DEBUG_DECLARE_TRACE_VARIABLE( type, var, init )                        /**< Empty definition since ipconfigHAS_PRINTF != 1. */
 	#define DEBUG_SET_TRACE_VARIABLE( var, value )                                 /**< Empty definition since ipconfigHAS_PRINTF != 1. */
-=======
-/* Returned as the (invalid) checksum when the protocol being checked is not
-* handled.  The value is chosen simply to be easy to spot when debugging. */
-#define ipUNHANDLED_PROTOCOL    0x4321U
-
-/* Returned to indicate a valid checksum. */
-#define ipCORRECT_CRC           0xffffU
-
-/* Returned to indicate incorrect checksum. */
-#define ipWRONG_CRC             0x0000U
-
-/* Returned as the (invalid) checksum when the length of the data being checked
- * had an invalid length. */
-#define ipINVALID_LENGTH        0x1234U
-
-/* Trace macros to aid in debugging, disabled if ipconfigHAS_PRINTF != 1 */
-#if ( ipconfigHAS_PRINTF == 1 )
-    #define DEBUG_DECLARE_TRACE_VARIABLE( type, var, init )    type var = ( init )
-    #define DEBUG_SET_TRACE_VARIABLE( var, value )             var = ( value )
-#else
-    #define DEBUG_DECLARE_TRACE_VARIABLE( type, var, init )
-    #define DEBUG_SET_TRACE_VARIABLE( var, value )
->>>>>>> a92d39f9
 #endif
 
 /*-----------------------------------------------------------*/
@@ -249,15 +158,9 @@
 */
 typedef union _xUnion32
 {
-<<<<<<< HEAD
 uint32_t u32;       /**< The 32-bit member of the union. */
 uint16_t u16[ 2 ];  /**< The array of 2 16-bit members of the union. */
 uint8_t u8[ 4 ];    /**< The array of 4 8-bit members of the union. */
-=======
-    uint32_t u32;
-    uint16_t u16[ 2 ];
-    uint8_t u8[ 4 ];
->>>>>>> a92d39f9
 } xUnion32;
 
 /**
@@ -265,15 +168,9 @@
 */
 typedef union _xUnionPtr
 {
-<<<<<<< HEAD
 uint32_t *u32ptr;   /**< The pointer member to a 32-bit variable. */
 uint16_t *u16ptr;   /**< The pointer member to a 16-bit variable. */
 uint8_t *u8ptr;     /**< The pointer member to an 8-bit variable. */
-=======
-    uint32_t * u32ptr;
-    uint16_t * u16ptr;
-    uint8_t * u8ptr;
->>>>>>> a92d39f9
 } xUnionPtr;
 
 
@@ -390,19 +287,13 @@
 /** @brief The IP packet ID. */
 uint16_t usPacketIdentifier = 0U;
 
-<<<<<<< HEAD
 /** @brief For convenience, a MAC address of all 0xffs is defined const for quick
 reference. */
-=======
-/* For convenience, a MAC address of all 0xffs is defined const for quick
- * reference. */
->>>>>>> a92d39f9
 const MACAddress_t xBroadcastMACAddress = { { 0xff, 0xff, 0xff, 0xff, 0xff, 0xff } };
 
 /** @brief Structure that stores the netmask, gateway address and DNS server addresses. */
 NetworkAddressingParameters_t xNetworkAddressing = { 0, 0, 0, 0, 0 };
 
-<<<<<<< HEAD
 /** @brief Default values for the above struct in case DHCP
 does not lead to a confirmed request. */
 NetworkAddressingParameters_t xDefaultAddressing = { 0, 0, 0, 0, 0 };
@@ -416,28 +307,11 @@
 (indirectly) by some utility function to determine if the utility function is
 being called by a task (in which case it is ok to block) or by the IP task
 itself (in which case it is not ok to block). */
-=======
-/* Default values for the above struct in case DHCP
- * does not lead to a confirmed request. */
-/* coverity[misra_c_2012_rule_8_9_violation] */
-/* "xDefaultAddressing" should be defined at block scope. */
-NetworkAddressingParameters_t xDefaultAddressing = { 0, 0, 0, 0, 0 };
-
-/* Used to ensure network down events cannot be missed when they cannot be
- * posted to the network event queue because the network event queue is already
- * full. */
-static volatile BaseType_t xNetworkDownEventPending = pdFALSE;
-
-/* Stores the handle of the task that handles the stack.  The handle is used
- * (indirectly) by some utility function to determine if the utility function is
- * being called by a task (in which case it is ok to block) or by the IP task
- * itself (in which case it is not ok to block). */
->>>>>>> a92d39f9
+
 static TaskHandle_t xIPTaskHandle = NULL;
 
 #if ( ipconfigUSE_TCP != 0 )
 
-<<<<<<< HEAD
 	/** @brief Set to a non-zero value if one or more TCP message have been processed
 	within the last round. */
 	static BaseType_t xProcessedTCPMessage;
@@ -445,34 +319,16 @@
 
 /** @brief Simple set to pdTRUE or pdFALSE depending on whether the network is up or
 down (connected, not connected) respectively. */
-=======
-/* Set to a non-zero value if one or more TCP message have been processed
- * within the last round. */
-    static BaseType_t xProcessedTCPMessage;
-#endif
-
-/* Simple set to pdTRUE or pdFALSE depending on whether the network is up or
- * down (connected, not connected) respectively. */
->>>>>>> a92d39f9
 static BaseType_t xNetworkUp = pdFALSE;
 
 /*
  * A timer for each of the following processes, all of which need attention on a
-<<<<<<< HEAD
  * regular basis
-=======
- * regular basis:
- *  1. ARP, to check its table entries
- *  2. DHCP, to send requests and to renew a reservation
- *  3. TCP, to check for timeouts, resends
- *  4. DNS, to check for timeouts when looking-up a domain.
->>>>>>> a92d39f9
  */
 
 /** @brief ARP timer, to check its table entries. */
 static IPTimer_t xARPTimer;
 #if ( ipconfigUSE_DHCP != 0 )
-<<<<<<< HEAD
 	/** @brief DHCP timer, to send requests and to renew a reservation.  */
 	static IPTimer_t xDHCPTimer;
 #endif
@@ -483,33 +339,18 @@
 #if ( ipconfigDNS_USE_CALLBACKS != 0 )
 	/** @brief DNS timer, to check for timeouts when looking-up a domain. */
 	static IPTimer_t xDNSTimer;
-=======
-    static IPTimer_t xDHCPTimer;
-#endif
-#if ( ipconfigUSE_TCP != 0 )
-    static IPTimer_t xTCPTimer;
-#endif
-#if ( ipconfigDNS_USE_CALLBACKS != 0 )
-    static IPTimer_t xDNSTimer;
->>>>>>> a92d39f9
 #endif
 
 /** @brief Set to pdTRUE when the IP task is ready to start processing packets. */
 static BaseType_t xIPTaskInitialised = pdFALSE;
 
 #if ( ipconfigCHECK_IP_QUEUE_SPACE != 0 )
-<<<<<<< HEAD
 	/** @brief Keep track of the lowest amount of space in 'xNetworkEventQueue'. */
 	static UBaseType_t uxQueueMinimumSpace = ipconfigEVENT_QUEUE_LENGTH;
-=======
-    /* Keep track of the lowest amount of space in 'xNetworkEventQueue'. */
-    static UBaseType_t uxQueueMinimumSpace = ipconfigEVENT_QUEUE_LENGTH;
->>>>>>> a92d39f9
 #endif
 
 /*-----------------------------------------------------------*/
 
-<<<<<<< HEAD
 /* Coverity wants to make pvParameters const, which would make it incompatible. Leave the
  * function signature as is. */
 
@@ -522,11 +363,6 @@
  * @param[in] pvParameters: Not used.
  */
 static void prvIPTask( void *pvParameters )
-=======
-/* Coverity want to make pvParameters const, which would make it incompatible. */
-/* coverity[misra_c_2012_rule_8_13_violation] */
-static void prvIPTask( void * pvParameters )
->>>>>>> a92d39f9
 {
     IPStackEvent_t xReceivedEvent;
     TickType_t xNextIPSleep;
@@ -776,7 +612,6 @@
 }
 /*-----------------------------------------------------------*/
 
-<<<<<<< HEAD
 /**
  * @brief Handle the incoming ethernet packets.
  *
@@ -784,9 +619,6 @@
  *                      to be processed.
  */
 static void prvHandleEthernetPacket( NetworkBufferDescriptor_t *pxBuffer )
-=======
-static void prvHandleEthernetPacket( NetworkBufferDescriptor_t * pxBuffer )
->>>>>>> a92d39f9
 {
     #if ( ipconfigUSE_LINKED_RX_MESSAGES == 0 )
         {
@@ -954,7 +786,6 @@
 }
 /*-----------------------------------------------------------*/
 
-<<<<<<< HEAD
 /**
  * @brief Start the IP timer.
  *
@@ -963,10 +794,6 @@
  */
 static void prvIPTimerStart( IPTimer_t *pxTimer,
 							 TickType_t xTime )
-=======
-static void prvIPTimerStart( IPTimer_t * pxTimer,
-                             TickType_t xTime )
->>>>>>> a92d39f9
 {
     vTaskSetTimeOutState( &pxTimer->xTimeOut );
     pxTimer->ulRemainingTime = xTime;
@@ -984,7 +811,6 @@
 }
 /*-----------------------------------------------------------*/
 
-<<<<<<< HEAD
 /**
  * @brief Reload IP timer with given time and restart it.
  *
@@ -993,17 +819,12 @@
  */
 static void prvIPTimerReload( IPTimer_t *pxTimer,
 							  TickType_t xTime )
-=======
-static void prvIPTimerReload( IPTimer_t * pxTimer,
-                              TickType_t xTime )
->>>>>>> a92d39f9
 {
     pxTimer->ulReloadTime = xTime;
     prvIPTimerStart( pxTimer, xTime );
 }
 /*-----------------------------------------------------------*/
 
-<<<<<<< HEAD
 /**
  * @brief Check the IP timer to see whether an IP event should be processed or not.
  *
@@ -1012,9 +833,6 @@
  * @return If the timer is expired then pdTRUE is returned. Else pdFALSE.
  */
 static BaseType_t prvIPTimerCheck( IPTimer_t *pxTimer )
-=======
-static BaseType_t prvIPTimerCheck( IPTimer_t * pxTimer )
->>>>>>> a92d39f9
 {
     BaseType_t xReturn;
 
@@ -1180,7 +998,6 @@
 }
 /*-----------------------------------------------------------*/
 
-<<<<<<< HEAD
 /**
  * @brief Get the network buffer descriptor from the packet buffer.
  *
@@ -1191,10 +1008,6 @@
  */
 static NetworkBufferDescriptor_t * prvPacketBuffer_to_NetworkBuffer( const void *pvBuffer,
 																	 size_t uxOffset )
-=======
-static NetworkBufferDescriptor_t * prvPacketBuffer_to_NetworkBuffer( const void * pvBuffer,
-                                                                     size_t uxOffset )
->>>>>>> a92d39f9
 {
     uintptr_t uxBuffer;
     NetworkBufferDescriptor_t * pxResult;
@@ -1233,7 +1046,6 @@
 /*-----------------------------------------------------------*/
 
 #if ( ipconfigZERO_COPY_TX_DRIVER != 0 ) || ( ipconfigZERO_COPY_RX_DRIVER != 0 )
-<<<<<<< HEAD
 
 	/**
 	* @brief Get the network buffer from the packet buffer.
@@ -1246,12 +1058,7 @@
 	{
 		return prvPacketBuffer_to_NetworkBuffer( pvBuffer, 0U );
 	}
-=======
-    NetworkBufferDescriptor_t * pxPacketBuffer_to_NetworkBuffer( const void * pvBuffer )
-    {
-        return prvPacketBuffer_to_NetworkBuffer( pvBuffer, 0U );
-    }
->>>>>>> a92d39f9
+
 #endif /* ( ipconfigZERO_COPY_TX_DRIVER != 0 ) || ( ipconfigZERO_COPY_RX_DRIVER != 0 ) */
 /*-----------------------------------------------------------*/
 
@@ -1282,7 +1089,6 @@
 /*_RB_ Should we add an error or assert if the task priorities are set such that the servers won't function as expected? */
 
 /*_HT_ There was a bug in FreeRTOS_TCP_IP.c that only occurred when the applications' priority was too high.
-<<<<<<< HEAD
  As that bug has been repaired, there is not an urgent reason to warn.
  It is better though to use the advised priority scheme. */
 
@@ -1298,10 +1104,6 @@
  * @return pdPASS if the task was successfully created and added to a ready
  * list, otherwise an error code defined in the file projdefs.h
  */
-=======
- * As that bug has been repaired, there is not an urgent reason to warn.
- * It is better though to use the advised priority scheme. */
->>>>>>> a92d39f9
 BaseType_t FreeRTOS_IPInit( const uint8_t ucIPAddress[ ipIP_ADDRESS_LENGTH_BYTES ],
                             const uint8_t ucNetMask[ ipIP_ADDRESS_LENGTH_BYTES ],
                             const uint8_t ucGatewayAddress[ ipIP_ADDRESS_LENGTH_BYTES ],
@@ -1412,7 +1214,6 @@
 }
 /*-----------------------------------------------------------*/
 
-<<<<<<< HEAD
 /**
  * @brief Get the current address configuration.
  *
@@ -1425,12 +1226,6 @@
 									   uint32_t *pulNetMask,
 									   uint32_t *pulGatewayAddress,
 									   uint32_t *pulDNSServerAddress )
-=======
-void FreeRTOS_GetAddressConfiguration( uint32_t * pulIPAddress,
-                                       uint32_t * pulNetMask,
-                                       uint32_t * pulGatewayAddress,
-                                       uint32_t * pulDNSServerAddress )
->>>>>>> a92d39f9
 {
     /* Return the address configuration to the caller. */
 
@@ -1456,7 +1251,6 @@
 }
 /*-----------------------------------------------------------*/
 
-<<<<<<< HEAD
 /**
  * @brief Set the current network address configuration.
  *
@@ -1469,12 +1263,6 @@
 									   const uint32_t *pulNetMask,
 									   const uint32_t *pulGatewayAddress,
 									   const uint32_t *pulDNSServerAddress )
-=======
-void FreeRTOS_SetAddressConfiguration( const uint32_t * pulIPAddress,
-                                       const uint32_t * pulNetMask,
-                                       const uint32_t * pulGatewayAddress,
-                                       const uint32_t * pulDNSServerAddress )
->>>>>>> a92d39f9
 {
     /* Update the address configuration. */
 
@@ -1502,7 +1290,6 @@
 
 #if ( ipconfigSUPPORT_OUTGOING_PINGS == 1 )
 
-<<<<<<< HEAD
 	/**
 	* @brief Send a ping request to the given IP address.
 	*
@@ -1593,88 +1380,6 @@
 
 		return xReturn;
 	}
-=======
-    BaseType_t FreeRTOS_SendPingRequest( uint32_t ulIPAddress,
-                                         size_t uxNumberOfBytesToSend,
-                                         TickType_t uxBlockTimeTicks )
-    {
-        NetworkBufferDescriptor_t * pxNetworkBuffer;
-        ICMPHeader_t * pxICMPHeader;
-        EthernetHeader_t * pxEthernetHeader;
-        BaseType_t xReturn = pdFAIL;
-        static uint16_t usSequenceNumber = 0;
-        uint8_t * pucChar;
-        size_t uxTotalLength;
-        IPStackEvent_t xStackTxEvent = { eStackTxEvent, NULL };
-
-        uxTotalLength = uxNumberOfBytesToSend + sizeof( ICMPPacket_t );
-        pxNetworkBuffer = pxGetNetworkBufferWithDescriptor( uxTotalLength, uxBlockTimeTicks );
-
-        if( pxNetworkBuffer != NULL )
-        {
-            BaseType_t xEnoughSpace;
-
-            if( uxNumberOfBytesToSend < ( ipconfigNETWORK_MTU - ( sizeof( IPHeader_t ) + sizeof( ICMPHeader_t ) ) ) )
-            {
-                xEnoughSpace = pdTRUE;
-            }
-            else
-            {
-                xEnoughSpace = pdFALSE;
-            }
-
-            if( ( uxGetNumberOfFreeNetworkBuffers() >= 3U ) && ( uxNumberOfBytesToSend >= 1U ) && ( xEnoughSpace != pdFALSE ) )
-            {
-                pxEthernetHeader = ipCAST_PTR_TO_TYPE_PTR( EthernetHeader_t, pxNetworkBuffer->pucEthernetBuffer );
-                pxEthernetHeader->usFrameType = ipIPv4_FRAME_TYPE;
-
-                pxICMPHeader = ipCAST_PTR_TO_TYPE_PTR( ICMPHeader_t, &( pxNetworkBuffer->pucEthernetBuffer[ ipIP_PAYLOAD_OFFSET ] ) );
-                usSequenceNumber++;
-
-                /* Fill in the basic header information. */
-                pxICMPHeader->ucTypeOfMessage = ipICMP_ECHO_REQUEST;
-                pxICMPHeader->ucTypeOfService = 0;
-                pxICMPHeader->usIdentifier = usSequenceNumber;
-                pxICMPHeader->usSequenceNumber = usSequenceNumber;
-
-                /* Find the start of the data. */
-                pucChar = ( uint8_t * ) pxICMPHeader;
-                pucChar = &( pucChar[ sizeof( ICMPHeader_t ) ] );
-
-                /* Just memset the data to a fixed value. */
-                ( void ) memset( pucChar, ( int ) ipECHO_DATA_FILL_BYTE, uxNumberOfBytesToSend );
-
-                /* The message is complete, IP and checksum's are handled by
-                 * vProcessGeneratedUDPPacket */
-                pxNetworkBuffer->pucEthernetBuffer[ ipSOCKET_OPTIONS_OFFSET ] = FREERTOS_SO_UDPCKSUM_OUT;
-                pxNetworkBuffer->ulIPAddress = ulIPAddress;
-                pxNetworkBuffer->usPort = ipPACKET_CONTAINS_ICMP_DATA;
-                /* xDataLength is the size of the total packet, including the Ethernet header. */
-                pxNetworkBuffer->xDataLength = uxTotalLength;
-
-                /* Send to the stack. */
-                xStackTxEvent.pvData = pxNetworkBuffer;
-
-                if( xSendEventStructToIPTask( &( xStackTxEvent ), uxBlockTimeTicks ) != pdPASS )
-                {
-                    vReleaseNetworkBufferAndDescriptor( pxNetworkBuffer );
-                    iptraceSTACK_TX_EVENT_LOST( ipSTACK_TX_EVENT );
-                }
-                else
-                {
-                    xReturn = ( BaseType_t ) usSequenceNumber;
-                }
-            }
-        }
-        else
-        {
-            /* The requested number of bytes will not fit in the available space
-             * in the network buffer. */
-        }
-
-        return xReturn;
-    }
->>>>>>> a92d39f9
 
 #endif /* ipconfigSUPPORT_OUTGOING_PINGS == 1 */
 /*-----------------------------------------------------------*/
@@ -1698,7 +1403,6 @@
 }
 /*-----------------------------------------------------------*/
 
-<<<<<<< HEAD
 /**
  * @brief Send an event (in form of struct) to the IP task to be processed.
  *
@@ -1709,10 +1413,6 @@
  */
 BaseType_t xSendEventStructToIPTask( const IPStackEvent_t *pxEvent,
 									 TickType_t uxTimeout )
-=======
-BaseType_t xSendEventStructToIPTask( const IPStackEvent_t * pxEvent,
-                                     TickType_t uxTimeout )
->>>>>>> a92d39f9
 {
     BaseType_t xReturn, xSendMessage;
     TickType_t uxUseTimeout = uxTimeout;
@@ -3307,12 +3007,7 @@
  */
 uint32_t FreeRTOS_GetIPAddress( void )
 {
-<<<<<<< HEAD
 	return *ipLOCAL_IP_ADDRESS_POINTER;
-=======
-    /* Returns the IP address of the NIC. */
-    return *ipLOCAL_IP_ADDRESS_POINTER;
->>>>>>> a92d39f9
 }
 /*-----------------------------------------------------------*/
 
@@ -3323,12 +3018,7 @@
  */
 void FreeRTOS_SetIPAddress( uint32_t ulIPAddress )
 {
-<<<<<<< HEAD
 	*ipLOCAL_IP_ADDRESS_POINTER = ulIPAddress;
-=======
-    /* Sets the IP address of the NIC. */
-    *ipLOCAL_IP_ADDRESS_POINTER = ulIPAddress;
->>>>>>> a92d39f9
 }
 /*-----------------------------------------------------------*/
 
@@ -3411,7 +3101,6 @@
 /*-----------------------------------------------------------*/
 
 #if ( ipconfigUSE_DHCP == 1 )
-<<<<<<< HEAD
 
 	/**
 	* @brief Enable/disable the DHCP timer.
@@ -3429,24 +3118,10 @@
 			xDHCPTimer.bActive = pdFALSE_UNSIGNED;
 		}
 	}
-=======
-    void vIPSetDHCPTimerEnableState( BaseType_t xEnableState )
-    {
-        if( xEnableState != pdFALSE )
-        {
-            xDHCPTimer.bActive = pdTRUE_UNSIGNED;
-        }
-        else
-        {
-            xDHCPTimer.bActive = pdFALSE_UNSIGNED;
-        }
-    }
->>>>>>> a92d39f9
 #endif /* ipconfigUSE_DHCP */
 /*-----------------------------------------------------------*/
 
 #if ( ipconfigUSE_DHCP == 1 )
-<<<<<<< HEAD
 
 	/**
 	* @brief Reload the DHCP timer.
@@ -3457,17 +3132,10 @@
 	{
 		prvIPTimerReload( &xDHCPTimer, ulLeaseTime );
 	}
-=======
-    void vIPReloadDHCPTimer( uint32_t ulLeaseTime )
-    {
-        prvIPTimerReload( &xDHCPTimer, ulLeaseTime );
-    }
->>>>>>> a92d39f9
 #endif /* ipconfigUSE_DHCP */
 /*-----------------------------------------------------------*/
 
 #if ( ipconfigDNS_USE_CALLBACKS == 1 )
-<<<<<<< HEAD
 
 	/**
 	* @brief Enable/disable the DNS timer.
@@ -3485,24 +3153,11 @@
 			xDNSTimer.bActive = pdFALSE;
 		}
 	}
-=======
-    void vIPSetDnsTimerEnableState( BaseType_t xEnableState )
-    {
-        if( xEnableState != 0 )
-        {
-            xDNSTimer.bActive = pdTRUE;
-        }
-        else
-        {
-            xDNSTimer.bActive = pdFALSE;
-        }
-    }
->>>>>>> a92d39f9
+
 #endif /* ipconfigUSE_DHCP */
 /*-----------------------------------------------------------*/
 
 #if ( ipconfigDNS_USE_CALLBACKS != 0 )
-<<<<<<< HEAD
 
 	/**
 	* @brief Reload the DNS timer.
@@ -3513,12 +3168,6 @@
 	{
 		prvIPTimerReload( &xDNSTimer, ulCheckTime );
 	}
-=======
-    void vIPReloadDNSTimer( uint32_t ulCheckTime )
-    {
-        prvIPTimerReload( &xDNSTimer, ulCheckTime );
-    }
->>>>>>> a92d39f9
 #endif /* ipconfigDNS_USE_CALLBACKS != 0 */
 /*-----------------------------------------------------------*/
 
@@ -3545,7 +3194,6 @@
 /*-----------------------------------------------------------*/
 
 #if ( ipconfigCHECK_IP_QUEUE_SPACE != 0 )
-<<<<<<< HEAD
 
 	/**
 	* @brief Get the minimum space in the IP task queue.
@@ -3556,12 +3204,6 @@
 	{
 		return uxQueueMinimumSpace;
 	}
-=======
-    UBaseType_t uxGetMinimumIPQueueSpace( void )
-    {
-        return uxQueueMinimumSpace;
-    }
->>>>>>> a92d39f9
 #endif
 /*-----------------------------------------------------------*/
 
