--- conflicted
+++ resolved
@@ -63,12 +63,6 @@
     #define arpGRATUITOUS_ARP_PERIOD    ( pdMS_TO_TICKS( 20000U ) )
 #endif
 
-<<<<<<< HEAD
-/** @brief The pointer to buffer with packet waiting for ARP resolution. This variable
- *  is defined in FreeRTOS_IP.c. */
-extern NetworkBufferDescriptor_t * pxARPWaitingNetworkBuffer;
-
-=======
 /** @brief When there is another device which has the same IP address as the IP address
  * of this device, a defensive ARP request should be sent out. However, according to
  * RFC 5227 section 1.1, there must be a minimum interval of 10 seconds between
@@ -87,7 +81,6 @@
 /** @brief The pointer to buffer with packet waiting for ARP resolution. This variable
  *  is defined in FreeRTOS_IP.c. */
 extern NetworkBufferDescriptor_t * pxARPWaitingNetworkBuffer;
->>>>>>> 8e51dcaa
 /*-----------------------------------------------------------*/
 
 /*
@@ -154,11 +147,7 @@
 
     pxARPHeader = &( pxARPFrame->xARPHeader );
 
-<<<<<<< HEAD
-    /* The field ulSenderProtocolAddress is badly aligned, copy byte-by-byte. */
-=======
     /* The field ucSenderProtocolAddress is badly aligned, copy byte-by-byte. */
->>>>>>> 8e51dcaa
 
     /*
      * Use helper variables for memcpy() to remain
@@ -171,82 +160,6 @@
     /* The field ulTargetProtocolAddress is well-aligned, a 32-bits copy. */
     ulTargetProtocolAddress = pxARPHeader->ulTargetProtocolAddress;
 
-<<<<<<< HEAD
-    /* Introduce a do while loop to allow use of breaks. */
-    do
-    {
-    	static UBaseType_t uxARPClashCounter = 0;
-    	static TimeOut_t ARPClashTimeOut;
-        #define ipARP_CLASH_RESET_TIMEOUT    10000
-        #define ipARP_CLASH_MAX_RETRIES    1
-    	static TickType_t xARPClashTimeout = pdMS_TO_TICKS( ipARP_CLASH_RESET_TIMEOUT );
-
-    	if( uxARPClashCounter != 0 )
-		{
-			if( pdTRUE == xTaskCheckForTimeOut( &ARPClashTimeOut, &xARPClashTimeout ) )
-			{
-				FreeRTOS_printf(( "Done at %u\n", xTaskGetTickCount() ));
-				uxARPClashCounter = 0;
-			}
-		}
-
-		/* Only Ethernet hardware type is supported.
-		 * Only IPv4 address can be present in the ARP packet.
-		 * The hardware length (the MAC address) must be 6 bytes. And,
-		 * The Protocol address length must be 4 bytes as it is IPv4. */
-		if( ( pxARPHeader->usHardwareType != ipARP_HARDWARE_TYPE_ETHERNET ) ||
-			( pxARPHeader->usProtocolType != ipARP_PROTOCOL_TYPE ) ||
-			( pxARPHeader->ucHardwareAddressLength != ipMAC_ADDRESS_LENGTH_BYTES ) ||
-			( pxARPHeader->ucProtocolAddressLength != ipIP_ADDRESS_LENGTH_BYTES ) )
-		{
-			/* One or more fields are not valid. */
-			iptraceDROPPED_INVALID_ARP_PACKET( pxARPHeader );
-			break;
-		}
-		/* Check whether the lowest bit of the highest byte is 1 to check for multicast address. */
-		else if( ( pxARPHeader->xSenderHardwareAddress.ucBytes[0] & 0x01 ) == 0x01 )
-		{
-			/* Senders address is a multicast address. Drop the packet. See
-			 * RFC 1812 section 3.3.2. */
-			break;
-		}
-		else if( ( ipFIRST_LOOPBACK_IPv4 <= FreeRTOS_ntohl( ulSenderProtocolAddress ) ) &&
-				 ( FreeRTOS_ntohl( ulSenderProtocolAddress ) < ipLAST_LOOPBACK_IPv4 ) )
-		{
-			/* The local loopback addresses must never appear outside a host. See RFC 1122
-			 * section 3.2.1.3. */
-			break;
-		}
-		else if( ulSenderProtocolAddress == *ipLOCAL_IP_ADDRESS_POINTER )
-		{
-			FreeRTOS_printf(( "Next at %u\n", xTaskGetTickCount() ));
-			if( uxARPClashCounter < ipARP_CLASH_MAX_RETRIES )
-			{
-				/* Increment the counter. */
-				uxARPClashCounter++;
-
-				/* Send out a defensive ARP request. */
-				FreeRTOS_OutputARPRequest( *ipLOCAL_IP_ADDRESS_POINTER );
-
-				/* Since an ARP Request for this IP was just sent, do not send a gratuitous
-				 * APR for arpGRATUITOUS_ARP_PERIOD. */
-				xLastGratuitousARPTime = xTaskGetTickCount();
-
-				FreeRTOS_printf(( "First one at %u\n", xLastGratuitousARPTime ));
-
-				/* Note the time at which this request was sent. */
-				vTaskSetTimeOutState( &ARPClashTimeOut );
-
-				xARPClashTimeout = pdMS_TO_TICKS( ipARP_CLASH_RESET_TIMEOUT );
-			}
-
-			break;
-		}
-		else
-		{
-			/* All checks passed. */
-		}
-=======
     if( uxARPClashCounter != 0 )
     {
         /* Has the timeout been reached? */
@@ -330,7 +243,6 @@
 
             break;
         }
->>>>>>> 8e51dcaa
 
         traceARP_PACKET_RECEIVED();
 
@@ -343,48 +255,28 @@
                 case ipARP_REQUEST:
 
                     /* The packet contained an ARP request.  Was it for the IP
-<<<<<<< HEAD
-                     * address of the node running this code? */
-                    if( ( ulTargetProtocolAddress == *ipLOCAL_IP_ADDRESS_POINTER ) &&
-                    	( memcmp( ( void * ) ipLOCAL_MAC_ADDRESS,
-                                ( void * ) ( pxARPHeader->xSenderHardwareAddress.ucBytes ),
-                                sizeof( MACAddress_t ) ) != 0 ) )
-=======
                      * address of the node running this code? And does the MAC
                      * address claim that it is coming from this device itself? */
                     if( ( ulTargetProtocolAddress == *ipLOCAL_IP_ADDRESS_POINTER ) &&
                         ( memcmp( ( void * ) ipLOCAL_MAC_ADDRESS,
                                   ( void * ) ( pxARPHeader->xSenderHardwareAddress.ucBytes ),
                                   ipMAC_ADDRESS_LENGTH_BYTES ) != 0 ) )
->>>>>>> 8e51dcaa
                     {
                         iptraceSENDING_ARP_REPLY( ulSenderProtocolAddress );
 
-                        	/* Generate a reply payload in the same buffer. */
-                        	pxARPHeader->usOperation = ( uint16_t ) ipARP_REPLY;
-
-<<<<<<< HEAD
                         	/* The request is for the address of this node.  Add the
                         	 * entry into the ARP cache, or refresh the entry if it
                         	 * already exists. */
                         	vARPRefreshCacheEntry( &( pxARPHeader->xSenderHardwareAddress ), ulSenderProtocolAddress );
-
-                            /*
-                             * Use helper variables for memcpy() to remain
-                             * compliant with MISRA Rule 21.15.  These should be
-                             * optimized away.
-                             */
-                            pvCopySource = pxARPHeader->xSenderHardwareAddress.ucBytes;
-                            pvCopyDest = pxARPHeader->xTargetHardwareAddress.ucBytes;
-                            ( void ) memcpy( pvCopyDest, pvCopySource, sizeof( MACAddress_t ) );
-                            pxARPHeader->ulTargetProtocolAddress = ulSenderProtocolAddress;
-=======
-                        ( void ) memcpy( &( pxARPHeader->xTargetHardwareAddress ),
+                      
+                      /* Generate a reply payload in the same buffer. */
+                        	pxARPHeader->usOperation = ( uint16_t ) ipARP_REPLY;
+
+                      ( void ) memcpy( &( pxARPHeader->xTargetHardwareAddress ),
                                          &( pxARPHeader->xSenderHardwareAddress ),
                                          sizeof( MACAddress_t ) );
 
                         pxARPHeader->ulTargetProtocolAddress = ulSenderProtocolAddress;
->>>>>>> 8e51dcaa
 
                         /*
                          * Use helper variables for memcpy() to remain
@@ -405,26 +297,8 @@
                     break;
 
                 case ipARP_REPLY:
-<<<<<<< HEAD
-
-
-                	vProcessARPPacketReply( pxARPFrame, ulSenderProtocolAddress );
-
-                    /* Process received ARP frame to see if there is a clash. */
-                    #if ( ipconfigARP_USE_CLASH_DETECTION != 0 )
-                        {
-                            if( ulSenderProtocolAddress == *ipLOCAL_IP_ADDRESS_POINTER )
-                            {
-                                xARPHadIPClash = pdTRUE;
-                                /* Remember the MAC-address of the other device which has the same IP-address. */
-                                ( void ) memcpy( xARPClashMacAddress.ucBytes, pxARPHeader->xSenderHardwareAddress.ucBytes, sizeof( xARPClashMacAddress.ucBytes ) );
-                            }
-                        }
-                    #endif /* ipconfigARP_USE_CLASH_DETECTION */
-=======
                     vProcessARPPacketReply( pxARPFrame, ulSenderProtocolAddress );
 
->>>>>>> 8e51dcaa
                     break;
 
                 default:
@@ -432,12 +306,7 @@
                     break;
             }
         }
-<<<<<<< HEAD
-
-    }while( ipFALSE_BOOL );
-=======
     } while( ipFALSE_BOOL );
->>>>>>> 8e51dcaa
 
     return eReturn;
 }
@@ -451,46 +320,45 @@
 static void vProcessARPPacketReply( ARPPacket_t * pxARPFrame,
                                     uint32_t ulSenderProtocolAddress )
 {
-<<<<<<< HEAD
-	ARPHeader_t * pxARPHeader = &( pxARPFrame->xARPHeader );
-	uint32_t ulTargetProtocolAddress = pxARPHeader->ulTargetProtocolAddress;
-
-	/* If the packet is meant for this device or if the entry already exists. */
-	if( ( ulTargetProtocolAddress == *ipLOCAL_IP_ADDRESS_POINTER ) ||
-		( xIsIPInARPCache( ulSenderProtocolAddress ) == pdTRUE ) )
-	{
-	    iptracePROCESSING_RECEIVED_ARP_REPLY( ulTargetProtocolAddress );
-	    vARPRefreshCacheEntry( &( pxARPHeader->xSenderHardwareAddress ), ulSenderProtocolAddress );
-	}
-
-	if( pxARPWaitingNetworkBuffer != NULL )
-	{
-		IPPacket_t * pxARPWaitingIPPacket = ipCAST_PTR_TO_TYPE_PTR( IPPacket_t, pxARPWaitingNetworkBuffer->pucEthernetBuffer );
-		IPHeader_t * pxARPWaitingIPHeader = &( pxARPWaitingIPPacket->xIPHeader );
-
-		if( ulSenderProtocolAddress == pxARPWaitingIPHeader->ulSourceIPAddress )
-		{
-			IPStackEvent_t xEventMessage;
-			const TickType_t xDontBlock = ( TickType_t ) 0;
-
-			xEventMessage.eEventType = eNetworkRxEvent;
-			xEventMessage.pvData = ( void * ) pxARPWaitingNetworkBuffer;
-
-			if( xSendEventStructToIPTask( &xEventMessage, xDontBlock ) != pdPASS )
-			{
-				/* Failed to send the message, so release the network buffer. */
-				vReleaseNetworkBufferAndDescriptor( pxARPWaitingNetworkBuffer );
-			}
-
-			/* Clear the buffer. */
-			pxARPWaitingNetworkBuffer = NULL;
-
-			/* Found an ARP resolution, disable ARP resolution timer. */
-			vIPSetARPResolutionTimerEnableState( pdFALSE );
-
-			iptrace_DELAYED_ARP_REQUEST_REPLIED();
-		}
-	}
+    ARPHeader_t * pxARPHeader = &( pxARPFrame->xARPHeader );
+    uint32_t ulTargetProtocolAddress = pxARPHeader->ulTargetProtocolAddress;
+
+    /* If the packet is meant for this device or if the entry already exists. */
+    if( ( ulTargetProtocolAddress == *ipLOCAL_IP_ADDRESS_POINTER ) ||
+        ( xIsIPInARPCache( ulSenderProtocolAddress ) == pdTRUE ) )
+    {
+        iptracePROCESSING_RECEIVED_ARP_REPLY( ulTargetProtocolAddress );
+        vARPRefreshCacheEntry( &( pxARPHeader->xSenderHardwareAddress ), ulSenderProtocolAddress );
+    }
+
+    if( pxARPWaitingNetworkBuffer != NULL )
+    {
+        IPPacket_t * pxARPWaitingIPPacket = ipCAST_PTR_TO_TYPE_PTR( IPPacket_t, pxARPWaitingNetworkBuffer->pucEthernetBuffer );
+        IPHeader_t * pxARPWaitingIPHeader = &( pxARPWaitingIPPacket->xIPHeader );
+
+        if( ulSenderProtocolAddress == pxARPWaitingIPHeader->ulSourceIPAddress )
+        {
+            IPStackEvent_t xEventMessage;
+            const TickType_t xDontBlock = ( TickType_t ) 0;
+
+            xEventMessage.eEventType = eNetworkRxEvent;
+            xEventMessage.pvData = ( void * ) pxARPWaitingNetworkBuffer;
+
+            if( xSendEventStructToIPTask( &xEventMessage, xDontBlock ) != pdPASS )
+            {
+                /* Failed to send the message, so release the network buffer. */
+                vReleaseNetworkBufferAndDescriptor( pxARPWaitingNetworkBuffer );
+            }
+
+            /* Clear the buffer. */
+            pxARPWaitingNetworkBuffer = NULL;
+
+            /* Found an ARP resolution, disable ARP resolution timer. */
+            vIPSetARPResolutionTimerEnableState( pdFALSE );
+
+            iptrace_DELAYED_ARP_REQUEST_REPLIED();
+        }
+    }
 }
 
 /**
@@ -554,112 +422,7 @@
             xNeedsARPResolution = pdTRUE;
         }
     }
-
-=======
-    ARPHeader_t * pxARPHeader = &( pxARPFrame->xARPHeader );
-    uint32_t ulTargetProtocolAddress = pxARPHeader->ulTargetProtocolAddress;
-
-    /* If the packet is meant for this device or if the entry already exists. */
-    if( ( ulTargetProtocolAddress == *ipLOCAL_IP_ADDRESS_POINTER ) ||
-        ( xIsIPInARPCache( ulSenderProtocolAddress ) == pdTRUE ) )
-    {
-        iptracePROCESSING_RECEIVED_ARP_REPLY( ulTargetProtocolAddress );
-        vARPRefreshCacheEntry( &( pxARPHeader->xSenderHardwareAddress ), ulSenderProtocolAddress );
-    }
-
-    if( pxARPWaitingNetworkBuffer != NULL )
-    {
-        IPPacket_t * pxARPWaitingIPPacket = ipCAST_PTR_TO_TYPE_PTR( IPPacket_t, pxARPWaitingNetworkBuffer->pucEthernetBuffer );
-        IPHeader_t * pxARPWaitingIPHeader = &( pxARPWaitingIPPacket->xIPHeader );
-
-        if( ulSenderProtocolAddress == pxARPWaitingIPHeader->ulSourceIPAddress )
-        {
-            IPStackEvent_t xEventMessage;
-            const TickType_t xDontBlock = ( TickType_t ) 0;
-
-            xEventMessage.eEventType = eNetworkRxEvent;
-            xEventMessage.pvData = ( void * ) pxARPWaitingNetworkBuffer;
-
-            if( xSendEventStructToIPTask( &xEventMessage, xDontBlock ) != pdPASS )
-            {
-                /* Failed to send the message, so release the network buffer. */
-                vReleaseNetworkBufferAndDescriptor( pxARPWaitingNetworkBuffer );
-            }
-
-            /* Clear the buffer. */
-            pxARPWaitingNetworkBuffer = NULL;
-
-            /* Found an ARP resolution, disable ARP resolution timer. */
-            vIPSetARPResolutionTimerEnableState( pdFALSE );
-
-            iptrace_DELAYED_ARP_REQUEST_REPLIED();
-        }
-    }
-}
-
-/**
- * @brief Check whether an IP address is in the ARP cache.
- *
- * @param[in] ulAddressToLookup: The 32-bit representation of an IP address to
- *                    check for.
- *
- * @return When the IP-address is found: pdTRUE, else pdFALSE.
- */
-BaseType_t xIsIPInARPCache( uint32_t ulAddressToLookup )
-{
-    BaseType_t x, xReturn = pdFALSE;
-
-    /* Loop through each entry in the ARP cache. */
-    for( x = 0; x < ipconfigARP_CACHE_ENTRIES; x++ )
-    {
-        /* Does this row in the ARP cache table hold an entry for the IP address
-         * being queried? */
-        if( xARPCache[ x ].ulIPAddress == ulAddressToLookup )
-        {
-            xReturn = pdTRUE;
-
-            /* A matching valid entry was found. */
-            if( xARPCache[ x ].ucValid == ( uint8_t ) pdFALSE )
-            {
-                /* This entry is waiting an ARP reply, so is not valid. */
-                xReturn = pdFALSE;
-            }
-
-            break;
-        }
-    }
-
-    return xReturn;
-}
-
-/**
- * @brief Check whether a packet needs ARP resolution if it is on local subnet. If required send an ARP request.
- *
- * @param[in] pxNetworkBuffer: The network buffer with the packet to be checked.
- *
- * @return pdTRUE if the packet needs ARP resolution, pdFALSE otherwise.
- */
-BaseType_t xCheckRequiresARPResolution( NetworkBufferDescriptor_t * pxNetworkBuffer )
-{
-    BaseType_t xNeedsARPResolution = pdFALSE;
-    IPPacket_t * pxIPPacket = ipCAST_PTR_TO_TYPE_PTR( IPPacket_t, pxNetworkBuffer->pucEthernetBuffer );
-    IPHeader_t * pxIPHeader = &( pxIPPacket->xIPHeader );
-
-    if( ( pxIPHeader->ulSourceIPAddress & xNetworkAddressing.ulNetMask ) == ( *ipLOCAL_IP_ADDRESS_POINTER & xNetworkAddressing.ulNetMask ) )
-    {
-        /* If the IP is on the same subnet and we do not have an ARP entry already,
-         * then we should send out ARP for finding the MAC address. */
-        if( xIsIPInARPCache( pxIPHeader->ulSourceIPAddress ) == pdFALSE )
-        {
-            FreeRTOS_OutputARPRequest( pxIPHeader->ulSourceIPAddress );
-
-            /* This packet needs resolution since this is on the same subnet
-             * but not in the ARP cache. */
-            xNeedsARPResolution = pdTRUE;
-        }
-    }
-
->>>>>>> 8e51dcaa
+  
     return xNeedsARPResolution;
 }
 
