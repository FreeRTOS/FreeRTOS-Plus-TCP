--- conflicted
+++ resolved
@@ -1,9 +1,5 @@
 name: "FreeRTOS-Plus-TCP"
-<<<<<<< HEAD
-version: "V4.0.0-rc3"
-=======
 version: "V4.0.0"
->>>>>>> a3413d25
 description:
   "Thread safe FreeRTOS TCP/IP stack working on top of the FreeRTOS-Kernel to
   implement the TCP/IP protocol. Suitable for microcontrollers."
