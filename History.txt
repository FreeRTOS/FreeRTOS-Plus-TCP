<<<<<<< HEAD
=======
Changes between dev/ipv6_integration branch 4.0.0-RC2 and 4.0.0-RC1 releases:
        + Added changes to fix IPv6 issues observed by Maxwell protocol tester.

Changes between dev/ipv6_integration branch RC1 and main branch V3.0.0 releases:
        + Unified code for IPv4 and IPv6
        + Multiple Interface/Endpoint support
	((Reference: https://www.freertos.org/FreeRTOS-Plus/FreeRTOS_Plus_TCP/freertostcp-multiple-interfaces.html).
        + New WinSim demo to support both IPv4 and IPv6.
**Note**- This release does not support ESP32/ M487/ mw300_rd ports yet. This will be released soon.

>>>>>>> f2709189
Changes between V3.0.0 and V3.1.0 releases:
        + Fixed a bug in the Connect function where multiple SYN and RST packet combinations can
          lead to orphaned sockets.
        + Added network interface support for NetifSlirp.

Changes between V3.0.0 and V2.4.0 releases:
        + Split the source files according to the function the code performs.
          This makes the code modular making test coverage easier.
        + Achieved 100% unit-test coverage.
        + Improved RFC compliance.
        + Improved MISRA c-2012 compliance.

        Helpful links to help you upgrade to V3
        + https://github.com/FreeRTOS/FreeRTOS-plus-tcp#generating-pre-v300-folder-structure-for-backward-compatibility
        + https://www.freertos.org/2022/08/the-freertos-plus-tcp-library-is-now-more-robust-and-secure.html

Changes between V2.3.3 and V2.3.4 releases:
        + Added a check in BufferAllocation_2.c to ensure adding (2 +
          ipBUFFER_PADDING) bytes to the requested allocation size does
          not cause an integer overflow. Thanks to Bernard Lebel
          (RMDS Innovation) reporting this potential issue.
        + Updated FreeRTOS_inet_pton4() so it rejects IP addresses that
          have leading zeros. Previously, if the IP address had leading
          zeros, perhaps because it was entered in octal format, the
          address was interpreted as decimal (the leading zeros were
          stripped). That could result in the function returning an
          unexpected IP address.
        + Added logic to clear flags of a stored TCP packet to avoid
          sending incorrect flags when receiving incorrect packets from
          the peer.
        + Fixed the IP header checksum calculation of ICMP response.

Changes between V2.3.2 and V2.3.3 releases:
        + When a listening socket is closed, all child sockets not yet owned by the
          application will be closed too. (Thanks Bernd Edlinger).
        + Updated buffer allocation to return a zero length buffer when
          requested. (Thanks Thomas Pedersen).
        + When there is insufficient space in the network event queue, closing of a
          socket will be deferred for a later time. (Thanks Bernd Edlinger).
        + Allow IP-task to clean up while deleting socket-sets to avoid race
          conditions. (Thanks Bernd Edlinger).
        + Added FreeRTOS+TCP version number macros.
	+ Repaired buffer leak in NBNS reply logic.
	+ Added a hook function which can be used to process unsupported ethernet
	  frames.
	+ Added a check for ICMP packets with incorrect checksum.

Changes between V2.3.1 and V2.3.2 releases:
	+ When a protocol error occurs during the SYN-phase of a TCP connection, a
	  child socket will now be closed ( calling FreeRTOS_closesocket() ),
	  instead of being given the eCLOSE_WAIT status. A client socket, which calls
	  connect() to establish a connection, will receive the eCLOSE_WAIT status,
	  just like before.
	+ Fixed a race condition in DHCP state machine which occured when the macro
	  dhcpINITIAL_TIMER_PERIOD was set to a very low value.

Changes between V2.3.0 and V2.3.1 releases:
	+ Fixed UDP only compilation.
	+ Added description for functions and variables in Doxygen compatible format.
	+ Fixed asynchronous DNS lookup which was broken due to changed function
	  signature of prvParseDNSReply.

Changes between V2.2.2 and V2.3.0 releases:
	+ Moved FreeRTOS+TCP source code to an independent repository
	  FreeRTOS/FreeRTOS-Plus-TCP.

Changes between V2.2.1 and V2.2.2 releases:
	+ Updated the source code to adhere to stricter MISRA compliance.

Changes between V2.0.0 and V2.2.1 releases:
	+ Improved security by giving users the option to reject UDP packets with a
	  checksum of zero even though the UDP spec allows it.
	+ Improved robustness by checking packet lengths in software even if the check
	  has already been performed in the hardware.
	+ Added ipconfigIP_PASS_PACKETS_WITH_IP_OPTIONS macro to enable users to
	  drop/accept IP Packets containing IP options (IP options are not supported).
	+ Modified xDataLength to always mean "total number of bytes" to impart more
	  clarity.
	+ Replaced the ipconfigRAND32 macro with a function
	  xApplicationGetRandomNumber(). The return value indicates if the randomiser
	  is broken or working properly. Before this, a random value of 0 was treated
	  as invalid, whereas 0 can be a proper random value.
	+ Made changes in DNS to make asynchronous lookup work.
	+ Made FreeRTOS_OutputARPRequest() available for application code. Now the
	  application can start an ARP request directly by sending a UDP packet.
	+ Made Socket_t and SocketSet_t point to a struct in stead of void.
	+ Corrected the DNSs protocol-checksum calculation length.
	+ Corrected length-check in usGenerateProtocolChecksum().
	+ Modified pxGetNetworkBufferWithDescriptor() function to check if a counting
	  semaphore has been created. Earlier when a user tried to get a Network
	  Buffer before the IP-task started, the function could crash.
	+ Made TCP low-water/high-water limits configurable with a socket option.
	+ The 'ucFirstOptionByte' was counted twice in earlier releases, subtract 1
	  byte to send the correct amount of bytes.
	+ Corrected the WIN size reporting to the TCP peer. The WIN size as reported
	  to the TCP peer was sometimes running slightly behind.
	+ Added a function FreeRTOS_dnsclear() which invalidates the entire DNS cache.
	+ Added DNS response transaction ID check. The DNS cache shall only be updated
	  when the ID in the reply comes from the device.

Changes between 180821 and V2.0.0 releases:
	+ Move the TCP source code from FreeRTOS/FreeRTOS-Labs to FreeRTOS/FreeRTOS
	  repository.

Changes between 160919 and 180821 releases:

	+ Multiple security improvements and fixes in packet parsing routines, DNS
	  caching, and TCP sequence number and ID generation.
	+ Disable NBNS and LLMNR by default.
	+ Add TCP hang protection by default.

We thank Ori Karliner of Zimperium zLabs Team for reporting these issues.

Changes between 160908 and 160919 releases:

	+ Add a NULL check before attempting to close the DHCP socket.  [Prior to
	  160823 the IP task closed the DHCP socket by calling a public API function
	  - which checked for the socket being NULL.  This was changed to call a
	  local private function, which did not have a NULL check, in place of the
	  public API function.]
	+ Various [internal only] naming changes to better comply with the FreeRTOS
	  naming conventions.
	+ Improvements to the Zynq network driver.  DMA transmission buffers now use
	  a counting semaphore. When all TX-buffers are in-use, the IP-task will
	  block momentarily until a TX-buffer becomes available.
	+ Experimental implementation of the TCP window scaling protocol.  The
	  scaling option will always be offered, at least with a factor 1. If the
	  TCP sliding window size becomes more than 64KB, the factor will increase
	  automatically.
	+ ipconfigETHERNET_MINIMUM_PACKET_BYTES is now applied for every protocol:
	  TCP, UDP, and ARP.
	+ Updated the Zynq project to use BufferAllocation_1.c rather than
	  BufferAllocation_2.c - which is a requirement with its current
	  configuration (due to the alignment requirements on the combined cache and
	  DMA configuration).

Changes between 160823 and 160908 releases:

	+ Use ipconfigZERO_COPY_TX_DRIVER as the xReleaseAfterSend() parameter where
	  prvTCPReturnPacket() is called in prvSendData() to prevent unnecessary
	  copying of data.
	+ Remove the use of the uxGetRxEventCount variable, which was used to give
	  priority to incoming messages, but could result in the IP task starving
	  application tasks of processing time.

Changes between 160112 and 160823 releases

	NOTE:  The 160908 release is a maintenance release for the 160112 single
	interface labs release - not a release of the current development branch.

	+ Various minor stability enhancements, including the ability to work with
	  configTICK_RATE_HZ set to less than 1KHz, closing DHCP sockets directly
	  rather than via FreeRTOS_closesocket(), and better handling of unknown
	  TCP packets before an IP address has been assigned.
	+ ipBUFFER_PADDING is now configurable through the ipconfigBUFFER_PADDING
	  constant to improve network buffer alignment handling capabilities (expert
	  users/driver writers only).
	+ Multiple improvements to the FTP server, including to how read only and
	  zero length files are handled.
	+ ipconfigFTP_HAS_USER_PROPERTIES_HOOK (to allow each user to have a
	  different root directory and access rights) and
	  ipconfigHTTP_HAS_HANDLE_REQUEST_HOOK (to handle AJAX style data)
	  introduced, although these are not yet fully tested and the constant names
	  are likely to change.
	+ Introduce ipconfigHAS_TX_CRC_OFFLOADING.
	+ ipconfigUSE_DHCP_HOOK is now called ipconfigUSE_DHCP_HOOK, and the name
	  of the callback function has also changed.  See the web documentation for
	  details.
	+ ipconfigTCP_RX_BUF_LEN is now ipconfigTCP_RX_BUFFER_LENGTH, and
	  ipconfigTCP_TX_BUF_LEN is now ipconfigTCP_TX_BUFFER_LENGTH, which is
	  actually how they have always been documented.
	+ Added example TFTP server capable of receiving (not sending) files.
	  Intended for bootloader type functionality.
	+ Various variable name changes for consistency (mainly ensuring UDP, TCP,
	  DNS, etc. always use the same case letters, and type prefixes are correct).
	+ Various minor edits to improve types used by internal variables.
	+ Simplified mapping of standard library functions to their Visual Studio
	  equivalents.
	+ Improve robustness of network drivers.
	+ Introduce pxResizeNetworkBufferWithDescriptor().
	+ Removed obsolete FreeRTOSIPConfig.h constants from
	  FreeRTOSIPConfigDefaults.h.
	+ Added additional asserts() - predominantly to catch incorrect structure
	  packing.

Changes between 160112 and 160111 releases

	+ Updated the STM32 network driver so checksums are calculated by the
	  hardware.
	+ Implemented a simple "quit" command in the TCP command console.

Changes between 150825 and 160111 releases

	+ New device support:  Demo applications and example drivers are provided
	  for Atmel SAM4E and ST STM32F4 microcontrollers.
	+ Various updates to improve compliance with the FreeRTOS coding standard.
	+ Added a command console example that uses TCP/IP for input and output (the
	  pre-existing command console example uses UDP/IP).
	+ Updated the UDP logging example so it will send log messages to the local
	  UDP broadcast address if a specific IP address is not provided.  This
	  simplifies configuration, but note not all switches and routers will pass
	  broadcast messages.
	+ Add TCP echo client and TCP echo server examples to the Zynq demo.
	+ Minor updates to the Zynq network driver.
	+ Update the Zynq project to use version 2015.4 of the Xilinx SDK.
	+ Introduce FreeRTOS_SignalSocket(), which can be used to interrupt a task
	  that is blocked while reading from a socket ( FreeRTOS_recv[from] ).
	+ Make use of FreeRTOS_SignalSocket() in the FTP and HTTP servers.
	+ Major updates to the NTP client, although this is not included in any of
	  the pre-configured demo applications yet.
	+ Added support for DHCP zero pad option.
	+ Added uxGetMinimumIPQueueSpace(), a function to monitor the minimum amount
	  of space on the message queue.
	+ Better handling of zero length files in the FTP server.
	+ Fixed a bug reported by Andrey Ivanov from swissEmbedded that affects
	  users of 'ipconfigZERO_COPY_TX_DRIVER'.


Changes between 150825 150825 (?)

	+ Added xApplicationDHCPUserHook() so a user defined hook will be
	  called at certain points in the DHCP process if
	  ipconfigDHCP_USES_USER_HOOK is set to 1.
	+ Added FreeRTOS_get_tx_head() to improve TCP zero copy behaviour - for
	  expert use only.
	+ RST is no longer sent if only the ACK flag is set.
	+ Previously, an immediate ACK was only sent when buffer space was
	  exhausted.  Now, to improve performance, it is possible to send an
	  immediate ACK earlier - dependent on the ipconfigTCP_ACK_EARLIER_PACKET
	  setting.
	+ LLMNR and NBNS requests can now be sent to locate other devices -
	  previously these protocols would only be replied to, not generated.
	+ Added Auto-IP functionality (still in test) in case DHCP fails.  Dependent
	  on the ipconfigDHCP_FALL_BACK_LINK_LAYER_ADDRESS and
	  ipconfigARP_USE_CLASH_DETECTION settings.
	+ Added NTP code and demo.
	+ FTP can now STOR and RETR zero-length files.
	+ Added LLMNR demo to Win32 demo - so now the Win32 responds to
	  "ping RTOSDemo".

Changes between 141019 and 150825

	+ Added FTP server, which uses the new FreeRTOS+FAT component.
	+ Added basic HTTP server, which uses the new FreeRTOS+FAT component.
	+ Multiple definitions that are now common with FreeRTOS+FAT have been moved
	  into FreeRTOS's ProjDefs.h header file, and so prefixed with 'pd'.
	+ Introduced ipconfigZERO_COPY_TX_DRIVER, which defines who is responsible
	  for freeing a buffer sent to to the MAC driver for transmission, and
	  facilitates the development of zero copy drivers.
	+ Introduced the FREERTOS_MSG_DONTWAIT flag.  The flag can be used as a
	  simpler and faster alternative to using FreeRTOS_setsockopt() to set the
	  send or receive timeout to 0.
	+ A few functions that were previously all lower case are now mixed case, as
	  lower case function names are only used when they are equivalent to a
	  a Berkeley sockets API function of the same name.
	+ Introduced uxGetMinimumFreeNetworkBuffers() to return the minimum number
	  of network buffers that have ever existed since the application started
	  executing.
	+ Introduce ipconfigETHERNET_MINIMUM_PACKET_BYTES to allow the application
	  writer to set their own minimum buffer size should the hardware not be
	  capable of padding under-sized Ethernet frames.
	+ vNetworkBufferRelease() renamed vReleaseNetworkBuffer() - just for
	  consistency with the names of other functions in the same file.
	+ Grouped DHCP status data into a structure.
	+ DHCP is now tried both with and without the broadcast flag.
	+ Replaced occurrences of configASSERT_VOID() with configASSERT().
	+ ipconfigDNS_USE_CALLBACKS introduced to allow FreeRTOS_gethostbyname() to
	  be used without blocking.
	+ Fix: LLMNR and NBNS behaviour when the reply is in a larger buffer than the
	  request, and BufferAllocation_2 was used.
	+ Introduced ipMAX_IP_TASK_SLEEP_TIME to allow the application writer to
	  override the default value of 10 seconds.
	+ Fix:  Correct error in *pxUDPPayloadBuffer_to_NetworkBuffer().
	+ FreeRTOS_recv() now recognises the FREERTOS_ZERO_COPY flag, which, when
	  set, the void *pvBuffer parameter is interpreted as void **pvBuffer.
	+ FreeRTOS_listen() now returns an error code.  Previously it always
	  returned 0.
	+ Fix:  Previously if a listening socket was reused, and a connection
	  failed, the TCP/IP stack closed the socket, now the socket is correctly
	  left unclosed as it is owned by the application.
	+ Various other formatting and minor fix alterations.<|MERGE_RESOLUTION|>--- conflicted
+++ resolved
@@ -1,5 +1,3 @@
-<<<<<<< HEAD
-=======
 Changes between dev/ipv6_integration branch 4.0.0-RC2 and 4.0.0-RC1 releases:
         + Added changes to fix IPv6 issues observed by Maxwell protocol tester.
 
@@ -10,7 +8,6 @@
         + New WinSim demo to support both IPv4 and IPv6.
 **Note**- This release does not support ESP32/ M487/ mw300_rd ports yet. This will be released soon.
 
->>>>>>> f2709189
 Changes between V3.0.0 and V3.1.0 releases:
         + Fixed a bug in the Connect function where multiple SYN and RST packet combinations can
           lead to orphaned sockets.
