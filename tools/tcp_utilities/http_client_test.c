/*
 * FreeRTOS+TCP V2.3.1
 * Copyright (C) 2020 Amazon.com, Inc. or its affiliates.  All Rights Reserved.
 *
 * Permission is hereby granted, free of charge, to any person obtaining a copy of
 * this software and associated documentation files (the "Software"), to deal in
 * the Software without restriction, including without limitation the rights to
 * use, copy, modify, merge, publish, distribute, sublicense, and/or sell copies of
 * the Software, and to permit persons to whom the Software is furnished to do so,
 * subject to the following conditions:
 *
 * The above copyright notice and this permission notice shall be included in all
 * copies or substantial portions of the Software.
 *
 * THE SOFTWARE IS PROVIDED "AS IS", WITHOUT WARRANTY OF ANY KIND, EXPRESS OR
 * IMPLIED, INCLUDING BUT NOT LIMITED TO THE WARRANTIES OF MERCHANTABILITY, FITNESS
 * FOR A PARTICULAR PURPOSE AND NONINFRINGEMENT. IN NO EVENT SHALL THE AUTHORS OR
 * COPYRIGHT HOLDERS BE LIABLE FOR ANY CLAIM, DAMAGES OR OTHER LIABILITY, WHETHER
 * IN AN ACTION OF CONTRACT, TORT OR OTHERWISE, ARISING FROM, OUT OF OR IN
 * CONNECTION WITH THE SOFTWARE OR THE USE OR OTHER DEALINGS IN THE SOFTWARE.
 *
 * http://aws.amazon.com/freertos
 * http://www.FreeRTOS.org
 */

/**
 * @file http_client.c
 * @brief Implements the Domain Name System for the FreeRTOS+TCP network stack.
 */

/* Standard includes. */
#include <stdint.h>
#include <stdio.h>
#include <stdlib.h>

/* FreeRTOS includes. */
#include "FreeRTOS.h"
#include "task.h"
#include "queue.h"

/* FreeRTOS+TCP includes. */
#include "FreeRTOS_IP.h"
#include "FreeRTOS_Sockets.h"
#include "FreeRTOS_DNS.h"
#if ( ipconfigMULTI_INTERFACE != 0 )
    #include "FreeRTOS_Routing.h"
#endif

#include "http_client_test.h"

/* Exclude the whole file if FreeRTOSIPConfig.h is configured to use UDP only. */
#if ( ipconfigUSE_TCP == 1 )

    #ifndef echoNUM_HTTP_CLIENTS
        /* The number of instances of the echo client task to create. */
        #define echoNUM_HTTP_CLIENTS    ( 2 )
    #endif

    #ifndef httpREMOTE_FILENAME
        #define httpREMOTE_FILENAME    "/index.html"
    #endif

/* The echo tasks create a socket, send out a number of echo requests, listen
 * for the echo reply, then close the socket again before starting over.  This
 * delay is used between each iteration to ensure the network does not get too
 * congested. */
    #define echoLOOP_DELAY    ( ( TickType_t ) 150 / portTICK_PERIOD_MS )

/* The echo server is assumed to be on port 7, which is the standard echo
 * protocol port. */

    #define echoECHO_PORT    ( 80 )

/* If ipconfigUSE_TCP_WIN is 1 then the Tx socket will use a buffer size set by
 * ipconfigTCP_TX_BUF_LEN, and the Tx window size will be
 * configECHO_CLIENT_TX_WINDOW_SIZE times the buffer size.  Note
 * ipconfigTCP_TX_BUF_LEN is set in FreeRTOSIPConfig.h as it is a standard TCP/IP
 * stack constant, whereas configECHO_CLIENT_TX_WINDOW_SIZE is set in
 * FreeRTOSConfig.h as it is a demo application constant. */
    #ifndef configECHO_CLIENT_TX_WINDOW_SIZE
        #define configECHO_CLIENT_TX_WINDOW_SIZE    2
    #endif

/* If ipconfigUSE_TCP_WIN is 1 then the Rx socket will use a buffer size set by
 * ipconfigTCP_RX_BUFFER_LENGTH, and the Rx window size will be
 * configECHO_CLIENT_RX_WINDOW_SIZE times the buffer size.  Note
 * ipconfigTCP_RX_BUFFER_LENGTH is set in FreeRTOSIPConfig.h as it is a standard TCP/IP
 * stack constant, whereas configECHO_CLIENT_RX_WINDOW_SIZE is set in
 * FreeRTOSConfig.h as it is a demo application constant. */
    #ifndef configECHO_CLIENT_RX_WINDOW_SIZE
        #define configECHO_CLIENT_RX_WINDOW_SIZE    2
    #endif

    static uint16_t usUsePortNumber = echoECHO_PORT;

/*2404:6800:4003:c02::5e */
/*66.96.149.18 */
/*-----------------------------------------------------------*/

/*
 * Uses a socket to send data to, then receive data from, the standard echo
 * port number 7.
 */
    static void prvEchoClientTask( void * pvParameters );

    void printBuffer( const char * apBuffer,
                      int aLen,
                      int aLineLen,
                      const char * apPrefix );

/*-----------------------------------------------------------*/

/* Counters for each created task - for inspection only. */
    static uint32_t ulTxRxCycles[ echoNUM_HTTP_CLIENTS ] = { 0 },
                    ulConnections[ echoNUM_HTTP_CLIENTS ] = { 0 },
                    xIPVersion[ echoNUM_HTTP_CLIENTS ] = { 0 };

    static TaskHandle_t xSocketTaskHandles[ echoNUM_HTTP_CLIENTS ];

/* When element is non-zero, the corresponding task may run. */
    static BaseType_t xAllowedToStart[ echoNUM_HTTP_CLIENTS ] = { 0 };

/* Each task connects to its own host. */
    static char pcHostNames[ echoNUM_HTTP_CLIENTS ][ ipconfigDNS_CACHE_NAME_LENGTH ];

/* Each task retrieves its own file. */
    static char pcFileNames[ echoNUM_HTTP_CLIENTS ][ ipconfigDNS_CACHE_NAME_LENGTH ];

    const char get_command[] =
        "GET %s HTTP/1.1\x0d\x0a"
        "Host: %s\x0d\x0a"
        "User-Agent: Mozilla/5.0 (Windows NT 10.0; Win64; x64; rv:68.0) Gecko/20100101 Firefox/68.0\x0d\x0a"
        "Accept: text/html,application/xhtml+xml,application/xml;q=0.9,*/*;q=0.8\x0d\x0a"
        "Accept-Language: en-US,en;q=0.5\x0d\x0a"
        "DNT: 1\x0d\x0a"
        "Connection: keep-alive\x0d\x0a"
        "Upgrade-Insecure-Requests: 1\x0d\x0a"
        "If-Modified-Since: Fri, 16 Aug 2019 05:18:19 GMT\x0d\x0a"
        "\x0d\x0a";

/*-----------------------------------------------------------*/

    void vStartHTTPClientTest( uint16_t usTaskStackSize,
                               UBaseType_t uxTaskPriority )
    {
        BaseType_t x;
        static char pcNames[ echoNUM_HTTP_CLIENTS ][ configMAX_TASK_NAME_LEN + 1 ];
        static BaseType_t xHasStarted = pdFALSE;

        if( xHasStarted == pdFALSE )
        {
            xHasStarted = pdTRUE;

            /* Create the echo client tasks. */
            for( x = 0; x < echoNUM_HTTP_CLIENTS; x++ )
            {
                snprintf( pcNames[ x ], sizeof pcNames[ x ], "Client_%ld", x );
                xTaskCreate( prvEchoClientTask,              /* The function that implements the task. */
                             pcNames[ x ],                   /* Just a text name for the task to aid debugging. */
                             usTaskStackSize,                /* The stack size is defined in FreeRTOSIPConfig.h. */
                             ( void * ) x,                   /* The task parameter, not used in this case. */
                             uxTaskPriority,                 /* The priority assigned to the task is defined in FreeRTOSConfig.h. */
                             &( xSocketTaskHandles[ x ] ) ); /* Remember the handle. */
            }
        }
    }
/*-----------------------------------------------------------*/

/**
 * @brief Wake-up a HTTP client task. aIndex
 * @param[in] uxIndex: the task number ( 0 .. echoNUM_HTTP_CLIENTS-1 ).
 * @param[in] pcHost: the name of the host from which to download index.html
 */
    void wakeupHTTPClient( size_t uxIndex,
                           const char * pcHost,
                           const char * pcFileName,
                           uint16_t usPortNumber,
                           BaseType_t xIPType )
    {
        if( ( uxIndex < echoNUM_HTTP_CLIENTS ) && ( xSocketTaskHandles[ uxIndex ] != NULL ) )
        {
            xIPVersion[ uxIndex ] = xIPType;
            usUsePortNumber = usPortNumber;
            snprintf( pcHostNames[ uxIndex ], sizeof pcHostNames[ uxIndex ], "%s", pcHost );

            if( ( pcFileName != NULL ) && ( pcFileName[ 0 ] != 0 ) )
            {
                snprintf( pcFileNames[ uxIndex ], sizeof( pcFileNames[ uxIndex ] ), pcFileName );
            }
            else
            {
                snprintf( pcFileNames[ uxIndex ], sizeof( pcFileNames[ uxIndex ] ), httpREMOTE_FILENAME );
            }

            xAllowedToStart[ uxIndex ]++;
            xTaskNotifyGive( xSocketTaskHandles[ uxIndex ] );
        }
    }

/**
 * @brief Wake-up a HTTP client task. aIndex
 * @param[in] pvParameters: the task number as a void pointer.
 */
    static void prvEchoClientTask( void * pvParameters )
    {
        Socket_t xSocket = NULL;

        struct freertos_sockaddr xEchoServerAddress;

        size_t uxInstance;
        int32_t xReturned, xReceivedBytes;
        BaseType_t lTransmitted;
        TickType_t xTimeOnEntering;

        #if ( ipconfigUSE_TCP_WIN == 1 )
            WinProperties_t xWinProps;

            /* Fill in the buffer and window sizes that will be used by the socket. */
            xWinProps.lTxBufSize = ipconfigTCP_TX_BUFFER_LENGTH;
            xWinProps.lTxWinSize = configECHO_CLIENT_TX_WINDOW_SIZE;
            xWinProps.lRxBufSize = ipconfigTCP_RX_BUFFER_LENGTH;
            xWinProps.lRxWinSize = configECHO_CLIENT_RX_WINDOW_SIZE;
        #endif /* ipconfigUSE_TCP_WIN */

        #if ( ipconfigUSE_IPv6 != 0 )
            struct freertos_sockaddr * pxAddress = ( struct freertos_sockaddr * ) &xEchoServerAddress;
        #else
            struct freertos_sockaddr * pxAddress = &xEchoServerAddress;
        #endif

        /* This task can be created a number of times.  Each instance is numbered
         * to enable each instance to use a different Rx and Tx buffer.  The number is
         * passed in as the task's parameter. */
        {
            /* A two-step assignment. */
            intptr_t uxIntPtr = ( intptr_t ) pvParameters;
            uxInstance = ( size_t ) uxIntPtr;
            configASSERT( uxInstance < echoNUM_HTTP_CLIENTS );
        }

        if( uxInstance < echoNUM_HTTP_CLIENTS )
        {
            xSocketTaskHandles[ uxInstance ] = xTaskGetCurrentTaskHandle();
        }

        for( ; ; )
        {
            int rc;
            struct freertos_sockaddr xBindAddress;
            const char * pcHostname;
            uint32_t ulIPAddress = 0U;
            BaseType_t xHasIPv6Address = pdFALSE;
            char pcBuffer[ 512 ];

            /* Rx and Tx time outs are used to ensure the sockets do not wait too long for
             * missing data. */
            TickType_t xReceiveTimeOut = pdMS_TO_TICKS( 2500U );
            TickType_t xSendTimeOut = pdMS_TO_TICKS( 2000U );
            #if ( ipconfigUSE_IPv6 != 0 )
                IPv6_Address_t xIPAddress_IPv6;
            #endif
            struct freertos_sockaddr xLocalAddress;
            #if ( ipconfigMULTI_INTERFACE != 0 )
                struct freertos_addrinfo * pxResult = NULL;
                struct freertos_addrinfo xHints;
                NetworkEndPoint_t * pxEndPoint;
            #endif

            if( xSocketValid( xSocket ) == pdTRUE )
            {
                FreeRTOS_closesocket( xSocket );
            }

            xSocket = NULL;

            while( xAllowedToStart[ uxInstance ] == 0 )
            {
                ulTaskNotifyTake( pdTRUE, 100 );
            }

            xAllowedToStart[ uxInstance ] = 0;

            #if ( ipconfigMULTI_INTERFACE != 0 )
                if( xIPVersion[ uxInstance ] != 6 )
                {
                    xHints.ai_family = FREERTOS_AF_INET;
                }
                else
                {
                    xHints.ai_family = FREERTOS_AF_INET6;
                }
            #endif
            pcHostname = pcHostNames[ uxInstance ];

            {
                #if ( ipconfigMULTI_INTERFACE == 0 )
                    ulIPAddress = FreeRTOS_gethostbyname( pcHostname );

                    if( ulIPAddress == 0U )
                    {
                        continue;
                    }
                #else
                    pxEndPoint = FreeRTOS_FindGateWay( ipTYPE_IPv4 );

                    if( ( pxEndPoint != NULL ) && ( pxEndPoint->ipv4_settings.ulGatewayAddress != 0U ) )
                    {
                        xARPWaitResolution( pxEndPoint->ipv4_settings.ulGatewayAddress, pdMS_TO_TICKS( 1000U ) );
                    }

                    BaseType_t rc_dns = FreeRTOS_getaddrinfo(
                        pcHostname,  /* The node. */
                        NULL,        /* const char *pcService: ignored for now. */
                        &xHints,     /* If not NULL: preferences. */
                        &pxResult ); /* An allocated struct, containing the results. */
                    FreeRTOS_printf( ( "httpTest: FreeRTOS_getaddrinfo: rc %d\n", ( int ) rc_dns ) );

                    if( ( rc_dns != 0 ) || ( pxResult == NULL ) )
                    {
                        continue;
                    }

                    if( pxResult->ai_family == FREERTOS_AF_INET4 )
                    {
/*				ulIPAddress = ( ( struct freertos_sockaddr * ) pxResult->ai_addr )->sin_address.ulIP_IPv4; */
                        ulIPAddress = pxResult->ai_addr->sin_address.ulIP_IPv4;
                    }

                    #if ( ipconfigUSE_IPv6 != 0 )
                        else if( pxResult->ai_family == FREERTOS_AF_INET6 )
                        {
                            struct freertos_sockaddr * pxAddr6;

                            pxAddr6 = ( struct freertos_sockaddr * ) pxResult->ai_addr;
                            memcpy( xIPAddress_IPv6.ucBytes, pxAddr6->sin_address.xIP_IPv6.ucBytes, ipSIZE_OF_IPv6_ADDRESS );
                            xHasIPv6Address = pdTRUE;
                        }
                    #endif
                    else
                    {
                        continue;
                    }
                #endif /* if ( ipconfigMULTI_INTERFACE == 0 ) */
            }

            #if ( ipconfigUSE_IPv6 != 0 )
                if( xHasIPv6Address != 0 )
                {
                    xEchoServerAddress.sin_len = sizeof( struct freertos_sockaddr );
                    xEchoServerAddress.sin_family = FREERTOS_AF_INET6;
                    xEchoServerAddress.sin_port = FreeRTOS_htons( usUsePortNumber );
                    memcpy( xEchoServerAddress.sin_address.xIP_IPv6.ucBytes, xIPAddress_IPv6.ucBytes, ipSIZE_OF_IPv6_ADDRESS );
                }
                else
            #endif

            if( ulIPAddress != 0U )
            {
                pxAddress->sin_len = sizeof( struct freertos_sockaddr );
                pxAddress->sin_family = FREERTOS_AF_INET;
                pxAddress->sin_port = FreeRTOS_htons( usUsePortNumber );
                pxAddress->sin_address.ulIP_IPv4 = ulIPAddress;
            }
            else
            {
                configASSERT( 0 == 1 );
            }

            /* Create a TCP socket. */
            xSocket = FreeRTOS_socket( FREERTOS_AF_INET, FREERTOS_SOCK_STREAM, FREERTOS_IPPROTO_TCP );
            configASSERT( xSocketValid( xSocket ) == pdTRUE );

            memset( &( xBindAddress ), 0, sizeof( xBindAddress ) );

            #if ( ipconfigMULTI_INTERFACE != 0 )
                #if ( ipconfigUSE_IPv6 != 0 )
                    if( xEchoServerAddress.sin_family == FREERTOS_AF_INET6 )
                    {
<<<<<<< HEAD
                        pxEndPoint = FreeRTOS_FindEndPointOnNetMask_IPv6( &( xEchoServerAddress.sin_address.xIP_IPv6) );
=======
                        pxEndPoint = FreeRTOS_FindEndPointOnNetMask_IPv6( &( xEchoServerAddress.sin_address.xIP_IPv6 ) );
>>>>>>> 8e7a3fe5

                        if( pxEndPoint == NULL )
                        {
                            pxEndPoint = FreeRTOS_FindGateWay( ipTYPE_IPv6 );
                        }

                        if( pxEndPoint != NULL )
                        {
                            /*memcpy( xEchoServerAddress.sin_address.xIP_IPv6.ucBytes, pxEndPoint->ipv6.xIPAddress.ucBytes, ipSIZE_OF_IPv6_ADDRESS ); */
                        }
                    }
                    else
                #endif /* if ( ipconfigUSE_IPv6 != 0 ) */
                {
                    pxEndPoint = FreeRTOS_FindEndPointOnNetMask( pxAddress->sin_address.ulIP_IPv4, 9999 );

                    if( pxEndPoint != NULL )
                    {
                        xBindAddress.sin_address.ulIP_IPv4 = pxEndPoint->ipv4_settings.ulIPAddress;
                    }
                }
            #endif /* if ( ipconfigMULTI_INTERFACE != 0 ) */
            rc = FreeRTOS_bind( xSocket, &( xBindAddress ), sizeof( xBindAddress ) );

            if( rc != 0 )
            {
                FreeRTOS_printf( ( "httpTest: bind fails with errno %d\n", rc ) );
                configASSERT( rc == 0 );
            }

            /* Set a time out so a missing reply does not cause the task to block
             * indefinitely. */
            FreeRTOS_setsockopt( xSocket, 0, FREERTOS_SO_RCVTIMEO, &xReceiveTimeOut, sizeof( xReceiveTimeOut ) );
            FreeRTOS_setsockopt( xSocket, 0, FREERTOS_SO_SNDTIMEO, &xSendTimeOut, sizeof( xSendTimeOut ) );

            #if ( ipconfigUSE_TCP_WIN == 1 )
                {
                    /* Set the window and buffer sizes. */
                    FreeRTOS_setsockopt( xSocket, 0, FREERTOS_SO_WIN_PROPERTIES, ( void * ) &xWinProps, sizeof( xWinProps ) );
                }
            #endif /* ipconfigUSE_TCP_WIN */

            FreeRTOS_GetLocalAddress( xSocket, &xLocalAddress );
            /* Connect to the echo server. */
            rc = FreeRTOS_connect( xSocket, ( struct freertos_sockaddr * ) &xEchoServerAddress, sizeof( xEchoServerAddress ) );

            #if ( ipconfigUSE_IPv6 != 0 )
                struct freertos_sockaddr * pxLocalAddress = ( struct freertos_sockaddr * ) &xLocalAddress;
            #else
                struct freertos_sockaddr * pxLocalAddress = &xLocalAddress;
            #endif

            #if ( ipconfigUSE_IPv6 != 0 )
                if( pxAddress->sin_family == FREERTOS_AF_INET6 )
                {
                    FreeRTOS_printf( ( "httpTest: FreeRTOS_connect to %pip port %u: rc %d\n",
                                       xEchoServerAddress.sin_address.xIP_IPv6.ucBytes,
                                       FreeRTOS_ntohs( pxAddress->sin_port ),
                                       rc ) );
                }
                else
            #endif
            {
                FreeRTOS_printf( ( "httpTest: FreeRTOS_connect from %lxip port %u to %lxip port %u: rc %d\n",
                                   FreeRTOS_ntohl( pxLocalAddress->sin_address.ulIP_IPv4 ),
                                   FreeRTOS_ntohs( pxLocalAddress->sin_port ),
                                   FreeRTOS_ntohl( pxAddress->sin_address.ulIP_IPv4 ),
                                   FreeRTOS_ntohs( pxAddress->sin_port ),
                                   rc ) );
            }

            if( rc == 0 )
            {
                ulConnections[ uxInstance ]++;

                /* Send a HTTP request. */
                {
                    BaseType_t xLoop;
                    size_t uxLength;
                    /* Send the string to the socket. */
                    uxLength = snprintf( pcBuffer, sizeof( pcBuffer ), get_command, pcFileNames[ uxInstance ], pcHostname );
                    lTransmitted = FreeRTOS_send( xSocket,             /* The socket being sent to. */
                                                  ( void * ) pcBuffer, /* The data being sent. */
                                                  uxLength,            /* The length of the data being sent. */
                                                  0 );                 /* No flags. */
                    FreeRTOS_printf( ( "httpTest: FreeRTOS_send : rc %ld\n", lTransmitted ) );

                    if( lTransmitted < 0 )
                    {
                        /* Error? */
                        break;
                    }

                    /* Clear the buffer into which the echoed string will be
                     * placed. */
                    memset( ( void * ) pcBuffer, 0x00, sizeof( pcBuffer ) );
                    xReceivedBytes = 0;

                    /* Receive data echoed back to the socket. */
                    for( xLoop = 0; xLoop < 10; xLoop++ )
                    {
                        xReturned = FreeRTOS_recv( xSocket,            /* The socket being received from. */
                                                   pcBuffer,           /* The buffer into which the received data will be written. */
                                                   sizeof( pcBuffer ), /* The size of the buffer provided to receive the data. */
                                                   0 );                /* No flags. */

                        FreeRTOS_printf( ( "httpTest: FreeRTOS_recv : rc %ld\n", xReturned ) );

                        if( xReturned < 0 )
                        {
                            /* Error occurred.  Latch it so it can be detected
                             * below. */
                            xReceivedBytes = xReturned;
                            break;
                        }
                        else if( xReturned == 0 )
                        {
                            /* Timed out. */
                            break;
                        }
                        else
                        {
                            /* Use a short RX time-out the next time. */
                            xReceiveTimeOut = pdMS_TO_TICKS( 500U );
                            FreeRTOS_setsockopt( xSocket, 0, FREERTOS_SO_RCVTIMEO, &xReceiveTimeOut, sizeof( xReceiveTimeOut ) );
                            /* Keep a count of the bytes received so far. */
                            xReceivedBytes += xReturned;
                            printBuffer( pcBuffer, xReturned, 129, "" );
                        }
                    } /* for( xLoop = 0; xLoop < 10; xLoop++ ) */
                }

                /* Finished using the connected socket, initiate a graceful close:
                 * FIN, FIN+ACK, ACK. */
                FreeRTOS_printf( ( "httpTest: prvEchoClientTask: shut down connection\n" ) );
                FreeRTOS_shutdown( xSocket, FREERTOS_SHUT_RDWR );

                /* Expect FreeRTOS_recv() to return an error once the shutdown is
                 * complete. */
                xTimeOnEntering = xTaskGetTickCount();

                do
                {
                    xReturned = FreeRTOS_recv( xSocket,            /* The socket being received from. */
                                               pcBuffer,           /* The buffer into which the received data will be written. */
                                               sizeof( pcBuffer ), /* The size of the buffer provided to receive the data. */
                                               0 );

                    if( xReturned < 0 )
                    {
                        break;
                    }
                } while( ( xTaskGetTickCount() - xTimeOnEntering ) < xReceiveTimeOut );

                FreeRTOS_printf( ( "httpTest: connection is down\n" ) );
            }

            /* Close this socket before looping back to create another. */
            FreeRTOS_closesocket( xSocket );
            xSocket = NULL;
            FreeRTOS_printf( ( "httpTest: test is ready\n" ) );

            /* Pause for a short while to ensure the network is not too
             * congested. */
/*		vTaskDelay( echoLOOP_DELAY ); */
        }
    }
/*-----------------------------------------------------------*/

    void printBuffer( const char * apBuffer,
                      int aLen,
                      int aLineLen,
                      const char * apPrefix )
    {
        const char * ptr = apBuffer;
        const char * end = apBuffer + aLen;

        for( ; ; )
        {
            const char * next = ptr;
            const char * eot;

            /* Find the first null, newline of end of text. */
            for( ; ; )
            {
                if( ( next >= end ) || ( *next == '\0' ) )
                {
                    eot = next;
                    next = NULL;
                    break;
                }

                if( ( *next == '\n' ) || ( *next == '\r' ) )
                {
                    char eol = *next == '\n' ? '\r' : '\n';
                    eot = next;

                    do
                    {
                        next++;
                    } while( *next == eol );

                    break;
                }

                if( ( int ) ( next - ptr ) >= aLineLen )
                {
                    eot = next;
                    break;
                }

                next++;
            }

            {
                char save = *eot;
                *( ( char * ) eot ) = '\0';
                FreeRTOS_printf( ( "%s%s\n", apPrefix, ptr ) );
                *( ( char * ) eot ) = save;
            }

            if( next == NULL )
            {
                break;
            }

            ptr = next;
        }
    }

#endif /* ipconfigUSE_TCP */<|MERGE_RESOLUTION|>--- conflicted
+++ resolved
@@ -376,11 +376,7 @@
                 #if ( ipconfigUSE_IPv6 != 0 )
                     if( xEchoServerAddress.sin_family == FREERTOS_AF_INET6 )
                     {
-<<<<<<< HEAD
-                        pxEndPoint = FreeRTOS_FindEndPointOnNetMask_IPv6( &( xEchoServerAddress.sin_address.xIP_IPv6) );
-=======
                         pxEndPoint = FreeRTOS_FindEndPointOnNetMask_IPv6( &( xEchoServerAddress.sin_address.xIP_IPv6 ) );
->>>>>>> 8e7a3fe5
 
                         if( pxEndPoint == NULL )
                         {
