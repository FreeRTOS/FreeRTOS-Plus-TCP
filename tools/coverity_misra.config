--- conflicted
+++ resolved
@@ -11,7 +11,6 @@
             reason: "We post links which contain // inside comments blocks"
         },
         {
-<<<<<<< HEAD
             deviation: "Directive 4.5",
             reason: "Allow names that MISRA considers ambiguous (such as FreeRTOS_ntohl and FreeRTOS_htonl)."
         },
@@ -26,10 +25,10 @@
         {
             deviation: "Rule 20.1",
             reason: "#includes are used to include compiler specific attributes to make (packed structures)"
-=======
+        },
+        {
             deviation: "Rule 2.5",
             reason: "We use unused macros for backward compatibility in addition to macros comming from FreeRTOS"
->>>>>>> 3df8a759
         }
     ]
 }