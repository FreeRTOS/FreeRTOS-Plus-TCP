/*
 * FreeRTOS+TCP V2.3.0
 * Copyright (C) 2020 Amazon.com, Inc. or its affiliates.  All Rights Reserved.
 *
 * Permission is hereby granted, free of charge, to any person obtaining a copy of
 * this software and associated documentation files (the "Software"), to deal in
 * the Software without restriction, including without limitation the rights to
 * use, copy, modify, merge, publish, distribute, sublicense, and/or sell copies of
 * the Software, and to permit persons to whom the Software is furnished to do so,
 * subject to the following conditions:
 *
 * The above copyright notice and this permission notice shall be included in all
 * copies or substantial portions of the Software.
 *
 * THE SOFTWARE IS PROVIDED "AS IS", WITHOUT WARRANTY OF ANY KIND, EXPRESS OR
 * IMPLIED, INCLUDING BUT NOT LIMITED TO THE WARRANTIES OF MERCHANTABILITY, FITNESS
 * FOR A PARTICULAR PURPOSE AND NONINFRINGEMENT. IN NO EVENT SHALL THE AUTHORS OR
 * COPYRIGHT HOLDERS BE LIABLE FOR ANY CLAIM, DAMAGES OR OTHER LIABILITY, WHETHER
 * IN AN ACTION OF CONTRACT, TORT OR OTHERWISE, ARISING FROM, OUT OF OR IN
 * CONNECTION WITH THE SOFTWARE OR THE USE OR OTHER DEALINGS IN THE SOFTWARE.
 *
 * http://aws.amazon.com/freertos
 * http://www.FreeRTOS.org
 */

/* Standard includes. */
#include <stdint.h>
#include <stdio.h>

/* FreeRTOS includes. */
#include "FreeRTOS.h"
#include "task.h"
#include "semphr.h"

/* FreeRTOS+TCP includes. */
#include "FreeRTOS_IP.h"
#include "FreeRTOS_Sockets.h"
#include "FreeRTOS_IP_Private.h"
#include "FreeRTOS_UDP_IP.h"
#include "FreeRTOS_DNS.h"
#include "FreeRTOS_DHCP.h"
#include "NetworkBufferManagement.h"
#include "NetworkInterface.h"

/* Exclude the entire file if DNS is not enabled. */
#if ( ipconfigUSE_DNS != 0 )

    #if ( ipconfigBYTE_ORDER == pdFREERTOS_LITTLE_ENDIAN )
        #define dnsDNS_PORT             0x3500U
        #define dnsONE_QUESTION         0x0100U
        #define dnsOUTGOING_FLAGS       0x0001U     /* Standard query. */
        #define dnsRX_FLAGS_MASK        0x0f80U     /* The bits of interest in the flags field of incoming DNS messages. */
        #define dnsEXPECTED_RX_FLAGS    0x0080U     /* Should be a response, without any errors. */
    #else
        #define dnsDNS_PORT             0x0035U
        #define dnsONE_QUESTION         0x0001U
        #define dnsOUTGOING_FLAGS       0x0100U     /* Standard query. */
        #define dnsRX_FLAGS_MASK        0x800fU     /* The bits of interest in the flags field of incoming DNS messages. */
        #define dnsEXPECTED_RX_FLAGS    0x8000U     /* Should be a response, without any errors. */

    #endif /* ipconfigBYTE_ORDER */

/* The maximum number of times a DNS request should be sent out if a response
 * is not received, before giving up. */
    #ifndef ipconfigDNS_REQUEST_ATTEMPTS
        #define ipconfigDNS_REQUEST_ATTEMPTS    5
    #endif

/* If the top two bits in the first character of a name field are set then the
 * name field is an offset to the string, rather than the string itself. */
    #define dnsNAME_IS_OFFSET    ( ( uint8_t ) 0xc0 )

/* NBNS flags. */
    #if ( ipconfigUSE_NBNS == 1 )
        #define dnsNBNS_FLAGS_RESPONSE        0x8000U
        #define dnsNBNS_FLAGS_OPCODE_MASK     0x7800U
        #define dnsNBNS_FLAGS_OPCODE_QUERY    0x0000U
    #endif /* ( ipconfigUSE_NBNS == 1 ) */

/* Host types. */
    #define dnsTYPE_A_HOST    0x01U
    #define dnsCLASS_IN       0x01U

    #ifndef _lint
        /* LLMNR constants. */
        #define dnsLLMNR_TTL_VALUE           300000UL
        #define dnsLLMNR_FLAGS_IS_REPONSE    0x8000U
    #endif /* _lint */

/* NBNS constants. */
    #if ( ipconfigUSE_NBNS != 0 )
        #define dnsNBNS_TTL_VALUE               3600UL /* 1 hour valid */
        #define dnsNBNS_TYPE_NET_BIOS           0x0020U
        #define dnsNBNS_CLASS_IN                0x01U
        #define dnsNBNS_NAME_FLAGS              0x6000U
        #define dnsNBNS_ENCODED_NAME_LENGTH     32

        /* If the queried NBNS name matches with the device's name,
         * the query will be responded to with these flags: */
        #define dnsNBNS_QUERY_RESPONSE_FLAGS    ( 0x8500U )
    #endif /* ( ipconfigUSE_NBNS != 0 ) */

/* Flag DNS parsing errors in situations where an IPv4 address is the return
 * type. */
    #define dnsPARSE_ERROR    0UL

    #ifndef _lint
        #if ( ipconfigUSE_DNS_CACHE == 0 )
            #if ( ipconfigDNS_CACHE_ADDRESSES_PER_ENTRY != 1 )
                #error When DNS caching is disabled, please make ipconfigDNS_CACHE_ADDRESSES_PER_ENTRY equal to 1.
            #endif
        #endif
    #endif

/* Define the ASCII value of '.' (Period/Full-stop). */
    #define ASCII_BASELINE_DOT    46U

/*
 * Create a socket and bind it to the standard DNS port number.  Return the
 * the created socket - or NULL if the socket could not be created or bound.
 */
    static Socket_t prvCreateDNSSocket( void );

/*
 * Create the DNS message in the zero copy buffer passed in the first parameter.
 */
    _static size_t prvCreateDNSMessage( uint8_t * pucUDPPayloadBuffer,
                                        const char * pcHostName,
                                        TickType_t uxIdentifier );

/*
 * Simple routine that jumps over the NAME field of a resource record.
 * It returns the number of bytes read.
 */
    _static size_t prvSkipNameField( const uint8_t * pucByte,
                                     size_t uxLength );

/*
 * Process a response packet from a DNS server.
 * The parameter 'xExpected' indicates whether the identifier in the reply
 * was expected, and thus if the DNS cache may be updated with the reply.
 */
    _static uint32_t prvParseDNSReply( uint8_t * pucUDPPayloadBuffer,
                                       size_t uxBufferLength,
                                       BaseType_t xExpected );

/*
 * Check if hostname is already known. If not, call prvGetHostByName() to send a DNS request.
 */
    #if ( ipconfigDNS_USE_CALLBACKS == 1 )
        static uint32_t prvPrepareLookup( const char * pcHostName,
                                          FOnDNSEvent pCallback,
                                          void * pvSearchID,
                                          TickType_t uxTimeout );
    #else
        static uint32_t prvPrepareLookup( const char * pcHostName );
    #endif

/*
 * Prepare and send a message to a DNS server.  'uxReadTimeOut_ticks' will be passed as
 * zero, in case the user has supplied a call-back function.
 */
    static uint32_t prvGetHostByName( const char * pcHostName,
                                      TickType_t uxIdentifier,
                                      TickType_t uxReadTimeOut_ticks );

    #if ( ipconfigDNS_USE_CALLBACKS != 0 )
        static void vDNSSetCallBack( const char * pcHostName,
                                     void * pvSearchID,
                                     FOnDNSEvent pCallbackFunction,
                                     TickType_t uxTimeout,
                                     TickType_t uxIdentifier );
    #endif /* ipconfigDNS_USE_CALLBACKS */

    #if ( ipconfigDNS_USE_CALLBACKS != 0 )
        static BaseType_t xDNSDoCallback( TickType_t uxIdentifier,
                                          const char * pcName,
                                          uint32_t ulIPAddress );
    #endif /* ipconfigDNS_USE_CALLBACKS */

/*
 * The NBNS and the LLMNR protocol share this reply function.
 */
    #if ( ( ipconfigUSE_NBNS == 1 ) || ( ipconfigUSE_LLMNR == 1 ) )
        static void prvReplyDNSMessage( NetworkBufferDescriptor_t * pxNetworkBuffer,
                                        BaseType_t lNetLength );
    #endif

    #if ( ipconfigUSE_NBNS == 1 )
        static portINLINE void prvTreatNBNS( uint8_t * pucPayload,
                                             size_t uxBufferLength,
                                             uint32_t ulIPAddress );
    #endif /* ipconfigUSE_NBNS */


    #if ( ipconfigUSE_DNS_CACHE == 1 ) || ( ipconfigDNS_USE_CALLBACKS == 1 )
        _static size_t prvReadNameField( const uint8_t * pucByte,
                                         size_t uxRemainingBytes,
                                         char * pcName,
                                         size_t uxDestLen );
    #endif /* ipconfigUSE_DNS_CACHE || ipconfigDNS_USE_CALLBACKS */

    #if ( ipconfigUSE_DNS_CACHE == 1 )
        static BaseType_t prvProcessDNSCache( const char * pcName,
                                              uint32_t * pulIP,
                                              uint32_t ulTTL,
                                              BaseType_t xLookUp );

        typedef struct xDNS_CACHE_TABLE_ROW
        {
            uint32_t ulIPAddresses[ ipconfigDNS_CACHE_ADDRESSES_PER_ENTRY ]; /* The IP address(es) of an ARP cache entry. */
            char pcName[ ipconfigDNS_CACHE_NAME_LENGTH ];                    /* The name of the host */
            uint32_t ulTTL;                                                  /* Time-to-Live (in seconds) from the DNS server. */
            uint32_t ulTimeWhenAddedInSeconds;
            #if ( ipconfigDNS_CACHE_ADDRESSES_PER_ENTRY > 1 )
                uint8_t ucNumIPAddresses;
                uint8_t ucCurrentIPAddress;
            #endif
        } DNSCacheRow_t;

        static DNSCacheRow_t xDNSCache[ ipconfigDNS_CACHE_ENTRIES ];

        /* Utility function: Clear DNS cache by calling this function. */
        void FreeRTOS_dnsclear( void )
        {
            ( void ) memset( xDNSCache, 0x0, sizeof( xDNSCache ) );
        }
    #endif /* ipconfigUSE_DNS_CACHE == 1 */

    #if ( ipconfigUSE_LLMNR == 1 )
        const MACAddress_t xLLMNR_MacAdress = { { 0x01, 0x00, 0x5e, 0x00, 0x00, 0xfc } };
    #endif /* ipconfigUSE_LLMNR == 1 */

/*-----------------------------------------------------------*/

/* Below #include just tells the compiler to pack the structure.
 * It is included in to make the code more readable */
    #include "pack_struct_start.h"
    struct xDNSMessage
    {
        uint16_t usIdentifier;
        uint16_t usFlags;
        uint16_t usQuestions;
        uint16_t usAnswers;
        uint16_t usAuthorityRRs;
        uint16_t usAdditionalRRs;
    }
    #include "pack_struct_end.h"
    typedef struct xDNSMessage DNSMessage_t;

    static portINLINE ipDECL_CAST_PTR_FUNC_FOR_TYPE( DNSMessage_t )
    {
        return ( DNSMessage_t * ) pvArgument;
    }
    static portINLINE ipDECL_CAST_CONST_PTR_FUNC_FOR_TYPE( DNSMessage_t )
    {
        return ( const DNSMessage_t * ) pvArgument;
    }

/* A DNS query consists of a header, as described in 'struct xDNSMessage'
 * It is followed by 1 or more queries, each one consisting of a name and a tail,
 * with two fields: type and class
 */
    #include "pack_struct_start.h"
    struct xDNSTail
    {
        uint16_t usType;
        uint16_t usClass;
    }
    #include "pack_struct_end.h"
    typedef struct xDNSTail DNSTail_t;

    static portINLINE ipDECL_CAST_PTR_FUNC_FOR_TYPE( DNSTail_t )
    {
        return ( DNSTail_t * ) pvArgument;
    }

/* DNS answer record header. */
    #include "pack_struct_start.h"
    struct xDNSAnswerRecord
    {
        uint16_t usType;
        uint16_t usClass;
        uint32_t ulTTL;
        uint16_t usDataLength;
    }
    #include "pack_struct_end.h"
    typedef struct xDNSAnswerRecord DNSAnswerRecord_t;

    static portINLINE ipDECL_CAST_PTR_FUNC_FOR_TYPE( DNSAnswerRecord_t )
    {
        return ( DNSAnswerRecord_t * ) pvArgument;
    }

    #if ( ipconfigUSE_LLMNR == 1 )

        #include "pack_struct_start.h"
        struct xLLMNRAnswer
        {
            uint8_t ucNameCode;
            uint8_t ucNameOffset; /* The name is not repeated in the answer, only the offset is given with "0xc0 <offs>" */
            uint16_t usType;
            uint16_t usClass;
            uint32_t ulTTL;
            uint16_t usDataLength;
            uint32_t ulIPAddress;
        }
        #include "pack_struct_end.h"
        typedef struct xLLMNRAnswer LLMNRAnswer_t;

        static portINLINE ipDECL_CAST_PTR_FUNC_FOR_TYPE( LLMNRAnswer_t )
        {
            return ( LLMNRAnswer_t * ) pvArgument;
        }


    #endif /* ipconfigUSE_LLMNR == 1 */

    #if ( ipconfigUSE_NBNS == 1 )

        #include "pack_struct_start.h"
        struct xNBNSRequest
        {
            uint16_t usRequestId;
            uint16_t usFlags;
            uint16_t ulRequestCount;
            uint16_t usAnswerRSS;
            uint16_t usAuthRSS;
            uint16_t usAdditionalRSS;
            uint8_t ucNameSpace;
            uint8_t ucName[ dnsNBNS_ENCODED_NAME_LENGTH ];
            uint8_t ucNameZero;
            uint16_t usType;
            uint16_t usClass;
        }
        #include "pack_struct_end.h"
        typedef struct xNBNSRequest NBNSRequest_t;

        #include "pack_struct_start.h"
        struct xNBNSAnswer
        {
            uint16_t usType;
            uint16_t usClass;
            uint32_t ulTTL;
            uint16_t usDataLength;
            uint16_t usNbFlags; /* NetBIOS flags 0x6000 : IP-address, big-endian */
            uint32_t ulIPAddress;
        }
        #include "pack_struct_end.h"
        typedef struct xNBNSAnswer NBNSAnswer_t;

        static portINLINE ipDECL_CAST_PTR_FUNC_FOR_TYPE( NBNSAnswer_t )
        {
            return ( NBNSAnswer_t * ) pvArgument;
        }

    #endif /* ipconfigUSE_NBNS == 1 */

/*-----------------------------------------------------------*/

    #if ( ipconfigUSE_DNS_CACHE == 1 )
        uint32_t FreeRTOS_dnslookup( const char * pcHostName )
        {
            uint32_t ulIPAddress = 0UL;

            ( void ) prvProcessDNSCache( pcHostName, &ulIPAddress, 0, pdTRUE );
            return ulIPAddress;
        }
    #endif /* ipconfigUSE_DNS_CACHE == 1 */
/*-----------------------------------------------------------*/

<<<<<<< HEAD
    #if ( ipconfigDNS_USE_CALLBACKS == 1 )

        typedef struct xDNS_Callback
        {
            TickType_t uxRemaningTime;     /* Timeout in ms */
            FOnDNSEvent pCallbackFunction; /* Function to be called when the address has been found or when a timeout has been reached */
            TimeOut_t uxTimeoutState;
            void * pvSearchID;
            struct xLIST_ITEM xListItem;
            char pcName[ 1 ];
        } DNSCallback_t;

        static portINLINE ipDECL_CAST_PTR_FUNC_FOR_TYPE( DNSCallback_t )
        {
            return ( DNSCallback_t * ) pvArgument;
        }

        static List_t xCallbackList;

        /* Define FreeRTOS_gethostbyname() as a normal blocking call. */
        uint32_t FreeRTOS_gethostbyname( const char * pcHostName )
        {
            return FreeRTOS_gethostbyname_a( pcHostName, NULL, ( void * ) NULL, 0U );
        }
        /*-----------------------------------------------------------*/

        /* Initialise the list of call-back structures. */
        void vDNSInitialise( void )
        {
            vListInitialise( &xCallbackList );
        }
        /*-----------------------------------------------------------*/

        /* Iterate through the list of call-back structures and remove
         * old entries which have reached a timeout.
         * As soon as the list has become empty, the DNS timer will be stopped
         * In case pvSearchID is supplied, the user wants to cancel a DNS request
         */
        void vDNSCheckCallBack( void * pvSearchID )
        {
            const ListItem_t * pxIterator;
            const ListItem_t * xEnd = listGET_END_MARKER( &xCallbackList );

            vTaskSuspendAll();
            {
                for( pxIterator = ( const ListItem_t * ) listGET_NEXT( xEnd );
                     pxIterator != xEnd;
                     )
                {
                    DNSCallback_t * pxCallback = ipCAST_PTR_TO_TYPE_PTR( DNSCallback_t, listGET_LIST_ITEM_OWNER( pxIterator ) );
                    /* Move to the next item because we might remove this item */
                    pxIterator = ( const ListItem_t * ) listGET_NEXT( pxIterator );

                    if( ( pvSearchID != NULL ) && ( pvSearchID == pxCallback->pvSearchID ) )
                    {
                        ( void ) uxListRemove( &( pxCallback->xListItem ) );
                        vPortFree( pxCallback );
                    }
                    else if( xTaskCheckForTimeOut( &pxCallback->uxTimeoutState, &pxCallback->uxRemaningTime ) != pdFALSE )
                    {
                        pxCallback->pCallbackFunction( pxCallback->pcName, pxCallback->pvSearchID, 0 );
                        ( void ) uxListRemove( &( pxCallback->xListItem ) );
                        vPortFree( pxCallback );
                    }
                    else
                    {
                        /* This call-back is still waiting for a reply or a time-out. */
                    }
                }
            }
            ( void ) xTaskResumeAll();

            if( listLIST_IS_EMPTY( &xCallbackList ) != pdFALSE )
            {
                vIPSetDnsTimerEnableState( pdFALSE );
            }
        }
        /*-----------------------------------------------------------*/

        void FreeRTOS_gethostbyname_cancel( void * pvSearchID )
        {
            /* _HT_ Should better become a new API call to have the IP-task remove the callback */
            vDNSCheckCallBack( pvSearchID );
        }
        /*-----------------------------------------------------------*/

        /* FreeRTOS_gethostbyname_a() was called along with callback parameters.
         * Store them in a list for later reference. */
        static void vDNSSetCallBack( const char * pcHostName,
                                     void * pvSearchID,
                                     FOnDNSEvent pCallbackFunction,
                                     TickType_t uxTimeout,
                                     TickType_t uxIdentifier )
        {
            size_t lLength = strlen( pcHostName );
            DNSCallback_t * pxCallback = ipCAST_PTR_TO_TYPE_PTR( DNSCallback_t, pvPortMalloc( sizeof( *pxCallback ) + lLength ) );

            /* Translate from ms to number of clock ticks. */
            uxTimeout /= portTICK_PERIOD_MS;

            if( pxCallback != NULL )
            {
                if( listLIST_IS_EMPTY( &xCallbackList ) != pdFALSE )
                {
                    /* This is the first one, start the DNS timer to check for timeouts */
                    vIPReloadDNSTimer( FreeRTOS_min_uint32( 1000U, uxTimeout ) );
                }

                ( void ) strcpy( pxCallback->pcName, pcHostName );
                pxCallback->pCallbackFunction = pCallbackFunction;
                pxCallback->pvSearchID = pvSearchID;
                pxCallback->uxRemaningTime = uxTimeout;
                vTaskSetTimeOutState( &pxCallback->uxTimeoutState );
                listSET_LIST_ITEM_OWNER( &( pxCallback->xListItem ), ( void * ) pxCallback );
                listSET_LIST_ITEM_VALUE( &( pxCallback->xListItem ), uxIdentifier );
                vTaskSuspendAll();
                {
                    vListInsertEnd( &xCallbackList, &pxCallback->xListItem );
                }
                ( void ) xTaskResumeAll();
            }
        }
        /*-----------------------------------------------------------*/

        /* A DNS reply was received, see if there is any matching entry and
         * call the handler.  Returns pdTRUE if uxIdentifier was recognised. */
        static BaseType_t xDNSDoCallback( TickType_t uxIdentifier,
                                          const char * pcName,
                                          uint32_t ulIPAddress )
        {
            BaseType_t xResult = pdFALSE;
            const ListItem_t * pxIterator;
            const ListItem_t * xEnd = listGET_END_MARKER( &xCallbackList );

            vTaskSuspendAll();
            {
                for( pxIterator = ( const ListItem_t * ) listGET_NEXT( xEnd );
                     pxIterator != ( const ListItem_t * ) xEnd;
                     pxIterator = ( const ListItem_t * ) listGET_NEXT( pxIterator ) )
                {
                    if( listGET_LIST_ITEM_VALUE( pxIterator ) == uxIdentifier )
                    {
                        DNSCallback_t * pxCallback = ipCAST_PTR_TO_TYPE_PTR( DNSCallback_t, listGET_LIST_ITEM_OWNER( pxIterator ) );

                        pxCallback->pCallbackFunction( pcName, pxCallback->pvSearchID, ulIPAddress );
                        ( void ) uxListRemove( &pxCallback->xListItem );
                        vPortFree( pxCallback );

                        if( listLIST_IS_EMPTY( &xCallbackList ) != pdFALSE )
                        {
                            /* The list of outstanding requests is empty. No need for periodic polling. */
                            vIPSetDnsTimerEnableState( pdFALSE );
                        }

                        xResult = pdTRUE;
                        break;
                    }
                }
            }
            ( void ) xTaskResumeAll();
            return xResult;
        }

    #endif /* ipconfigDNS_USE_CALLBACKS == 1 */
=======
	#if ( ipconfigDNS_USE_CALLBACKS == 1 )

		typedef struct xDNS_Callback
		{
		TickType_t uxRemaningTime;      /* Timeout in ms */
		FOnDNSEvent pCallbackFunction;  /* Function to be called when the address has been found or when a timeout has been reached */
		TimeOut_t uxTimeoutState;
		void *pvSearchID;
			struct xLIST_ITEM xListItem;
			char pcName[ 1 ];
		} DNSCallback_t;

		static portINLINE ipDECL_CAST_PTR_FUNC_FOR_TYPE( DNSCallback_t )
		{
			return ( DNSCallback_t * ) pvArgument;
		}

		static List_t xCallbackList;

		/* Define FreeRTOS_gethostbyname() as a normal blocking call. */
		uint32_t FreeRTOS_gethostbyname( const char *pcHostName )
		{
			return FreeRTOS_gethostbyname_a( pcHostName, NULL, ( void * ) NULL, 0U );
		}
		/*-----------------------------------------------------------*/

		/* Initialise the list of call-back structures. */
		void vDNSInitialise( void )
		{
			vListInitialise( &xCallbackList );
		}
		/*-----------------------------------------------------------*/

		/* Iterate through the list of call-back structures and remove
		old entries which have reached a timeout.
		As soon as the list has become empty, the DNS timer will be stopped
		In case pvSearchID is supplied, the user wants to cancel a DNS request
		*/
		void vDNSCheckCallBack( void *pvSearchID )
		{
		const ListItem_t * pxIterator;
		const ListItem_t * xEnd = listGET_END_MARKER( &xCallbackList );

			vTaskSuspendAll();
			{
				for( pxIterator = ( const ListItem_t * ) listGET_NEXT( xEnd );
					 pxIterator != xEnd;
					 )
				{
				DNSCallback_t *pxCallback = ipCAST_PTR_TO_TYPE_PTR( DNSCallback_t, listGET_LIST_ITEM_OWNER( pxIterator ) );
					/* Move to the next item because we might remove this item */
					pxIterator = ( const ListItem_t * ) listGET_NEXT( pxIterator );

					if( ( pvSearchID != NULL ) && ( pvSearchID == pxCallback->pvSearchID ) )
					{
						( void ) uxListRemove( &( pxCallback->xListItem ) );
						vPortFree( pxCallback );
					}
					else if( xTaskCheckForTimeOut( &pxCallback->uxTimeoutState, &pxCallback->uxRemaningTime ) != pdFALSE )
					{
					pxCallback->pCallbackFunction( pxCallback->pcName, pxCallback->pvSearchID, 0 );
						( void ) uxListRemove( &( pxCallback->xListItem ) );
						vPortFree( pxCallback );
					}
					else
					{
						/* This call-back is still waiting for a reply or a time-out. */
					}
				}
			}
			( void ) xTaskResumeAll();

			if( listLIST_IS_EMPTY( &xCallbackList ) != pdFALSE )
			{
				vIPSetDnsTimerEnableState( pdFALSE );
			}
		}
		/*-----------------------------------------------------------*/

		void FreeRTOS_gethostbyname_cancel( void *pvSearchID )
		{
			/* _HT_ Should better become a new API call to have the IP-task remove the callback */
			vDNSCheckCallBack( pvSearchID );
		}
		/*-----------------------------------------------------------*/

		/* FreeRTOS_gethostbyname_a() was called along with callback parameters.
		Store them in a list for later reference. */
		static void vDNSSetCallBack( const char *pcHostName,
									 void *pvSearchID,
									 FOnDNSEvent pCallbackFunction,
									 TickType_t uxTimeout,
									 TickType_t uxIdentifier )
		{
		size_t lLength = strlen( pcHostName );
		DNSCallback_t *pxCallback = ipCAST_PTR_TO_TYPE_PTR( DNSCallback_t, pvPortMalloc( sizeof( *pxCallback ) + lLength ) );

			/* Translate from ms to number of clock ticks. */
			uxTimeout /= portTICK_PERIOD_MS;

			if( pxCallback != NULL )
			{
				if( listLIST_IS_EMPTY( &xCallbackList ) != pdFALSE )
				{
					/* This is the first one, start the DNS timer to check for timeouts */
					vIPReloadDNSTimer( FreeRTOS_min_uint32( 1000U, uxTimeout ) );
				}

				( void ) strcpy( pxCallback->pcName, pcHostName );
				pxCallback->pCallbackFunction = pCallbackFunction;
				pxCallback->pvSearchID = pvSearchID;
				pxCallback->uxRemaningTime = uxTimeout;
				vTaskSetTimeOutState( &pxCallback->uxTimeoutState );
				listSET_LIST_ITEM_OWNER( &( pxCallback->xListItem ), ( void * ) pxCallback );
				listSET_LIST_ITEM_VALUE( &( pxCallback->xListItem ), uxIdentifier );
				vTaskSuspendAll();
				{
					vListInsertEnd( &xCallbackList, &pxCallback->xListItem );
				}
				( void ) xTaskResumeAll();
			}
		}
		/*-----------------------------------------------------------*/

		/* A DNS reply was received, see if there is any matching entry and
		call the handler.  Returns pdTRUE if uxIdentifier was recognised. */
		static BaseType_t xDNSDoCallback( TickType_t uxIdentifier,
										  const char *pcName,
										  uint32_t ulIPAddress )
		{
		BaseType_t xResult = pdFALSE;
		const ListItem_t * pxIterator;
		const ListItem_t * xEnd = listGET_END_MARKER( &xCallbackList );

			vTaskSuspendAll();
			{
				for( pxIterator = ( const ListItem_t * ) listGET_NEXT( xEnd );
					 pxIterator != ( const ListItem_t * ) xEnd;
					 pxIterator = ( const ListItem_t * ) listGET_NEXT( pxIterator ) )
				{
					if( listGET_LIST_ITEM_VALUE( pxIterator ) == uxIdentifier )
					{
					DNSCallback_t *pxCallback = ipCAST_PTR_TO_TYPE_PTR( DNSCallback_t, listGET_LIST_ITEM_OWNER( pxIterator ) );

					pxCallback->pCallbackFunction( pcName, pxCallback->pvSearchID, ulIPAddress );
						( void ) uxListRemove( &pxCallback->xListItem );
						vPortFree( pxCallback );

						if( listLIST_IS_EMPTY( &xCallbackList ) != pdFALSE )
						{
							/* The list of outstanding requests is empty. No need for periodic polling. */
							vIPSetDnsTimerEnableState( pdFALSE );
						}

						xResult = pdTRUE;
						break;
					}
				}
			}
			( void ) xTaskResumeAll();
			return xResult;
		}

	#endif /* ipconfigDNS_USE_CALLBACKS == 1 */
>>>>>>> e679e31b
/*-----------------------------------------------------------*/

    #if ( ipconfigDNS_USE_CALLBACKS == 0 )
        uint32_t FreeRTOS_gethostbyname( const char * pcHostName )
        {
            return prvPrepareLookup( pcHostName );
        }
    #else
        uint32_t FreeRTOS_gethostbyname_a( const char * pcHostName,
                                           FOnDNSEvent pCallback,
                                           void * pvSearchID,
                                           TickType_t uxTimeout )
        {
            return prvPrepareLookup( pcHostName, pCallback, pvSearchID, uxTimeout );
        }
    #endif /* if ( ipconfigDNS_USE_CALLBACKS == 0 ) */

    #if ( ipconfigDNS_USE_CALLBACKS == 1 )
        static uint32_t prvPrepareLookup( const char * pcHostName,
                                          FOnDNSEvent pCallback,
                                          void * pvSearchID,
                                          TickType_t uxTimeout )
    #else
        static uint32_t prvPrepareLookup( const char * pcHostName )
    #endif
    {
        uint32_t ulIPAddress = 0UL;
        TickType_t uxReadTimeOut_ticks = ipconfigDNS_RECEIVE_BLOCK_TIME_TICKS;

/* Generate a unique identifier for this query. Keep it in a local variable
 * as gethostbyname() may be called from different threads */
        BaseType_t xHasRandom = pdFALSE;
        TickType_t uxIdentifier = 0U;

        #if ( ipconfigUSE_DNS_CACHE != 0 )
            BaseType_t xLengthOk = pdFALSE;
        #endif

        #if ( ipconfigUSE_DNS_CACHE != 0 )
            {
                if( pcHostName != NULL )
                {
                    size_t xLength = strlen( pcHostName ) + 1U;

                    if( xLength <= ipconfigDNS_CACHE_NAME_LENGTH )
                    {
                        /* The name is not too long. */
                        xLengthOk = pdTRUE;
                    }
                    else
                    {
                        FreeRTOS_printf( ( "prvPrepareLookup: name is too long ( %lu > %lu )\n",
                                           ( uint32_t ) xLength,
                                           ( uint32_t ) ipconfigDNS_CACHE_NAME_LENGTH ) );
                    }
                }
            }

            if( ( pcHostName != NULL ) && ( xLengthOk != pdFALSE ) )
        #else /* if ( ipconfigUSE_DNS_CACHE != 0 ) */
            if( pcHostName != NULL )
        #endif /* ( ipconfigUSE_DNS_CACHE != 0 ) */
        {
            /* If the supplied hostname is IP address, convert it to uint32_t
             * and return. */
            #if ( ipconfigINCLUDE_FULL_INET_ADDR == 1 )
                {
                    ulIPAddress = FreeRTOS_inet_addr( pcHostName );
                }
            #endif /* ipconfigINCLUDE_FULL_INET_ADDR == 1 */

            /* If a DNS cache is used then check the cache before issuing another DNS
             * request. */
            #if ( ipconfigUSE_DNS_CACHE == 1 )
                {
                    if( ulIPAddress == 0UL )
                    {
                        ulIPAddress = FreeRTOS_dnslookup( pcHostName );

                        if( ulIPAddress != 0UL )
                        {
                            FreeRTOS_debug_printf( ( "FreeRTOS_gethostbyname: found '%s' in cache: %lxip\n", pcHostName, ulIPAddress ) );
                        }
                        else
                        {
                            /* prvGetHostByName will be called to start a DNS lookup. */
                        }
                    }
                }
            #endif /* ipconfigUSE_DNS_CACHE == 1 */

            /* Generate a unique identifier. */
            if( ulIPAddress == 0UL )
            {
                uint32_t ulNumber;

                xHasRandom = xApplicationGetRandomNumber( &( ulNumber ) );
                /* DNS identifiers are 16-bit. */
                uxIdentifier = ( TickType_t ) ( ulNumber & 0xffffU );
            }

            #if ( ipconfigDNS_USE_CALLBACKS == 1 )
                {
                    if( pCallback != NULL )
                    {
                        if( ulIPAddress == 0UL )
                        {
                            /* The user has provided a callback function, so do not block on recvfrom() */
                            if( xHasRandom != pdFALSE )
                            {
                                uxReadTimeOut_ticks = 0U;
                                vDNSSetCallBack( pcHostName, pvSearchID, pCallback, uxTimeout, uxIdentifier );
                            }
                        }
                        else
                        {
                            /* The IP address is known, do the call-back now. */
                            pCallback( pcHostName, pvSearchID, ulIPAddress );
                        }
                    }
                }
            #endif /* if ( ipconfigDNS_USE_CALLBACKS == 1 ) */

            if( ( ulIPAddress == 0UL ) && ( xHasRandom != pdFALSE ) )
            {
                ulIPAddress = prvGetHostByName( pcHostName, uxIdentifier, uxReadTimeOut_ticks );
            }
        }

        return ulIPAddress;
    }
/*-----------------------------------------------------------*/

    static uint32_t prvGetHostByName( const char * pcHostName,
                                      TickType_t uxIdentifier,
                                      TickType_t uxReadTimeOut_ticks )
    {
        struct freertos_sockaddr xAddress;
        Socket_t xDNSSocket;
        uint32_t ulIPAddress = 0UL;
        uint32_t ulAddressLength = sizeof( struct freertos_sockaddr );
        BaseType_t xAttempt;
        int32_t lBytes;
        size_t uxPayloadLength, uxExpectedPayloadLength;
        TickType_t uxWriteTimeOut_ticks = ipconfigDNS_SEND_BLOCK_TIME_TICKS;

        #if ( ipconfigUSE_LLMNR == 1 )
            BaseType_t bHasDot = pdFALSE;
        #endif /* ipconfigUSE_LLMNR == 1 */

        /* If LLMNR is being used then determine if the host name includes a '.' -
         * if not then LLMNR can be used as the lookup method. */
        #if ( ipconfigUSE_LLMNR == 1 )
            {
                const char * pucPtr;

                for( pucPtr = pcHostName; *pucPtr != ( char ) 0; pucPtr++ )
                {
                    if( *pucPtr == '.' )
                    {
                        bHasDot = pdTRUE;
                        break;
                    }
                }
            }
        #endif /* ipconfigUSE_LLMNR == 1 */

        /* Two is added at the end for the count of characters in the first
         * subdomain part and the string end byte. */
        uxExpectedPayloadLength = sizeof( DNSMessage_t ) + strlen( pcHostName ) + sizeof( uint16_t ) + sizeof( uint16_t ) + 2U;

        xDNSSocket = prvCreateDNSSocket();

        if( xDNSSocket != NULL )
        {
            /* Ideally we should check for the return value. But since we are passing
             * correct parameters, and xDNSSocket is != NULL, the return value is
             * going to be '0' i.e. success. Thus, return value is discarded */
            ( void ) FreeRTOS_setsockopt( xDNSSocket, 0, FREERTOS_SO_SNDTIMEO, &( uxWriteTimeOut_ticks ), sizeof( TickType_t ) );
            ( void ) FreeRTOS_setsockopt( xDNSSocket, 0, FREERTOS_SO_RCVTIMEO, &( uxReadTimeOut_ticks ), sizeof( TickType_t ) );

            for( xAttempt = 0; xAttempt < ipconfigDNS_REQUEST_ATTEMPTS; xAttempt++ )
            {
                size_t uxHeaderBytes;
                NetworkBufferDescriptor_t * pxNetworkBuffer;
                uint8_t * pucUDPPayloadBuffer = NULL, * pucReceiveBuffer;

                /* Get a buffer.  This uses a maximum delay, but the delay will be
                 * capped to ipconfigUDP_MAX_SEND_BLOCK_TIME_TICKS so the return value
                 * still needs to be tested. */

                uxHeaderBytes = ipSIZE_OF_ETH_HEADER + ipSIZE_OF_IPv4_HEADER + ipSIZE_OF_UDP_HEADER;

                pxNetworkBuffer = pxGetNetworkBufferWithDescriptor( uxHeaderBytes + uxExpectedPayloadLength, 0UL );

                if( pxNetworkBuffer != NULL )
                {
                    pucUDPPayloadBuffer = &( pxNetworkBuffer->pucEthernetBuffer[ uxHeaderBytes ] );
                }

                if( pucUDPPayloadBuffer != NULL )
                {
                    /* Create the message in the obtained buffer. */
                    uxPayloadLength = prvCreateDNSMessage( pucUDPPayloadBuffer, pcHostName, uxIdentifier );

                    iptraceSENDING_DNS_REQUEST();

                    /* Obtain the DNS server address. */
                    FreeRTOS_GetAddressConfiguration( NULL, NULL, NULL, &ulIPAddress );

                    /* Send the DNS message. */
                    #if ( ipconfigUSE_LLMNR == 1 )
                        if( bHasDot == pdFALSE )
                        {
                            /* Use LLMNR addressing. */
                            ( ipCAST_PTR_TO_TYPE_PTR( DNSMessage_t, pucUDPPayloadBuffer ) )->usFlags = 0;
                            xAddress.sin_addr = ipLLMNR_IP_ADDR; /* Is in network byte order. */
                            xAddress.sin_port = ipLLMNR_PORT;
                            xAddress.sin_port = FreeRTOS_ntohs( xAddress.sin_port );
                        }
                        else
                    #endif
                    {
                        /* Use DNS server. */
                        xAddress.sin_addr = ulIPAddress;
                        xAddress.sin_port = dnsDNS_PORT;
                    }

                    ulIPAddress = 0UL;

                    if( FreeRTOS_sendto( xDNSSocket, pucUDPPayloadBuffer, uxPayloadLength, FREERTOS_ZERO_COPY, &xAddress, sizeof( xAddress ) ) != 0 )
                    {
                        /* Wait for the reply. */
                        lBytes = FreeRTOS_recvfrom( xDNSSocket, &pucReceiveBuffer, 0, FREERTOS_ZERO_COPY, &xAddress, &ulAddressLength );

                        if( lBytes > 0 )
                        {
                            BaseType_t xExpected;
                            const DNSMessage_t * pxDNSMessageHeader = ipCAST_CONST_PTR_TO_CONST_TYPE_PTR( DNSMessage_t, pucReceiveBuffer );

                            /* See if the identifiers match. */
                            if( uxIdentifier == ( TickType_t ) pxDNSMessageHeader->usIdentifier )
                            {
                                xExpected = pdTRUE;
                            }
                            else
                            {
                                /* The reply was not expected. */
                                xExpected = pdFALSE;
                            }

                            /* The reply was received.  Process it. */
                            #if ( ipconfigDNS_USE_CALLBACKS == 0 )
                                /* It is useless to analyze the unexpected reply
                                 * unless asynchronous look-ups are enabled. */
                                if( xExpected != pdFALSE )
                            #endif /* ipconfigDNS_USE_CALLBACKS == 0 */
                            {
                                ulIPAddress = prvParseDNSReply( pucReceiveBuffer, ( size_t ) lBytes, xExpected );
                            }

                            /* Finished with the buffer.  The zero copy interface
                             * is being used, so the buffer must be freed by the
                             * task. */
                            FreeRTOS_ReleaseUDPPayloadBuffer( pucReceiveBuffer );

                            if( ulIPAddress != 0UL )
                            {
                                /* All done. */
                                /* coverity[break_stmt] : Break statement terminating the loop */
                                break;
                            }
                        }
                    }
                    else
                    {
                        /* The message was not sent so the stack will not be
                         * releasing the zero copy - it must be released here. */
                        vReleaseNetworkBufferAndDescriptor( pxNetworkBuffer );
                    }
                }

                if( uxReadTimeOut_ticks == 0U )
                {
                    /* This DNS lookup is asynchronous, using a call-back:
                     * send the request only once. */
                    break;
                }
            }

            /* Finished with the socket. */
            ( void ) FreeRTOS_closesocket( xDNSSocket );
        }

        return ulIPAddress;
    }
/*-----------------------------------------------------------*/

<<<<<<< HEAD
    _static size_t prvCreateDNSMessage( uint8_t * pucUDPPayloadBuffer,
                                        const char * pcHostName,
                                        TickType_t uxIdentifier )
    {
        DNSMessage_t * pxDNSMessageHeader;
        size_t uxStart, uxIndex;
        DNSTail_t const * pxTail;
        static const DNSMessage_t xDefaultPartDNSHeader =
        {
            0,                 /* The identifier will be overwritten. */
            dnsOUTGOING_FLAGS, /* Flags set for standard query. */
            dnsONE_QUESTION,   /* One question is being asked. */
            0,                 /* No replies are included. */
            0,                 /* No authorities. */
            0                  /* No additional authorities. */
        };
/* memcpy() helper variables for MISRA Rule 21.15 compliance*/
        const void * pvCopySource;
        void * pvCopyDest;

        /* Copy in the const part of the header. Intentionally using different
         * pointers with memcpy() to put the information in to correct place. */

        /*
         * Use helper variables for memcpy() to remain
         * compliant with MISRA Rule 21.15.  These should be
         * optimized away.
         */
        pvCopySource = &xDefaultPartDNSHeader;
        pvCopyDest = pucUDPPayloadBuffer;
        ( void ) memcpy( pvCopyDest, pvCopySource, sizeof( xDefaultPartDNSHeader ) );

        /* Write in a unique identifier. Cast the Payload Buffer to DNSMessage_t
         * to easily access fields of the DNS Message. */
        pxDNSMessageHeader = ipCAST_PTR_TO_TYPE_PTR( DNSMessage_t, pucUDPPayloadBuffer );
        pxDNSMessageHeader->usIdentifier = ( uint16_t ) uxIdentifier;

        /* Create the resource record at the end of the header.  First
         * find the end of the header. */
        uxStart = sizeof( xDefaultPartDNSHeader );

        /* Leave a gap for the first length byte. */
        uxIndex = uxStart + 1U;

        /* Copy in the host name. */
        ( void ) strcpy( ( char * ) &( pucUDPPayloadBuffer[ uxIndex ] ), pcHostName );

        /* Walk through the string to replace the '.' characters with byte
         * counts.  pucStart holds the address of the byte count.  Walking the
         * string starts after the byte count position. */
        uxIndex = uxStart;

        do
        {
            size_t uxLength;

            /* Skip the length byte. */
            uxIndex++;

            while( ( pucUDPPayloadBuffer[ uxIndex ] != ( uint8_t ) 0U ) &&
                   ( pucUDPPayloadBuffer[ uxIndex ] != ( uint8_t ) ASCII_BASELINE_DOT ) )
            {
                uxIndex++;
            }

            /* Fill in the byte count, then move the pucStart pointer up to
             * the found byte position. */
            uxLength = uxIndex - ( uxStart + 1U );
            pucUDPPayloadBuffer[ uxStart ] = ( uint8_t ) uxLength;

            uxStart = uxIndex;
        } while( pucUDPPayloadBuffer[ uxIndex ] != ( uint8_t ) 0U );

        /* Finish off the record. Cast the record onto DNSTail_t structure to easily
         * access the fields of the DNS Message. */
        pxTail = ipCAST_PTR_TO_TYPE_PTR( DNSTail_t, &( pucUDPPayloadBuffer[ uxStart + 1U ] ) );

        #if defined( _lint ) || defined( __COVERITY__ )
            ( void ) pxTail;
        #else
            vSetField16( pxTail, DNSTail_t, usType, dnsTYPE_A_HOST );
            vSetField16( pxTail, DNSTail_t, usClass, dnsCLASS_IN );
        #endif

        /* Return the total size of the generated message, which is the space from
         * the last written byte to the beginning of the buffer. */
        return uxIndex + sizeof( DNSTail_t ) + 1U;
    }
=======
	_static size_t prvCreateDNSMessage( uint8_t *pucUDPPayloadBuffer,
										const char *pcHostName,
										TickType_t uxIdentifier )
	{
	DNSMessage_t *pxDNSMessageHeader;
	size_t uxStart, uxIndex;
	DNSTail_t const * pxTail;
	static const DNSMessage_t xDefaultPartDNSHeader =
		{
			0,                 /* The identifier will be overwritten. */
			dnsOUTGOING_FLAGS, /* Flags set for standard query. */
			dnsONE_QUESTION,   /* One question is being asked. */
			0,                 /* No replies are included. */
			0,                 /* No authorities. */
			0                  /* No additional authorities. */
		};
		/* memcpy() helper variables for MISRA Rule 21.15 compliance*/
		const void *pvCopySource;
		void *pvCopyDest;

		/* Copy in the const part of the header. Intentionally using different
		 * pointers with memcpy() to put the information in to correct place. */

		/*
		 * Use helper variables for memcpy() to remain
		 * compliant with MISRA Rule 21.15.  These should be
		 * optimized away.
		 */
		pvCopySource = &xDefaultPartDNSHeader;
		pvCopyDest = pucUDPPayloadBuffer;
		( void ) memcpy( pvCopyDest, pvCopySource, sizeof( xDefaultPartDNSHeader ) );

		/* Write in a unique identifier. Cast the Payload Buffer to DNSMessage_t
		 * to easily access fields of the DNS Message. */
		pxDNSMessageHeader = ipCAST_PTR_TO_TYPE_PTR( DNSMessage_t, pucUDPPayloadBuffer );
		pxDNSMessageHeader->usIdentifier = ( uint16_t ) uxIdentifier;

		/* Create the resource record at the end of the header.  First
		find the end of the header. */
		uxStart = sizeof( xDefaultPartDNSHeader );

		/* Leave a gap for the first length byte. */
		uxIndex = uxStart + 1U;

		/* Copy in the host name. */
		( void ) strcpy( ( char * ) &( pucUDPPayloadBuffer[ uxIndex ] ), pcHostName );

		/* Walk through the string to replace the '.' characters with byte
		counts.  pucStart holds the address of the byte count.  Walking the
		string starts after the byte count position. */
		uxIndex = uxStart;

		do
		{
		size_t uxLength;

			/* Skip the length byte. */
			uxIndex++;

			while( ( pucUDPPayloadBuffer[ uxIndex ] != ( uint8_t ) 0U ) &&
				   ( pucUDPPayloadBuffer[ uxIndex ] != ( uint8_t ) ASCII_BASELINE_DOT ) )
			{
				uxIndex++;
			}

			/* Fill in the byte count, then move the pucStart pointer up to
			the found byte position. */
			uxLength = uxIndex - ( uxStart + 1U );
			pucUDPPayloadBuffer[ uxStart ] = ( uint8_t ) uxLength;

			uxStart = uxIndex;
		} while( pucUDPPayloadBuffer[ uxIndex ] != ( uint8_t ) 0U );

		/* Finish off the record. Cast the record onto DNSTail_t structure to easily
		 * access the fields of the DNS Message. */
		pxTail = ipCAST_PTR_TO_TYPE_PTR( DNSTail_t, &( pucUDPPayloadBuffer[ uxStart + 1U ] ) );

		#if defined( _lint ) || defined( __COVERITY__ )
			( void ) pxTail;
		#else
			vSetField16( pxTail, DNSTail_t, usType, dnsTYPE_A_HOST );
			vSetField16( pxTail, DNSTail_t, usClass, dnsCLASS_IN );
		#endif

		/* Return the total size of the generated message, which is the space from
		the last written byte to the beginning of the buffer. */
		return uxIndex + sizeof( DNSTail_t ) + 1U;
	}
>>>>>>> e679e31b
/*-----------------------------------------------------------*/

    #if ( ipconfigUSE_DNS_CACHE == 1 ) || ( ipconfigDNS_USE_CALLBACKS == 1 )

        _static size_t prvReadNameField( const uint8_t * pucByte,
                                         size_t uxRemainingBytes,
                                         char * pcName,
                                         size_t uxDestLen )
        {
            size_t uxNameLen = 0U;
            size_t uxIndex = 0U;
            size_t uxSourceLen = uxRemainingBytes;

            /* uxCount gets the values from pucByte and counts down to 0.
             * No need to have a different type than that of pucByte */
            size_t uxCount;

            if( uxSourceLen == ( size_t ) 0U )
            {
                /* Return 0 value in case of error. */
                uxIndex = 0U;
            }

            /* Determine if the name is the fully coded name, or an offset to the name
             * elsewhere in the message. */
            else if( ( pucByte[ uxIndex ] & dnsNAME_IS_OFFSET ) == dnsNAME_IS_OFFSET )
            {
                /* Jump over the two byte offset. */
                if( uxSourceLen > sizeof( uint16_t ) )
                {
                    uxIndex += sizeof( uint16_t );
                }
                else
                {
                    uxIndex = 0U;
                }
            }
            else
            {
                /* 'uxIndex' points to the full name. Walk over the string. */
                while( ( uxIndex < uxSourceLen ) && ( pucByte[ uxIndex ] != ( uint8_t ) 0x00U ) )
                {
                    /* If this is not the first time through the loop, then add a
                     * separator in the output. */
                    if( ( uxNameLen > 0U ) )
                    {
                        if( uxNameLen >= uxDestLen )
                        {
                            uxIndex = 0U;
                            /* coverity[break_stmt] : Break statement terminating the loop */
                            break;
                        }

                        pcName[ uxNameLen ] = '.';
                        uxNameLen++;
                    }

                    /* Process the first/next sub-string. */
                    uxCount = ( size_t ) pucByte[ uxIndex ];
                    uxIndex++;

                    if( ( uxIndex + uxCount ) > uxSourceLen )
                    {
                        uxIndex = 0U;
                        break;
                    }

                    while( ( uxCount-- != 0U ) && ( uxIndex < uxSourceLen ) )
                    {
                        if( uxNameLen >= uxDestLen )
                        {
                            uxIndex = 0U;
                            break;

                            /* break out of inner loop here
                             * break out of outer loop at the test uxNameLen >= uxDestLen. */
                        }

                        pcName[ uxNameLen ] = ( char ) pucByte[ uxIndex ];
                        uxNameLen++;
                        uxIndex++;
                    }
                }

                /* Confirm that a fully formed name was found. */
                if( uxIndex > 0U )
                {
                    if( ( uxNameLen < uxDestLen ) && ( uxIndex < uxSourceLen ) && ( pucByte[ uxIndex ] == 0U ) )
                    {
                        pcName[ uxNameLen ] = '\0';
                        uxIndex++;
                    }
                    else
                    {
                        uxIndex = 0U;
                    }
                }
            }

            return uxIndex;
        }
    #endif /* ipconfigUSE_DNS_CACHE || ipconfigDNS_USE_CALLBACKS */
/*-----------------------------------------------------------*/

    _static size_t prvSkipNameField( const uint8_t * pucByte,
                                     size_t uxLength )
    {
        size_t uxChunkLength;
        size_t uxSourceLenCpy = uxLength;
        size_t uxIndex = 0U;

        if( uxSourceLenCpy == 0U )
        {
            uxIndex = 0U;
        }

        /* Determine if the name is the fully coded name, or an offset to the name
         * elsewhere in the message. */
        else if( ( pucByte[ uxIndex ] & dnsNAME_IS_OFFSET ) == dnsNAME_IS_OFFSET )
        {
            /* Jump over the two byte offset. */
            if( uxSourceLenCpy > sizeof( uint16_t ) )
            {
                uxIndex += sizeof( uint16_t );
            }
            else
            {
                uxIndex = 0U;
            }
        }
        else
        {
            /* pucByte points to the full name. Walk over the string. */
            while( ( pucByte[ uxIndex ] != 0U ) && ( uxSourceLenCpy > 1U ) )
            {
                /* Conversion to size_t causes addition to be done
                 * in size_t */
                uxChunkLength = ( ( size_t ) pucByte[ uxIndex ] ) + 1U;

                if( uxSourceLenCpy > uxChunkLength )
                {
                    uxSourceLenCpy -= uxChunkLength;
                    uxIndex += uxChunkLength;
                }
                else
                {
                    uxIndex = 0U;
                    break;
                }
            }

            /* Confirm that a fully formed name was found. */
            if( uxIndex > 0U )
            {
                if( pucByte[ uxIndex ] == 0U )
                {
                    uxIndex++;
                }
                else
                {
                    uxIndex = 0U;
                }
            }
        }

        return uxIndex;
    }
/*-----------------------------------------------------------*/

/* The function below will only be called :
<<<<<<< HEAD
 * when ipconfigDNS_USE_CALLBACKS == 1
 * when ipconfigUSE_LLMNR == 1
 * for testing purposes, by the module test_freertos_tcp.c
 */
    uint32_t ulDNSHandlePacket( const NetworkBufferDescriptor_t * pxNetworkBuffer )
    {
        uint8_t * pucPayLoadBuffer;
        size_t uxPayloadSize;

        /* Only proceed if the payload length indicated in the header
         * appears to be valid. */
        if( pxNetworkBuffer->xDataLength >= sizeof( UDPPacket_t ) )
        {
            uxPayloadSize = pxNetworkBuffer->xDataLength - sizeof( UDPPacket_t );

            if( uxPayloadSize >= sizeof( DNSMessage_t ) )
            {
                pucPayLoadBuffer = &( pxNetworkBuffer->pucEthernetBuffer[ sizeof( UDPPacket_t ) ] );

                /* The parameter pdFALSE indicates that the reply was not expected. */
                ( void ) prvParseDNSReply( pucPayLoadBuffer,
                                           uxPayloadSize,
                                           pdFALSE );
            }
        }

        /* The packet was not consumed. */
        return pdFAIL;
    }
=======
when ipconfigDNS_USE_CALLBACKS == 1
when ipconfigUSE_LLMNR == 1
for testing purposes, by the module test_freertos_tcp.c
*/
	uint32_t ulDNSHandlePacket( const NetworkBufferDescriptor_t *pxNetworkBuffer )
	{
	uint8_t *pucPayLoadBuffer;
	size_t uxPayloadSize;

		/* Only proceed if the payload length indicated in the header
		appears to be valid. */
		if( pxNetworkBuffer->xDataLength >= sizeof( UDPPacket_t ) )
		{
			uxPayloadSize = pxNetworkBuffer->xDataLength - sizeof( UDPPacket_t );

			if( uxPayloadSize >= sizeof( DNSMessage_t ) )
			{
				pucPayLoadBuffer = &( pxNetworkBuffer->pucEthernetBuffer[ sizeof( UDPPacket_t ) ] );

				/* The parameter pdFALSE indicates that the reply was not expected. */
				( void ) prvParseDNSReply( pucPayLoadBuffer,
										   uxPayloadSize,
										   pdFALSE );
			}
		}

		/* The packet was not consumed. */
		return pdFAIL;
	}
>>>>>>> e679e31b
/*-----------------------------------------------------------*/

    #if ( ipconfigUSE_NBNS == 1 )

        uint32_t ulNBNSHandlePacket( NetworkBufferDescriptor_t * pxNetworkBuffer )
        {
            UDPPacket_t * pxUDPPacket = ipCAST_PTR_TO_TYPE_PTR( UDPPacket_t, pxNetworkBuffer->pucEthernetBuffer );
            uint8_t * pucUDPPayloadBuffer = &( pxNetworkBuffer->pucEthernetBuffer[ sizeof( *pxUDPPacket ) ] );

            prvTreatNBNS( pucUDPPayloadBuffer,
                          pxNetworkBuffer->xDataLength,
                          pxUDPPacket->xIPHeader.ulSourceIPAddress );

            /* The packet was not consumed. */
            return pdFAIL;
        }

    #endif /* ipconfigUSE_NBNS */
/*-----------------------------------------------------------*/

    _static uint32_t prvParseDNSReply( uint8_t * pucUDPPayloadBuffer,
                                       size_t uxBufferLength,
                                       BaseType_t xExpected )
    {
        DNSMessage_t * pxDNSMessageHeader;
/* This pointer is not used to modify anything */
        const DNSAnswerRecord_t * pxDNSAnswerRecord;
        uint32_t ulIPAddress = 0UL;

        #if ( ipconfigUSE_LLMNR == 1 )
            char * pcRequestedName = NULL;
        #endif
        uint8_t * pucByte;
        size_t uxSourceBytesRemaining;
        uint16_t x, usDataLength, usQuestions;
        uint16_t usType = 0U;
        BaseType_t xReturn = pdTRUE;
/* memcpy() helper variables for MISRA Rule 21.15 compliance*/
<<<<<<< HEAD
        const void * pvCopySource;
        void * pvCopyDest;

        #if ( ipconfigUSE_LLMNR == 1 )
            uint16_t usClass = 0U;
        #endif
        #if ( ipconfigUSE_DNS_CACHE == 1 ) || ( ipconfigDNS_USE_CALLBACKS == 1 )
            BaseType_t xDoStore = xExpected;
            char pcName[ ipconfigDNS_CACHE_NAME_LENGTH ] = "";
        #endif
        const size_t uxAddressLength = ipSIZE_OF_IPv4_ADDRESS;

        /* Ensure that the buffer is of at least minimal DNS message length. */
        if( uxBufferLength < sizeof( DNSMessage_t ) )
        {
            xReturn = pdFALSE;
        }
        else
        {
            uxSourceBytesRemaining = uxBufferLength;

            /* Parse the DNS message header. Map the byte stream onto a structure
             * for easier access. */
            pxDNSMessageHeader = ipCAST_PTR_TO_TYPE_PTR( DNSMessage_t, pucUDPPayloadBuffer );

            /* Introduce a do {} while (0) to allow the use of breaks. */
            do
            {
                size_t uxBytesRead = 0U;
                size_t uxResult;

                /* Start at the first byte after the header. */
                pucByte = &( pucUDPPayloadBuffer[ sizeof( DNSMessage_t ) ] );
                uxSourceBytesRemaining -= sizeof( DNSMessage_t );

                /* Skip any question records. */
                usQuestions = FreeRTOS_ntohs( pxDNSMessageHeader->usQuestions );

                for( x = 0U; x < usQuestions; x++ )
                {
                    #if ( ipconfigUSE_LLMNR == 1 )
                        {
                            if( x == 0U )
                            {
                                pcRequestedName = ( char * ) pucByte;
                            }
                        }
                    #endif

                    #if ( ipconfigUSE_DNS_CACHE == 1 ) || ( ipconfigDNS_USE_CALLBACKS == 1 )
                        if( x == 0U )
                        {
                            uxResult = prvReadNameField( pucByte,
                                                         uxSourceBytesRemaining,
                                                         pcName,
                                                         sizeof( pcName ) );

                            /* Check for a malformed response. */
                            if( uxResult == 0U )
                            {
                                xReturn = pdFALSE;
                                break;
                            }

                            uxBytesRead += uxResult;
                            pucByte = &( pucByte[ uxResult ] );
                            uxSourceBytesRemaining -= uxResult;
                        }
                        else
                    #endif /* ipconfigUSE_DNS_CACHE || ipconfigDNS_USE_CALLBACKS */
                    {
                        /* Skip the variable length pcName field. */
                        uxResult = prvSkipNameField( pucByte,
                                                     uxSourceBytesRemaining );

                        /* Check for a malformed response. */
                        if( uxResult == 0U )
                        {
                            xReturn = pdFALSE;
                            break;
                        }

                        uxBytesRead += uxResult;
                        pucByte = &( pucByte[ uxResult ] );
                        uxSourceBytesRemaining -= uxResult;
                    }

                    /* Check the remaining buffer size. */
                    if( uxSourceBytesRemaining >= sizeof( uint32_t ) )
                    {
                        #if ( ipconfigUSE_LLMNR == 1 )
                            {
                                /* usChar2u16 returns value in host endianness. */
                                usType = usChar2u16( pucByte );
                                usClass = usChar2u16( &( pucByte[ 2 ] ) );
                            }
                        #endif /* ipconfigUSE_LLMNR */

                        /* Skip the type and class fields. */
                        pucByte = &( pucByte[ sizeof( uint32_t ) ] );
                        uxSourceBytesRemaining -= sizeof( uint32_t );
                    }
                    else
                    {
                        xReturn = pdFALSE;
                        break;
                    }
                }

                if( xReturn == pdFALSE )
                {
                    /* No need to proceed. Break out of the do-while loop. */
                    break;
                }

                /* Search through the answer records. */
                pxDNSMessageHeader->usAnswers = FreeRTOS_ntohs( pxDNSMessageHeader->usAnswers );

                if( ( pxDNSMessageHeader->usFlags & dnsRX_FLAGS_MASK ) == dnsEXPECTED_RX_FLAGS )
                {
                    const uint16_t usCount = ( uint16_t ) ipconfigDNS_CACHE_ADDRESSES_PER_ENTRY;
                    uint16_t usNumARecordsStored = 0;

                    for( x = 0U; x < pxDNSMessageHeader->usAnswers; x++ )
                    {
                        BaseType_t xDoAccept;

                        if( usNumARecordsStored >= usCount )
                        {
                            /* Only count ipconfigDNS_CACHE_ADDRESSES_PER_ENTRY number of records. */
                            break;
                        }

                        uxResult = prvSkipNameField( pucByte,
                                                     uxSourceBytesRemaining );

                        /* Check for a malformed response. */
                        if( uxResult == 0U )
                        {
                            xReturn = pdFALSE;
                            break;
                        }

                        uxBytesRead += uxResult;
                        pucByte = &( pucByte[ uxResult ] );
                        uxSourceBytesRemaining -= uxResult;

                        /* Is there enough data for an IPv4 A record answer and, if so,
                         * is this an A record? */
                        if( uxSourceBytesRemaining < sizeof( uint16_t ) )
                        {
                            xReturn = pdFALSE;
                            break;
                        }

                        usType = usChar2u16( pucByte );

                        if( usType == ( uint16_t ) dnsTYPE_A_HOST )
                        {
                            if( uxSourceBytesRemaining >= ( sizeof( DNSAnswerRecord_t ) + uxAddressLength ) )
                            {
                                xDoAccept = pdTRUE;
                            }
                            else
                            {
                                xDoAccept = pdFALSE;
                            }
                        }
                        else
                        {
                            /* Unknown host type. */
                            xDoAccept = pdFALSE;
                        }

                        if( xDoAccept != pdFALSE )
                        {
                            /* This is the required record type and is of sufficient size. */

                            /* Mapping pucByte to a DNSAnswerRecord allows easy access of the
                             * fields of the structure. */
                            pxDNSAnswerRecord = ipCAST_PTR_TO_TYPE_PTR( DNSAnswerRecord_t, pucByte );

                            /* Sanity check the data length of an IPv4 answer. */
                            if( FreeRTOS_ntohs( pxDNSAnswerRecord->usDataLength ) == ( uint16_t ) uxAddressLength )
                            {
                                /* Copy the IP address out of the record. Using different pointers
                                 * to copy only the portion we want is intentional here. */

                                /*
                                 * Use helper variables for memcpy() to remain
                                 * compliant with MISRA Rule 21.15.  These should be
                                 * optimized away.
                                 */
                                pvCopySource = &pucByte[ sizeof( DNSAnswerRecord_t ) ];
                                pvCopyDest = &ulIPAddress;
                                ( void ) memcpy( pvCopyDest, pvCopySource, uxAddressLength );

                                #if ( ipconfigDNS_USE_CALLBACKS == 1 )
                                    {
                                        /* See if any asynchronous call was made to FreeRTOS_gethostbyname_a() */
                                        if( xDNSDoCallback( ( TickType_t ) pxDNSMessageHeader->usIdentifier, pcName, ulIPAddress ) != pdFALSE )
                                        {
                                            /* This device has requested this DNS look-up.
                                             * The result may be stored in the DNS cache. */
                                            xDoStore = pdTRUE;
                                        }
                                    }
                                #endif /* ipconfigDNS_USE_CALLBACKS == 1 */
                                #if ( ipconfigUSE_DNS_CACHE == 1 )
                                    {
                                        char cBuffer[ 16 ];

                                        /* The reply will only be stored in the DNS cache when the
                                         * request was issued by this device. */
                                        if( xDoStore != pdFALSE )
                                        {
                                            ( void ) prvProcessDNSCache( pcName, &ulIPAddress, pxDNSAnswerRecord->ulTTL, pdFALSE );
                                            usNumARecordsStored++; /* Track # of A records stored */
                                        }

                                        ( void ) FreeRTOS_inet_ntop( FREERTOS_AF_INET, ( const void * ) &( ulIPAddress ), cBuffer, sizeof( cBuffer ) );
                                        /* Show what has happened. */
                                        FreeRTOS_printf( ( "DNS[0x%04lX]: The answer to '%s' (%s) will%s be stored\n",
                                                           ( UBaseType_t ) pxDNSMessageHeader->usIdentifier,
                                                           pcName,
                                                           cBuffer,
                                                           ( xDoStore != 0 ) ? "" : " NOT" ) );
                                    }
                                #endif /* ipconfigUSE_DNS_CACHE */
                            }

                            pucByte = &( pucByte[ sizeof( DNSAnswerRecord_t ) + uxAddressLength ] );
                            uxSourceBytesRemaining -= ( sizeof( DNSAnswerRecord_t ) + uxAddressLength );
                        }
                        else if( uxSourceBytesRemaining >= sizeof( DNSAnswerRecord_t ) )
                        {
                            /* It's not an A record, so skip it. Get the header location
                             * and then jump over the header. */
                            /* Cast the response to DNSAnswerRecord for easy access to fields of the DNS response. */
                            pxDNSAnswerRecord = ipCAST_PTR_TO_TYPE_PTR( DNSAnswerRecord_t, pucByte );

                            pucByte = &( pucByte[ sizeof( DNSAnswerRecord_t ) ] );
                            uxSourceBytesRemaining -= sizeof( DNSAnswerRecord_t );

                            /* Determine the length of the answer data from the header. */
                            usDataLength = FreeRTOS_ntohs( pxDNSAnswerRecord->usDataLength );

                            /* Jump over the answer. */
                            if( uxSourceBytesRemaining >= usDataLength )
                            {
                                pucByte = &( pucByte[ usDataLength ] );
                                uxSourceBytesRemaining -= usDataLength;
                            }
                            else
                            {
                                /* Malformed response. */
                                xReturn = pdFALSE;
                                break;
                            }
                        }
                        else
                        {
                            /* Do nothing */
                        }
                    }
                }

                #if ( ipconfigUSE_LLMNR == 1 )
                    else if( ( usQuestions != ( uint16_t ) 0U ) && ( usType == dnsTYPE_A_HOST ) && ( usClass == dnsCLASS_IN ) && ( pcRequestedName != NULL ) )
                    {
                        /* If this is not a reply to our DNS request, it might an LLMNR
                         * request. */
                        if( xApplicationDNSQueryHook( &( pcRequestedName[ 1 ] ) ) != pdFALSE )
                        {
                            int16_t usLength;
                            NetworkBufferDescriptor_t * pxNewBuffer = NULL;
                            NetworkBufferDescriptor_t * pxNetworkBuffer = pxUDPPayloadBuffer_to_NetworkBuffer( pucUDPPayloadBuffer );
                            LLMNRAnswer_t * pxAnswer;
                            uint8_t * pucNewBuffer = NULL;

                            if( ( xBufferAllocFixedSize == pdFALSE ) && ( pxNetworkBuffer != NULL ) )
                            {
                                size_t uxDataLength = uxBufferLength + sizeof( UDPHeader_t ) + sizeof( EthernetHeader_t ) + sizeof( IPHeader_t );

                                /* Set the size of the outgoing packet. */
                                pxNetworkBuffer->xDataLength = uxDataLength;
                                pxNewBuffer = pxDuplicateNetworkBufferWithDescriptor( pxNetworkBuffer, uxDataLength + sizeof( LLMNRAnswer_t ) );

                                if( pxNewBuffer != NULL )
                                {
                                    BaseType_t xOffset1, xOffset2;

                                    xOffset1 = ( BaseType_t ) ( pucByte - pucUDPPayloadBuffer );
                                    xOffset2 = ( BaseType_t ) ( ( ( uint8_t * ) pcRequestedName ) - pucUDPPayloadBuffer );

                                    pxNetworkBuffer = pxNewBuffer;
                                    pucNewBuffer = &( pxNetworkBuffer->pucEthernetBuffer[ ipUDP_PAYLOAD_OFFSET_IPv4 ] );

                                    pucByte = &( pucNewBuffer[ xOffset1 ] );
                                    pcRequestedName = ( char * ) &( pucNewBuffer[ xOffset2 ] );
                                    pxDNSMessageHeader = ipCAST_PTR_TO_TYPE_PTR( DNSMessage_t, pucNewBuffer );
                                }
                                else
                                {
                                    /* Just to indicate that the message may not be answered. */
                                    pxNetworkBuffer = NULL;
                                }
                            }

                            /* The test on 'pucNewBuffer' is only to satisfy lint. */
                            if( ( pxNetworkBuffer != NULL ) && ( pucNewBuffer != NULL ) )
                            {
                                pxAnswer = ipCAST_PTR_TO_TYPE_PTR( LLMNRAnswer_t, pucByte );

                                /* We leave 'usIdentifier' and 'usQuestions' untouched */
                                #ifndef _lint
                                    vSetField16( pxDNSMessageHeader, DNSMessage_t, usFlags, dnsLLMNR_FLAGS_IS_REPONSE ); /* Set the response flag */
                                    vSetField16( pxDNSMessageHeader, DNSMessage_t, usAnswers, 1 );                       /* Provide a single answer */
                                    vSetField16( pxDNSMessageHeader, DNSMessage_t, usAuthorityRRs, 0 );                  /* No authority */
                                    vSetField16( pxDNSMessageHeader, DNSMessage_t, usAdditionalRRs, 0 );                 /* No additional info */
                                #endif /* lint */

                                pxAnswer->ucNameCode = dnsNAME_IS_OFFSET;
                                pxAnswer->ucNameOffset = ( uint8_t ) ( pcRequestedName - ( char * ) pucNewBuffer );

                                #ifndef _lint
                                    vSetField16( pxAnswer, LLMNRAnswer_t, usType, dnsTYPE_A_HOST ); /* Type A: host */
                                    vSetField16( pxAnswer, LLMNRAnswer_t, usClass, dnsCLASS_IN );   /* 1: Class IN */
                                    vSetField32( pxAnswer, LLMNRAnswer_t, ulTTL, dnsLLMNR_TTL_VALUE );
                                    vSetField16( pxAnswer, LLMNRAnswer_t, usDataLength, 4 );
                                    vSetField32( pxAnswer, LLMNRAnswer_t, ulIPAddress, FreeRTOS_ntohl( *ipLOCAL_IP_ADDRESS_POINTER ) );
                                #endif /* lint */
                                usLength = ( int16_t ) ( sizeof( *pxAnswer ) + ( size_t ) ( pucByte - pucNewBuffer ) );

                                prvReplyDNSMessage( pxNetworkBuffer, usLength );

                                if( pxNewBuffer != NULL )
                                {
                                    vReleaseNetworkBufferAndDescriptor( pxNewBuffer );
                                }
                            }
                        }
                    }
                    else
                    {
                        /* Not an expected reply. */
                    }
                #endif /* ipconfigUSE_LLMNR == 1 */
                ( void ) uxBytesRead;
            } while( ipFALSE_BOOL );
        }

        if( xReturn == pdFALSE )
        {
            /* There was an error while parsing the DNS response. Return error code. */
            ulIPAddress = dnsPARSE_ERROR;
        }
        else if( xExpected == pdFALSE )
        {
            /* Do not return a valid IP-address in case the reply was not expected. */
            ulIPAddress = 0UL;
        }
        else
        {
            /* The IP-address found will be returned. */
        }

        #if ( ipconfigUSE_DNS_CACHE == 1 ) || ( ipconfigDNS_USE_CALLBACKS == 1 )
            ( void ) xDoStore;
        #endif

        return ulIPAddress;
    }
=======
		const void *pvCopySource;
		void *pvCopyDest;

		#if ( ipconfigUSE_LLMNR == 1 )
			uint16_t usClass = 0U;
		#endif
		#if ( ipconfigUSE_DNS_CACHE == 1 ) || ( ipconfigDNS_USE_CALLBACKS == 1 )
			BaseType_t xDoStore = xExpected;
			char pcName[ ipconfigDNS_CACHE_NAME_LENGTH ] = "";
		#endif
		const size_t uxAddressLength = ipSIZE_OF_IPv4_ADDRESS;

		/* Ensure that the buffer is of at least minimal DNS message length. */
		if( uxBufferLength < sizeof( DNSMessage_t ) )
		{
			xReturn = pdFALSE;
		}
		else
		{
			uxSourceBytesRemaining = uxBufferLength;

			/* Parse the DNS message header. Map the byte stream onto a structure
			 * for easier access. */
			pxDNSMessageHeader = ipCAST_PTR_TO_TYPE_PTR( DNSMessage_t, pucUDPPayloadBuffer );

			/* Introduce a do {} while (0) to allow the use of breaks. */
			do
			{
			size_t uxBytesRead = 0U;
			size_t uxResult;

				/* Start at the first byte after the header. */
				pucByte = &( pucUDPPayloadBuffer[ sizeof( DNSMessage_t ) ] );
				uxSourceBytesRemaining -= sizeof( DNSMessage_t );

				/* Skip any question records. */
				usQuestions = FreeRTOS_ntohs( pxDNSMessageHeader->usQuestions );

				for( x = 0U; x < usQuestions; x++ )
				{
					#if ( ipconfigUSE_LLMNR == 1 )
					{
						if( x == 0U )
						{
							pcRequestedName = ( char * ) pucByte;
						}
					}
					#endif

					#if ( ipconfigUSE_DNS_CACHE == 1 ) || ( ipconfigDNS_USE_CALLBACKS == 1 )
						if( x == 0U )
						{
							uxResult = prvReadNameField( pucByte,
														 uxSourceBytesRemaining,
														 pcName,
														 sizeof( pcName ) );

							/* Check for a malformed response. */
							if( uxResult == 0U )
							{
								xReturn = pdFALSE;
								break;
							}

							uxBytesRead += uxResult;
							pucByte = &( pucByte[ uxResult ] );
							uxSourceBytesRemaining -= uxResult;
						}
						else
					#endif /* ipconfigUSE_DNS_CACHE || ipconfigDNS_USE_CALLBACKS */
					{
						/* Skip the variable length pcName field. */
						uxResult = prvSkipNameField( pucByte,
													 uxSourceBytesRemaining );

						/* Check for a malformed response. */
						if( uxResult == 0U )
						{
							xReturn = pdFALSE;
							break;
						}

						uxBytesRead += uxResult;
						pucByte = &( pucByte[ uxResult ] );
						uxSourceBytesRemaining -= uxResult;
					}

					/* Check the remaining buffer size. */
					if( uxSourceBytesRemaining >= sizeof( uint32_t ) )
					{
						#if ( ipconfigUSE_LLMNR == 1 )
						{
							/* usChar2u16 returns value in host endianness. */
							usType = usChar2u16( pucByte );
							usClass = usChar2u16( &( pucByte[ 2 ] ) );
						}
						#endif /* ipconfigUSE_LLMNR */

						/* Skip the type and class fields. */
						pucByte = &( pucByte[ sizeof( uint32_t ) ] );
						uxSourceBytesRemaining -= sizeof( uint32_t );
					}
					else
					{
						xReturn = pdFALSE;
						break;
					}
				}

				if( xReturn == pdFALSE )
				{
					/* No need to proceed. Break out of the do-while loop. */
					break;
				}

				/* Search through the answer records. */
				pxDNSMessageHeader->usAnswers = FreeRTOS_ntohs( pxDNSMessageHeader->usAnswers );

				if( ( pxDNSMessageHeader->usFlags & dnsRX_FLAGS_MASK ) == dnsEXPECTED_RX_FLAGS )
				{
				const uint16_t usCount = ( uint16_t ) ipconfigDNS_CACHE_ADDRESSES_PER_ENTRY;
				uint16_t usNumARecordsStored = 0;

					for( x = 0U; x < pxDNSMessageHeader->usAnswers; x++ )
					{
					BaseType_t xDoAccept;

						if( usNumARecordsStored >= usCount )
						{
							/* Only count ipconfigDNS_CACHE_ADDRESSES_PER_ENTRY number of records. */
							break;
						}

						uxResult = prvSkipNameField( pucByte,
													 uxSourceBytesRemaining );

						/* Check for a malformed response. */
						if( uxResult == 0U )
						{
							xReturn = pdFALSE;
							break;
						}

						uxBytesRead += uxResult;
						pucByte = &( pucByte[ uxResult ] );
						uxSourceBytesRemaining -= uxResult;

						/* Is there enough data for an IPv4 A record answer and, if so,
						is this an A record? */
						if( uxSourceBytesRemaining < sizeof( uint16_t ) )
						{
							xReturn = pdFALSE;
							break;
						}

						usType = usChar2u16( pucByte );

						if( usType == ( uint16_t ) dnsTYPE_A_HOST )
						{
							if( uxSourceBytesRemaining >= ( sizeof( DNSAnswerRecord_t ) + uxAddressLength ) )
							{
								xDoAccept = pdTRUE;
							}
							else
							{
								xDoAccept = pdFALSE;
							}
						}
						else
						{
							/* Unknown host type. */
							xDoAccept = pdFALSE;
						}

						if( xDoAccept != pdFALSE )
						{
							/* This is the required record type and is of sufficient size. */

							/* Mapping pucByte to a DNSAnswerRecord allows easy access of the
							 * fields of the structure. */
							pxDNSAnswerRecord = ipCAST_PTR_TO_TYPE_PTR( DNSAnswerRecord_t, pucByte );

							/* Sanity check the data length of an IPv4 answer. */
							if( FreeRTOS_ntohs( pxDNSAnswerRecord->usDataLength ) == ( uint16_t ) uxAddressLength )
							{
								/* Copy the IP address out of the record. Using different pointers
								 * to copy only the portion we want is intentional here. */

								/*
								 * Use helper variables for memcpy() to remain
								 * compliant with MISRA Rule 21.15.  These should be
								 * optimized away.
								 */
								pvCopySource = &pucByte[ sizeof( DNSAnswerRecord_t ) ];
								pvCopyDest = &ulIPAddress;
								( void ) memcpy( pvCopyDest, pvCopySource, uxAddressLength );

								#if ( ipconfigDNS_USE_CALLBACKS == 1 )
								{
									/* See if any asynchronous call was made to FreeRTOS_gethostbyname_a() */
									if( xDNSDoCallback( ( TickType_t ) pxDNSMessageHeader->usIdentifier, pcName, ulIPAddress ) != pdFALSE )
									{
										/* This device has requested this DNS look-up.
										The result may be stored in the DNS cache. */
										xDoStore = pdTRUE;
									}
								}
								#endif /* ipconfigDNS_USE_CALLBACKS == 1 */
								#if ( ipconfigUSE_DNS_CACHE == 1 )
								{
								char cBuffer[ 16 ];

									/* The reply will only be stored in the DNS cache when the
									request was issued by this device. */
									if( xDoStore != pdFALSE )
									{
										( void ) prvProcessDNSCache( pcName, &ulIPAddress, pxDNSAnswerRecord->ulTTL, pdFALSE );
										usNumARecordsStored++; /* Track # of A records stored */
									}

									( void ) FreeRTOS_inet_ntop( FREERTOS_AF_INET, ( const void * ) &( ulIPAddress ), cBuffer, sizeof( cBuffer ) );
									/* Show what has happened. */
									FreeRTOS_printf( ( "DNS[0x%04lX]: The answer to '%s' (%s) will%s be stored\n",
													   ( UBaseType_t ) pxDNSMessageHeader->usIdentifier,
													   pcName,
													   cBuffer,
													   ( xDoStore != 0 ) ? "" : " NOT" ) );
								}
								#endif /* ipconfigUSE_DNS_CACHE */
							}

							pucByte = &( pucByte[ sizeof( DNSAnswerRecord_t ) + uxAddressLength ] );
							uxSourceBytesRemaining -= ( sizeof( DNSAnswerRecord_t ) + uxAddressLength );
						}
						else if( uxSourceBytesRemaining >= sizeof( DNSAnswerRecord_t ) )
						{
							/* It's not an A record, so skip it. Get the header location
							and then jump over the header. */
							/* Cast the response to DNSAnswerRecord for easy access to fields of the DNS response. */
							pxDNSAnswerRecord = ipCAST_PTR_TO_TYPE_PTR( DNSAnswerRecord_t, pucByte );

							pucByte = &( pucByte[ sizeof( DNSAnswerRecord_t ) ] );
							uxSourceBytesRemaining -= sizeof( DNSAnswerRecord_t );

							/* Determine the length of the answer data from the header. */
							usDataLength = FreeRTOS_ntohs( pxDNSAnswerRecord->usDataLength );

							/* Jump over the answer. */
							if( uxSourceBytesRemaining >= usDataLength )
							{
								pucByte = &( pucByte[ usDataLength ] );
								uxSourceBytesRemaining -= usDataLength;
							}
							else
							{
								/* Malformed response. */
								xReturn = pdFALSE;
								break;
							}
						}
						else
						{
							/* Do nothing */
						}
					}
				}

				#if ( ipconfigUSE_LLMNR == 1 )
					else if( ( usQuestions != ( uint16_t ) 0U ) && ( usType == dnsTYPE_A_HOST ) && ( usClass == dnsCLASS_IN ) && ( pcRequestedName != NULL ) )
					{
						/* If this is not a reply to our DNS request, it might an LLMNR
						request. */
						if( xApplicationDNSQueryHook( &( pcRequestedName[ 1 ] ) ) != pdFALSE )
						{
						int16_t usLength;
						NetworkBufferDescriptor_t *pxNewBuffer = NULL;
						NetworkBufferDescriptor_t *pxNetworkBuffer = pxUDPPayloadBuffer_to_NetworkBuffer( pucUDPPayloadBuffer );
						LLMNRAnswer_t *pxAnswer;
						uint8_t *pucNewBuffer = NULL;

							if( ( xBufferAllocFixedSize == pdFALSE ) && ( pxNetworkBuffer != NULL ) )
							{
							size_t uxDataLength = uxBufferLength + sizeof( UDPHeader_t ) + sizeof( EthernetHeader_t ) + sizeof( IPHeader_t );

								/* Set the size of the outgoing packet. */
								pxNetworkBuffer->xDataLength = uxDataLength;
								pxNewBuffer = pxDuplicateNetworkBufferWithDescriptor( pxNetworkBuffer, uxDataLength + sizeof( LLMNRAnswer_t ) );

								if( pxNewBuffer != NULL )
								{
								BaseType_t xOffset1, xOffset2;

									xOffset1 = ( BaseType_t ) ( pucByte - pucUDPPayloadBuffer );
									xOffset2 = ( BaseType_t ) ( ( ( uint8_t * ) pcRequestedName ) - pucUDPPayloadBuffer );

									pxNetworkBuffer = pxNewBuffer;
									pucNewBuffer = &( pxNetworkBuffer->pucEthernetBuffer[ ipUDP_PAYLOAD_OFFSET_IPv4 ] );

									pucByte = &( pucNewBuffer[ xOffset1 ] );
									pcRequestedName = ( char * ) &( pucNewBuffer[ xOffset2 ] );
									pxDNSMessageHeader = ipCAST_PTR_TO_TYPE_PTR( DNSMessage_t, pucNewBuffer );
								}
								else
								{
									/* Just to indicate that the message may not be answered. */
									pxNetworkBuffer = NULL;
								}
							}

							/* The test on 'pucNewBuffer' is only to satisfy lint. */
							if( ( pxNetworkBuffer != NULL ) && ( pucNewBuffer != NULL ) )
							{
								pxAnswer = ipCAST_PTR_TO_TYPE_PTR( LLMNRAnswer_t, pucByte );

								/* We leave 'usIdentifier' and 'usQuestions' untouched */
								#ifndef _lint
									vSetField16( pxDNSMessageHeader, DNSMessage_t, usFlags, dnsLLMNR_FLAGS_IS_REPONSE ); /* Set the response flag */
									vSetField16( pxDNSMessageHeader, DNSMessage_t, usAnswers, 1 );                       /* Provide a single answer */
									vSetField16( pxDNSMessageHeader, DNSMessage_t, usAuthorityRRs, 0 );                  /* No authority */
									vSetField16( pxDNSMessageHeader, DNSMessage_t, usAdditionalRRs, 0 );                 /* No additional info */
								#endif /* lint */

								pxAnswer->ucNameCode = dnsNAME_IS_OFFSET;
								pxAnswer->ucNameOffset = ( uint8_t ) ( pcRequestedName - ( char * ) pucNewBuffer );

								#ifndef _lint
									vSetField16( pxAnswer, LLMNRAnswer_t, usType, dnsTYPE_A_HOST ); /* Type A: host */
									vSetField16( pxAnswer, LLMNRAnswer_t, usClass, dnsCLASS_IN );   /* 1: Class IN */
									vSetField32( pxAnswer, LLMNRAnswer_t, ulTTL, dnsLLMNR_TTL_VALUE );
									vSetField16( pxAnswer, LLMNRAnswer_t, usDataLength, 4 );
									vSetField32( pxAnswer, LLMNRAnswer_t, ulIPAddress, FreeRTOS_ntohl( *ipLOCAL_IP_ADDRESS_POINTER ) );
								#endif /* lint */
								usLength = ( int16_t ) ( sizeof( *pxAnswer ) + ( size_t ) ( pucByte - pucNewBuffer ) );

								prvReplyDNSMessage( pxNetworkBuffer, usLength );

								if( pxNewBuffer != NULL )
								{
									vReleaseNetworkBufferAndDescriptor( pxNewBuffer );
								}
							}
						}
					}
					else
					{
						/* Not an expected reply. */
					}
				#endif /* ipconfigUSE_LLMNR == 1 */
				( void ) uxBytesRead;
			} while( ipFALSE_BOOL );
		}

		if( xReturn == pdFALSE )
		{
			/* There was an error while parsing the DNS response. Return error code. */
			ulIPAddress = dnsPARSE_ERROR;
		}
		else if( xExpected == pdFALSE )
		{
			/* Do not return a valid IP-address in case the reply was not expected. */
			ulIPAddress = 0UL;
		}
		else
		{
			/* The IP-address found will be returned. */
		}

		#if ( ipconfigUSE_DNS_CACHE == 1 ) || ( ipconfigDNS_USE_CALLBACKS == 1 )
			( void ) xDoStore;
		#endif

		return ulIPAddress;
	}
>>>>>>> e679e31b
/*-----------------------------------------------------------*/

    #if ( ipconfigUSE_NBNS == 1 )

        static void prvTreatNBNS( uint8_t * pucPayload,
                                  size_t uxBufferLength,
                                  uint32_t ulIPAddress )
        {
            uint16_t usFlags, usType, usClass;
            uint8_t * pucSource, * pucTarget;
            uint8_t ucByte;
            uint8_t ucNBNSName[ 17 ];
            uint8_t * pucUDPPayloadBuffer = pucPayload;
            NetworkBufferDescriptor_t * pxNetworkBuffer;
            size_t uxBytesNeeded = sizeof( UDPPacket_t ) + sizeof( NBNSRequest_t );

            /* Check for minimum buffer size. */
            if( uxBufferLength < uxBytesNeeded )
            {
                return;
            }

            /* Read the request flags in host endianness. */
            usFlags = usChar2u16( &( pucUDPPayloadBuffer[ offsetof( NBNSRequest_t, usFlags ) ] ) );

            if( ( usFlags & dnsNBNS_FLAGS_OPCODE_MASK ) == dnsNBNS_FLAGS_OPCODE_QUERY )
            {
                usType = usChar2u16( &( pucUDPPayloadBuffer[ offsetof( NBNSRequest_t, usType ) ] ) );
                usClass = usChar2u16( &( pucUDPPayloadBuffer[ offsetof( NBNSRequest_t, usClass ) ] ) );

                /* Not used for now */
                ( void ) usClass;

                /* For NBNS a name is 16 bytes long, written with capitals only.
                 * Make sure that the copy is terminated with a zero. */
                pucTarget = &( ucNBNSName[ sizeof( ucNBNSName ) - 2U ] );
                pucTarget[ 1 ] = ( uint8_t ) 0U;

                /* Start with decoding the last 2 bytes. */
                pucSource = &( pucUDPPayloadBuffer[ ( dnsNBNS_ENCODED_NAME_LENGTH - 2 ) + offsetof( NBNSRequest_t, ucName ) ] );

                for( ; ; )
                {
                    const uint8_t ucCharA = ( uint8_t ) 0x41U;

                    ucByte = ( ( uint8_t ) ( ( pucSource[ 0 ] - ucCharA ) << 4 ) ) | ( pucSource[ 1 ] - ucCharA );

                    /* Make sure there are no trailing spaces in the name. */
                    if( ( ucByte == ( uint8_t ) ' ' ) && ( pucTarget[ 1 ] == 0U ) )
                    {
                        ucByte = 0U;
                    }

                    *pucTarget = ucByte;

                    if( pucTarget == ucNBNSName )
                    {
                        break;
                    }

                    pucTarget -= 1;
                    pucSource -= 2;
                }

                #if ( ipconfigUSE_DNS_CACHE == 1 )
                    {
                        if( ( usFlags & dnsNBNS_FLAGS_RESPONSE ) != 0U )
                        {
                            /* If this is a response from another device,
                             * add the name to the DNS cache */
                            ( void ) prvProcessDNSCache( ( char * ) ucNBNSName, &( ulIPAddress ), 0, pdFALSE );
                        }
                    }
                #else
                    {
                        /* Avoid compiler warnings. */
                        ( void ) ulIPAddress;
                    }
                #endif /* ipconfigUSE_DNS_CACHE */

                if( ( ( usFlags & dnsNBNS_FLAGS_RESPONSE ) == 0U ) &&
                    ( usType == dnsNBNS_TYPE_NET_BIOS ) &&
                    ( xApplicationDNSQueryHook( ( const char * ) ucNBNSName ) != pdFALSE ) )
                {
                    uint16_t usLength;
                    DNSMessage_t * pxMessage;
                    NBNSAnswer_t * pxAnswer;

                    /* Someone is looking for a device with ucNBNSName,
                     * prepare a positive reply. */
                    pxNetworkBuffer = pxUDPPayloadBuffer_to_NetworkBuffer( pucUDPPayloadBuffer );

                    if( ( xBufferAllocFixedSize == pdFALSE ) && ( pxNetworkBuffer != NULL ) )
                    {
                        NetworkBufferDescriptor_t * pxNewBuffer;

                        /* The field xDataLength was set to the total length of the UDP packet,
                         * i.e. the payload size plus sizeof( UDPPacket_t ). */
                        pxNewBuffer = pxDuplicateNetworkBufferWithDescriptor( pxNetworkBuffer, pxNetworkBuffer->xDataLength + sizeof( NBNSAnswer_t ) );

                        if( pxNewBuffer != NULL )
                        {
                            pucUDPPayloadBuffer = &( pxNewBuffer->pucEthernetBuffer[ sizeof( UDPPacket_t ) ] );
                            pxNetworkBuffer = pxNewBuffer;
                        }
                        else
                        {
                            /* Just prevent that a reply will be sent */
                            pxNetworkBuffer = NULL;
                        }
                    }

                    /* Should not occur: pucUDPPayloadBuffer is part of a xNetworkBufferDescriptor */
                    if( pxNetworkBuffer != NULL )
                    {
                        pxMessage = ipCAST_PTR_TO_TYPE_PTR( DNSMessage_t, pucUDPPayloadBuffer );

                        /* As the fields in the structures are not word-aligned, we have to
                         * copy the values byte-by-byte using macro's vSetField16() and vSetField32() */
                        #ifndef _lint
                            vSetField16( pxMessage, DNSMessage_t, usFlags, dnsNBNS_QUERY_RESPONSE_FLAGS ); /* 0x8500 */
                            vSetField16( pxMessage, DNSMessage_t, usQuestions, 0 );
                            vSetField16( pxMessage, DNSMessage_t, usAnswers, 1 );
                            vSetField16( pxMessage, DNSMessage_t, usAuthorityRRs, 0 );
                            vSetField16( pxMessage, DNSMessage_t, usAdditionalRRs, 0 );
                        #else
                            ( void ) pxMessage;
                        #endif

                        pxAnswer = ipCAST_PTR_TO_TYPE_PTR( NBNSAnswer_t, &( pucUDPPayloadBuffer[ offsetof( NBNSRequest_t, usType ) ] ) );

                        #ifndef _lint
                            vSetField16( pxAnswer, NBNSAnswer_t, usType, usType );            /* Type */
                            vSetField16( pxAnswer, NBNSAnswer_t, usClass, dnsNBNS_CLASS_IN ); /* Class */
                            vSetField32( pxAnswer, NBNSAnswer_t, ulTTL, dnsNBNS_TTL_VALUE );
                            vSetField16( pxAnswer, NBNSAnswer_t, usDataLength, 6 );           /* 6 bytes including the length field */
                            vSetField16( pxAnswer, NBNSAnswer_t, usNbFlags, dnsNBNS_NAME_FLAGS );
                            vSetField32( pxAnswer, NBNSAnswer_t, ulIPAddress, FreeRTOS_ntohl( *ipLOCAL_IP_ADDRESS_POINTER ) );
                        #else
                            ( void ) pxAnswer;
                        #endif

                        usLength = ( uint16_t ) ( sizeof( NBNSAnswer_t ) + ( size_t ) offsetof( NBNSRequest_t, usType ) );

                        prvReplyDNSMessage( pxNetworkBuffer, ( BaseType_t ) usLength );
                    }
                }
            }
        }

    #endif /* ipconfigUSE_NBNS */
/*-----------------------------------------------------------*/

    static Socket_t prvCreateDNSSocket( void )
    {
        Socket_t xSocket;
        struct freertos_sockaddr xAddress;
        BaseType_t xReturn;

        /* This must be the first time this function has been called.  Create
         * the socket. */
        xSocket = FreeRTOS_socket( FREERTOS_AF_INET, FREERTOS_SOCK_DGRAM, FREERTOS_IPPROTO_UDP );

        if( prvSocketValid( xSocket ) != pdTRUE_UNSIGNED )
        {
            /* There was an error, return NULL. */
            xSocket = NULL;
        }
        else
        {
            /* Auto bind the port. */
            xAddress.sin_port = 0U;
            xReturn = FreeRTOS_bind( xSocket, &xAddress, sizeof( xAddress ) );

            /* Check the bind was successful, and clean up if not. */
            if( xReturn != 0 )
            {
                ( void ) FreeRTOS_closesocket( xSocket );
                xSocket = NULL;
            }
            else
            {
                /* The send and receive timeouts will be set later on. */
            }
        }

        return xSocket;
    }
/*-----------------------------------------------------------*/

<<<<<<< HEAD
    #if ( ( ipconfigUSE_NBNS == 1 ) || ( ipconfigUSE_LLMNR == 1 ) )

        static void prvReplyDNSMessage( NetworkBufferDescriptor_t * pxNetworkBuffer,
                                        BaseType_t lNetLength )
        {
            UDPPacket_t * pxUDPPacket;
            IPHeader_t * pxIPHeader;
            UDPHeader_t * pxUDPHeader;
            size_t uxDataLength;

            pxUDPPacket = ipCAST_PTR_TO_TYPE_PTR( UDPPacket_t, pxNetworkBuffer->pucEthernetBuffer );
            pxIPHeader = &pxUDPPacket->xIPHeader;
            pxUDPHeader = &pxUDPPacket->xUDPHeader;
            /* HT: started using defines like 'ipSIZE_OF_xxx' */
            pxIPHeader->usLength = FreeRTOS_htons( ( uint16_t ) lNetLength + ipSIZE_OF_IPv4_HEADER + ipSIZE_OF_UDP_HEADER );
            /* HT:endian: should not be translated, copying from packet to packet */
            pxIPHeader->ulDestinationIPAddress = pxIPHeader->ulSourceIPAddress;
            pxIPHeader->ulSourceIPAddress = *ipLOCAL_IP_ADDRESS_POINTER;
            pxIPHeader->ucTimeToLive = ipconfigUDP_TIME_TO_LIVE;
            pxIPHeader->usIdentification = FreeRTOS_htons( usPacketIdentifier );
            usPacketIdentifier++;
            pxUDPHeader->usLength = FreeRTOS_htons( ( uint32_t ) lNetLength + ipSIZE_OF_UDP_HEADER );
            vFlip_16( pxUDPHeader->usSourcePort, pxUDPHeader->usDestinationPort );

            /* Important: tell NIC driver how many bytes must be sent */
            uxDataLength = ( ( size_t ) lNetLength ) + ipSIZE_OF_IPv4_HEADER + ipSIZE_OF_UDP_HEADER + ipSIZE_OF_ETH_HEADER;

            #if ( ipconfigDRIVER_INCLUDED_TX_IP_CHECKSUM == 0 )
                {
                    /* Calculate the IP header checksum. */
                    pxIPHeader->usHeaderChecksum = 0U;
                    pxIPHeader->usHeaderChecksum = usGenerateChecksum( 0U, ( uint8_t * ) &( pxIPHeader->ucVersionHeaderLength ), ipSIZE_OF_IPv4_HEADER );
                    pxIPHeader->usHeaderChecksum = ~FreeRTOS_htons( pxIPHeader->usHeaderChecksum );

                    /* calculate the UDP checksum for outgoing package */
                    ( void ) usGenerateProtocolChecksum( ( uint8_t * ) pxUDPPacket, uxDataLength, pdTRUE );
                }
            #endif

            /* Important: tell NIC driver how many bytes must be sent */
            pxNetworkBuffer->xDataLength = uxDataLength;

            /* This function will fill in the eth addresses and send the packet */
            vReturnEthernetFrame( pxNetworkBuffer, pdFALSE );
        }

    #endif /* ipconfigUSE_NBNS == 1 || ipconfigUSE_LLMNR == 1 */
=======
	#if ( ( ipconfigUSE_NBNS == 1 ) || ( ipconfigUSE_LLMNR == 1 ) )

		static void prvReplyDNSMessage( NetworkBufferDescriptor_t *pxNetworkBuffer,
										BaseType_t lNetLength )
		{
		UDPPacket_t *pxUDPPacket;
		IPHeader_t *pxIPHeader;
		UDPHeader_t *pxUDPHeader;
		size_t uxDataLength;

			pxUDPPacket = ipCAST_PTR_TO_TYPE_PTR( UDPPacket_t, pxNetworkBuffer->pucEthernetBuffer );
			pxIPHeader = &pxUDPPacket->xIPHeader;
			pxUDPHeader = &pxUDPPacket->xUDPHeader;
			/* HT: started using defines like 'ipSIZE_OF_xxx' */
			pxIPHeader->usLength = FreeRTOS_htons( ( uint16_t ) lNetLength + ipSIZE_OF_IPv4_HEADER + ipSIZE_OF_UDP_HEADER );
			/* HT:endian: should not be translated, copying from packet to packet */
			pxIPHeader->ulDestinationIPAddress = pxIPHeader->ulSourceIPAddress;
			pxIPHeader->ulSourceIPAddress = *ipLOCAL_IP_ADDRESS_POINTER;
			pxIPHeader->ucTimeToLive = ipconfigUDP_TIME_TO_LIVE;
			pxIPHeader->usIdentification = FreeRTOS_htons( usPacketIdentifier );
			usPacketIdentifier++;
			pxUDPHeader->usLength = FreeRTOS_htons( ( uint32_t ) lNetLength + ipSIZE_OF_UDP_HEADER );
			vFlip_16( pxUDPHeader->usSourcePort, pxUDPHeader->usDestinationPort );

			/* Important: tell NIC driver how many bytes must be sent */
			uxDataLength = ( ( size_t ) lNetLength ) + ipSIZE_OF_IPv4_HEADER + ipSIZE_OF_UDP_HEADER + ipSIZE_OF_ETH_HEADER;

			#if ( ipconfigDRIVER_INCLUDED_TX_IP_CHECKSUM == 0 )
			{
				/* Calculate the IP header checksum. */
				pxIPHeader->usHeaderChecksum = 0U;
				pxIPHeader->usHeaderChecksum = usGenerateChecksum( 0U, ( uint8_t * ) &( pxIPHeader->ucVersionHeaderLength ), ipSIZE_OF_IPv4_HEADER );
				pxIPHeader->usHeaderChecksum = ~FreeRTOS_htons( pxIPHeader->usHeaderChecksum );

				/* calculate the UDP checksum for outgoing package */
				( void ) usGenerateProtocolChecksum( ( uint8_t * ) pxUDPPacket, uxDataLength, pdTRUE );
			}
			#endif

			/* Important: tell NIC driver how many bytes must be sent */
			pxNetworkBuffer->xDataLength = uxDataLength;

			/* This function will fill in the eth addresses and send the packet */
			vReturnEthernetFrame( pxNetworkBuffer, pdFALSE );
		}

	#endif /* ipconfigUSE_NBNS == 1 || ipconfigUSE_LLMNR == 1 */
>>>>>>> e679e31b
/*-----------------------------------------------------------*/

    #if ( ipconfigUSE_DNS_CACHE == 1 )

        static BaseType_t prvProcessDNSCache( const char * pcName,
                                              uint32_t * pulIP,
                                              uint32_t ulTTL,
                                              BaseType_t xLookUp )
        {
            BaseType_t x;
            BaseType_t xFound = pdFALSE;
            uint32_t ulCurrentTimeSeconds = ( xTaskGetTickCount() / portTICK_PERIOD_MS ) / 1000UL;
            uint32_t ulIPAddressIndex = 0;
            static BaseType_t xFreeEntry = 0;

            configASSERT( ( pcName != NULL ) );

            /* For each entry in the DNS cache table. */
            for( x = 0; x < ipconfigDNS_CACHE_ENTRIES; x++ )
            {
                if( xDNSCache[ x ].pcName[ 0 ] == ( char ) 0 )
                {
                    continue;
                }

                if( strcmp( xDNSCache[ x ].pcName, pcName ) == 0 )
                {
                    /* Is this function called for a lookup or to add/update an IP address? */
                    if( xLookUp != pdFALSE )
                    {
                        /* Confirm that the record is still fresh. */
                        if( ulCurrentTimeSeconds < ( xDNSCache[ x ].ulTimeWhenAddedInSeconds + FreeRTOS_ntohl( xDNSCache[ x ].ulTTL ) ) )
                        {
                            #if ( ipconfigDNS_CACHE_ADDRESSES_PER_ENTRY > 1 )
                                uint8_t ucIndex;
                                /* The ucCurrentIPAddress value increments without bound and will rollover, */
                                /*  modulo it by the number of IP addresses to keep it in range.     */
                                /*  Also perform a final modulo by the max number of IP addresses    */
                                /*  per DNS cache entry to prevent out-of-bounds access in the event */
                                /*  that ucNumIPAddresses has been corrupted.                        */
                                ucIndex = xDNSCache[ x ].ucCurrentIPAddress % xDNSCache[ x ].ucNumIPAddresses;
                                ucIndex = ucIndex % ( uint8_t ) ipconfigDNS_CACHE_ADDRESSES_PER_ENTRY;
                                ulIPAddressIndex = ucIndex;

                                xDNSCache[ x ].ucCurrentIPAddress++;
                            #endif /* if ( ipconfigDNS_CACHE_ADDRESSES_PER_ENTRY > 1 ) */
                            *pulIP = xDNSCache[ x ].ulIPAddresses[ ulIPAddressIndex ];
                        }
                        else
                        {
                            /* Age out the old cached record. */
                            xDNSCache[ x ].pcName[ 0 ] = ( char ) 0;
                        }
                    }
                    else
                    {
                        #if ( ipconfigDNS_CACHE_ADDRESSES_PER_ENTRY > 1 )
                            if( xDNSCache[ x ].ucNumIPAddresses < ( uint8_t ) ipconfigDNS_CACHE_ADDRESSES_PER_ENTRY )
                            {
                                /* If more answers exist than there are IP address storage slots */
                                /* they will overwrite entry 0 */

                                ulIPAddressIndex = xDNSCache[ x ].ucNumIPAddresses;
                                xDNSCache[ x ].ucNumIPAddresses++;
                            }
                        #endif
                        xDNSCache[ x ].ulIPAddresses[ ulIPAddressIndex ] = *pulIP;
                        xDNSCache[ x ].ulTTL = ulTTL;
                        xDNSCache[ x ].ulTimeWhenAddedInSeconds = ulCurrentTimeSeconds;
                    }

                    xFound = pdTRUE;
                    break;
                }
            }

            if( xFound == pdFALSE )
            {
                if( xLookUp != pdFALSE )
                {
                    *pulIP = 0UL;
                }
                else
                {
                    /* Add or update the item. */
                    if( strlen( pcName ) < ( size_t ) ipconfigDNS_CACHE_NAME_LENGTH )
                    {
                        ( void ) strcpy( xDNSCache[ xFreeEntry ].pcName, pcName );

                        xDNSCache[ xFreeEntry ].ulIPAddresses[ 0 ] = *pulIP;
                        xDNSCache[ xFreeEntry ].ulTTL = ulTTL;
                        xDNSCache[ xFreeEntry ].ulTimeWhenAddedInSeconds = ulCurrentTimeSeconds;
                        #if ( ipconfigDNS_CACHE_ADDRESSES_PER_ENTRY > 1 )
                            xDNSCache[ xFreeEntry ].ucNumIPAddresses = 1;
                            xDNSCache[ xFreeEntry ].ucCurrentIPAddress = 0;

                            /* Initialize all remaining IP addresses in this entry to 0 */
                            ( void ) memset( &xDNSCache[ xFreeEntry ].ulIPAddresses[ 1 ],
                                             0,
                                             sizeof( xDNSCache[ xFreeEntry ].ulIPAddresses[ 1 ] ) *
                                             ( ( uint32_t ) ipconfigDNS_CACHE_ADDRESSES_PER_ENTRY - 1U ) );
                        #endif

                        xFreeEntry++;

                        if( xFreeEntry == ipconfigDNS_CACHE_ENTRIES )
                        {
                            xFreeEntry = 0;
                        }
                    }
                }
            }

            if( ( xLookUp == 0 ) || ( *pulIP != 0UL ) )
            {
                FreeRTOS_debug_printf( ( "prvProcessDNSCache: %s: '%s' @ %lxip\n", ( xLookUp != 0 ) ? "look-up" : "add", pcName, FreeRTOS_ntohl( *pulIP ) ) );
            }

            return xFound;
        }

    #endif /* ipconfigUSE_DNS_CACHE */

#endif /* ipconfigUSE_DNS != 0 */

/*-----------------------------------------------------------*/

/* Provide access to private members for testing. */
#ifdef FREERTOS_ENABLE_UNIT_TESTS
    #include "freertos_tcp_test_access_dns_define.h"
#endif<|MERGE_RESOLUTION|>--- conflicted
+++ resolved
@@ -369,8 +369,7 @@
     #endif /* ipconfigUSE_DNS_CACHE == 1 */
 /*-----------------------------------------------------------*/
 
-<<<<<<< HEAD
-    #if ( ipconfigDNS_USE_CALLBACKS == 1 )
+#if ( ipconfigDNS_USE_CALLBACKS == 1 )
 
         typedef struct xDNS_Callback
         {
@@ -534,172 +533,6 @@
         }
 
     #endif /* ipconfigDNS_USE_CALLBACKS == 1 */
-=======
-	#if ( ipconfigDNS_USE_CALLBACKS == 1 )
-
-		typedef struct xDNS_Callback
-		{
-		TickType_t uxRemaningTime;      /* Timeout in ms */
-		FOnDNSEvent pCallbackFunction;  /* Function to be called when the address has been found or when a timeout has been reached */
-		TimeOut_t uxTimeoutState;
-		void *pvSearchID;
-			struct xLIST_ITEM xListItem;
-			char pcName[ 1 ];
-		} DNSCallback_t;
-
-		static portINLINE ipDECL_CAST_PTR_FUNC_FOR_TYPE( DNSCallback_t )
-		{
-			return ( DNSCallback_t * ) pvArgument;
-		}
-
-		static List_t xCallbackList;
-
-		/* Define FreeRTOS_gethostbyname() as a normal blocking call. */
-		uint32_t FreeRTOS_gethostbyname( const char *pcHostName )
-		{
-			return FreeRTOS_gethostbyname_a( pcHostName, NULL, ( void * ) NULL, 0U );
-		}
-		/*-----------------------------------------------------------*/
-
-		/* Initialise the list of call-back structures. */
-		void vDNSInitialise( void )
-		{
-			vListInitialise( &xCallbackList );
-		}
-		/*-----------------------------------------------------------*/
-
-		/* Iterate through the list of call-back structures and remove
-		old entries which have reached a timeout.
-		As soon as the list has become empty, the DNS timer will be stopped
-		In case pvSearchID is supplied, the user wants to cancel a DNS request
-		*/
-		void vDNSCheckCallBack( void *pvSearchID )
-		{
-		const ListItem_t * pxIterator;
-		const ListItem_t * xEnd = listGET_END_MARKER( &xCallbackList );
-
-			vTaskSuspendAll();
-			{
-				for( pxIterator = ( const ListItem_t * ) listGET_NEXT( xEnd );
-					 pxIterator != xEnd;
-					 )
-				{
-				DNSCallback_t *pxCallback = ipCAST_PTR_TO_TYPE_PTR( DNSCallback_t, listGET_LIST_ITEM_OWNER( pxIterator ) );
-					/* Move to the next item because we might remove this item */
-					pxIterator = ( const ListItem_t * ) listGET_NEXT( pxIterator );
-
-					if( ( pvSearchID != NULL ) && ( pvSearchID == pxCallback->pvSearchID ) )
-					{
-						( void ) uxListRemove( &( pxCallback->xListItem ) );
-						vPortFree( pxCallback );
-					}
-					else if( xTaskCheckForTimeOut( &pxCallback->uxTimeoutState, &pxCallback->uxRemaningTime ) != pdFALSE )
-					{
-					pxCallback->pCallbackFunction( pxCallback->pcName, pxCallback->pvSearchID, 0 );
-						( void ) uxListRemove( &( pxCallback->xListItem ) );
-						vPortFree( pxCallback );
-					}
-					else
-					{
-						/* This call-back is still waiting for a reply or a time-out. */
-					}
-				}
-			}
-			( void ) xTaskResumeAll();
-
-			if( listLIST_IS_EMPTY( &xCallbackList ) != pdFALSE )
-			{
-				vIPSetDnsTimerEnableState( pdFALSE );
-			}
-		}
-		/*-----------------------------------------------------------*/
-
-		void FreeRTOS_gethostbyname_cancel( void *pvSearchID )
-		{
-			/* _HT_ Should better become a new API call to have the IP-task remove the callback */
-			vDNSCheckCallBack( pvSearchID );
-		}
-		/*-----------------------------------------------------------*/
-
-		/* FreeRTOS_gethostbyname_a() was called along with callback parameters.
-		Store them in a list for later reference. */
-		static void vDNSSetCallBack( const char *pcHostName,
-									 void *pvSearchID,
-									 FOnDNSEvent pCallbackFunction,
-									 TickType_t uxTimeout,
-									 TickType_t uxIdentifier )
-		{
-		size_t lLength = strlen( pcHostName );
-		DNSCallback_t *pxCallback = ipCAST_PTR_TO_TYPE_PTR( DNSCallback_t, pvPortMalloc( sizeof( *pxCallback ) + lLength ) );
-
-			/* Translate from ms to number of clock ticks. */
-			uxTimeout /= portTICK_PERIOD_MS;
-
-			if( pxCallback != NULL )
-			{
-				if( listLIST_IS_EMPTY( &xCallbackList ) != pdFALSE )
-				{
-					/* This is the first one, start the DNS timer to check for timeouts */
-					vIPReloadDNSTimer( FreeRTOS_min_uint32( 1000U, uxTimeout ) );
-				}
-
-				( void ) strcpy( pxCallback->pcName, pcHostName );
-				pxCallback->pCallbackFunction = pCallbackFunction;
-				pxCallback->pvSearchID = pvSearchID;
-				pxCallback->uxRemaningTime = uxTimeout;
-				vTaskSetTimeOutState( &pxCallback->uxTimeoutState );
-				listSET_LIST_ITEM_OWNER( &( pxCallback->xListItem ), ( void * ) pxCallback );
-				listSET_LIST_ITEM_VALUE( &( pxCallback->xListItem ), uxIdentifier );
-				vTaskSuspendAll();
-				{
-					vListInsertEnd( &xCallbackList, &pxCallback->xListItem );
-				}
-				( void ) xTaskResumeAll();
-			}
-		}
-		/*-----------------------------------------------------------*/
-
-		/* A DNS reply was received, see if there is any matching entry and
-		call the handler.  Returns pdTRUE if uxIdentifier was recognised. */
-		static BaseType_t xDNSDoCallback( TickType_t uxIdentifier,
-										  const char *pcName,
-										  uint32_t ulIPAddress )
-		{
-		BaseType_t xResult = pdFALSE;
-		const ListItem_t * pxIterator;
-		const ListItem_t * xEnd = listGET_END_MARKER( &xCallbackList );
-
-			vTaskSuspendAll();
-			{
-				for( pxIterator = ( const ListItem_t * ) listGET_NEXT( xEnd );
-					 pxIterator != ( const ListItem_t * ) xEnd;
-					 pxIterator = ( const ListItem_t * ) listGET_NEXT( pxIterator ) )
-				{
-					if( listGET_LIST_ITEM_VALUE( pxIterator ) == uxIdentifier )
-					{
-					DNSCallback_t *pxCallback = ipCAST_PTR_TO_TYPE_PTR( DNSCallback_t, listGET_LIST_ITEM_OWNER( pxIterator ) );
-
-					pxCallback->pCallbackFunction( pcName, pxCallback->pvSearchID, ulIPAddress );
-						( void ) uxListRemove( &pxCallback->xListItem );
-						vPortFree( pxCallback );
-
-						if( listLIST_IS_EMPTY( &xCallbackList ) != pdFALSE )
-						{
-							/* The list of outstanding requests is empty. No need for periodic polling. */
-							vIPSetDnsTimerEnableState( pdFALSE );
-						}
-
-						xResult = pdTRUE;
-						break;
-					}
-				}
-			}
-			( void ) xTaskResumeAll();
-			return xResult;
-		}
-
-	#endif /* ipconfigDNS_USE_CALLBACKS == 1 */
->>>>>>> e679e31b
 /*-----------------------------------------------------------*/
 
     #if ( ipconfigDNS_USE_CALLBACKS == 0 )
@@ -998,7 +831,6 @@
     }
 /*-----------------------------------------------------------*/
 
-<<<<<<< HEAD
     _static size_t prvCreateDNSMessage( uint8_t * pucUDPPayloadBuffer,
                                         const char * pcHostName,
                                         TickType_t uxIdentifier )
@@ -1087,96 +919,6 @@
          * the last written byte to the beginning of the buffer. */
         return uxIndex + sizeof( DNSTail_t ) + 1U;
     }
-=======
-	_static size_t prvCreateDNSMessage( uint8_t *pucUDPPayloadBuffer,
-										const char *pcHostName,
-										TickType_t uxIdentifier )
-	{
-	DNSMessage_t *pxDNSMessageHeader;
-	size_t uxStart, uxIndex;
-	DNSTail_t const * pxTail;
-	static const DNSMessage_t xDefaultPartDNSHeader =
-		{
-			0,                 /* The identifier will be overwritten. */
-			dnsOUTGOING_FLAGS, /* Flags set for standard query. */
-			dnsONE_QUESTION,   /* One question is being asked. */
-			0,                 /* No replies are included. */
-			0,                 /* No authorities. */
-			0                  /* No additional authorities. */
-		};
-		/* memcpy() helper variables for MISRA Rule 21.15 compliance*/
-		const void *pvCopySource;
-		void *pvCopyDest;
-
-		/* Copy in the const part of the header. Intentionally using different
-		 * pointers with memcpy() to put the information in to correct place. */
-
-		/*
-		 * Use helper variables for memcpy() to remain
-		 * compliant with MISRA Rule 21.15.  These should be
-		 * optimized away.
-		 */
-		pvCopySource = &xDefaultPartDNSHeader;
-		pvCopyDest = pucUDPPayloadBuffer;
-		( void ) memcpy( pvCopyDest, pvCopySource, sizeof( xDefaultPartDNSHeader ) );
-
-		/* Write in a unique identifier. Cast the Payload Buffer to DNSMessage_t
-		 * to easily access fields of the DNS Message. */
-		pxDNSMessageHeader = ipCAST_PTR_TO_TYPE_PTR( DNSMessage_t, pucUDPPayloadBuffer );
-		pxDNSMessageHeader->usIdentifier = ( uint16_t ) uxIdentifier;
-
-		/* Create the resource record at the end of the header.  First
-		find the end of the header. */
-		uxStart = sizeof( xDefaultPartDNSHeader );
-
-		/* Leave a gap for the first length byte. */
-		uxIndex = uxStart + 1U;
-
-		/* Copy in the host name. */
-		( void ) strcpy( ( char * ) &( pucUDPPayloadBuffer[ uxIndex ] ), pcHostName );
-
-		/* Walk through the string to replace the '.' characters with byte
-		counts.  pucStart holds the address of the byte count.  Walking the
-		string starts after the byte count position. */
-		uxIndex = uxStart;
-
-		do
-		{
-		size_t uxLength;
-
-			/* Skip the length byte. */
-			uxIndex++;
-
-			while( ( pucUDPPayloadBuffer[ uxIndex ] != ( uint8_t ) 0U ) &&
-				   ( pucUDPPayloadBuffer[ uxIndex ] != ( uint8_t ) ASCII_BASELINE_DOT ) )
-			{
-				uxIndex++;
-			}
-
-			/* Fill in the byte count, then move the pucStart pointer up to
-			the found byte position. */
-			uxLength = uxIndex - ( uxStart + 1U );
-			pucUDPPayloadBuffer[ uxStart ] = ( uint8_t ) uxLength;
-
-			uxStart = uxIndex;
-		} while( pucUDPPayloadBuffer[ uxIndex ] != ( uint8_t ) 0U );
-
-		/* Finish off the record. Cast the record onto DNSTail_t structure to easily
-		 * access the fields of the DNS Message. */
-		pxTail = ipCAST_PTR_TO_TYPE_PTR( DNSTail_t, &( pucUDPPayloadBuffer[ uxStart + 1U ] ) );
-
-		#if defined( _lint ) || defined( __COVERITY__ )
-			( void ) pxTail;
-		#else
-			vSetField16( pxTail, DNSTail_t, usType, dnsTYPE_A_HOST );
-			vSetField16( pxTail, DNSTail_t, usClass, dnsCLASS_IN );
-		#endif
-
-		/* Return the total size of the generated message, which is the space from
-		the last written byte to the beginning of the buffer. */
-		return uxIndex + sizeof( DNSTail_t ) + 1U;
-	}
->>>>>>> e679e31b
 /*-----------------------------------------------------------*/
 
     #if ( ipconfigUSE_DNS_CACHE == 1 ) || ( ipconfigDNS_USE_CALLBACKS == 1 )
@@ -1347,7 +1089,6 @@
 /*-----------------------------------------------------------*/
 
 /* The function below will only be called :
-<<<<<<< HEAD
  * when ipconfigDNS_USE_CALLBACKS == 1
  * when ipconfigUSE_LLMNR == 1
  * for testing purposes, by the module test_freertos_tcp.c
@@ -1377,37 +1118,7 @@
         /* The packet was not consumed. */
         return pdFAIL;
     }
-=======
-when ipconfigDNS_USE_CALLBACKS == 1
-when ipconfigUSE_LLMNR == 1
-for testing purposes, by the module test_freertos_tcp.c
-*/
-	uint32_t ulDNSHandlePacket( const NetworkBufferDescriptor_t *pxNetworkBuffer )
-	{
-	uint8_t *pucPayLoadBuffer;
-	size_t uxPayloadSize;
-
-		/* Only proceed if the payload length indicated in the header
-		appears to be valid. */
-		if( pxNetworkBuffer->xDataLength >= sizeof( UDPPacket_t ) )
-		{
-			uxPayloadSize = pxNetworkBuffer->xDataLength - sizeof( UDPPacket_t );
-
-			if( uxPayloadSize >= sizeof( DNSMessage_t ) )
-			{
-				pucPayLoadBuffer = &( pxNetworkBuffer->pucEthernetBuffer[ sizeof( UDPPacket_t ) ] );
-
-				/* The parameter pdFALSE indicates that the reply was not expected. */
-				( void ) prvParseDNSReply( pucPayLoadBuffer,
-										   uxPayloadSize,
-										   pdFALSE );
-			}
-		}
-
-		/* The packet was not consumed. */
-		return pdFAIL;
-	}
->>>>>>> e679e31b
+
 /*-----------------------------------------------------------*/
 
     #if ( ipconfigUSE_NBNS == 1 )
@@ -1433,7 +1144,7 @@
                                        BaseType_t xExpected )
     {
         DNSMessage_t * pxDNSMessageHeader;
-/* This pointer is not used to modify anything */
+        /* This pointer is not used to modify anything */
         const DNSAnswerRecord_t * pxDNSAnswerRecord;
         uint32_t ulIPAddress = 0UL;
 
@@ -1445,8 +1156,7 @@
         uint16_t x, usDataLength, usQuestions;
         uint16_t usType = 0U;
         BaseType_t xReturn = pdTRUE;
-/* memcpy() helper variables for MISRA Rule 21.15 compliance*/
-<<<<<<< HEAD
+        /* memcpy() helper variables for MISRA Rule 21.15 compliance*/
         const void * pvCopySource;
         void * pvCopyDest;
 
@@ -1820,381 +1530,6 @@
 
         return ulIPAddress;
     }
-=======
-		const void *pvCopySource;
-		void *pvCopyDest;
-
-		#if ( ipconfigUSE_LLMNR == 1 )
-			uint16_t usClass = 0U;
-		#endif
-		#if ( ipconfigUSE_DNS_CACHE == 1 ) || ( ipconfigDNS_USE_CALLBACKS == 1 )
-			BaseType_t xDoStore = xExpected;
-			char pcName[ ipconfigDNS_CACHE_NAME_LENGTH ] = "";
-		#endif
-		const size_t uxAddressLength = ipSIZE_OF_IPv4_ADDRESS;
-
-		/* Ensure that the buffer is of at least minimal DNS message length. */
-		if( uxBufferLength < sizeof( DNSMessage_t ) )
-		{
-			xReturn = pdFALSE;
-		}
-		else
-		{
-			uxSourceBytesRemaining = uxBufferLength;
-
-			/* Parse the DNS message header. Map the byte stream onto a structure
-			 * for easier access. */
-			pxDNSMessageHeader = ipCAST_PTR_TO_TYPE_PTR( DNSMessage_t, pucUDPPayloadBuffer );
-
-			/* Introduce a do {} while (0) to allow the use of breaks. */
-			do
-			{
-			size_t uxBytesRead = 0U;
-			size_t uxResult;
-
-				/* Start at the first byte after the header. */
-				pucByte = &( pucUDPPayloadBuffer[ sizeof( DNSMessage_t ) ] );
-				uxSourceBytesRemaining -= sizeof( DNSMessage_t );
-
-				/* Skip any question records. */
-				usQuestions = FreeRTOS_ntohs( pxDNSMessageHeader->usQuestions );
-
-				for( x = 0U; x < usQuestions; x++ )
-				{
-					#if ( ipconfigUSE_LLMNR == 1 )
-					{
-						if( x == 0U )
-						{
-							pcRequestedName = ( char * ) pucByte;
-						}
-					}
-					#endif
-
-					#if ( ipconfigUSE_DNS_CACHE == 1 ) || ( ipconfigDNS_USE_CALLBACKS == 1 )
-						if( x == 0U )
-						{
-							uxResult = prvReadNameField( pucByte,
-														 uxSourceBytesRemaining,
-														 pcName,
-														 sizeof( pcName ) );
-
-							/* Check for a malformed response. */
-							if( uxResult == 0U )
-							{
-								xReturn = pdFALSE;
-								break;
-							}
-
-							uxBytesRead += uxResult;
-							pucByte = &( pucByte[ uxResult ] );
-							uxSourceBytesRemaining -= uxResult;
-						}
-						else
-					#endif /* ipconfigUSE_DNS_CACHE || ipconfigDNS_USE_CALLBACKS */
-					{
-						/* Skip the variable length pcName field. */
-						uxResult = prvSkipNameField( pucByte,
-													 uxSourceBytesRemaining );
-
-						/* Check for a malformed response. */
-						if( uxResult == 0U )
-						{
-							xReturn = pdFALSE;
-							break;
-						}
-
-						uxBytesRead += uxResult;
-						pucByte = &( pucByte[ uxResult ] );
-						uxSourceBytesRemaining -= uxResult;
-					}
-
-					/* Check the remaining buffer size. */
-					if( uxSourceBytesRemaining >= sizeof( uint32_t ) )
-					{
-						#if ( ipconfigUSE_LLMNR == 1 )
-						{
-							/* usChar2u16 returns value in host endianness. */
-							usType = usChar2u16( pucByte );
-							usClass = usChar2u16( &( pucByte[ 2 ] ) );
-						}
-						#endif /* ipconfigUSE_LLMNR */
-
-						/* Skip the type and class fields. */
-						pucByte = &( pucByte[ sizeof( uint32_t ) ] );
-						uxSourceBytesRemaining -= sizeof( uint32_t );
-					}
-					else
-					{
-						xReturn = pdFALSE;
-						break;
-					}
-				}
-
-				if( xReturn == pdFALSE )
-				{
-					/* No need to proceed. Break out of the do-while loop. */
-					break;
-				}
-
-				/* Search through the answer records. */
-				pxDNSMessageHeader->usAnswers = FreeRTOS_ntohs( pxDNSMessageHeader->usAnswers );
-
-				if( ( pxDNSMessageHeader->usFlags & dnsRX_FLAGS_MASK ) == dnsEXPECTED_RX_FLAGS )
-				{
-				const uint16_t usCount = ( uint16_t ) ipconfigDNS_CACHE_ADDRESSES_PER_ENTRY;
-				uint16_t usNumARecordsStored = 0;
-
-					for( x = 0U; x < pxDNSMessageHeader->usAnswers; x++ )
-					{
-					BaseType_t xDoAccept;
-
-						if( usNumARecordsStored >= usCount )
-						{
-							/* Only count ipconfigDNS_CACHE_ADDRESSES_PER_ENTRY number of records. */
-							break;
-						}
-
-						uxResult = prvSkipNameField( pucByte,
-													 uxSourceBytesRemaining );
-
-						/* Check for a malformed response. */
-						if( uxResult == 0U )
-						{
-							xReturn = pdFALSE;
-							break;
-						}
-
-						uxBytesRead += uxResult;
-						pucByte = &( pucByte[ uxResult ] );
-						uxSourceBytesRemaining -= uxResult;
-
-						/* Is there enough data for an IPv4 A record answer and, if so,
-						is this an A record? */
-						if( uxSourceBytesRemaining < sizeof( uint16_t ) )
-						{
-							xReturn = pdFALSE;
-							break;
-						}
-
-						usType = usChar2u16( pucByte );
-
-						if( usType == ( uint16_t ) dnsTYPE_A_HOST )
-						{
-							if( uxSourceBytesRemaining >= ( sizeof( DNSAnswerRecord_t ) + uxAddressLength ) )
-							{
-								xDoAccept = pdTRUE;
-							}
-							else
-							{
-								xDoAccept = pdFALSE;
-							}
-						}
-						else
-						{
-							/* Unknown host type. */
-							xDoAccept = pdFALSE;
-						}
-
-						if( xDoAccept != pdFALSE )
-						{
-							/* This is the required record type and is of sufficient size. */
-
-							/* Mapping pucByte to a DNSAnswerRecord allows easy access of the
-							 * fields of the structure. */
-							pxDNSAnswerRecord = ipCAST_PTR_TO_TYPE_PTR( DNSAnswerRecord_t, pucByte );
-
-							/* Sanity check the data length of an IPv4 answer. */
-							if( FreeRTOS_ntohs( pxDNSAnswerRecord->usDataLength ) == ( uint16_t ) uxAddressLength )
-							{
-								/* Copy the IP address out of the record. Using different pointers
-								 * to copy only the portion we want is intentional here. */
-
-								/*
-								 * Use helper variables for memcpy() to remain
-								 * compliant with MISRA Rule 21.15.  These should be
-								 * optimized away.
-								 */
-								pvCopySource = &pucByte[ sizeof( DNSAnswerRecord_t ) ];
-								pvCopyDest = &ulIPAddress;
-								( void ) memcpy( pvCopyDest, pvCopySource, uxAddressLength );
-
-								#if ( ipconfigDNS_USE_CALLBACKS == 1 )
-								{
-									/* See if any asynchronous call was made to FreeRTOS_gethostbyname_a() */
-									if( xDNSDoCallback( ( TickType_t ) pxDNSMessageHeader->usIdentifier, pcName, ulIPAddress ) != pdFALSE )
-									{
-										/* This device has requested this DNS look-up.
-										The result may be stored in the DNS cache. */
-										xDoStore = pdTRUE;
-									}
-								}
-								#endif /* ipconfigDNS_USE_CALLBACKS == 1 */
-								#if ( ipconfigUSE_DNS_CACHE == 1 )
-								{
-								char cBuffer[ 16 ];
-
-									/* The reply will only be stored in the DNS cache when the
-									request was issued by this device. */
-									if( xDoStore != pdFALSE )
-									{
-										( void ) prvProcessDNSCache( pcName, &ulIPAddress, pxDNSAnswerRecord->ulTTL, pdFALSE );
-										usNumARecordsStored++; /* Track # of A records stored */
-									}
-
-									( void ) FreeRTOS_inet_ntop( FREERTOS_AF_INET, ( const void * ) &( ulIPAddress ), cBuffer, sizeof( cBuffer ) );
-									/* Show what has happened. */
-									FreeRTOS_printf( ( "DNS[0x%04lX]: The answer to '%s' (%s) will%s be stored\n",
-													   ( UBaseType_t ) pxDNSMessageHeader->usIdentifier,
-													   pcName,
-													   cBuffer,
-													   ( xDoStore != 0 ) ? "" : " NOT" ) );
-								}
-								#endif /* ipconfigUSE_DNS_CACHE */
-							}
-
-							pucByte = &( pucByte[ sizeof( DNSAnswerRecord_t ) + uxAddressLength ] );
-							uxSourceBytesRemaining -= ( sizeof( DNSAnswerRecord_t ) + uxAddressLength );
-						}
-						else if( uxSourceBytesRemaining >= sizeof( DNSAnswerRecord_t ) )
-						{
-							/* It's not an A record, so skip it. Get the header location
-							and then jump over the header. */
-							/* Cast the response to DNSAnswerRecord for easy access to fields of the DNS response. */
-							pxDNSAnswerRecord = ipCAST_PTR_TO_TYPE_PTR( DNSAnswerRecord_t, pucByte );
-
-							pucByte = &( pucByte[ sizeof( DNSAnswerRecord_t ) ] );
-							uxSourceBytesRemaining -= sizeof( DNSAnswerRecord_t );
-
-							/* Determine the length of the answer data from the header. */
-							usDataLength = FreeRTOS_ntohs( pxDNSAnswerRecord->usDataLength );
-
-							/* Jump over the answer. */
-							if( uxSourceBytesRemaining >= usDataLength )
-							{
-								pucByte = &( pucByte[ usDataLength ] );
-								uxSourceBytesRemaining -= usDataLength;
-							}
-							else
-							{
-								/* Malformed response. */
-								xReturn = pdFALSE;
-								break;
-							}
-						}
-						else
-						{
-							/* Do nothing */
-						}
-					}
-				}
-
-				#if ( ipconfigUSE_LLMNR == 1 )
-					else if( ( usQuestions != ( uint16_t ) 0U ) && ( usType == dnsTYPE_A_HOST ) && ( usClass == dnsCLASS_IN ) && ( pcRequestedName != NULL ) )
-					{
-						/* If this is not a reply to our DNS request, it might an LLMNR
-						request. */
-						if( xApplicationDNSQueryHook( &( pcRequestedName[ 1 ] ) ) != pdFALSE )
-						{
-						int16_t usLength;
-						NetworkBufferDescriptor_t *pxNewBuffer = NULL;
-						NetworkBufferDescriptor_t *pxNetworkBuffer = pxUDPPayloadBuffer_to_NetworkBuffer( pucUDPPayloadBuffer );
-						LLMNRAnswer_t *pxAnswer;
-						uint8_t *pucNewBuffer = NULL;
-
-							if( ( xBufferAllocFixedSize == pdFALSE ) && ( pxNetworkBuffer != NULL ) )
-							{
-							size_t uxDataLength = uxBufferLength + sizeof( UDPHeader_t ) + sizeof( EthernetHeader_t ) + sizeof( IPHeader_t );
-
-								/* Set the size of the outgoing packet. */
-								pxNetworkBuffer->xDataLength = uxDataLength;
-								pxNewBuffer = pxDuplicateNetworkBufferWithDescriptor( pxNetworkBuffer, uxDataLength + sizeof( LLMNRAnswer_t ) );
-
-								if( pxNewBuffer != NULL )
-								{
-								BaseType_t xOffset1, xOffset2;
-
-									xOffset1 = ( BaseType_t ) ( pucByte - pucUDPPayloadBuffer );
-									xOffset2 = ( BaseType_t ) ( ( ( uint8_t * ) pcRequestedName ) - pucUDPPayloadBuffer );
-
-									pxNetworkBuffer = pxNewBuffer;
-									pucNewBuffer = &( pxNetworkBuffer->pucEthernetBuffer[ ipUDP_PAYLOAD_OFFSET_IPv4 ] );
-
-									pucByte = &( pucNewBuffer[ xOffset1 ] );
-									pcRequestedName = ( char * ) &( pucNewBuffer[ xOffset2 ] );
-									pxDNSMessageHeader = ipCAST_PTR_TO_TYPE_PTR( DNSMessage_t, pucNewBuffer );
-								}
-								else
-								{
-									/* Just to indicate that the message may not be answered. */
-									pxNetworkBuffer = NULL;
-								}
-							}
-
-							/* The test on 'pucNewBuffer' is only to satisfy lint. */
-							if( ( pxNetworkBuffer != NULL ) && ( pucNewBuffer != NULL ) )
-							{
-								pxAnswer = ipCAST_PTR_TO_TYPE_PTR( LLMNRAnswer_t, pucByte );
-
-								/* We leave 'usIdentifier' and 'usQuestions' untouched */
-								#ifndef _lint
-									vSetField16( pxDNSMessageHeader, DNSMessage_t, usFlags, dnsLLMNR_FLAGS_IS_REPONSE ); /* Set the response flag */
-									vSetField16( pxDNSMessageHeader, DNSMessage_t, usAnswers, 1 );                       /* Provide a single answer */
-									vSetField16( pxDNSMessageHeader, DNSMessage_t, usAuthorityRRs, 0 );                  /* No authority */
-									vSetField16( pxDNSMessageHeader, DNSMessage_t, usAdditionalRRs, 0 );                 /* No additional info */
-								#endif /* lint */
-
-								pxAnswer->ucNameCode = dnsNAME_IS_OFFSET;
-								pxAnswer->ucNameOffset = ( uint8_t ) ( pcRequestedName - ( char * ) pucNewBuffer );
-
-								#ifndef _lint
-									vSetField16( pxAnswer, LLMNRAnswer_t, usType, dnsTYPE_A_HOST ); /* Type A: host */
-									vSetField16( pxAnswer, LLMNRAnswer_t, usClass, dnsCLASS_IN );   /* 1: Class IN */
-									vSetField32( pxAnswer, LLMNRAnswer_t, ulTTL, dnsLLMNR_TTL_VALUE );
-									vSetField16( pxAnswer, LLMNRAnswer_t, usDataLength, 4 );
-									vSetField32( pxAnswer, LLMNRAnswer_t, ulIPAddress, FreeRTOS_ntohl( *ipLOCAL_IP_ADDRESS_POINTER ) );
-								#endif /* lint */
-								usLength = ( int16_t ) ( sizeof( *pxAnswer ) + ( size_t ) ( pucByte - pucNewBuffer ) );
-
-								prvReplyDNSMessage( pxNetworkBuffer, usLength );
-
-								if( pxNewBuffer != NULL )
-								{
-									vReleaseNetworkBufferAndDescriptor( pxNewBuffer );
-								}
-							}
-						}
-					}
-					else
-					{
-						/* Not an expected reply. */
-					}
-				#endif /* ipconfigUSE_LLMNR == 1 */
-				( void ) uxBytesRead;
-			} while( ipFALSE_BOOL );
-		}
-
-		if( xReturn == pdFALSE )
-		{
-			/* There was an error while parsing the DNS response. Return error code. */
-			ulIPAddress = dnsPARSE_ERROR;
-		}
-		else if( xExpected == pdFALSE )
-		{
-			/* Do not return a valid IP-address in case the reply was not expected. */
-			ulIPAddress = 0UL;
-		}
-		else
-		{
-			/* The IP-address found will be returned. */
-		}
-
-		#if ( ipconfigUSE_DNS_CACHE == 1 ) || ( ipconfigDNS_USE_CALLBACKS == 1 )
-			( void ) xDoStore;
-		#endif
-
-		return ulIPAddress;
-	}
->>>>>>> e679e31b
 /*-----------------------------------------------------------*/
 
     #if ( ipconfigUSE_NBNS == 1 )
@@ -2385,7 +1720,6 @@
     }
 /*-----------------------------------------------------------*/
 
-<<<<<<< HEAD
     #if ( ( ipconfigUSE_NBNS == 1 ) || ( ipconfigUSE_LLMNR == 1 ) )
 
         static void prvReplyDNSMessage( NetworkBufferDescriptor_t * pxNetworkBuffer,
@@ -2433,55 +1767,6 @@
         }
 
     #endif /* ipconfigUSE_NBNS == 1 || ipconfigUSE_LLMNR == 1 */
-=======
-	#if ( ( ipconfigUSE_NBNS == 1 ) || ( ipconfigUSE_LLMNR == 1 ) )
-
-		static void prvReplyDNSMessage( NetworkBufferDescriptor_t *pxNetworkBuffer,
-										BaseType_t lNetLength )
-		{
-		UDPPacket_t *pxUDPPacket;
-		IPHeader_t *pxIPHeader;
-		UDPHeader_t *pxUDPHeader;
-		size_t uxDataLength;
-
-			pxUDPPacket = ipCAST_PTR_TO_TYPE_PTR( UDPPacket_t, pxNetworkBuffer->pucEthernetBuffer );
-			pxIPHeader = &pxUDPPacket->xIPHeader;
-			pxUDPHeader = &pxUDPPacket->xUDPHeader;
-			/* HT: started using defines like 'ipSIZE_OF_xxx' */
-			pxIPHeader->usLength = FreeRTOS_htons( ( uint16_t ) lNetLength + ipSIZE_OF_IPv4_HEADER + ipSIZE_OF_UDP_HEADER );
-			/* HT:endian: should not be translated, copying from packet to packet */
-			pxIPHeader->ulDestinationIPAddress = pxIPHeader->ulSourceIPAddress;
-			pxIPHeader->ulSourceIPAddress = *ipLOCAL_IP_ADDRESS_POINTER;
-			pxIPHeader->ucTimeToLive = ipconfigUDP_TIME_TO_LIVE;
-			pxIPHeader->usIdentification = FreeRTOS_htons( usPacketIdentifier );
-			usPacketIdentifier++;
-			pxUDPHeader->usLength = FreeRTOS_htons( ( uint32_t ) lNetLength + ipSIZE_OF_UDP_HEADER );
-			vFlip_16( pxUDPHeader->usSourcePort, pxUDPHeader->usDestinationPort );
-
-			/* Important: tell NIC driver how many bytes must be sent */
-			uxDataLength = ( ( size_t ) lNetLength ) + ipSIZE_OF_IPv4_HEADER + ipSIZE_OF_UDP_HEADER + ipSIZE_OF_ETH_HEADER;
-
-			#if ( ipconfigDRIVER_INCLUDED_TX_IP_CHECKSUM == 0 )
-			{
-				/* Calculate the IP header checksum. */
-				pxIPHeader->usHeaderChecksum = 0U;
-				pxIPHeader->usHeaderChecksum = usGenerateChecksum( 0U, ( uint8_t * ) &( pxIPHeader->ucVersionHeaderLength ), ipSIZE_OF_IPv4_HEADER );
-				pxIPHeader->usHeaderChecksum = ~FreeRTOS_htons( pxIPHeader->usHeaderChecksum );
-
-				/* calculate the UDP checksum for outgoing package */
-				( void ) usGenerateProtocolChecksum( ( uint8_t * ) pxUDPPacket, uxDataLength, pdTRUE );
-			}
-			#endif
-
-			/* Important: tell NIC driver how many bytes must be sent */
-			pxNetworkBuffer->xDataLength = uxDataLength;
-
-			/* This function will fill in the eth addresses and send the packet */
-			vReturnEthernetFrame( pxNetworkBuffer, pdFALSE );
-		}
-
-	#endif /* ipconfigUSE_NBNS == 1 || ipconfigUSE_LLMNR == 1 */
->>>>>>> e679e31b
 /*-----------------------------------------------------------*/
 
     #if ( ipconfigUSE_DNS_CACHE == 1 )
