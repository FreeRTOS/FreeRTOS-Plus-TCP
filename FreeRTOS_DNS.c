--- conflicted
+++ resolved
@@ -564,7 +564,6 @@
 		}
 		/*-----------------------------------------------------------*/
 
-<<<<<<< HEAD
 		/**
 		 * @brief A DNS reply was received, see if there is any matching entry and
 		 *        call the handler.
@@ -575,10 +574,6 @@
 		 *
 		 * @return Returns pdTRUE if uxIdentifier was recognized.
  		*/
-=======
-		/* A DNS reply was received, see if there is any matching entry and
-		call the handler.  Returns pdTRUE if uxIdentifier was recognised. */
->>>>>>> 799b0a94
 		static BaseType_t xDNSDoCallback( TickType_t uxIdentifier,
 										  const char *pcName,
 										  uint32_t ulIPAddress )
@@ -987,15 +982,10 @@
 			0,                 /* No authorities. */
 			0                  /* No additional authorities. */
 		};
-<<<<<<< HEAD
+
 	/* memcpy() helper variables for MISRA Rule 21.15 compliance*/
 	const void *pvCopySource;
 	void *pvCopyDest;
-=======
-		/* memcpy() helper variables for MISRA Rule 21.15 compliance*/
-		const void *pvCopySource;
-		void *pvCopyDest;
->>>>>>> 799b0a94
 
 		/* Copy in the const part of the header. Intentionally using different
 		 * pointers with memcpy() to put the information in to correct place. */
