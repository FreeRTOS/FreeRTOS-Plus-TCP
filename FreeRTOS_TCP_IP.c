--- conflicted
+++ resolved
@@ -3563,16 +3563,8 @@
 
         #if ipconfigUSE_TCP_WIN == 1
             {
-<<<<<<< HEAD
-                #if ( ipconfigTCP_ACK_EARLIER_PACKET != 0 )
-                    {
-                        lMinLength = ( ( int32_t ) 2 ) * ( ( int32_t ) pxSocket->u.xTCP.usMSS );
-                    }
-                #endif /* ipconfigTCP_ACK_EARLIER_PACKET */
-=======
                 /* An ACK may be delayed if the peer has space for at least 2 x MSS. */
-                lMinLength = ( ( int32_t ) 2 ) * ( ( int32_t ) pxSocket->u.xTCP.usCurMSS );
->>>>>>> b323112c
+                lMinLength = ( ( int32_t ) 2 ) * ( ( int32_t ) pxSocket->u.xTCP.usMSS );
 
                 /* In case we're receiving data continuously, we might postpone sending
                  * an ACK to gain performance. */
