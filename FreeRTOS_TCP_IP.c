/*
 * FreeRTOS+TCP V2.3.0
 * Copyright (C) 2020 Amazon.com, Inc. or its affiliates.  All Rights Reserved.
 *
 * Permission is hereby granted, free of charge, to any person obtaining a copy of
 * this software and associated documentation files (the "Software"), to deal in
 * the Software without restriction, including without limitation the rights to
 * use, copy, modify, merge, publish, distribute, sublicense, and/or sell copies of
 * the Software, and to permit persons to whom the Software is furnished to do so,
 * subject to the following conditions:
 *
 * The above copyright notice and this permission notice shall be included in all
 * copies or substantial portions of the Software.
 *
 * THE SOFTWARE IS PROVIDED "AS IS", WITHOUT WARRANTY OF ANY KIND, EXPRESS OR
 * IMPLIED, INCLUDING BUT NOT LIMITED TO THE WARRANTIES OF MERCHANTABILITY, FITNESS
 * FOR A PARTICULAR PURPOSE AND NONINFRINGEMENT. IN NO EVENT SHALL THE AUTHORS OR
 * COPYRIGHT HOLDERS BE LIABLE FOR ANY CLAIM, DAMAGES OR OTHER LIABILITY, WHETHER
 * IN AN ACTION OF CONTRACT, TORT OR OTHERWISE, ARISING FROM, OUT OF OR IN
 * CONNECTION WITH THE SOFTWARE OR THE USE OR OTHER DEALINGS IN THE SOFTWARE.
 *
 * http://aws.amazon.com/freertos
 * http://www.FreeRTOS.org
 */

/**
 * @file FreeRTOS_TCP_IP.c
 * @brief Module which handles the TCP connections for FreeRTOS+TCP.
 * It depends on  FreeRTOS_TCP_WIN.c, which handles the TCP windowing
 * schemes.
 *
 * Endianness: in this module all ports and IP addresses are stored in
 * host byte-order, except fields in the IP-packets
 */

/* Standard includes. */
#include <stdint.h>
#include <stdio.h>

/* FreeRTOS includes. */
#include "FreeRTOS.h"
#include "task.h"
#include "queue.h"
#include "semphr.h"

/* FreeRTOS+TCP includes. */
#include "FreeRTOS_IP.h"
#include "FreeRTOS_Sockets.h"
#include "FreeRTOS_IP_Private.h"
#include "FreeRTOS_UDP_IP.h"
#include "FreeRTOS_DHCP.h"
#include "NetworkInterface.h"
#include "NetworkBufferManagement.h"
#include "FreeRTOS_ARP.h"


#include "FreeRTOSIPConfigDefaults.h"


/* Just make sure the contents doesn't get compiled if TCP is not enabled. */
#if ipconfigUSE_TCP == 1

/*lint -e750  local macro not referenced [MISRA 2012 Rule 2.5, advisory] */

/*
 * The meaning of the TCP flags:
 */
	#define tcpTCP_FLAG_FIN						  ( ( uint8_t ) 0x01U ) /**< No more data from sender. */
	#define tcpTCP_FLAG_SYN						  ( ( uint8_t ) 0x02U ) /**< Synchronize sequence numbers. */
	#define tcpTCP_FLAG_RST						  ( ( uint8_t ) 0x04U ) /**< Reset the connection. */
	#define tcpTCP_FLAG_PSH						  ( ( uint8_t ) 0x08U ) /**< Push function: please push buffered data to the recv application. */
	#define tcpTCP_FLAG_ACK						  ( ( uint8_t ) 0x10U ) /**< Acknowledgment field is significant. */
	#define tcpTCP_FLAG_URG						  ( ( uint8_t ) 0x20U ) /**< Urgent pointer field is significant. */
	#define tcpTCP_FLAG_ECN						  ( ( uint8_t ) 0x40U ) /**< ECN-Echo. */
	#define tcpTCP_FLAG_CWR						  ( ( uint8_t ) 0x80U ) /**< Congestion Window Reduced. */

	#define tcpTCP_FLAG_CTRL					  ( ( uint8_t ) 0x1FU ) /**< A mask to filter all protocol flags. */

/*
 * A few values of the TCP options:
 */
<<<<<<< HEAD
	#define tcpTCP_OPT_END						  0U /**< End of TCP options list. */
	#define tcpTCP_OPT_NOOP						  1U /**< "No-operation" TCP option. */
	#define tcpTCP_OPT_MSS						  2U /**< Maximum segment size TCP option. */
	#define tcpTCP_OPT_WSOPT					  3U /**< TCP Window Scale Option (3-byte long). */
	#define tcpTCP_OPT_SACK_P					  4U /**< Advertize that SACK is permitted. */
	#define tcpTCP_OPT_SACK_A					  5U /**< SACK option with first/last. */
	#define tcpTCP_OPT_TIMESTAMP				  8U /**< Time-stamp option. */
=======
	#define tcpTCP_OPT_END						  0U /* End of TCP options list */
	#define tcpTCP_OPT_NOOP						  1U /* "No-operation" TCP option */
	#define tcpTCP_OPT_MSS						  2U /* Maximum segment size TCP option */
	#define tcpTCP_OPT_WSOPT					  3U /* TCP Window Scale Option (3-byte long) */
	#define tcpTCP_OPT_SACK_P					  4U /* Advertise that SACK is permitted */
	#define tcpTCP_OPT_SACK_A					  5U /* SACK option with first/last */
	#define tcpTCP_OPT_TIMESTAMP				  8U /* Time-stamp option */
>>>>>>> 799b0a94

	#define tcpTCP_OPT_MSS_LEN					  4U /**< Length of TCP MSS option. */
	#define tcpTCP_OPT_WSOPT_LEN				  3U /**< Length of TCP WSOPT option. */

	#define tcpTCP_OPT_TIMESTAMP_LEN			  10 /**< fixed length of the time-stamp option. */

	#ifndef ipconfigTCP_ACK_EARLIER_PACKET
		#define ipconfigTCP_ACK_EARLIER_PACKET	  1   /**< Acknowledge an earlier packet. */
	#endif

/** @brief
 * The macro tcpNOW_CONNECTED() is use to determine if the connection makes a
 * transition from connected to non-connected and vice versa.
 * tcpNOW_CONNECTED() returns true when the status has one of these values:
 * eESTABLISHED, eFIN_WAIT_1, eFIN_WAIT_2, eCLOSING, eLAST_ACK, eTIME_WAIT
 * Technically the connection status is closed earlier, but the library wants
 * to prevent that the socket will be deleted before the last ACK has been
 * and thus causing a 'RST' packet on either side.
 */
	#define tcpNOW_CONNECTED( status ) \
	( ( ( ( status ) >= ( BaseType_t ) eESTABLISHED ) && ( ( status ) != ( BaseType_t ) eCLOSE_WAIT ) ) ? 1 : 0 )

/** @brief
 * The highest 4 bits in the TCP offset byte indicate the total length of the
 * TCP header, divided by 4.
 */
	#define tcpVALID_BITS_IN_TCP_OFFSET_BYTE	( 0xF0U )

/*
 * Acknowledgements to TCP data packets may be delayed as long as more is being expected.
 * A normal delay would be 200ms. Here a much shorter delay of 20 ms is being used to
 * gain performance.
 */
	#define tcpDELAYED_ACK_SHORT_DELAY_MS		( 2 )   /**< Should not become smaller than 1. */
	#define tcpDELAYED_ACK_LONGER_DELAY_MS		( 20 )  /**< Longer delay for ACK. */

/** @brief
 * The MSS (Maximum Segment Size) will be taken as large as possible. However, packets with
 * an MSS of 1460 bytes won't be transported through the internet.  The MSS will be reduced
 * to 1400 bytes.
 */
	#define tcpREDUCED_MSS_THROUGH_INTERNET		( 1400 )

/** @brief
 * When there are no TCP options, the TCP offset equals 20 bytes, which is stored as
 * the number 5 (words) in the higher nibble of the TCP-offset byte.
 */
	#define tcpTCP_OFFSET_LENGTH_BITS			( 0xf0U )
	#define tcpTCP_OFFSET_STANDARD_LENGTH		( 0x50U ) /**< Standard TCP packet offset. */

/** @brief
 * Each TCP socket is checked regularly to see if it can send data packets.
 * By default, the maximum number of packets sent during one check is limited to 8.
 * This amount may be further limited by setting the socket's TX window size.
 */
	#if ( !defined( SEND_REPEATED_COUNT ) )
		#define SEND_REPEATED_COUNT    ( 8 )
	#endif /* !defined( SEND_REPEATED_COUNT ) */

<<<<<<< HEAD
/** @brief
 * Define a maximum perdiod of time (ms) to leave a TCP-socket unattended.
=======
/*
 * Define a maximum period of time (ms) to leave a TCP-socket unattended.
>>>>>>> 799b0a94
 * When a TCP timer expires, retries and keep-alive messages will be checked.
 */
	#ifndef tcpMAXIMUM_TCP_WAKEUP_TIME_MS
		#define tcpMAXIMUM_TCP_WAKEUP_TIME_MS    20000U
	#endif

/* Two macro's that were introduced to work with both IPv4 and IPv6. */
	#define xIPHeaderSize( pxNetworkBuffer )	( ipSIZE_OF_IPv4_HEADER )  /**< Size of IP Header. */
	#define uxIPHeaderSizeSocket( pxSocket )	( ipSIZE_OF_IPv4_HEADER )  /**< Size of IP Header socket. */

/*
 * Returns true if the socket must be checked.  Non-active sockets are waiting
 * for user action, either connect() or close().
 */
	static BaseType_t prvTCPSocketIsActive( eIPTCPState_t xStatus );

/*
 * Either sends a SYN or calls prvTCPSendRepeated (for regular messages).
 */
	static int32_t prvTCPSendPacket( FreeRTOS_Socket_t *pxSocket );

/*
 * Try to send a series of messages.
 */
	static int32_t prvTCPSendRepeated( FreeRTOS_Socket_t *pxSocket,
									   NetworkBufferDescriptor_t **ppxNetworkBuffer );

/*
 * Return or send a packet to the other party.
 */
	static void prvTCPReturnPacket( FreeRTOS_Socket_t *pxSocket,
									NetworkBufferDescriptor_t *pxDescriptor,
									uint32_t ulLen,
									BaseType_t xReleaseAfterSend );

/*
 * Initialise the data structures which keep track of the TCP windowing system.
 */
	static void prvTCPCreateWindow( FreeRTOS_Socket_t *pxSocket );

/*
 * Let ARP look-up the MAC-address of the peer and initialise the first SYN
 * packet.
 */
	static BaseType_t prvTCPPrepareConnect( FreeRTOS_Socket_t *pxSocket );

	#if ( ipconfigHAS_DEBUG_PRINTF != 0 )

		/*
		* For logging and debugging: make a string showing the TCP flags.
		*/
		static const char * prvTCPFlagMeaning( UBaseType_t xFlags );
	#endif /* ipconfigHAS_DEBUG_PRINTF != 0 */

/*
 * Parse the TCP option(s) received, if present.
 */
	_static void prvCheckOptions( FreeRTOS_Socket_t *pxSocket,
								  const NetworkBufferDescriptor_t *pxNetworkBuffer );

/*
 * Identify and deal with a single TCP header option, advancing the pointer to
 * the header. This function returns pdTRUE or pdFALSE depending on whether the
 * caller should continue to parse more header options or break the loop.
 */
	_static size_t prvSingleStepTCPHeaderOptions( const uint8_t * const pucPtr,
												  size_t uxTotalLength,
												  FreeRTOS_Socket_t * const pxSocket,
												  BaseType_t xHasSYNFlag );

	#if ( ipconfigUSE_TCP_WIN == 1 )

		/*
		* Skip past TCP header options when doing Selective ACK, until there are no
		* more options left.
		*/
		_static void prvReadSackOption( const uint8_t * const pucPtr,
										size_t uxIndex,
										FreeRTOS_Socket_t * const pxSocket );
	#endif /* ( ipconfigUSE_TCP_WIN == 1 ) */


/*
 * Set the initial properties in the options fields, like the preferred
 * value of MSS and whether SACK allowed.  Will be transmitted in the state
 * 'eCONNECT_SYN'.
 */
	static UBaseType_t prvSetSynAckOptions( FreeRTOS_Socket_t *pxSocket,
											TCPHeader_t *pxTCPHeader );

/*
 * For anti-hang protection and TCP keep-alive messages.  Called in two places:
 * after receiving a packet and after a state change.  The socket's alive timer
 * may be reset.
 */
	static void prvTCPTouchSocket( FreeRTOS_Socket_t *pxSocket );

/*
 * Prepare an outgoing message, if anything has to be sent.
 */
	static int32_t prvTCPPrepareSend( FreeRTOS_Socket_t *pxSocket,
									  NetworkBufferDescriptor_t **ppxNetworkBuffer,
									  UBaseType_t uxOptionsLength );

/*
 * Calculate when this socket needs to be checked to do (re-)transmissions.
 */
	static TickType_t prvTCPNextTimeout( FreeRTOS_Socket_t *pxSocket );

/*
 * The API FreeRTOS_send() adds data to the TX stream.  Add
 * this data to the windowing system to it can be transmitted.
 */
	static void prvTCPAddTxData( FreeRTOS_Socket_t *pxSocket );

/*
 *  Called to handle the closure of a TCP connection.
 */
	static BaseType_t prvTCPHandleFin( FreeRTOS_Socket_t *pxSocket,
									   const NetworkBufferDescriptor_t *pxNetworkBuffer );

/*
 * Called from prvTCPHandleState().  Find the TCP payload data and check and
 * return its length.
 */
	static BaseType_t prvCheckRxData( const NetworkBufferDescriptor_t *pxNetworkBuffer,
									  uint8_t **ppucRecvData );

/*
 * Called from prvTCPHandleState().  Check if the payload data may be accepted.
 * If so, it will be added to the socket's reception queue.
 */
	static BaseType_t prvStoreRxData( FreeRTOS_Socket_t *pxSocket,
									  const uint8_t *pucRecvData,
									  NetworkBufferDescriptor_t *pxNetworkBuffer,
									  uint32_t ulReceiveLength );

/*
 * Set the TCP options (if any) for the outgoing packet.
 */
	static UBaseType_t prvSetOptions( FreeRTOS_Socket_t *pxSocket,
									  const NetworkBufferDescriptor_t *pxNetworkBuffer );

/*
 * Called from prvTCPHandleState() as long as the TCP status is eSYN_RECEIVED to
 * eCONNECT_SYN.
 */
	static BaseType_t prvHandleSynReceived( FreeRTOS_Socket_t *pxSocket,
											const NetworkBufferDescriptor_t *pxNetworkBuffer,
											uint32_t ulReceiveLength,
											UBaseType_t uxOptionsLength );

/*
 * Called from prvTCPHandleState() as long as the TCP status is eESTABLISHED.
 */
	static BaseType_t prvHandleEstablished( FreeRTOS_Socket_t *pxSocket,
											NetworkBufferDescriptor_t **ppxNetworkBuffer,
											uint32_t ulReceiveLength,
											UBaseType_t uxOptionsLength );

/*
 * Called from prvTCPHandleState().  There is data to be sent.
 * If ipconfigUSE_TCP_WIN is defined, and if only an ACK must be sent, it will
 * be checked if it would better be postponed for efficiency.
 */
	static BaseType_t prvSendData( FreeRTOS_Socket_t *pxSocket,
								   NetworkBufferDescriptor_t **ppxNetworkBuffer,
								   uint32_t ulReceiveLength,
								   BaseType_t xByteCount );

/*
 * The heart of all: check incoming packet for valid data and acks and do what
 * is necessary in each state.
 */
	static BaseType_t prvTCPHandleState( FreeRTOS_Socket_t *pxSocket,
										 NetworkBufferDescriptor_t **ppxNetworkBuffer );

/*
 * Common code for sending a TCP protocol control packet (i.e. no options, no
 * payload, just flags).
 */
	static BaseType_t prvTCPSendSpecialPacketHelper( NetworkBufferDescriptor_t *pxNetworkBuffer,
													 uint8_t ucTCPFlags );

/*
 * A "challenge ACK" is as per https://tools.ietf.org/html/rfc5961#section-3.2,
 * case #3. In summary, an RST was received with a sequence number that is
 * unexpected but still within the window.
 */
	static BaseType_t prvTCPSendChallengeAck( NetworkBufferDescriptor_t *pxNetworkBuffer );

/*
 * Reply to a peer with the RST flag on, in case a packet can not be handled.
 */
	static BaseType_t prvTCPSendReset( NetworkBufferDescriptor_t *pxNetworkBuffer );

/*
 * Set the initial value for MSS (Maximum Segment Size) to be used.
 */
	static void prvSocketSetMSS( FreeRTOS_Socket_t *pxSocket );

/*
 * Return either a newly created socket, or the current socket in a connected
 * state (depends on the 'bReuseSocket' flag).
 */
	static FreeRTOS_Socket_t * prvHandleListen( FreeRTOS_Socket_t *pxSocket,
												NetworkBufferDescriptor_t *pxNetworkBuffer );

/*
 * After a listening socket receives a new connection, it may duplicate itself.
 * The copying takes place in prvTCPSocketCopy.
 */
	static BaseType_t prvTCPSocketCopy( FreeRTOS_Socket_t *pxNewSocket,
										FreeRTOS_Socket_t *pxSocket );

/*
 * prvTCPStatusAgeCheck() will see if the socket has been in a non-connected
 * state for too long.  If so, the socket will be closed, and -1 will be
 * returned.
 */
	#if ( ipconfigTCP_HANG_PROTECTION == 1 )
		static BaseType_t prvTCPStatusAgeCheck( FreeRTOS_Socket_t *pxSocket );
	#endif

	static NetworkBufferDescriptor_t * prvTCPBufferResize( const FreeRTOS_Socket_t *pxSocket,
														   NetworkBufferDescriptor_t *pxNetworkBuffer,
														   int32_t lDataLen,
														   UBaseType_t uxOptionsLength );

	#if ( ipconfigUSE_TCP_WIN != 0 )
		static uint8_t prvWinScaleFactor( const FreeRTOS_Socket_t *pxSocket );
	#endif

	/*-----------------------------------------------------------*/

	/**
	 * @brief Check whether the socket is active or not.
	 *
	 * @param[in] xStatus: The status of the socket.
	 *
	 * @return pdTRUE if the socket must be checked. Non-active sockets
	 *         are waiting for user action, either connect() or close().
	 */
	static BaseType_t prvTCPSocketIsActive( eIPTCPState_t xStatus )
	{
	BaseType_t xResult;

		switch( xStatus )
		{
			case eCLOSED:
			case eCLOSE_WAIT:
			case eFIN_WAIT_2:
			case eCLOSING:
			case eTIME_WAIT:
				xResult = pdFALSE;
				break;

			case eTCP_LISTEN:
			case eCONNECT_SYN:
			case eSYN_FIRST:
			case eSYN_RECEIVED:
			case eESTABLISHED:
			case eFIN_WAIT_1:
			case eLAST_ACK:
			default:
				xResult = pdTRUE;
				break;
		}

		return xResult;
	}
	/*-----------------------------------------------------------*/

	#if ( ipconfigTCP_HANG_PROTECTION == 1 )

		/**
		 * @brief 
		 *
		 * @param[in] 
		 *
		 * @return 
		 */
		static BaseType_t prvTCPStatusAgeCheck( FreeRTOS_Socket_t *pxSocket )
		{
		BaseType_t xResult;
		eIPTCPState_t eState = ipNUMERIC_CAST( eIPTCPState_t, pxSocket->u.xTCP.ucTCPState );

			switch( eState )
			{
				case eESTABLISHED:

					/* If the 'ipconfigTCP_KEEP_ALIVE' option is enabled, sockets in
					state ESTABLISHED can be protected using keep-alive messages. */
					xResult = pdFALSE;
					break;

				case eCLOSED:
				case eTCP_LISTEN:
				case eCLOSE_WAIT:
					/* These 3 states may last for ever, up to the owner. */
					xResult = pdFALSE;
					break;

				case eCONNECT_SYN:
				case eSYN_FIRST:
				case eSYN_RECEIVED:
				case eFIN_WAIT_1:
				case eFIN_WAIT_2:
				case eCLOSING:
				case eLAST_ACK:
				case eTIME_WAIT:
				default:

					/* All other (non-connected) states will get anti-hanging
					protection. */
					xResult = pdTRUE;
					break;
			}

			if( xResult != pdFALSE )
			{
				/* How much time has past since the last active moment which is
				defined as A) a state change or B) a packet has arrived. */
				TickType_t xAge = xTaskGetTickCount() - pxSocket->u.xTCP.xLastActTime;

				/* ipconfigTCP_HANG_PROTECTION_TIME is in units of seconds. */
				if( xAge > ( ( TickType_t ) ipconfigTCP_HANG_PROTECTION_TIME * ( TickType_t ) configTICK_RATE_HZ ) )
				{
					#if ( ipconfigHAS_DEBUG_PRINTF == 1 )
					{
						FreeRTOS_debug_printf( ( "Inactive socket closed: port %u rem %lxip:%u status %s\n",
												 pxSocket->usLocalPort,
												 pxSocket->u.xTCP.ulRemoteIP,
												 pxSocket->u.xTCP.usRemotePort,
												 FreeRTOS_GetTCPStateName( ( UBaseType_t ) pxSocket->u.xTCP.ucTCPState ) ) );
					}
					#endif /* ipconfigHAS_DEBUG_PRINTF */

					/* Move to eCLOSE_WAIT, user may close the socket. */
					vTCPStateChange( pxSocket, eCLOSE_WAIT );

					/* When 'bPassQueued' true, this socket is an orphan until it
					gets connected. */
					if( pxSocket->u.xTCP.bits.bPassQueued != pdFALSE_UNSIGNED )
					{
						if( pxSocket->u.xTCP.bits.bReuseSocket == pdFALSE_UNSIGNED )
						{
							/* As it did not get connected, and the user can never
							accept() it anymore, it will be deleted now.  Called from
							the IP-task, so it's safe to call the internal Close
							function: vSocketClose(). */
							( void ) vSocketClose( pxSocket );
						}

						/* Return a negative value to tell to inform the caller
						xTCPTimerCheck()
						that the socket got closed and may not be accessed anymore. */
						xResult = -1;
					}
				}
			}

			return xResult;
		}
		/*-----------------------------------------------------------*/

	#endif /* if ( ipconfigTCP_HANG_PROTECTION == 1 ) */

	/**
	 * @brief As soon as a TCP socket timer expires, this function will be called
	 *       (from xTCPTimerCheck). It can send a delayed ACK or new data.
	 *
	 * @param[in] pxSocket: socket to be checked.
	 *
	 * @return 0 on success, a negative error code on failure.
	 *
	 * @note Sequence of calling (normally) :
	 * 	IP-Task:
	 *		xTCPTimerCheck()				// Check all sockets ( declared in FreeRTOS_Sockets.c )
	 *		xTCPSocketCheck()				// Either send a delayed ACK or call prvTCPSendPacket()
	 *		prvTCPSendPacket()				// Either send a SYN or call prvTCPSendRepeated ( regular messages )
	 *		prvTCPSendRepeated()			// Send at most 8 messages on a row
	 *			prvTCPReturnPacket()		// Prepare for returning
	 *			xNetworkInterfaceOutput()	// Sends data to the NIC ( declared in portable/NetworkInterface/xxx )
	 */
	BaseType_t xTCPSocketCheck( FreeRTOS_Socket_t *pxSocket )
	{
	BaseType_t xResult = 0;
	BaseType_t xReady = pdFALSE;

		if( ( pxSocket->u.xTCP.ucTCPState >= ( uint8_t ) eESTABLISHED ) && ( pxSocket->u.xTCP.txStream != NULL ) )
		{
			/* The API FreeRTOS_send() might have added data to the TX stream.  Add
			this data to the windowing system so it can be transmitted. */
			prvTCPAddTxData( pxSocket );
		}

		#if ( ipconfigUSE_TCP_WIN == 1 )
		{
			if( pxSocket->u.xTCP.pxAckMessage != NULL )
			{
				/* The first task of this regular socket check is to send-out delayed
				ACK's. */
				if( pxSocket->u.xTCP.bits.bUserShutdown == pdFALSE_UNSIGNED )
				{
					/* Earlier data was received but not yet acknowledged.  This
					function is called when the TCP timer for the socket expires, the
					ACK may be sent now. */
					if( pxSocket->u.xTCP.ucTCPState != ( uint8_t ) eCLOSED )
					{
						if( ( xTCPWindowLoggingLevel > 1 ) && ipconfigTCP_MAY_LOG_PORT( pxSocket->usLocalPort ) )
						{
							FreeRTOS_debug_printf( ( "Send[%u->%u] del ACK %lu SEQ %lu (len %u)\n",
													 pxSocket->usLocalPort,
													 pxSocket->u.xTCP.usRemotePort,
													 pxSocket->u.xTCP.xTCPWindow.rx.ulCurrentSequenceNumber - pxSocket->u.xTCP.xTCPWindow.rx.ulFirstSequenceNumber,
													 pxSocket->u.xTCP.xTCPWindow.ulOurSequenceNumber - pxSocket->u.xTCP.xTCPWindow.tx.ulFirstSequenceNumber,
													 ( unsigned ) ipSIZE_OF_IPv4_HEADER + ipSIZE_OF_TCP_HEADER ) );
						}

						prvTCPReturnPacket( pxSocket, pxSocket->u.xTCP.pxAckMessage, ipSIZE_OF_IPv4_HEADER + ipSIZE_OF_TCP_HEADER, ipconfigZERO_COPY_TX_DRIVER );

						#if ( ipconfigZERO_COPY_TX_DRIVER != 0 )
						{
							/* The ownership has been passed to the SEND routine,
							clear the pointer to it. */
							pxSocket->u.xTCP.pxAckMessage = NULL;
						}
						#endif /* ipconfigZERO_COPY_TX_DRIVER */
					}

					if( prvTCPNextTimeout( pxSocket ) > 1U )
					{
						/* Tell the code below that this function is ready. */
						xReady = pdTRUE;
					}
				}
				else
				{
					/* The user wants to perform an active shutdown(), skip sending
					the	delayed	ACK.  The function prvTCPSendPacket() will send the
					FIN	along with the ACK's. */
				}

				if( pxSocket->u.xTCP.pxAckMessage != NULL )
				{
					vReleaseNetworkBufferAndDescriptor( pxSocket->u.xTCP.pxAckMessage );
					pxSocket->u.xTCP.pxAckMessage = NULL;
				}
			}
		}
		#endif /* ipconfigUSE_TCP_WIN */

		if( xReady == pdFALSE )
		{
			/* The second task of this regular socket check is sending out data. */
			if( ( pxSocket->u.xTCP.ucTCPState >= ( uint8_t ) eESTABLISHED ) ||
				( pxSocket->u.xTCP.ucTCPState == ( uint8_t ) eCONNECT_SYN ) )
			{
				( void ) prvTCPSendPacket( pxSocket );
			}

			/* Set the time-out for the next wakeup for this socket. */
			( void ) prvTCPNextTimeout( pxSocket );

			#if ( ipconfigTCP_HANG_PROTECTION == 1 )
			{
				/* In all (non-connected) states in which keep-alive messages can not be sent
				the anti-hang protocol will close sockets that are 'hanging'. */
				xResult = prvTCPStatusAgeCheck( pxSocket );
			}
			#endif
		}

		return xResult;
	}
	/*-----------------------------------------------------------*/

	/**
	 * @brief prvTCPSendPacket() will be called when the socket time-out has been reached.
	 *
	 * @param[in] pxSocket: The socket owning the connection.
	 *
	 * @return Number of bytes to be sent.
	 *
	 * @note It is only called by xTCPSocketCheck().
	 */
	static int32_t prvTCPSendPacket( FreeRTOS_Socket_t *pxSocket )
	{
	int32_t lResult = 0;
	UBaseType_t uxOptionsLength, uxIntermediateResult = 0;
	NetworkBufferDescriptor_t *pxNetworkBuffer;

		if( pxSocket->u.xTCP.ucTCPState != ( uint8_t ) eCONNECT_SYN )
		{
			/* The connection is in a state other than SYN. */
			pxNetworkBuffer = NULL;

			/* prvTCPSendRepeated() will only create a network buffer if necessary,
			i.e. when data must be sent to the peer. */
			lResult = prvTCPSendRepeated( pxSocket, &pxNetworkBuffer );

			if( pxNetworkBuffer != NULL )
			{
				vReleaseNetworkBufferAndDescriptor( pxNetworkBuffer );
			}
		}
		else
		{
			if( pxSocket->u.xTCP.ucRepCount >= 3U )
			{
				/* The connection is in the SYN status. The packet will be repeated
				to most 3 times.  When there is no response, the socket get the
				status 'eCLOSE_WAIT'. */
				FreeRTOS_debug_printf( ( "Connect: giving up %lxip:%u\n",
										 pxSocket->u.xTCP.ulRemoteIP,       /* IP address of remote machine. */
										 pxSocket->u.xTCP.usRemotePort ) ); /* Port on remote machine. */
				vTCPStateChange( pxSocket, eCLOSE_WAIT );
			}
			else if( ( pxSocket->u.xTCP.bits.bConnPrepared != pdFALSE_UNSIGNED ) || ( prvTCPPrepareConnect( pxSocket ) == pdTRUE ) )
			{
			ProtocolHeaders_t *pxProtocolHeaders;
			const UBaseType_t uxHeaderSize = ipSIZE_OF_IPv4_HEADER;

				/* Or else, if the connection has been prepared, or can be prepared
				now, proceed to send the packet with the SYN flag.
				prvTCPPrepareConnect() prepares 'xPacket' and returns pdTRUE if
				the Ethernet address of the peer or the gateway is found. */
				pxProtocolHeaders = ipCAST_PTR_TO_TYPE_PTR( ProtocolHeaders_t, &( pxSocket->u.xTCP.xPacket.u.ucLastPacket[ ipSIZE_OF_ETH_HEADER + uxHeaderSize ] ) );

				/* About to send a SYN packet.  Call prvSetSynAckOptions() to set
				the proper options: The size of MSS and whether SACK's are
				allowed. */
				uxOptionsLength = prvSetSynAckOptions( pxSocket, &( pxProtocolHeaders->xTCPHeader ) );

				/* Return the number of bytes to be sent. */
				uxIntermediateResult = uxIPHeaderSizeSocket( pxSocket ) + ipSIZE_OF_TCP_HEADER + uxOptionsLength;
				lResult = ( int32_t ) uxIntermediateResult;

				/* Set the TCP offset field:  ipSIZE_OF_TCP_HEADER equals 20 and
				uxOptionsLength is always a multiple of 4.  The complete expression
				would be:
				ucTCPOffset = ( ( ipSIZE_OF_TCP_HEADER + uxOptionsLength ) / 4 ) << 4 */
				pxProtocolHeaders->xTCPHeader.ucTCPOffset = ( uint8_t ) ( ( ipSIZE_OF_TCP_HEADER + uxOptionsLength ) << 2 );

				/* Repeat Count is used for a connecting socket, to limit the number
				of tries. */
				pxSocket->u.xTCP.ucRepCount++;

				/* Send the SYN message to make a connection.  The messages is
				stored in the socket field 'xPacket'.  It will be wrapped in a
				pseudo network buffer descriptor before it will be sent. */
				prvTCPReturnPacket( pxSocket, NULL, ( uint32_t ) lResult, pdFALSE );
			}
			else
			{
				/* Nothing to do. */
			}
		}

		/* Return the total number of bytes sent. */
		return lResult;
	}
	/*-----------------------------------------------------------*/

	/**
	 * @brief prvTCPSendRepeated will try to send a series of messages, as
	 *        long as there is data to be sent and as long as the transmit
	 *        window isn't full.
	 *
	 * @param[in] pxSocket: The socket owning the connection.
         * @param[in] ppxNetworkBuffer: Pointer to pointer to the network buffer.
	 *
	 * @return Total number of bytes sent.
	 */
	static int32_t prvTCPSendRepeated( FreeRTOS_Socket_t *pxSocket,
									   NetworkBufferDescriptor_t **ppxNetworkBuffer )
	{
	UBaseType_t uxIndex;
	int32_t lResult = 0;
	UBaseType_t uxOptionsLength = 0U;
	int32_t xSendLength;

		for( uxIndex = 0U; uxIndex < ( UBaseType_t ) SEND_REPEATED_COUNT; uxIndex++ )
		{
			/* prvTCPPrepareSend() might allocate a network buffer if there is data
			to be sent. */
			xSendLength = prvTCPPrepareSend( pxSocket, ppxNetworkBuffer, uxOptionsLength );

			if( xSendLength <= 0 )
			{
				break;
			}

			/* And return the packet to the peer. */
			prvTCPReturnPacket( pxSocket, *ppxNetworkBuffer, ( uint32_t ) xSendLength, ipconfigZERO_COPY_TX_DRIVER );

			#if ( ipconfigZERO_COPY_TX_DRIVER != 0 )
			{
				*ppxNetworkBuffer = NULL;
			}
			#endif /* ipconfigZERO_COPY_TX_DRIVER */

			lResult += xSendLength;
		}

		/* Return the total number of bytes sent. */
		return lResult;
	}
	/*-----------------------------------------------------------*/

	/**
	 * @brief  Return (or send) a packet the the peer. The data is stored in pxBuffer,
	 *         which may either point to a real network buffer or to a TCP socket field
	 *         called 'xTCP.xPacket'. A temporary xNetworkBuffer will be used to pass
	 *         the data to the NIC.
	 *
	 * @param[in] pxSocket: The socket owning the connection.
         * @param[in] pxDescriptor: The network buffer descriptor carrying the packet.
         * @param[in] ulLen: Length of the packet being sent.
         * @param[in] xReleaseAfterSend: ipconfigZERO_COPY_TX_DRIVER - in case no copying is
	 *                               required.
         *                               Any non zero value if copying is desired.
	 */
	static void prvTCPReturnPacket( FreeRTOS_Socket_t *pxSocket,
									NetworkBufferDescriptor_t *pxDescriptor,
									uint32_t ulLen,
									BaseType_t xReleaseAfterSend )
	{
	TCPPacket_t * pxTCPPacket;
	IPHeader_t *pxIPHeader;
	BaseType_t xDoRelease = xReleaseAfterSend;
	EthernetHeader_t *pxEthernetHeader;
	uint32_t ulFrontSpace, ulSpace, ulSourceAddress, ulWinSize;
	const TCPWindow_t *pxTCPWindow;
	NetworkBufferDescriptor_t *pxNetworkBuffer = pxDescriptor;
	NetworkBufferDescriptor_t xTempBuffer;
	/* memcpy() helper variables for MISRA Rule 21.15 compliance*/
	const void *pvCopySource;
	void *pvCopyDest;

		/* For sending, a pseudo network buffer will be used, as explained above. */

		if( pxNetworkBuffer == NULL )
		{
			pxNetworkBuffer = &xTempBuffer;

			#if ( ipconfigUSE_LINKED_RX_MESSAGES != 0 )
			{
				pxNetworkBuffer->pxNextBuffer = NULL;
			}
			#endif
			pxNetworkBuffer->pucEthernetBuffer = pxSocket->u.xTCP.xPacket.u.ucLastPacket;
			pxNetworkBuffer->xDataLength = sizeof( pxSocket->u.xTCP.xPacket.u.ucLastPacket );
			xDoRelease = pdFALSE;
		}

		#if ( ipconfigZERO_COPY_TX_DRIVER != 0 )
		{
			if( xDoRelease == pdFALSE )
			{
				pxNetworkBuffer = pxDuplicateNetworkBufferWithDescriptor( pxNetworkBuffer, ( size_t ) pxNetworkBuffer->xDataLength );

				if( pxNetworkBuffer == NULL )
				{
					FreeRTOS_debug_printf( ( "prvTCPReturnPacket: duplicate failed\n" ) );
				}

				xDoRelease = pdTRUE;
			}
		}
		#endif /* ipconfigZERO_COPY_TX_DRIVER */

		#ifndef __COVERITY__
			if( pxNetworkBuffer != NULL )
		#endif
		{
			/* Map the ethernet buffer onto a TCPPacket_t struct for easy access to the fields. */
			pxTCPPacket = ipCAST_PTR_TO_TYPE_PTR( TCPPacket_t, pxNetworkBuffer->pucEthernetBuffer );
			pxIPHeader = &pxTCPPacket->xIPHeader;
			pxEthernetHeader = &pxTCPPacket->xEthernetHeader;

			/* Fill the packet, using hton translations. */
			if( pxSocket != NULL )
			{
				/* Calculate the space in the RX buffer in order to advertise the
				size of this socket's reception window. */
				pxTCPWindow = &( pxSocket->u.xTCP.xTCPWindow );

				if( pxSocket->u.xTCP.rxStream != NULL )
				{
					/* An RX stream was created already, see how much space is
					available. */
					ulFrontSpace = ( uint32_t ) uxStreamBufferFrontSpace( pxSocket->u.xTCP.rxStream );
				}
				else
				{
					/* No RX stream has been created, the full stream size is
					available. */
					ulFrontSpace = ( uint32_t ) pxSocket->u.xTCP.uxRxStreamSize;
				}

				/* Take the minimum of the RX buffer space and the RX window size. */
				ulSpace = FreeRTOS_min_uint32( pxTCPWindow->xSize.ulRxWindowLength, ulFrontSpace );

				if( ( pxSocket->u.xTCP.bits.bLowWater != pdFALSE_UNSIGNED ) || ( pxSocket->u.xTCP.bits.bRxStopped != pdFALSE_UNSIGNED ) )
				{
					/* The low-water mark was reached, meaning there was little
					space left.  The socket will wait until the application has read
					or flushed the incoming data, and 'zero-window' will be
					advertised. */
					ulSpace = 0U;
				}

				/* If possible, advertise an RX window size of at least 1 MSS, otherwise
				the peer might start 'zero window probing', i.e. sending small packets
				(1, 2, 4, 8... bytes). */
				if( ( ulSpace < pxSocket->u.xTCP.usCurMSS ) && ( ulFrontSpace >= pxSocket->u.xTCP.usCurMSS ) )
				{
					ulSpace = pxSocket->u.xTCP.usCurMSS;
				}

				/* Avoid overflow of the 16-bit win field. */
				#if ( ipconfigUSE_TCP_WIN != 0 )
				{
					ulWinSize = ( ulSpace >> pxSocket->u.xTCP.ucMyWinScaleFactor );
				}
				#else
				{
					ulWinSize = ulSpace;
				}
				#endif

				if( ulWinSize > 0xfffcUL )
				{
					ulWinSize = 0xfffcUL;
				}

				pxTCPPacket->xTCPHeader.usWindow = FreeRTOS_htons( ( uint16_t ) ulWinSize );

				/* The new window size has been advertised, switch off the flag. */
				pxSocket->u.xTCP.bits.bWinChange = pdFALSE_UNSIGNED;

				/* Later on, when deciding to delay an ACK, a precise estimate is needed
				of the free RX space.  At this moment, 'ulHighestRxAllowed' would be the
				highest sequence number minus 1 that the socket will accept. */
				pxSocket->u.xTCP.ulHighestRxAllowed = pxTCPWindow->rx.ulCurrentSequenceNumber + ulSpace;

				#if ( ipconfigTCP_KEEP_ALIVE == 1 )
					if( pxSocket->u.xTCP.bits.bSendKeepAlive != pdFALSE_UNSIGNED )
					{
						/* Sending a keep-alive packet, send the current sequence number
						minus 1, which will	be recognized as a keep-alive packet an
						responded to by acknowledging the last byte. */
						pxSocket->u.xTCP.bits.bSendKeepAlive = pdFALSE_UNSIGNED;
						pxSocket->u.xTCP.bits.bWaitKeepAlive = pdTRUE_UNSIGNED;

						pxTCPPacket->xTCPHeader.ulSequenceNumber = pxSocket->u.xTCP.xTCPWindow.ulOurSequenceNumber - 1UL;
						pxTCPPacket->xTCPHeader.ulSequenceNumber = FreeRTOS_htonl( pxTCPPacket->xTCPHeader.ulSequenceNumber );
					}
					else
				#endif /* if ( ipconfigTCP_KEEP_ALIVE == 1 ) */
				{
					pxTCPPacket->xTCPHeader.ulSequenceNumber = FreeRTOS_htonl( pxSocket->u.xTCP.xTCPWindow.ulOurSequenceNumber );

					if( ( pxTCPPacket->xTCPHeader.ucTCPFlags & ( uint8_t ) tcpTCP_FLAG_FIN ) != 0U )
					{
						/* Suppress FIN in case this packet carries earlier data to be
						retransmitted. */
						uint32_t ulDataLen = ( uint32_t ) ( ulLen - ( ipSIZE_OF_TCP_HEADER + ipSIZE_OF_IPv4_HEADER ) );

						if( ( pxTCPWindow->ulOurSequenceNumber + ulDataLen ) != pxTCPWindow->tx.ulFINSequenceNumber )
						{
							pxTCPPacket->xTCPHeader.ucTCPFlags &= ( ( uint8_t ) ~tcpTCP_FLAG_FIN );
							FreeRTOS_debug_printf( ( "Suppress FIN for %lu + %lu < %lu\n",
													 pxTCPWindow->ulOurSequenceNumber - pxTCPWindow->tx.ulFirstSequenceNumber,
													 ulDataLen,
													 pxTCPWindow->tx.ulFINSequenceNumber - pxTCPWindow->tx.ulFirstSequenceNumber ) );
						}
					}
				}

				/* Tell which sequence number is expected next time */
				pxTCPPacket->xTCPHeader.ulAckNr = FreeRTOS_htonl( pxTCPWindow->rx.ulCurrentSequenceNumber );
			}
			else
			{
				/* Sending data without a socket, probably replying with a RST flag
				Just swap the two sequence numbers. */
				vFlip_32( pxTCPPacket->xTCPHeader.ulSequenceNumber, pxTCPPacket->xTCPHeader.ulAckNr );
			}

			pxIPHeader->ucTimeToLive = ( uint8_t ) ipconfigTCP_TIME_TO_LIVE;
			pxIPHeader->usLength = FreeRTOS_htons( ulLen );

			if( ( pxSocket == NULL ) || ( *ipLOCAL_IP_ADDRESS_POINTER == 0UL ) )
			{
				/* When pxSocket is NULL, this function is called by prvTCPSendReset()
				and the IP-addresses must be swapped.
				Also swap the IP-addresses in case the IP-tack doesn't have an
				IP-address yet, i.e. when ( *ipLOCAL_IP_ADDRESS_POINTER == 0UL ). */
				ulSourceAddress = pxIPHeader->ulDestinationIPAddress;
			}
			else
			{
				ulSourceAddress = *ipLOCAL_IP_ADDRESS_POINTER;
			}

			pxIPHeader->ulDestinationIPAddress = pxIPHeader->ulSourceIPAddress;
			pxIPHeader->ulSourceIPAddress = ulSourceAddress;
			vFlip_16( pxTCPPacket->xTCPHeader.usSourcePort, pxTCPPacket->xTCPHeader.usDestinationPort );

			/* Just an increasing number. */
			pxIPHeader->usIdentification = FreeRTOS_htons( usPacketIdentifier );
			usPacketIdentifier++;
			pxIPHeader->usFragmentOffset = 0U;

			/* Important: tell NIC driver how many bytes must be sent. */
			pxNetworkBuffer->xDataLength = ulLen + ipSIZE_OF_ETH_HEADER;

			#if ( ipconfigDRIVER_INCLUDED_TX_IP_CHECKSUM == 0 )
			{
				/* calculate the IP header checksum, in case the driver won't do that. */
				pxIPHeader->usHeaderChecksum = 0x00U;
				pxIPHeader->usHeaderChecksum = usGenerateChecksum( 0U, ( uint8_t * ) &( pxIPHeader->ucVersionHeaderLength ), ipSIZE_OF_IPv4_HEADER );
				pxIPHeader->usHeaderChecksum = ~FreeRTOS_htons( pxIPHeader->usHeaderChecksum );

				/* calculate the TCP checksum for an outgoing packet. */
				( void ) usGenerateProtocolChecksum( ( uint8_t * ) pxTCPPacket, pxNetworkBuffer->xDataLength, pdTRUE );

				/* A calculated checksum of 0 must be inverted as 0 means the checksum
				is disabled. */
				if( pxTCPPacket->xTCPHeader.usChecksum == 0U )
				{
					pxTCPPacket->xTCPHeader.usChecksum = 0xffffU;
				}
			}
			#endif /* if ( ipconfigDRIVER_INCLUDED_TX_IP_CHECKSUM == 0 ) */

			#if ( ipconfigUSE_LINKED_RX_MESSAGES != 0 )
			{
				pxNetworkBuffer->pxNextBuffer = NULL;
			}
			#endif

			/* Fill in the destination MAC addresses. */
			( void ) memcpy( ( void * ) ( &( pxEthernetHeader->xDestinationAddress ) ),
							 ( const void * ) ( &( pxEthernetHeader->xSourceAddress ) ),
							 sizeof( pxEthernetHeader->xDestinationAddress ) );

			/*
			 * Use helper variables for memcpy() to remain
			 * compliant with MISRA Rule 21.15.  These should be
			 * optimized away.
			 */
			/* The source MAC addresses is fixed to 'ipLOCAL_MAC_ADDRESS'. */
			pvCopySource = ipLOCAL_MAC_ADDRESS;
			pvCopyDest = &pxEthernetHeader->xSourceAddress;
			( void ) memcpy( pvCopyDest, pvCopySource, ( size_t ) ipMAC_ADDRESS_LENGTH_BYTES );

			#if defined( ipconfigETHERNET_MINIMUM_PACKET_BYTES )
			{
				if( pxNetworkBuffer->xDataLength < ( size_t ) ipconfigETHERNET_MINIMUM_PACKET_BYTES )
				{
				BaseType_t xIndex;

					for( xIndex = ( BaseType_t ) pxNetworkBuffer->xDataLength; xIndex < ( BaseType_t ) ipconfigETHERNET_MINIMUM_PACKET_BYTES; xIndex++ )
					{
						pxNetworkBuffer->pucEthernetBuffer[ xIndex ] = 0U;
					}

					pxNetworkBuffer->xDataLength = ( size_t ) ipconfigETHERNET_MINIMUM_PACKET_BYTES;
				}
			}
			#endif /* if defined( ipconfigETHERNET_MINIMUM_PACKET_BYTES ) */

			/* Send! */
			( void ) xNetworkInterfaceOutput( pxNetworkBuffer, xDoRelease );

			if( xDoRelease == pdFALSE )
			{
				/* Swap-back some fields, as pxBuffer probably points to a socket field
				containing the packet header. */
				vFlip_16( pxTCPPacket->xTCPHeader.usSourcePort, pxTCPPacket->xTCPHeader.usDestinationPort );
				pxTCPPacket->xIPHeader.ulSourceIPAddress = pxTCPPacket->xIPHeader.ulDestinationIPAddress;
				( void ) memcpy( ( void * ) ( pxEthernetHeader->xSourceAddress.ucBytes ), ( const void * ) ( pxEthernetHeader->xDestinationAddress.ucBytes ), ( size_t ) ipMAC_ADDRESS_LENGTH_BYTES );
			}
			else
			{
				/* Nothing to do: the buffer has been passed to DMA and will be released after use */
			}
		} /* if( pxNetworkBuffer != NULL ) */
	}
	/*-----------------------------------------------------------*/

	/**
	 * @brief Create the TCP window for the given socket.
	 *
	 * @param[in] pxSocket: The socket for which the window is being created.
	 *
	 * @note The SYN event is very important: the sequence numbers, which have a kind of
         *       random starting value, are being synchronized. The sliding window manager
         *       (in FreeRTOS_TCP_WIN.c) needs to know them, along with the Maximum Segment
	 */
	static void prvTCPCreateWindow( FreeRTOS_Socket_t *pxSocket )
	{
		if( xTCPWindowLoggingLevel != 0 )
		{
			FreeRTOS_debug_printf( ( "Limits (using): TCP Win size %u Water %u <= %u <= %u\n",
									 ( unsigned ) pxSocket->u.xTCP.uxRxWinSize * ipconfigTCP_MSS,
									 ( unsigned ) pxSocket->u.xTCP.uxLittleSpace,
									 ( unsigned ) pxSocket->u.xTCP.uxEnoughSpace,
									 ( unsigned ) pxSocket->u.xTCP.uxRxStreamSize ) );
		}

		vTCPWindowCreate(
			&pxSocket->u.xTCP.xTCPWindow,
			ipconfigTCP_MSS * pxSocket->u.xTCP.uxRxWinSize,
			ipconfigTCP_MSS * pxSocket->u.xTCP.uxTxWinSize,
			pxSocket->u.xTCP.xTCPWindow.rx.ulCurrentSequenceNumber,
			pxSocket->u.xTCP.xTCPWindow.ulOurSequenceNumber,
			( uint32_t ) pxSocket->u.xTCP.usInitMSS );
	}
	/*-----------------------------------------------------------*/

	/**
	 * @brief Let ARP look-up the MAC-address of the peer and initialise the first SYN
 	 *        packet.
	 *
	 * @param[in] pxSocket: The socket owning the TCP connection. The first packet shall
	 *               be created in this socket.
	 *
	 * @return pdTRUE: if the packet was successfully created. Else pdFALSE.
	 *
	 * @note Connecting sockets have a special state: eCONNECT_SYN. In this phase,
	 *       the Ethernet address of the target will be found using ARP. In case the
	 *       target IP address is not within the netmask, the hardware address of the
	 *       gateway will be used.
	 */
	static BaseType_t prvTCPPrepareConnect( FreeRTOS_Socket_t *pxSocket )
	{
	TCPPacket_t *pxTCPPacket;
	IPHeader_t *pxIPHeader;
	eARPLookupResult_t eReturned;
	uint32_t ulRemoteIP;
	MACAddress_t xEthAddress;
	BaseType_t xReturn = pdTRUE;
	uint32_t ulInitialSequenceNumber = 0;

		#if ( ipconfigHAS_PRINTF != 0 )
		{
			/* Only necessary for nicer logging. */
			( void ) memset( xEthAddress.ucBytes, 0, sizeof( xEthAddress.ucBytes ) );
		}
		#endif /* ipconfigHAS_PRINTF != 0 */

		ulRemoteIP = FreeRTOS_htonl( pxSocket->u.xTCP.ulRemoteIP );

		/* Determine the ARP cache status for the requested IP address. */
		eReturned = eARPGetCacheEntry( &( ulRemoteIP ), &( xEthAddress ) );

		switch( eReturned )
		{
			case eARPCacheHit:    /* An ARP table lookup found a valid entry. */
				break;            /* We can now prepare the SYN packet. */

			case eARPCacheMiss:   /* An ARP table lookup did not find a valid entry. */
			case eCantSendPacket: /* There is no IP address, or an ARP is still in progress. */
			default:
				/* Count the number of times it could not find the ARP address. */
				pxSocket->u.xTCP.ucRepCount++;

				FreeRTOS_debug_printf( ( "ARP for %lxip (using %lxip): rc=%d %02X:%02X:%02X %02X:%02X:%02X\n",
										 pxSocket->u.xTCP.ulRemoteIP,
										 FreeRTOS_htonl( ulRemoteIP ),
										 eReturned,
										 xEthAddress.ucBytes[ 0 ],
										 xEthAddress.ucBytes[ 1 ],
										 xEthAddress.ucBytes[ 2 ],
										 xEthAddress.ucBytes[ 3 ],
										 xEthAddress.ucBytes[ 4 ],
										 xEthAddress.ucBytes[ 5 ] ) );

				/* And issue a (new) ARP request */
				FreeRTOS_OutputARPRequest( ulRemoteIP );
				xReturn = pdFALSE;
				break;
		}

		if( xReturn != pdFALSE )
		{
			/* Get a difficult-to-predict initial sequence number for this 4-tuple. */
			ulInitialSequenceNumber = ulApplicationGetNextSequenceNumber( *ipLOCAL_IP_ADDRESS_POINTER,
																		  pxSocket->usLocalPort,
																		  pxSocket->u.xTCP.ulRemoteIP,
																		  pxSocket->u.xTCP.usRemotePort );

			/* Check for a random number generation error. */
			if( ulInitialSequenceNumber == 0UL )
			{
				xReturn = pdFALSE;
			}
		}

		if( xReturn != pdFALSE )
		{
		uint16_t usLength;

			/* The MAC-address of the peer (or gateway) has been found,
			 * now prepare the initial TCP packet and some fields in the socket. Map
			 * the buffer onto the TCPPacket_t struct to easily access it's field. */
			pxTCPPacket = ipCAST_PTR_TO_TYPE_PTR( TCPPacket_t, pxSocket->u.xTCP.xPacket.u.ucLastPacket );
			pxIPHeader = &pxTCPPacket->xIPHeader;

			/* reset the retry counter to zero. */
			pxSocket->u.xTCP.ucRepCount = 0U;

			/* And remember that the connect/SYN data are prepared. */
			pxSocket->u.xTCP.bits.bConnPrepared = pdTRUE_UNSIGNED;

			/* Now that the Ethernet address is known, the initial packet can be
			prepared. */
			( void ) memset( pxSocket->u.xTCP.xPacket.u.ucLastPacket, 0, sizeof( pxSocket->u.xTCP.xPacket.u.ucLastPacket ) );

			/* Write the Ethernet address in Source, because it will be swapped by
			prvTCPReturnPacket(). */
			( void ) memcpy( ( void * ) ( &pxTCPPacket->xEthernetHeader.xSourceAddress ), ( const void * ) ( &xEthAddress ), sizeof( xEthAddress ) );

			/* 'ipIPv4_FRAME_TYPE' is already in network-byte-order. */
			pxTCPPacket->xEthernetHeader.usFrameType = ipIPv4_FRAME_TYPE;

			pxIPHeader->ucVersionHeaderLength = 0x45U;
			usLength = ( uint16_t ) ( sizeof( TCPPacket_t ) - sizeof( pxTCPPacket->xEthernetHeader ) );
			pxIPHeader->usLength = FreeRTOS_htons( usLength );
			pxIPHeader->ucTimeToLive = ( uint8_t ) ipconfigTCP_TIME_TO_LIVE;

			pxIPHeader->ucProtocol = ( uint8_t ) ipPROTOCOL_TCP;

			/* Addresses and ports will be stored swapped because prvTCPReturnPacket
			will swap them back while replying. */
			pxIPHeader->ulDestinationIPAddress = *ipLOCAL_IP_ADDRESS_POINTER;
			pxIPHeader->ulSourceIPAddress = FreeRTOS_htonl( pxSocket->u.xTCP.ulRemoteIP );

			pxTCPPacket->xTCPHeader.usSourcePort = FreeRTOS_htons( pxSocket->u.xTCP.usRemotePort );
			pxTCPPacket->xTCPHeader.usDestinationPort = FreeRTOS_htons( pxSocket->usLocalPort );

			/* We are actively connecting, so the peer's Initial Sequence Number (ISN)
			isn't known yet. */
			pxSocket->u.xTCP.xTCPWindow.rx.ulCurrentSequenceNumber = 0UL;

			/* Start with ISN (Initial Sequence Number). */
			pxSocket->u.xTCP.xTCPWindow.ulOurSequenceNumber = ulInitialSequenceNumber;

			/* The TCP header size is 20 bytes, divided by 4 equals 5, which is put in
			the high nibble of the TCP offset field. */
			pxTCPPacket->xTCPHeader.ucTCPOffset = 0x50U;

			/* Only set the SYN flag. */
			pxTCPPacket->xTCPHeader.ucTCPFlags = tcpTCP_FLAG_SYN;

			/* Set the values of usInitMSS / usCurMSS for this socket. */
			prvSocketSetMSS( pxSocket );

			/* The initial sequence numbers at our side are known.  Later
			vTCPWindowInit() will be called to fill in the peer's sequence numbers, but
			first wait for a SYN+ACK reply. */
			prvTCPCreateWindow( pxSocket );
		}

		return xReturn;
	}
	/*-----------------------------------------------------------*/

	/* For logging and debugging: make a string showing the TCP flags
	*/
	#if ( ipconfigHAS_DEBUG_PRINTF != 0 )

		/**
		 * @brief Print out the value of flags in a human readable manner.
		 *
		 * @param[in] xFlags: The TCP flags.
		 *
		 * @return The string containing the flags.
		 */
		static const char * prvTCPFlagMeaning( UBaseType_t xFlags )
		{
		static char retString[ 10 ];
		size_t uxFlags = ( size_t ) xFlags;

			( void ) snprintf( retString,
							   sizeof( retString ), "%c%c%c%c%c%c%c%c",
							   ( ( uxFlags & ( size_t ) tcpTCP_FLAG_FIN ) != 0 ) ? 'F' : '.',   /* 0x0001: No more data from sender */
							   ( ( uxFlags & ( size_t ) tcpTCP_FLAG_SYN ) != 0 ) ? 'S' : '.',   /* 0x0002: Synchronize sequence numbers */
							   ( ( uxFlags & ( size_t ) tcpTCP_FLAG_RST ) != 0 ) ? 'R' : '.',   /* 0x0004: Reset the connection */
							   ( ( uxFlags & ( size_t ) tcpTCP_FLAG_PSH ) != 0 ) ? 'P' : '.',   /* 0x0008: Push function: please push buffered data to the recv application */
							   ( ( uxFlags & ( size_t ) tcpTCP_FLAG_ACK ) != 0 ) ? 'A' : '.',   /* 0x0010: Acknowledgment field is significant */
							   ( ( uxFlags & ( size_t ) tcpTCP_FLAG_URG ) != 0 ) ? 'U' : '.',   /* 0x0020: Urgent pointer field is significant */
							   ( ( uxFlags & ( size_t ) tcpTCP_FLAG_ECN ) != 0 ) ? 'E' : '.',   /* 0x0040: ECN-Echo */
							   ( ( uxFlags & ( size_t ) tcpTCP_FLAG_CWR ) != 0 ) ? 'C' : '.' ); /* 0x0080: Congestion Window Reduced */
			return retString;
		}
		/*-----------------------------------------------------------*/

	#endif /* ipconfigHAS_DEBUG_PRINTF */

	/**
	 * @brief Parse the TCP option(s) received, if present.
	 *
	 * @param[in] pxSocket: The socket handling the connection.
         * @param[in] pxNetworkBuffer: The network buffer containing the TCP
	 *                             packet.
	 *
	 * @note It has already been verified that:
	 *       ((pxTCPHeader->ucTCPOffset & 0xf0) > 0x50), meaning that
	 *       the TP header is longer than the usual 20 (5 x 4) bytes.
	 */
	_static void prvCheckOptions( FreeRTOS_Socket_t *pxSocket,
								  const NetworkBufferDescriptor_t *pxNetworkBuffer )
	{
	size_t uxTCPHeaderOffset = ipSIZE_OF_ETH_HEADER + xIPHeaderSize( pxNetworkBuffer );
	const ProtocolHeaders_t *pxProtocolHeaders = ipCAST_PTR_TO_TYPE_PTR( ProtocolHeaders_t,
																		 &( pxNetworkBuffer->pucEthernetBuffer[ uxTCPHeaderOffset ] ) );
	const TCPHeader_t * pxTCPHeader;
	const uint8_t *pucPtr;
	BaseType_t xHasSYNFlag;
	/* Offset in the network packet where the first option byte is stored. */
	size_t uxOptionOffset = uxTCPHeaderOffset + ( sizeof( TCPHeader_t ) - sizeof( pxTCPHeader->ucOptdata ) );
	size_t uxOptionsLength;
	size_t uxResult;
	uint8_t ucLength;

		pxTCPHeader = &( pxProtocolHeaders->xTCPHeader );


		/* A character pointer to iterate through the option data */
		pucPtr = pxTCPHeader->ucOptdata;

		if( pxTCPHeader->ucTCPOffset <= ( 5U << 4U ) )
		{
			/* Avoid integer underflow in computation of ucLength. */
		}
		else
		{
			ucLength = ( ( ( pxTCPHeader->ucTCPOffset >> 4U ) - 5U ) << 2U );
			uxOptionsLength = ( size_t ) ucLength;

			if( pxNetworkBuffer->xDataLength > uxOptionOffset )
			{
				/* Validate options size calculation. */
				if( ( pxNetworkBuffer->xDataLength > uxOptionOffset ) &&
					( uxOptionsLength <= ( pxNetworkBuffer->xDataLength - uxOptionOffset ) ) )
				{
					if( ( pxTCPHeader->ucTCPFlags & tcpTCP_FLAG_SYN ) != ( uint8_t ) 0U )
					{
						xHasSYNFlag = pdTRUE;
					}
					else
					{
						xHasSYNFlag = pdFALSE;
					}

					/* The length check is only necessary in case the option data are
					corrupted, we don't like to run into invalid memory and crash. */
					for( ; ; )
					{
						if( uxOptionsLength == 0U )
						{
							/* coverity[break_stmt] : Break statement terminating the loop */
							break;
						}

						uxResult = prvSingleStepTCPHeaderOptions( pucPtr, uxOptionsLength, pxSocket, xHasSYNFlag );

						if( uxResult == 0UL )
						{
							break;
						}

						uxOptionsLength -= uxResult;
						pucPtr = &( pucPtr[ uxResult ] );
					}
				}
			}
		}
	}
	/*-----------------------------------------------------------*/

	/**
	 * @brief Identify and deal with a single TCP header option, advancing the pointer to
 	 *        the header.
	 *
	 * @param[in] pucPtr: Pointer to the TCP packet options.
         * @param[in] uxTotalLength: Length of the TCP packet options.
         * @param[in] pxSocket: Socket handling the connection.
         * @param[in] xHasSYNFlag: Whether the header has SYN flag or not.
	 *
	 * @return This function returns pdTRUE or pdFALSE depending on whether the caller
	 *         should continue to parse more header options or break the loop.
	 */
	_static size_t prvSingleStepTCPHeaderOptions( const uint8_t * const pucPtr,
												  size_t uxTotalLength,
												  FreeRTOS_Socket_t * const pxSocket,
												  BaseType_t xHasSYNFlag )
	{
	UBaseType_t uxNewMSS;
	size_t uxRemainingOptionsBytes = uxTotalLength;
	uint8_t ucLen;
	size_t uxIndex;
	TCPWindow_t *pxTCPWindow = &( pxSocket->u.xTCP.xTCPWindow );
	BaseType_t xReturn = pdFALSE;

		if( pucPtr[ 0U ] == tcpTCP_OPT_END )
		{
			/* End of options. */
			uxIndex = 0U;
		}
		else if( pucPtr[ 0U ] == tcpTCP_OPT_NOOP )
		{
			/* NOP option, inserted to make the length a multiple of 4. */
			uxIndex = 1U;
		}
		else if( uxRemainingOptionsBytes < 2U )
		{
			/* Any other well-formed option must be at least two bytes: the option
			type byte followed by a length byte. */
			uxIndex = 0U;
		}

		#if ( ipconfigUSE_TCP_WIN != 0 )
			else if( pucPtr[ 0 ] == tcpTCP_OPT_WSOPT )
			{
				/* The TCP Window Scale Option. */
				/* Confirm that the option fits in the remaining buffer space. */
				if( ( uxRemainingOptionsBytes < tcpTCP_OPT_WSOPT_LEN ) || ( pucPtr[ 1 ] != tcpTCP_OPT_WSOPT_LEN ) )
				{
					uxIndex = 0U;
				}
				else
				{
					/* Option is only valid in SYN phase. */
					if( xHasSYNFlag != 0 )
					{
						pxSocket->u.xTCP.ucPeerWinScaleFactor = pucPtr[ 2 ];
						pxSocket->u.xTCP.bits.bWinScaling = pdTRUE_UNSIGNED;
					}

					uxIndex = tcpTCP_OPT_WSOPT_LEN;
				}
			}
		#endif /* ipconfigUSE_TCP_WIN */
		else if( pucPtr[ 0 ] == tcpTCP_OPT_MSS )
		{
			/* Confirm that the option fits in the remaining buffer space. */
			if( ( uxRemainingOptionsBytes < tcpTCP_OPT_MSS_LEN ) || ( pucPtr[ 1 ] != tcpTCP_OPT_MSS_LEN ) )
			{
				uxIndex = 0U;
			}
			else
			{
				/* An MSS option with the correct option length.  FreeRTOS_htons()
				is not needed here because usChar2u16() already returns a host
				endian number. */
				uxNewMSS = usChar2u16( &( pucPtr[ 2 ] ) );

				if( pxSocket->u.xTCP.usInitMSS != uxNewMSS )
				{
					/* Perform a basic check on the the new MSS. */
					if( uxNewMSS == 0U )
					{
						uxIndex = 0U;

						/* Return Condition found. */
						xReturn = pdTRUE;
					}
					else
					{
						FreeRTOS_debug_printf( ( "MSS change %u -> %lu\n", pxSocket->u.xTCP.usInitMSS, uxNewMSS ) );
					}
				}

				/* If a 'return' condition has not been found. */
				if( xReturn == pdFALSE )
				{
					if( pxSocket->u.xTCP.usInitMSS > uxNewMSS )
					{
						/* our MSS was bigger than the MSS of the other party: adapt it. */
						pxSocket->u.xTCP.bits.bMssChange = pdTRUE_UNSIGNED;

						if( pxSocket->u.xTCP.usCurMSS > uxNewMSS )
						{
							/* The peer advertises a smaller MSS than this socket was
							using.  Use that as well. */
							FreeRTOS_debug_printf( ( "Change mss %d => %lu\n", pxSocket->u.xTCP.usCurMSS, uxNewMSS ) );
							pxSocket->u.xTCP.usCurMSS = ( uint16_t ) uxNewMSS;
						}

						pxTCPWindow->xSize.ulRxWindowLength = ( ( uint32_t ) uxNewMSS ) * ( pxTCPWindow->xSize.ulRxWindowLength / ( ( uint32_t ) uxNewMSS ) );
						pxTCPWindow->usMSSInit = ( uint16_t ) uxNewMSS;
						pxTCPWindow->usMSS = ( uint16_t ) uxNewMSS;
						pxSocket->u.xTCP.usInitMSS = ( uint16_t ) uxNewMSS;
						pxSocket->u.xTCP.usCurMSS = ( uint16_t ) uxNewMSS;
					}

					uxIndex = tcpTCP_OPT_MSS_LEN;
				}
			}
		}
		else
		{
			/* All other options have a length field, so that we easily
			can skip past them. */
			ucLen = pucPtr[ 1 ];

			if( ( ucLen < ( uint8_t ) 2U ) || ( uxRemainingOptionsBytes < ( size_t ) ucLen ) )
			{
				/* If the length field is too small or too big, the options are
				 * malformed, don't process them further.
				 */
				uxIndex = 0U;
			}
			else
			{
				uxIndex = 0U;

				#if ( ipconfigUSE_TCP_WIN == 1 )
				{
					/* Selective ACK: the peer has received a packet but it is missing
					 * earlier packets. At least this packet does not need retransmission
					 * anymore. ulTCPWindowTxSack( ) takes care of this administration.
					 */
					if( pucPtr[ 0U ] == tcpTCP_OPT_SACK_A )
					{
						ucLen -= 2U;
						uxIndex += 2U;

						while( ucLen >= ( uint8_t ) 8U )
						{
							prvReadSackOption( pucPtr, uxIndex, pxSocket );
							uxIndex += 8U;
							ucLen -= 8U;
						}

						/* ucLen should be 0 by now. */
					}
				}
				#endif /* ipconfigUSE_TCP_WIN == 1 */

				uxIndex += ( size_t ) ucLen;
			}
		}
		return uxIndex;
	}
	/*-----------------------------------------------------------*/

	#if ( ipconfigUSE_TCP_WIN == 1 )

		/**
		 * @brief Skip past TCP header options when doing Selective ACK, until there are no
		 *        more options left.
		 *
		 * @param[in] pucPtr: Pointer to the TCP packet options.
                 * @param[in] uxIndex: Index of options in the TCP packet options.
                 * @param[in] pxSocket: Socket handling the TCP connection.
		 */
		_static void prvReadSackOption( const uint8_t * const pucPtr,
										size_t uxIndex,
										FreeRTOS_Socket_t * const pxSocket )
		{
		uint32_t ulFirst = ulChar2u32( &( pucPtr[ uxIndex ] ) );
		uint32_t ulLast = ulChar2u32( &( pucPtr[ uxIndex + 4U ] ) );
		uint32_t ulCount = ulTCPWindowTxSack( &( pxSocket->u.xTCP.xTCPWindow ), ulFirst, ulLast );

			/* ulTCPWindowTxSack( ) returns the number of bytes which have been acked
			 * starting from the head position.  Advance the tail pointer in txStream.
			 */
			if( ( pxSocket->u.xTCP.txStream != NULL ) && ( ulCount > 0U ) )
			{
				/* Just advancing the tail index, 'ulCount' bytes have been confirmed. */
				( void ) uxStreamBufferGet( pxSocket->u.xTCP.txStream, 0, NULL, ( size_t ) ulCount, pdFALSE );
				pxSocket->xEventBits |= ( EventBits_t ) eSOCKET_SEND;

				#if ipconfigSUPPORT_SELECT_FUNCTION == 1
				{
					if( ( pxSocket->xSelectBits & ( EventBits_t ) eSELECT_WRITE ) != 0U )
					{
						/* The field 'xEventBits' is used to store regular socket events
						 * (at most 8), as well as 'select events', which will be left-shifted.
						 */
						pxSocket->xEventBits |= ( ( EventBits_t ) eSELECT_WRITE ) << SOCKET_EVENT_BIT_COUNT;
					}
				}
				#endif

				/* In case the socket owner has installed an OnSent handler,
				call it now. */
				#if ( ipconfigUSE_CALLBACKS == 1 )
				{
					if( ipconfigIS_VALID_PROG_ADDRESS( pxSocket->u.xTCP.pxHandleSent ) )
					{
					pxSocket->u.xTCP.pxHandleSent( pxSocket, ulCount );
					}
				}
				#endif /* ipconfigUSE_CALLBACKS == 1  */
			}
		}

	#endif /* ( ipconfigUSE_TCP_WIN != 0 ) */
	/*-----------------------------------------------------------*/

	#if ( ipconfigUSE_TCP_WIN != 0 )

		/**
		 * @brief Get the window scaling factor for the TCP connection.
		 *
		 * @param[in] pxSocket: The socket owning the TCP connection.
		 *
		 * @return The scaling factor.
		 */
		static uint8_t prvWinScaleFactor( const FreeRTOS_Socket_t *pxSocket )
		{
		size_t uxWinSize;
		uint8_t ucFactor;

			/* 'xTCP.uxRxWinSize' is the size of the reception window in units of MSS. */
			uxWinSize = pxSocket->u.xTCP.uxRxWinSize * ( size_t ) pxSocket->u.xTCP.usInitMSS;
			ucFactor = 0U;

			while( uxWinSize > 0xffffUL )
			{
				/* Divide by two and increase the binary factor by 1. */
				uxWinSize >>= 1;
				ucFactor++;
			}

			FreeRTOS_debug_printf( ( "prvWinScaleFactor: uxRxWinSize %u MSS %u Factor %u\n",
									 ( unsigned ) pxSocket->u.xTCP.uxRxWinSize,
									 ( unsigned ) pxSocket->u.xTCP.usInitMSS,
									 ucFactor ) );

			return ucFactor;
		}

	#endif /* if ( ipconfigUSE_TCP_WIN != 0 ) */
	/*-----------------------------------------------------------*/

	/**
	 * @brief When opening a TCP connection, while SYN's are being sent, the  parties may
	 *        communicate what MSS (Maximum Segment Size) they intend to use.
	 *
	 * @param[in] pxSocket: The socket being used for communication. It is used to set
	 *                      the MSS.
	 * @param[in,out] pxTCPHeader: The TCP packet header being used in the SYN transmission.
	 *                             The MSS and corresponding options shall be set in this
	 *                             header itself.
	 *
	 * @return The option length after the TCP header was updated.
	 *
	 * @note MSS is the net size of the payload, an is always smaller than MTU.
	 */
	static UBaseType_t prvSetSynAckOptions( FreeRTOS_Socket_t *pxSocket,
											TCPHeader_t * pxTCPHeader )
	{
	uint16_t usMSS = pxSocket->u.xTCP.usInitMSS;
	UBaseType_t uxOptionsLength;

		/* We send out the TCP Maximum Segment Size option with our SYN[+ACK]. */

		pxTCPHeader->ucOptdata[ 0 ] = ( uint8_t ) tcpTCP_OPT_MSS;
		pxTCPHeader->ucOptdata[ 1 ] = ( uint8_t ) tcpTCP_OPT_MSS_LEN;
		pxTCPHeader->ucOptdata[ 2 ] = ( uint8_t ) ( usMSS >> 8 );
		pxTCPHeader->ucOptdata[ 3 ] = ( uint8_t ) ( usMSS & 0xffU );

		#if ( ipconfigUSE_TCP_WIN != 0 )
		{
			pxSocket->u.xTCP.ucMyWinScaleFactor = prvWinScaleFactor( pxSocket );

			pxTCPHeader->ucOptdata[ 4 ] = tcpTCP_OPT_NOOP;
			pxTCPHeader->ucOptdata[ 5 ] = ( uint8_t ) ( tcpTCP_OPT_WSOPT );
			pxTCPHeader->ucOptdata[ 6 ] = ( uint8_t ) ( tcpTCP_OPT_WSOPT_LEN );
			pxTCPHeader->ucOptdata[ 7 ] = ( uint8_t ) pxSocket->u.xTCP.ucMyWinScaleFactor;
			uxOptionsLength = 8U;
		}
		#else
		{
			uxOptionsLength = 4U;
		}
		#endif /* if ( ipconfigUSE_TCP_WIN != 0 ) */

		#if ( ipconfigUSE_TCP_WIN != 0 )
		{
			pxTCPHeader->ucOptdata[ uxOptionsLength ] = tcpTCP_OPT_NOOP;
			pxTCPHeader->ucOptdata[ uxOptionsLength + 1U ] = tcpTCP_OPT_NOOP;
			pxTCPHeader->ucOptdata[ uxOptionsLength + 2U ] = tcpTCP_OPT_SACK_P; /* 4: Sack-Permitted Option. */
			pxTCPHeader->ucOptdata[ uxOptionsLength + 3U ] = 2U;                /* 2: length of this option. */
			uxOptionsLength += 4U;
		}
		#endif /* ipconfigUSE_TCP_WIN == 0 */
		return uxOptionsLength; /* bytes, not words. */
	}

	/**
	 * @brief 'Touch' the socket to keep it alive/updated.
	 *
	 * @param[in] pxSocket: The socket to be updated.
	 *
	 * @note This is used for anti-hanging protection and TCP keep-alive messages.
	 *       Called in two places: after receiving a packet and after a state change.
	 *       The socket's alive timer may be reset.
	 */
	static void prvTCPTouchSocket( FreeRTOS_Socket_t *pxSocket )
	{
		#if ( ipconfigTCP_HANG_PROTECTION == 1 )
		{
			pxSocket->u.xTCP.xLastActTime = xTaskGetTickCount();
		}
		#endif

		#if ( ipconfigTCP_KEEP_ALIVE == 1 )
		{
			pxSocket->u.xTCP.bits.bWaitKeepAlive = pdFALSE_UNSIGNED;
			pxSocket->u.xTCP.bits.bSendKeepAlive = pdFALSE_UNSIGNED;
			pxSocket->u.xTCP.ucKeepRepCount = 0U;
			pxSocket->u.xTCP.xLastAliveTime = xTaskGetTickCount();
		}
		#endif

		( void ) pxSocket;
	}
	/*-----------------------------------------------------------*/

	/**
	 * @brief Changing to a new state. Centralized here to do specific actions such as
	 *        resetting the alive timer, calling the user's OnConnect handler to notify
	 *        that a socket has got (dis)connected, and setting bit to unblock a call to
	 *        FreeRTOS_select().
	 *
	 * @param[in] pxSocket: The socket whose state we are trying to change.
         * @param[in] eTCPState: The state to which we want to change to.
	 */
	void vTCPStateChange( FreeRTOS_Socket_t *pxSocket,
						  enum eTCP_STATE eTCPState )
	{
	FreeRTOS_Socket_t *xParent = NULL;
	BaseType_t bBefore = ipNUMERIC_CAST( BaseType_t, tcpNOW_CONNECTED( ( BaseType_t ) pxSocket->u.xTCP.ucTCPState ) ); /* Was it connected ? */
	BaseType_t bAfter = ipNUMERIC_CAST( BaseType_t, tcpNOW_CONNECTED( ( BaseType_t ) eTCPState ) );                    /* Is it connected now ? */

		#if ( ipconfigHAS_DEBUG_PRINTF != 0 )
			BaseType_t xPreviousState = ( BaseType_t ) pxSocket->u.xTCP.ucTCPState;
		#endif
		#if ( ipconfigUSE_CALLBACKS == 1 )
			FreeRTOS_Socket_t *xConnected = NULL;
		#endif

		/* Has the connected status changed? */
		if( bBefore != bAfter )
		{
			/* Is the socket connected now ? */
			if( bAfter != pdFALSE )
			{
				/* if bPassQueued is true, this socket is an orphan until it gets connected. */
				if( pxSocket->u.xTCP.bits.bPassQueued != pdFALSE_UNSIGNED )
				{
					/* Now that it is connected, find it's parent. */
					if( pxSocket->u.xTCP.bits.bReuseSocket != pdFALSE_UNSIGNED )
					{
						xParent = pxSocket;
					}
					else
					{
						xParent = pxSocket->u.xTCP.pxPeerSocket;
						configASSERT( xParent != NULL );
					}

					if( xParent != NULL )
					{
						if( xParent->u.xTCP.pxPeerSocket == NULL )
						{
							xParent->u.xTCP.pxPeerSocket = pxSocket;
						}

						xParent->xEventBits |= ( EventBits_t ) eSOCKET_ACCEPT;

						#if ( ipconfigSUPPORT_SELECT_FUNCTION == 1 )
						{
							/* Library support FreeRTOS_select().  Receiving a new
							connection is being translated as a READ event. */
							if( ( xParent->xSelectBits & ( ( EventBits_t ) eSELECT_READ ) ) != 0U )
							{
								xParent->xEventBits |= ( ( EventBits_t ) eSELECT_READ ) << SOCKET_EVENT_BIT_COUNT;
							}
						}
						#endif

						#if ( ipconfigUSE_CALLBACKS == 1 )
						{
							if( ( ipconfigIS_VALID_PROG_ADDRESS( xParent->u.xTCP.pxHandleConnected ) ) &&
								( xParent->u.xTCP.bits.bReuseSocket == pdFALSE_UNSIGNED ) )
							{
								/* The listening socket does not become connected itself, in stead
								a child socket is created.
								Postpone a call the OnConnect event until the end of this function. */
								xConnected = xParent;
							}
						}
						#endif
					}

					/* Don't need to access the parent socket anymore, so the
					reference 'pxPeerSocket' may be cleared. */
					pxSocket->u.xTCP.pxPeerSocket = NULL;
					pxSocket->u.xTCP.bits.bPassQueued = pdFALSE_UNSIGNED;

					/* When true, this socket may be returned in a call to accept(). */
					pxSocket->u.xTCP.bits.bPassAccept = pdTRUE_UNSIGNED;
				}
				else
				{
					pxSocket->xEventBits |= ( EventBits_t ) eSOCKET_CONNECT;

					#if ( ipconfigSUPPORT_SELECT_FUNCTION == 1 )
					{
						if( ( pxSocket->xSelectBits & ( ( EventBits_t ) eSELECT_WRITE ) ) != 0U )
						{
							pxSocket->xEventBits |= ( ( EventBits_t ) eSELECT_WRITE ) << SOCKET_EVENT_BIT_COUNT;
						}
					}
					#endif
				}
			}
			else /* bAfter == pdFALSE, connection is closed. */
			{
				/* Notify/wake-up the socket-owner by setting a semaphore. */
				pxSocket->xEventBits |= ( EventBits_t ) eSOCKET_CLOSED;

				#if ( ipconfigSUPPORT_SELECT_FUNCTION == 1 )
				{
					if( ( pxSocket->xSelectBits & ( EventBits_t ) eSELECT_EXCEPT ) != 0U )
					{
						pxSocket->xEventBits |= ( ( EventBits_t ) eSELECT_EXCEPT ) << SOCKET_EVENT_BIT_COUNT;
					}
				}
				#endif
			}

			#if ( ipconfigUSE_CALLBACKS == 1 )
			{
				if( ( ipconfigIS_VALID_PROG_ADDRESS( pxSocket->u.xTCP.pxHandleConnected ) ) && ( xConnected == NULL ) )
				{
					/* The 'connected' state has changed, call the user handler. */
					xConnected = pxSocket;
				}
			}
			#endif /* ipconfigUSE_CALLBACKS */

			if( prvTCPSocketIsActive( ipNUMERIC_CAST( eIPTCPState_t, pxSocket->u.xTCP.ucTCPState ) ) == 0 )
			{
				/* Now the socket isn't in an active state anymore so it
				won't need further attention of the IP-task.
				Setting time-out to zero means that the socket won't get checked during
				timer events. */
				pxSocket->u.xTCP.usTimeout = 0U;
			}
		}
		else
		{
			if( ( ( BaseType_t ) eTCPState ) == ( ( BaseType_t ) eCLOSED ) )
			{
				/* Socket goes to status eCLOSED because of a RST.
				When nobody owns the socket yet, delete it. */
				if( ( pxSocket->u.xTCP.bits.bPassQueued != pdFALSE_UNSIGNED ) ||
					( pxSocket->u.xTCP.bits.bPassAccept != pdFALSE_UNSIGNED ) )
				{
					FreeRTOS_debug_printf( ( "vTCPStateChange: Closing socket\n" ) );

					if( pxSocket->u.xTCP.bits.bReuseSocket == pdFALSE_UNSIGNED )
					{
						( void ) FreeRTOS_closesocket( pxSocket );
					}
				}
			}
		}

		/* Fill in the new state. */
		pxSocket->u.xTCP.ucTCPState = ( uint8_t ) eTCPState;

		/* Touch the alive timers because moving to another state. */
		prvTCPTouchSocket( pxSocket );

		#if ( ipconfigHAS_DEBUG_PRINTF == 1 )
		{
			if( ( xTCPWindowLoggingLevel >= 0 ) && ( ipconfigTCP_MAY_LOG_PORT( pxSocket->usLocalPort ) ) )
			{
				FreeRTOS_debug_printf( ( "Socket %d -> %lxip:%u State %s->%s\n",
										 pxSocket->usLocalPort,
										 pxSocket->u.xTCP.ulRemoteIP,
										 pxSocket->u.xTCP.usRemotePort,
										 FreeRTOS_GetTCPStateName( ( UBaseType_t ) xPreviousState ),
										 FreeRTOS_GetTCPStateName( ( UBaseType_t ) eTCPState ) ) );
			}
		}
		#endif /* ipconfigHAS_DEBUG_PRINTF */

		#if ( ipconfigUSE_CALLBACKS == 1 )
		{
			if( xConnected != NULL )
			{
				/* The 'connected' state has changed, call the OnConnect handler of the parent. */
				xConnected->u.xTCP.pxHandleConnected( ( Socket_t ) xConnected, bAfter );
			}
		}
		#endif

		if( xParent != NULL )
		{
			vSocketWakeUpUser( xParent );
		}
	}
	/*-----------------------------------------------------------*/

	/**
	 * @brief Resize a given TCP buffer.
	 *
	 * @param[in] pxSocket: Socket whose buffer is being resized.
         * @param[in] pxNetworkBuffer: The netowrk buffer whose size is being increased.
         * @param[in] lDataLen: Length of the data to be put in the buffer.
         * @param[in] uxOptionsLength: Length of options.
	 *
	 * @return If the resizing is successful: The new buffer with the size being asked for
	 *                with old data copied in it.
	 *         Else, NULL.
	 *
	 * @note The old network buffer will be released if the resizing is successful and
	 *       cannot be used any longer.
	 */
	static NetworkBufferDescriptor_t * prvTCPBufferResize( const FreeRTOS_Socket_t *pxSocket,
														   NetworkBufferDescriptor_t *pxNetworkBuffer,
														   int32_t lDataLen,
														   UBaseType_t uxOptionsLength )
	{
	NetworkBufferDescriptor_t *pxReturn;
	size_t uxNeeded;
	BaseType_t xResize;

		if( xBufferAllocFixedSize != pdFALSE )
		{
			/* Network buffers are created with a fixed size and can hold the largest
			MTU. */
			uxNeeded = ( size_t ) ipTOTAL_ETHERNET_FRAME_SIZE;

			/* and therefore, the buffer won't be too small.
			Only ask for a new network buffer in case none was supplied. */
			if( pxNetworkBuffer == NULL )
			{
				xResize = pdTRUE;
			}
			else
			{
				xResize = pdFALSE;
			}
		}
		else
		{
			/* Network buffers are created with a variable size. See if it must
			grow. */
			uxNeeded = ipNUMERIC_CAST( size_t, ipSIZE_OF_ETH_HEADER + uxIPHeaderSizeSocket( pxSocket ) + ipSIZE_OF_TCP_HEADER + uxOptionsLength ) + lDataLen;

			if( uxNeeded < sizeof( pxSocket->u.xTCP.xPacket.u.ucLastPacket ) )
			{
				uxNeeded = sizeof( pxSocket->u.xTCP.xPacket.u.ucLastPacket );
			}

			/* In case we were called from a TCP timer event, a buffer must be
			created.  Otherwise, test 'xDataLength' of the provided buffer. */
			if( ( pxNetworkBuffer == NULL ) || ( pxNetworkBuffer->xDataLength < uxNeeded ) )
			{
				xResize = pdTRUE;
			}
			else
			{
				xResize = pdFALSE;
			}
		}

		if( xResize != pdFALSE )
		{
			/* The caller didn't provide a network buffer or the provided buffer is
			too small.  As we must send-out a data packet, a buffer will be created
			here. */
			pxReturn = pxGetNetworkBufferWithDescriptor( uxNeeded, 0U );

			if( pxReturn != NULL )
			{
				/* Set the actual packet size, in case the returned buffer is larger. */
				pxReturn->xDataLength = uxNeeded;

				/* Copy the existing data to the new created buffer. */
				if( pxNetworkBuffer != NULL )
				{
					/* Either from the previous buffer... */
					( void ) memcpy( pxReturn->pucEthernetBuffer, pxNetworkBuffer->pucEthernetBuffer, pxNetworkBuffer->xDataLength );

					/* ...and release it. */
					vReleaseNetworkBufferAndDescriptor( pxNetworkBuffer );
				}
				else
				{
					/* Or from the socket field 'xTCP.xPacket'. */
					( void ) memcpy( pxReturn->pucEthernetBuffer, pxSocket->u.xTCP.xPacket.u.ucLastPacket, sizeof( pxSocket->u.xTCP.xPacket.u.ucLastPacket ) );
				}
			}
		}
		else
		{
			/* xResize is false, the network buffer provided was big enough. */
			configASSERT( pxNetworkBuffer != NULL ); /* to tell lint: when xResize is false, pxNetworkBuffer is not NULL. */
			pxReturn = pxNetworkBuffer;

			pxNetworkBuffer->xDataLength = ( size_t ) ( ipSIZE_OF_ETH_HEADER + uxIPHeaderSizeSocket( pxSocket ) + ipSIZE_OF_TCP_HEADER + uxOptionsLength ) + ( size_t ) lDataLen;
		}

		return pxReturn;
	}
	/*-----------------------------------------------------------*/

	/**
	 * @brief Prepare an outgoing message, in case anything has to be sent.
	 *
	 * @param[in] pxSocket: The socket owning the connection.
         * @param[in] ppxNetworkBuffer: Pointer to the pointer to the network buffer.
         * @param[in] uxOptionsLength: The length of the TCP options.
	 *
	 * @return Length of the data to be sent if everything is correct. Else, -1
	 *         is returned in case of any error.
	 */
	static int32_t prvTCPPrepareSend( FreeRTOS_Socket_t *pxSocket,
									  NetworkBufferDescriptor_t **ppxNetworkBuffer,
									  UBaseType_t uxOptionsLength )
	{
	int32_t lDataLen;
	uint8_t *pucEthernetBuffer, *pucSendData;
	ProtocolHeaders_t *pxProtocolHeaders;
	size_t uxOffset;
	uint32_t ulDataGot, ulDistance;
	TCPWindow_t *pxTCPWindow;
	NetworkBufferDescriptor_t *pxNewBuffer;
	int32_t lStreamPos;
	UBaseType_t uxIntermediateResult = 0;

		if( ( *ppxNetworkBuffer ) != NULL )
		{
			/* A network buffer descriptor was already supplied */
			pucEthernetBuffer = ( *ppxNetworkBuffer )->pucEthernetBuffer;
		}
		else
		{
			/* For now let it point to the last packet header */
			pucEthernetBuffer = pxSocket->u.xTCP.xPacket.u.ucLastPacket;
		}

		/* Map the ethernet buffer onto the ProtocolHeader_t struct for easy access to the fields. */
		pxProtocolHeaders = ipCAST_PTR_TO_TYPE_PTR( ProtocolHeaders_t, &( pucEthernetBuffer[ ipSIZE_OF_ETH_HEADER + uxIPHeaderSizeSocket( pxSocket ) ] ) );
		pxTCPWindow = &( pxSocket->u.xTCP.xTCPWindow );
		lDataLen = 0;
		lStreamPos = 0;
		pxProtocolHeaders->xTCPHeader.ucTCPFlags |= tcpTCP_FLAG_ACK;

		if( pxSocket->u.xTCP.txStream != NULL )
		{
			/* ulTCPWindowTxGet will return the amount of data which may be sent
			along with the position in the txStream.
			Why check for MSS > 1 ?
			Because some TCP-stacks (like uIP) use it for flow-control. */
			if( pxSocket->u.xTCP.usCurMSS > 1U )
			{
				lDataLen = ( int32_t ) ulTCPWindowTxGet( pxTCPWindow, pxSocket->u.xTCP.ulWindowSize, &lStreamPos );
			}

			if( lDataLen > 0 )
			{
				/* Check if the current network buffer is big enough, if not,
				resize it. */
				pxNewBuffer = prvTCPBufferResize( pxSocket, *ppxNetworkBuffer, lDataLen, uxOptionsLength );

				if( pxNewBuffer != NULL )
				{
					*ppxNetworkBuffer = pxNewBuffer;
					pucEthernetBuffer = pxNewBuffer->pucEthernetBuffer;

					/* Map the byte stream onto ProtocolHeaders_t struct for easy
					 * access to the fields. */
					pxProtocolHeaders = ipCAST_PTR_TO_TYPE_PTR( ProtocolHeaders_t, &( pucEthernetBuffer[ ipSIZE_OF_ETH_HEADER + uxIPHeaderSizeSocket( pxSocket ) ] ) );

					pucSendData = &( pucEthernetBuffer[ ipSIZE_OF_ETH_HEADER + uxIPHeaderSizeSocket( pxSocket ) + ipSIZE_OF_TCP_HEADER + uxOptionsLength ] );

					/* Translate the position in txStream to an offset from the tail
					marker. */
					uxOffset = uxStreamBufferDistance( pxSocket->u.xTCP.txStream, pxSocket->u.xTCP.txStream->uxTail, ( size_t ) lStreamPos );

					/* Here data is copied from the txStream in 'peek' mode.  Only
					when the packets are acked, the tail marker will be updated. */
					ulDataGot = ( uint32_t ) uxStreamBufferGet( pxSocket->u.xTCP.txStream, uxOffset, pucSendData, ( size_t ) lDataLen, pdTRUE );

					#if ( ipconfigHAS_DEBUG_PRINTF != 0 )
					{
						if( ulDataGot != ( uint32_t ) lDataLen )
						{
							FreeRTOS_debug_printf( ( "uxStreamBufferGet: pos %d offs %u only %u != %d\n",
													 ( int ) lStreamPos, ( unsigned ) uxOffset, ( unsigned ) ulDataGot, ( int ) lDataLen ) );
						}
					}
					#endif

					/* If the owner of the socket requests a closure, add the FIN
					flag to the last packet. */
					if( ( pxSocket->u.xTCP.bits.bCloseRequested != pdFALSE_UNSIGNED ) && ( pxSocket->u.xTCP.bits.bFinSent == pdFALSE_UNSIGNED ) )
					{
						ulDistance = ( uint32_t ) uxStreamBufferDistance( pxSocket->u.xTCP.txStream, ( size_t ) lStreamPos, pxSocket->u.xTCP.txStream->uxHead );

						if( ulDistance == ulDataGot )
						{
							#if ( ipconfigHAS_DEBUG_PRINTF == 1 )
							{
								/* the order of volatile accesses is undefined
								    so such workaround */
								size_t uxHead = pxSocket->u.xTCP.txStream->uxHead;
								size_t uxMid = pxSocket->u.xTCP.txStream->uxMid;
								size_t uxTail = pxSocket->u.xTCP.txStream->uxTail;

								FreeRTOS_debug_printf( ( "CheckClose %u <= %u (%u <= %u <= %u)\n",
														 ( unsigned ) ulDataGot, ( unsigned ) ulDistance,
														 ( unsigned ) uxTail, ( unsigned ) uxMid, ( unsigned ) uxHead ) );
							}
							#endif /* if ( ipconfigHAS_DEBUG_PRINTF == 1 ) */

							/* Although the socket sends a FIN, it will stay in
							ESTABLISHED until all current data has been received or
							delivered. */
							pxProtocolHeaders->xTCPHeader.ucTCPFlags |= tcpTCP_FLAG_FIN;
							pxTCPWindow->tx.ulFINSequenceNumber = pxTCPWindow->ulOurSequenceNumber + ( uint32_t ) lDataLen;
							pxSocket->u.xTCP.bits.bFinSent = pdTRUE_UNSIGNED;
						}
					}
				}
				else
				{
					lDataLen = -1;
				}
			}
		}

		if( ( lDataLen >= 0 ) && ( pxSocket->u.xTCP.ucTCPState == ( uint8_t ) eESTABLISHED ) )
		{
			/* See if the socket owner wants to shutdown this connection. */
			if( ( pxSocket->u.xTCP.bits.bUserShutdown != pdFALSE_UNSIGNED ) &&
				( xTCPWindowTxDone( pxTCPWindow ) != pdFALSE ) )
			{
				pxSocket->u.xTCP.bits.bUserShutdown = pdFALSE_UNSIGNED;
				pxProtocolHeaders->xTCPHeader.ucTCPFlags |= tcpTCP_FLAG_FIN;
				pxSocket->u.xTCP.bits.bFinSent = pdTRUE_UNSIGNED;
				pxSocket->u.xTCP.bits.bWinChange = pdTRUE_UNSIGNED;
				pxTCPWindow->tx.ulFINSequenceNumber = pxTCPWindow->tx.ulCurrentSequenceNumber;
				vTCPStateChange( pxSocket, eFIN_WAIT_1 );
			}

			#if ( ipconfigTCP_KEEP_ALIVE != 0 )
			{
				if( pxSocket->u.xTCP.ucKeepRepCount > 3U ) /*_RB_ Magic number. */
				{
					FreeRTOS_debug_printf( ( "keep-alive: giving up %lxip:%u\n",
											 pxSocket->u.xTCP.ulRemoteIP,       /* IP address of remote machine. */
											 pxSocket->u.xTCP.usRemotePort ) ); /* Port on remote machine. */
					vTCPStateChange( pxSocket, eCLOSE_WAIT );
					lDataLen = -1;
				}

				if( ( lDataLen == 0 ) && ( pxSocket->u.xTCP.bits.bWinChange == pdFALSE_UNSIGNED ) )
				{
					/* If there is no data to be sent, and no window-update message,
					we might want to send a keep-alive message. */
					TickType_t xAge = xTaskGetTickCount() - pxSocket->u.xTCP.xLastAliveTime;
					TickType_t xMax;
					xMax = ( ( TickType_t ) ipconfigTCP_KEEP_ALIVE_INTERVAL * ( TickType_t ) configTICK_RATE_HZ );

					if( pxSocket->u.xTCP.ucKeepRepCount != ( uint8_t ) 0U )
					{
						xMax = ( TickType_t ) ( 3U * configTICK_RATE_HZ );
					}

					if( xAge > xMax )
					{
						pxSocket->u.xTCP.xLastAliveTime = xTaskGetTickCount();

						if( xTCPWindowLoggingLevel != 0 )
						{
							FreeRTOS_debug_printf( ( "keep-alive: %lxip:%u count %u\n",
													 pxSocket->u.xTCP.ulRemoteIP,
													 pxSocket->u.xTCP.usRemotePort,
													 pxSocket->u.xTCP.ucKeepRepCount ) );
						}

						pxSocket->u.xTCP.bits.bSendKeepAlive = pdTRUE_UNSIGNED;
						pxSocket->u.xTCP.usTimeout = ( ( uint16_t ) pdMS_TO_TICKS( 2500U ) );
						pxSocket->u.xTCP.ucKeepRepCount++;
					}
				}
			}
			#endif /* ipconfigTCP_KEEP_ALIVE */
		}

		/* Anything to send, a change of the advertised window size, or maybe send a
		keep-alive message? */
		if( ( lDataLen > 0 ) ||
			( pxSocket->u.xTCP.bits.bWinChange != pdFALSE_UNSIGNED ) ||
			( pxSocket->u.xTCP.bits.bSendKeepAlive != pdFALSE_UNSIGNED ) )
		{
			pxProtocolHeaders->xTCPHeader.ucTCPFlags &= ( ( uint8_t ) ~tcpTCP_FLAG_PSH );
			pxProtocolHeaders->xTCPHeader.ucTCPOffset = ( uint8_t ) ( ( ipSIZE_OF_TCP_HEADER + uxOptionsLength ) << 2 ); /*_RB_ "2" needs comment. */

			pxProtocolHeaders->xTCPHeader.ucTCPFlags |= ( uint8_t ) tcpTCP_FLAG_ACK;

			if( lDataLen != 0L )
			{
				pxProtocolHeaders->xTCPHeader.ucTCPFlags |= ( uint8_t ) tcpTCP_FLAG_PSH;
			}

			uxIntermediateResult = uxIPHeaderSizeSocket( pxSocket ) + ipSIZE_OF_TCP_HEADER + uxOptionsLength;
			lDataLen += ( int32_t ) uxIntermediateResult;
		}

		return lDataLen;
	}
	/*-----------------------------------------------------------*/

	/**
	 * @brief Calculate after how much time this socket needs to be checked again.
	 *
	 * @param[in] pxSocket: The socket to be checked.
	 *
	 * @return The number of clock ticks before the timer expires.
	 */
	static TickType_t prvTCPNextTimeout( FreeRTOS_Socket_t *pxSocket )
	{
	TickType_t ulDelayMs = ( TickType_t ) tcpMAXIMUM_TCP_WAKEUP_TIME_MS;

		if( pxSocket->u.xTCP.ucTCPState == ( uint8_t ) eCONNECT_SYN )
		{
			/* The socket is actively connecting to a peer. */
			if( pxSocket->u.xTCP.bits.bConnPrepared != pdFALSE_UNSIGNED )
			{
				/* Ethernet address has been found, use progressive timeout for
				active connect(). */
				if( pxSocket->u.xTCP.ucRepCount < 3U )
				{
					ulDelayMs = ( 3000UL << ( pxSocket->u.xTCP.ucRepCount - 1U ) );
				}
				else
				{
					ulDelayMs = 11000UL;
				}
			}
			else
			{
				/* Still in the ARP phase: check every half second. */
				ulDelayMs = 500UL;
			}

			FreeRTOS_debug_printf( ( "Connect[%lxip:%u]: next timeout %u: %lu ms\n",
									 pxSocket->u.xTCP.ulRemoteIP, pxSocket->u.xTCP.usRemotePort,
									 pxSocket->u.xTCP.ucRepCount, ulDelayMs ) );
			pxSocket->u.xTCP.usTimeout = ( uint16_t ) ipMS_TO_MIN_TICKS( ulDelayMs );
		}
		else if( pxSocket->u.xTCP.usTimeout == 0U )
		{
			/* Let the sliding window mechanism decide what time-out is appropriate. */
			BaseType_t xResult = xTCPWindowTxHasData( &pxSocket->u.xTCP.xTCPWindow, pxSocket->u.xTCP.ulWindowSize, &ulDelayMs );

			if( ulDelayMs == 0U )
			{
				if( xResult != ( BaseType_t ) 0 )
				{
					ulDelayMs = 1UL;
				}
				else
				{
					ulDelayMs = tcpMAXIMUM_TCP_WAKEUP_TIME_MS;
				}
			}
			else
			{
				/* ulDelayMs contains the time to wait before a re-transmission. */
			}

			pxSocket->u.xTCP.usTimeout = ( uint16_t ) ipMS_TO_MIN_TICKS( ulDelayMs );
		}
		else
		{
			/* field '.usTimeout' has already been set (by the
			keep-alive/delayed-ACK mechanism). */
		}

		/* Return the number of clock ticks before the timer expires. */
		return ( TickType_t ) pxSocket->u.xTCP.usTimeout;
	}
	/*-----------------------------------------------------------*/

	/**
	 * @brief The API FreeRTOS_send() adds data to the TX stream. Add
	 *        this data to the windowing system to it can be transmitted.
	 *
	 * @param[in] pxSocket: The socket owning the connection.
	 */
	static void prvTCPAddTxData( FreeRTOS_Socket_t *pxSocket )
	{
	int32_t lCount, lLength;

		/* A txStream has been created already, see if the socket has new data for
		the sliding window.

		uxStreamBufferMidSpace() returns the distance between rxHead and rxMid.  It
		contains new Tx data which has not been passed to the sliding window yet.
		The oldest data not-yet-confirmed can be found at rxTail. */
		lLength = ( int32_t ) uxStreamBufferMidSpace( pxSocket->u.xTCP.txStream );

		if( lLength > 0 )
		{
			/* All data between txMid and rxHead will now be passed to the sliding
			window manager, so it can start transmitting them.

			Hand over the new data to the sliding window handler.  It will be
			split-up in chunks of 1460 bytes each (or less, depending on
			ipconfigTCP_MSS). */
			lCount = lTCPWindowTxAdd( &pxSocket->u.xTCP.xTCPWindow,
									  ( uint32_t ) lLength,
									  ( int32_t ) pxSocket->u.xTCP.txStream->uxMid,
									  ( int32_t ) pxSocket->u.xTCP.txStream->LENGTH );

			/* Move the rxMid pointer forward up to rxHead. */
			if( lCount > 0 )
			{
				vStreamBufferMoveMid( pxSocket->u.xTCP.txStream, ( size_t ) lCount );
			}
		}
	}
	/*-----------------------------------------------------------*/

	/**
	 * @brief prvTCPHandleFin() will be called to handle socket closure. The
	 *        closure starts when either a FIN has been received and accepted,
	 *        or when the socket has sent a FIN flag to the peer. Before being
	 *        called, it has been checked that both reception and transmission
	 *        are complete.
	 *
	 * @param[in] pxSocket: Socket owning the the connection.
         * @param[in] pxNetworkBuffer: The network buffer carrying teh TCP packet.
	 *
	 * @return Length of the packet to be sent.
	 */
	static BaseType_t prvTCPHandleFin( FreeRTOS_Socket_t *pxSocket,
									   const NetworkBufferDescriptor_t *pxNetworkBuffer )
	{
	/* Map the ethernet buffer onto the ProtocolHeader_t struct for easy access to the fields. */
	ProtocolHeaders_t *pxProtocolHeaders = ipCAST_PTR_TO_TYPE_PTR( ProtocolHeaders_t,
					   &( pxNetworkBuffer->pucEthernetBuffer[ ipSIZE_OF_ETH_HEADER + xIPHeaderSize( pxNetworkBuffer ) ] ) );
	TCPHeader_t *pxTCPHeader = &( pxProtocolHeaders->xTCPHeader );
	uint8_t ucIntermediateResult = 0, ucTCPFlags = pxTCPHeader->ucTCPFlags;
	TCPWindow_t *pxTCPWindow = &pxSocket->u.xTCP.xTCPWindow;
	BaseType_t xSendLength = 0;
	uint32_t ulAckNr = FreeRTOS_ntohl( pxTCPHeader->ulAckNr );

		if( ( ucTCPFlags & tcpTCP_FLAG_FIN ) != 0U )
		{
			pxTCPWindow->rx.ulCurrentSequenceNumber = pxTCPWindow->rx.ulFINSequenceNumber + 1U;
		}

		if( pxSocket->u.xTCP.bits.bFinSent == pdFALSE_UNSIGNED )
		{
			/* We haven't yet replied with a FIN, do so now. */
			pxTCPWindow->tx.ulFINSequenceNumber = pxTCPWindow->tx.ulCurrentSequenceNumber;
			pxSocket->u.xTCP.bits.bFinSent = pdTRUE_UNSIGNED;
		}
		else
		{
			/* We did send a FIN already, see if it's ACK'd. */
			if( ulAckNr == ( pxTCPWindow->tx.ulFINSequenceNumber + 1UL ) )
			{
				pxSocket->u.xTCP.bits.bFinAcked = pdTRUE_UNSIGNED;
			}
		}

		if( pxSocket->u.xTCP.bits.bFinAcked == pdFALSE_UNSIGNED )
		{
			pxTCPWindow->tx.ulCurrentSequenceNumber = pxTCPWindow->tx.ulFINSequenceNumber;
			pxTCPHeader->ucTCPFlags = ( uint8_t ) tcpTCP_FLAG_ACK | ( uint8_t ) tcpTCP_FLAG_FIN;

			/* And wait for the final ACK. */
			vTCPStateChange( pxSocket, eLAST_ACK );
		}
		else
		{
			/* Our FIN has been ACK'd, the outgoing sequence number is now fixed. */
			pxTCPWindow->tx.ulCurrentSequenceNumber = pxTCPWindow->tx.ulFINSequenceNumber + 1U;

			if( pxSocket->u.xTCP.bits.bFinRecv == pdFALSE_UNSIGNED )
			{
				/* We have sent out a FIN but the peer hasn't replied with a FIN
				yet. Do nothing for the moment. */
				pxTCPHeader->ucTCPFlags = 0U;
			}
			else
			{
				if( pxSocket->u.xTCP.bits.bFinLast == pdFALSE_UNSIGNED )
				{
					/* This is the third of the three-way hand shake: the last
					ACK. */
					pxTCPHeader->ucTCPFlags = tcpTCP_FLAG_ACK;
				}
				else
				{
					/* The other party started the closure, so we just wait for the
					last ACK. */
					pxTCPHeader->ucTCPFlags = 0U;
				}

				/* And wait for the user to close this socket. */
				vTCPStateChange( pxSocket, eCLOSE_WAIT );
			}
		}

		pxTCPWindow->ulOurSequenceNumber = pxTCPWindow->tx.ulCurrentSequenceNumber;

		if( pxTCPHeader->ucTCPFlags != 0U )
		{
			ucIntermediateResult = uxIPHeaderSizeSocket( pxSocket ) + ipSIZE_OF_TCP_HEADER + pxTCPWindow->ucOptionLength;
			xSendLength = ( BaseType_t ) ucIntermediateResult;
		}

		pxTCPHeader->ucTCPOffset = ( uint8_t ) ( ( ipSIZE_OF_TCP_HEADER + pxTCPWindow->ucOptionLength ) << 2 );

		if( xTCPWindowLoggingLevel != 0 )
		{
			FreeRTOS_debug_printf( ( "TCP: send FIN+ACK (ack %lu, cur/nxt %lu/%lu) ourSeqNr %lu | Rx %lu\n",
									 ulAckNr - pxTCPWindow->tx.ulFirstSequenceNumber,
									 pxTCPWindow->tx.ulCurrentSequenceNumber - pxTCPWindow->tx.ulFirstSequenceNumber,
									 pxTCPWindow->ulNextTxSequenceNumber - pxTCPWindow->tx.ulFirstSequenceNumber,
									 pxTCPWindow->ulOurSequenceNumber - pxTCPWindow->tx.ulFirstSequenceNumber,
									 pxTCPWindow->rx.ulCurrentSequenceNumber - pxTCPWindow->rx.ulFirstSequenceNumber ) );
		}

		return xSendLength;
	}
	/*-----------------------------------------------------------*/

	/**
	 * @brief prvCheckRxData(): called from prvTCPHandleState(). The
	 *        first thing that will be done is find the TCP payload data
	 *        and check the length of this data.
	 *
	 * @param[in] pxNetworkBuffer: The network buffer holding the received data.
         * @param[out] ppucRecvData: It will point to first byte of the TCP payload.
	 *
	 * @return Length of the received buffer.
	 */
	static BaseType_t prvCheckRxData( const NetworkBufferDescriptor_t *pxNetworkBuffer,
									  uint8_t **ppucRecvData )
	{
	/* Map the ethernet buffer onto the ProtocolHeader_t struct for easy access to the fields. */
	const ProtocolHeaders_t *pxProtocolHeaders = ipCAST_PTR_TO_TYPE_PTR( ProtocolHeaders_t,
																			 &( pxNetworkBuffer->pucEthernetBuffer[ ( size_t ) ipSIZE_OF_ETH_HEADER + xIPHeaderSize( pxNetworkBuffer ) ] ) );
	const TCPHeader_t *pxTCPHeader = &( pxProtocolHeaders->xTCPHeader );
	int32_t lLength, lTCPHeaderLength, lReceiveLength, lUrgentLength;

	/* Map the buffer onto an IPHeader_t struct for easy access to fields. */
	const IPHeader_t *pxIPHeader = ipCAST_CONST_PTR_TO_CONST_TYPE_PTR( IPHeader_t, &( pxNetworkBuffer->pucEthernetBuffer[ ipSIZE_OF_ETH_HEADER ] ) );
	const size_t xIPHeaderLength = ipSIZE_OF_IPv4_HEADER;
	uint16_t usLength;
	uint8_t ucIntermediateResult = 0;

		/* Determine the length and the offset of the user-data sent to this
		node.

		The size of the TCP header is given in a multiple of 4-byte words (single
		byte, needs no ntoh() translation).  A shift-right 2: is the same as
		(offset >> 4) * 4. */
		ucIntermediateResult = ( pxTCPHeader->ucTCPOffset & tcpVALID_BITS_IN_TCP_OFFSET_BYTE ) >> 2;
		lTCPHeaderLength = ( int32_t ) ucIntermediateResult;

		/* Let pucRecvData point to the first byte received. */
		*ppucRecvData = &( pxNetworkBuffer->pucEthernetBuffer[ ( size_t ) ipSIZE_OF_ETH_HEADER + xIPHeaderLength + ( size_t ) lTCPHeaderLength ] );

		/* Calculate lReceiveLength - the length of the TCP data received.  This is
		equal to the total packet length minus:
		( LinkLayer length (14) + IP header length (20) + size of TCP header(20 +) ).*/
		lReceiveLength = ipNUMERIC_CAST( int32_t, pxNetworkBuffer->xDataLength ) - ( int32_t ) ipSIZE_OF_ETH_HEADER;

		usLength = FreeRTOS_htons( pxIPHeader->usLength );
		lLength = ( int32_t ) usLength;

		if( lReceiveLength > lLength )
		{
			/* More bytes were received than the reported length, often because of
			padding bytes at the end. */
			lReceiveLength = lLength;
		}

		/* Subtract the size of the TCP and IP headers and the actual data size is
		known. */
		if( lReceiveLength > ( lTCPHeaderLength + ( int32_t ) xIPHeaderLength ) )
		{
			lReceiveLength -= ( lTCPHeaderLength + ( int32_t ) xIPHeaderLength );
		}
		else
		{
			lReceiveLength = 0;
		}

		/* Urgent Pointer:
		This field communicates the current value of the urgent pointer as a
		positive offset from the sequence number in this segment.  The urgent
		pointer points to the sequence number of the octet following the urgent
		data.  This field is only be interpreted in segments with the URG control
		bit set. */
		if( ( pxTCPHeader->ucTCPFlags & tcpTCP_FLAG_URG ) != 0U )
		{
			/* Although we ignore the urgent data, we have to skip it. */
			lUrgentLength = ( int32_t ) FreeRTOS_htons( pxTCPHeader->usUrgent );
			*ppucRecvData += lUrgentLength;
			lReceiveLength -= FreeRTOS_min_int32( lReceiveLength, lUrgentLength );
		}

		return ( BaseType_t ) lReceiveLength;
	}
	/*-----------------------------------------------------------*/

	/**
	 * @brief prvStoreRxData(): called from prvTCPHandleState().
	 *        The second thing is to do is check if the payload data may
	 *        be accepted. If so, they will be added to the reception queue.
	 *
	 * @param[in] pxSocket: The socket owning the connection.
         * @param[in] pucRecvData: Pointer to received data.
         * @param[in] pxNetworkBuffer: The network buffer descriptor.
         * @param[in] ulReceiveLength: The length of the received data.
	 *
	 * @return 0 on success, -1 on failure of storing data.
	 */
	static BaseType_t prvStoreRxData( FreeRTOS_Socket_t *pxSocket,
									  const uint8_t *pucRecvData,
									  NetworkBufferDescriptor_t *pxNetworkBuffer,
									  uint32_t ulReceiveLength )
	{
	/* Map the ethernet buffer onto the ProtocolHeader_t struct for easy access to the fields. */
	const ProtocolHeaders_t *pxProtocolHeaders = ipCAST_CONST_PTR_TO_CONST_TYPE_PTR( ProtocolHeaders_t,
																						 &( pxNetworkBuffer->pucEthernetBuffer[ ipSIZE_OF_ETH_HEADER + xIPHeaderSize( pxNetworkBuffer ) ] ) );
	const TCPHeader_t *pxTCPHeader = &pxProtocolHeaders->xTCPHeader;
	TCPWindow_t *pxTCPWindow = &pxSocket->u.xTCP.xTCPWindow;
	uint32_t ulSequenceNumber, ulSpace;
	int32_t lOffset, lStored;
	BaseType_t xResult = 0;

		ulSequenceNumber = FreeRTOS_ntohl( pxTCPHeader->ulSequenceNumber );

		if( ( ulReceiveLength > 0U ) && ( pxSocket->u.xTCP.ucTCPState >= ( uint8_t ) eSYN_RECEIVED ) )
		{
			/* See if way may accept the data contents and forward it to the socket
			owner.

			If it can't be "accept"ed it may have to be stored and send a selective
			ack (SACK) option to confirm it.  In that case, lTCPAddRxdata() will be
			called later to store an out-of-order packet (in case lOffset is
			negative). */
			if( pxSocket->u.xTCP.rxStream != NULL )
			{
				ulSpace = ( uint32_t ) uxStreamBufferGetSpace( pxSocket->u.xTCP.rxStream );
			}
			else
			{
				ulSpace = ( uint32_t ) pxSocket->u.xTCP.uxRxStreamSize;
			}

			lOffset = lTCPWindowRxCheck( pxTCPWindow, ulSequenceNumber, ulReceiveLength, ulSpace );

			if( lOffset >= 0 )
			{
				/* New data has arrived and may be made available to the user.  See
				if the head marker in rxStream may be advanced,	only if lOffset == 0.
				In case the low-water mark is reached, bLowWater will be set
				"low-water" here stands for "little space". */
				lStored = lTCPAddRxdata( pxSocket, ( uint32_t ) lOffset, pucRecvData, ulReceiveLength );

				if( lStored != ( int32_t ) ulReceiveLength )
				{
					FreeRTOS_debug_printf( ( "lTCPAddRxdata: stored %ld / %lu bytes? ?\n", lStored, ulReceiveLength ) );

					/* Received data could not be stored.  The socket's flag
					bMallocError has been set.  The socket now has the status
					eCLOSE_WAIT and a RST packet will be sent back. */
					( void ) prvTCPSendReset( pxNetworkBuffer );
					xResult = -1;
				}
			}

			/* After a missing packet has come in, higher packets may be passed to
			the user. */
			#if ( ipconfigUSE_TCP_WIN == 1 )
			{
				/* Now lTCPAddRxdata() will move the rxHead pointer forward
				so data becomes available to the user immediately
				In case the low-water mark is reached, bLowWater will be set. */
				if( ( xResult == 0 ) && ( pxTCPWindow->ulUserDataLength > 0UL ) )
				{
					( void ) lTCPAddRxdata( pxSocket, 0UL, NULL, pxTCPWindow->ulUserDataLength );
					pxTCPWindow->ulUserDataLength = 0;
				}
			}
			#endif /* ipconfigUSE_TCP_WIN */
		}
		else
		{
			pxTCPWindow->ucOptionLength = 0U;
		}

		return xResult;
	}
	/*-----------------------------------------------------------*/

	/**
	 * @brief Set the TCP options (if any) for the outgoing packet.
	 *
	 * @param[in] pxSocket: The socket owning the connection.
         * @param[in] pxNetworkBuffer: The network buffer holding the packet.
	 *
	 * @return Length of the TCP options after they are set.
	 */
	static UBaseType_t prvSetOptions( FreeRTOS_Socket_t *pxSocket,
									  const NetworkBufferDescriptor_t *pxNetworkBuffer )
	{
	/* Map the ethernet buffer onto the ProtocolHeader_t struct for easy access to the fields. */
	ProtocolHeaders_t *pxProtocolHeaders = ipCAST_PTR_TO_TYPE_PTR( ProtocolHeaders_t,
																	   &( pxNetworkBuffer->pucEthernetBuffer[ ipSIZE_OF_ETH_HEADER + xIPHeaderSize( pxNetworkBuffer ) ] ) );
	TCPHeader_t *pxTCPHeader = &pxProtocolHeaders->xTCPHeader;
	const TCPWindow_t *pxTCPWindow = &pxSocket->u.xTCP.xTCPWindow;
	UBaseType_t uxOptionsLength = pxTCPWindow->ucOptionLength;
	/* memcpy() helper variables for MISRA Rule 21.15 compliance*/
	const void *pvCopySource;
	void *pvCopyDest;

		#if ( ipconfigUSE_TCP_WIN == 1 )
			if( uxOptionsLength != 0U )
			{
				/* TCP options must be sent because a packet which is out-of-order
				was received. */
				if( xTCPWindowLoggingLevel >= 0 )
				{
					FreeRTOS_debug_printf( ( "SACK[%d,%d]: optlen %lu sending %lu - %lu\n",
											 pxSocket->usLocalPort,
											 pxSocket->u.xTCP.usRemotePort,
											 uxOptionsLength,
											 FreeRTOS_ntohl( pxTCPWindow->ulOptionsData[ 1 ] ) - pxSocket->u.xTCP.xTCPWindow.rx.ulFirstSequenceNumber,
											 FreeRTOS_ntohl( pxTCPWindow->ulOptionsData[ 2 ] ) - pxSocket->u.xTCP.xTCPWindow.rx.ulFirstSequenceNumber ) );
				}

				/*
				 * Use helper variables for memcpy() source & dest to remain
				 * compliant with MISRA Rule 21.15.  These should be
				 * optimized away.
				 */
				pvCopySource = pxTCPWindow->ulOptionsData;
				pvCopyDest = pxTCPHeader->ucOptdata;
				( void ) memcpy( pvCopyDest, pvCopySource, ( size_t ) uxOptionsLength );

				/* The header length divided by 4, goes into the higher nibble,
				effectively a shift-left 2. */
				pxTCPHeader->ucTCPOffset = ( uint8_t ) ( ( ipSIZE_OF_TCP_HEADER + uxOptionsLength ) << 2 );
			}
			else
		#endif /* ipconfigUSE_TCP_WIN */

		if( ( pxSocket->u.xTCP.ucTCPState >= ( EventBits_t ) eESTABLISHED ) && ( pxSocket->u.xTCP.bits.bMssChange != pdFALSE_UNSIGNED ) )
		{
			/* TCP options must be sent because the MSS has changed. */
			pxSocket->u.xTCP.bits.bMssChange = pdFALSE_UNSIGNED;

			if( xTCPWindowLoggingLevel >= 0 )
			{
				FreeRTOS_debug_printf( ( "MSS: sending %d\n", pxSocket->u.xTCP.usCurMSS ) );
			}

			pxTCPHeader->ucOptdata[ 0 ] = tcpTCP_OPT_MSS;
			pxTCPHeader->ucOptdata[ 1 ] = tcpTCP_OPT_MSS_LEN;
			pxTCPHeader->ucOptdata[ 2 ] = ( uint8_t ) ( ( pxSocket->u.xTCP.usCurMSS ) >> 8 );
			pxTCPHeader->ucOptdata[ 3 ] = ( uint8_t ) ( ( pxSocket->u.xTCP.usCurMSS ) & 0xffU );
			uxOptionsLength = 4U;
			pxTCPHeader->ucTCPOffset = ( uint8_t ) ( ( ipSIZE_OF_TCP_HEADER + uxOptionsLength ) << 2 );
		}
		else
		{
			/* Nothing. */
		}

		return uxOptionsLength;
	}
	/*-----------------------------------------------------------*/

	/**
	 * @brief prvHandleSynReceived(): called from prvTCPHandleState(). Called
	 *        from the states: eSYN_RECEIVED and eCONNECT_SYN. If the flags
	 *        received are correct, the socket will move to eESTABLISHED.
	 *
	 * @param[in] pxSocket: The socket handling the connection.
         * @param[in] pxNetworkBuffer: The pointer to the network buffer carrying
	 *                             the packet.
         * @param[in] ulReceiveLength: Length in bytes of the data received.
         * @param[in] uxOptionsLength: Length of the TCP options in bytes.
	 *
	 * @return Length of the data to be sent.
	 */
	static BaseType_t prvHandleSynReceived( FreeRTOS_Socket_t *pxSocket,
											const NetworkBufferDescriptor_t *pxNetworkBuffer,
											uint32_t ulReceiveLength,
											UBaseType_t uxOptionsLength )
	{
	/* Map the ethernet buffer onto the ProtocolHeader_t struct for easy access to the fields. */
	ProtocolHeaders_t *pxProtocolHeaders = ipCAST_PTR_TO_TYPE_PTR( ProtocolHeaders_t,
																	   &( pxNetworkBuffer->pucEthernetBuffer[ ipSIZE_OF_ETH_HEADER + uxIPHeaderSizeSocket( pxSocket ) ] ) );
	TCPHeader_t *pxTCPHeader = &pxProtocolHeaders->xTCPHeader;
	TCPWindow_t *pxTCPWindow = &pxSocket->u.xTCP.xTCPWindow;
	uint8_t ucTCPFlags = pxTCPHeader->ucTCPFlags;
	uint32_t ulSequenceNumber = FreeRTOS_ntohl( pxTCPHeader->ulSequenceNumber );
	BaseType_t xSendLength = 0;
	UBaseType_t uxIntermediateResult = 0;

	/* Either expect a ACK or a SYN+ACK. */
	uint8_t ucExpect = tcpTCP_FLAG_ACK;

		if( pxSocket->u.xTCP.ucTCPState == ( uint8_t ) eCONNECT_SYN )
		{
			ucExpect |= tcpTCP_FLAG_SYN;
		}

		const uint8_t ucFlagsMask = tcpTCP_FLAG_ACK | tcpTCP_FLAG_RST | tcpTCP_FLAG_SYN | tcpTCP_FLAG_FIN;

		if( ( ucTCPFlags & ucFlagsMask ) != ucExpect )
		{
			/* eSYN_RECEIVED: flags 0010 expected, not 0002. */
			/* eSYN_RECEIVED: flags ACK  expected, not SYN. */
			FreeRTOS_debug_printf( ( "%s: flags %04X expected, not %04X\n",
									 ( pxSocket->u.xTCP.ucTCPState == ( uint8_t ) eSYN_RECEIVED ) ? "eSYN_RECEIVED" : "eCONNECT_SYN",
									 ucExpect, ucTCPFlags ) );
			vTCPStateChange( pxSocket, eCLOSE_WAIT );

			/* Send RST with the expected sequence and ACK numbers,
			otherwise the packet will be ignored. */
			pxTCPWindow->ulOurSequenceNumber = FreeRTOS_htonl( pxTCPHeader->ulAckNr );
			pxTCPWindow->rx.ulCurrentSequenceNumber = ulSequenceNumber;

			pxTCPHeader->ucTCPFlags |= tcpTCP_FLAG_RST;

			uxIntermediateResult = uxIPHeaderSizeSocket( pxSocket ) + ipSIZE_OF_TCP_HEADER + uxOptionsLength;
			xSendLength = ( BaseType_t ) uxIntermediateResult;

			pxTCPHeader->ucTCPOffset = ( uint8_t ) ( ( ipSIZE_OF_TCP_HEADER + uxOptionsLength ) << 2 );
		}
		else
		{
			pxTCPWindow->usPeerPortNumber = pxSocket->u.xTCP.usRemotePort;
			pxTCPWindow->usOurPortNumber = pxSocket->usLocalPort;

			if( pxSocket->u.xTCP.ucTCPState == ( uint8_t ) eCONNECT_SYN )
			{
				/* Map the Last packet onto the ProtocolHeader_t struct for easy access to the fields. */
				ProtocolHeaders_t *pxLastHeaders = ipCAST_PTR_TO_TYPE_PTR( ProtocolHeaders_t,
																		   &( pxSocket->u.xTCP.xPacket.u.ucLastPacket[ ipSIZE_OF_ETH_HEADER + uxIPHeaderSizeSocket( pxSocket ) ] ) );

				/* Clear the SYN flag in lastPacket. */
				pxLastHeaders->xTCPHeader.ucTCPFlags = tcpTCP_FLAG_ACK;
				pxProtocolHeaders->xTCPHeader.ucTCPFlags = tcpTCP_FLAG_ACK;

				/* This socket was the one connecting actively so now perform the
				synchronization. */
				vTCPWindowInit( &pxSocket->u.xTCP.xTCPWindow,
								ulSequenceNumber, pxSocket->u.xTCP.xTCPWindow.ulOurSequenceNumber, ( uint32_t ) pxSocket->u.xTCP.usCurMSS );
				pxTCPWindow->rx.ulHighestSequenceNumber = ulSequenceNumber + 1U;
				pxTCPWindow->rx.ulCurrentSequenceNumber = ulSequenceNumber + 1U;
				pxTCPWindow->tx.ulCurrentSequenceNumber++; /* because we send a TCP_SYN [ | TCP_ACK ]; */
				pxTCPWindow->ulNextTxSequenceNumber++;
			}
			else if( ulReceiveLength == 0U )
			{
				pxTCPWindow->rx.ulCurrentSequenceNumber = ulSequenceNumber;
			}
			else
			{
				/* Nothing. */
			}

			/* The SYN+ACK has been confirmed, increase the next sequence number by
			1. */
			pxTCPWindow->ulOurSequenceNumber = pxTCPWindow->tx.ulFirstSequenceNumber + 1U;

			#if ( ipconfigUSE_TCP_WIN == 1 )
			{
				FreeRTOS_debug_printf( ( "TCP: %s %d => %lxip:%d set ESTAB (scaling %u)\n",
										 ( pxSocket->u.xTCP.ucTCPState == ( uint8_t ) eCONNECT_SYN ) ? "active" : "passive",
										 pxSocket->usLocalPort,
										 pxSocket->u.xTCP.ulRemoteIP,
										 pxSocket->u.xTCP.usRemotePort,
										 ( unsigned ) pxSocket->u.xTCP.bits.bWinScaling ) );
			}
			#endif /* ipconfigUSE_TCP_WIN */

			if( ( pxSocket->u.xTCP.ucTCPState == ( EventBits_t ) eCONNECT_SYN ) || ( ulReceiveLength != 0UL ) )
			{
				pxTCPHeader->ucTCPFlags = tcpTCP_FLAG_ACK;

				uxIntermediateResult = uxIPHeaderSizeSocket( pxSocket ) + ( size_t ) ipSIZE_OF_TCP_HEADER + uxOptionsLength;
				xSendLength = ( BaseType_t ) uxIntermediateResult;
				pxTCPHeader->ucTCPOffset = ( uint8_t ) ( ( ipSIZE_OF_TCP_HEADER + uxOptionsLength ) << 2 );
			}

			#if ( ipconfigUSE_TCP_WIN != 0 )
			{
				if( pxSocket->u.xTCP.bits.bWinScaling == pdFALSE_UNSIGNED )
				{
					/* The other party did not send a scaling factor.
					A shifting factor in this side must be canceled. */
					pxSocket->u.xTCP.ucMyWinScaleFactor = 0;
					pxSocket->u.xTCP.ucPeerWinScaleFactor = 0;
				}
			}
			#endif /* ipconfigUSE_TCP_WIN */

			/* This was the third step of connecting: SYN, SYN+ACK, ACK	so now the
			connection is established. */
			vTCPStateChange( pxSocket, eESTABLISHED );
		}

		return xSendLength;
	}
	/*-----------------------------------------------------------*/

	/**
	 * @brief prvHandleEstablished(): called from prvTCPHandleState()
 	 *        Called if the status is eESTABLISHED. Data reception has been handled
	 *        earlier. Here the ACK's from peer will be checked, and if a FIN is received,
	 *        the code will check if it may be accepted, i.e. if all expected data has been
	 *        completely received.
	 *
	 * @param[in] pxSocket: The socket owning the connection.
         * @param[in] ppxNetworkBuffer: Pointer to pointer to the network buffer.
         * @param[in] ulReceiveLength: The length of the received packet.
         * @param[in] uxOptionsLength: Length of TCP options.
	 *
	 * @return The send length of the packet to be sent.
	 */
	static BaseType_t prvHandleEstablished( FreeRTOS_Socket_t *pxSocket,
											NetworkBufferDescriptor_t **ppxNetworkBuffer,
											uint32_t ulReceiveLength,
											UBaseType_t uxOptionsLength )
	{
	/* Map the buffer onto the ProtocolHeader_t struct for easy access to the fields. */
	ProtocolHeaders_t *pxProtocolHeaders = ipCAST_PTR_TO_TYPE_PTR( ProtocolHeaders_t,
																	   &( ( *ppxNetworkBuffer )->pucEthernetBuffer[ ipSIZE_OF_ETH_HEADER + uxIPHeaderSizeSocket( pxSocket ) ] ) );
	TCPHeader_t *pxTCPHeader = &pxProtocolHeaders->xTCPHeader;
	TCPWindow_t *pxTCPWindow = &pxSocket->u.xTCP.xTCPWindow;
	uint8_t ucTCPFlags = pxTCPHeader->ucTCPFlags;
	uint32_t ulSequenceNumber = FreeRTOS_ntohl( pxTCPHeader->ulSequenceNumber ), ulCount, ulIntermediateResult = 0;
	BaseType_t xSendLength = 0, xMayClose = pdFALSE, bRxComplete, bTxDone;
	int32_t lDistance, lSendResult;
	uint16_t usWindow;
	UBaseType_t uxIntermediateResult = 0;

		/* Remember the window size the peer is advertising. */
		usWindow = FreeRTOS_ntohs( pxTCPHeader->usWindow );
		pxSocket->u.xTCP.ulWindowSize = ( uint32_t ) usWindow;
		#if ( ipconfigUSE_TCP_WIN != 0 )
		{
			pxSocket->u.xTCP.ulWindowSize =
				( pxSocket->u.xTCP.ulWindowSize << pxSocket->u.xTCP.ucPeerWinScaleFactor );
		}
		#endif /* ipconfigUSE_TCP_WIN */

		if( ( ucTCPFlags & ( uint8_t ) tcpTCP_FLAG_ACK ) != 0U )
		{
			ulCount = ulTCPWindowTxAck( pxTCPWindow, FreeRTOS_ntohl( pxTCPHeader->ulAckNr ) );

			/* ulTCPWindowTxAck() returns the number of bytes which have been acked,
			starting at 'tx.ulCurrentSequenceNumber'.  Advance the tail pointer in
			txStream. */
			if( ( pxSocket->u.xTCP.txStream != NULL ) && ( ulCount > 0U ) )
			{
				/* Just advancing the tail index, 'ulCount' bytes have been
				confirmed, and because there is new space in the txStream, the
				user/owner should be woken up. */
				/* _HT_ : only in case the socket's waiting? */
				if( uxStreamBufferGet( pxSocket->u.xTCP.txStream, 0U, NULL, ( size_t ) ulCount, pdFALSE ) != 0U )
				{
					pxSocket->xEventBits |= ( EventBits_t ) eSOCKET_SEND;

					#if ipconfigSUPPORT_SELECT_FUNCTION == 1
					{
						if( ( pxSocket->xSelectBits & ( ( EventBits_t ) eSELECT_WRITE ) ) != 0U )
						{
							pxSocket->xEventBits |= ( ( EventBits_t ) eSELECT_WRITE ) << SOCKET_EVENT_BIT_COUNT;
						}
					}
					#endif

					/* In case the socket owner has installed an OnSent handler,
					call it now. */
					#if ( ipconfigUSE_CALLBACKS == 1 )
					{
						if( ipconfigIS_VALID_PROG_ADDRESS( pxSocket->u.xTCP.pxHandleSent ) )
						{
						pxSocket->u.xTCP.pxHandleSent( ( Socket_t ) pxSocket, ulCount );
						}
					}
					#endif /* ipconfigUSE_CALLBACKS == 1  */
				}
			}
		}

		/* If this socket has a stream for transmission, add the data to the
		outgoing segment(s). */
		if( pxSocket->u.xTCP.txStream != NULL )
		{
			prvTCPAddTxData( pxSocket );
		}

		pxSocket->u.xTCP.xTCPWindow.ulOurSequenceNumber = pxTCPWindow->tx.ulCurrentSequenceNumber;

		if( ( pxSocket->u.xTCP.bits.bFinAccepted != pdFALSE_UNSIGNED ) || ( ( ucTCPFlags & ( uint8_t ) tcpTCP_FLAG_FIN ) != 0U ) )
		{
			/* Peer is requesting to stop, see if we're really finished. */
			xMayClose = pdTRUE;

			/* Checks are only necessary if we haven't sent a FIN yet. */
			if( pxSocket->u.xTCP.bits.bFinSent == pdFALSE_UNSIGNED )
			{
				/* xTCPWindowTxDone returns true when all Tx queues are empty. */
				bRxComplete = xTCPWindowRxEmpty( pxTCPWindow );
				bTxDone = xTCPWindowTxDone( pxTCPWindow );

				if( ( bRxComplete == 0 ) || ( bTxDone == 0 ) )
				{
					/* Refusing FIN: Rx incomplete 1 optlen 4 tx done 1. */
					FreeRTOS_debug_printf( ( "Refusing FIN[%u,%u]: RxCompl %lu tx done %ld\n",
											 pxSocket->usLocalPort,
											 pxSocket->u.xTCP.usRemotePort,
											 bRxComplete, bTxDone ) );
					xMayClose = pdFALSE;
				}
				else
				{
					ulIntermediateResult = ulSequenceNumber + ulReceiveLength - pxTCPWindow->rx.ulCurrentSequenceNumber;
					lDistance = ( int32_t ) ulIntermediateResult;

					if( lDistance > 1 )
					{
						FreeRTOS_debug_printf( ( "Refusing FIN: Rx not complete %ld (cur %lu high %lu)\n",
												 lDistance, pxTCPWindow->rx.ulCurrentSequenceNumber - pxTCPWindow->rx.ulFirstSequenceNumber,
												 pxTCPWindow->rx.ulHighestSequenceNumber - pxTCPWindow->rx.ulFirstSequenceNumber ) );

						xMayClose = pdFALSE;
					}
				}
			}

			if( xTCPWindowLoggingLevel > 0 )
			{
				FreeRTOS_debug_printf( ( "TCP: FIN received, mayClose = %ld (Rx %lu Len %ld, Tx %lu)\n",
										 xMayClose, ulSequenceNumber - pxSocket->u.xTCP.xTCPWindow.rx.ulFirstSequenceNumber, ulReceiveLength,
										 pxTCPWindow->tx.ulCurrentSequenceNumber - pxSocket->u.xTCP.xTCPWindow.tx.ulFirstSequenceNumber ) );
			}

			if( xMayClose != pdFALSE )
			{
				pxSocket->u.xTCP.bits.bFinAccepted = pdTRUE_UNSIGNED;
				xSendLength = prvTCPHandleFin( pxSocket, *ppxNetworkBuffer );
			}
		}

		if( xMayClose == pdFALSE )
		{
			pxTCPHeader->ucTCPFlags = tcpTCP_FLAG_ACK;

			if( ulReceiveLength != 0U )
			{
				uxIntermediateResult = uxIPHeaderSizeSocket( pxSocket ) + ipSIZE_OF_TCP_HEADER + uxOptionsLength;
				xSendLength = ( BaseType_t ) uxIntermediateResult;
				/* TCP-offset equals '( ( length / 4 ) << 4 )', resulting in a shift-left 2 */
				pxTCPHeader->ucTCPOffset = ( uint8_t ) ( ( ipSIZE_OF_TCP_HEADER + uxOptionsLength ) << 2 );

				if( pxSocket->u.xTCP.bits.bFinSent != pdFALSE_UNSIGNED )
				{
					pxTCPWindow->tx.ulCurrentSequenceNumber = pxTCPWindow->tx.ulFINSequenceNumber;
				}
			}

			/* Now get data to be transmitted. */

			/* _HT_ patch: since the MTU has be fixed at 1500 in stead of 1526, TCP
			can not	send-out both TCP options and also a full packet. Sending
			options (SACK) is always more urgent than sending data, which can be
			sent later. */
			if( uxOptionsLength == 0U )
			{
				/* prvTCPPrepareSend might allocate a bigger network buffer, if
				necessary. */
				lSendResult = prvTCPPrepareSend( pxSocket, ppxNetworkBuffer, uxOptionsLength );

				if( lSendResult > 0 )
				{
					xSendLength = ( BaseType_t ) lSendResult;
				}
			}
		}

		return xSendLength;
	}
	/*-----------------------------------------------------------*/

	/**
	 * @brief Called from prvTCPHandleState(). There is data to be sent. If
	 *        ipconfigUSE_TCP_WIN is defined, and if only an ACK must be sent, it will be
	 *        checked if it would better be postponed for efficiency.
	 *
	 * @param[in] pxSocket: The socket owning the TCP connection.
         * @param[in] ppxNetworkBuffer: Pointer to pointer to the network buffer.
         * @param[in] ulReceiveLength: The length of the received buffer.
         * @param[in] xByteCount: Length of the data to be sent.
	 *
	 * @return The number of bytes actually sent.
	 */
	static BaseType_t prvSendData( FreeRTOS_Socket_t *pxSocket,
								   NetworkBufferDescriptor_t **ppxNetworkBuffer,
								   uint32_t ulReceiveLength,
								   BaseType_t xByteCount )
	{
	/* Map the buffer onto the ProtocolHeader_t struct for easy access to the fields. */
	const ProtocolHeaders_t *pxProtocolHeaders = ipCAST_PTR_TO_TYPE_PTR( ProtocolHeaders_t,
							 &( ( *ppxNetworkBuffer )->pucEthernetBuffer[ ipSIZE_OF_ETH_HEADER + xIPHeaderSize( *ppxNetworkBuffer ) ] ) );
	const TCPHeader_t *pxTCPHeader = &pxProtocolHeaders->xTCPHeader;
	const TCPWindow_t *pxTCPWindow = &pxSocket->u.xTCP.xTCPWindow;
	/* Find out what window size we may advertised. */
	int32_t lRxSpace;
	BaseType_t xSendLength = xByteCount;
	uint32_t ulRxBufferSpace;

		#if ( ipconfigUSE_TCP_WIN == 1 )
			#if ( ipconfigTCP_ACK_EARLIER_PACKET == 0 )
				const int32_t lMinLength = 0;
			#else
				int32_t lMinLength;
			#endif
		#endif

		/* Set the time-out field, so that we'll be called by the IP-task in case no
		next message will be received. */
		ulRxBufferSpace = pxSocket->u.xTCP.ulHighestRxAllowed - pxTCPWindow->rx.ulCurrentSequenceNumber;
		lRxSpace = ( int32_t ) ulRxBufferSpace;

		#if ipconfigUSE_TCP_WIN == 1
		{
			#if ( ipconfigTCP_ACK_EARLIER_PACKET != 0 )
			{
				lMinLength = ( ( int32_t ) 2 ) * ( ( int32_t ) pxSocket->u.xTCP.usCurMSS );
			}
			#endif /* ipconfigTCP_ACK_EARLIER_PACKET */

			/* In case we're receiving data continuously, we might postpone sending
			an ACK to gain performance. */
			/* lint e9007 is OK because 'uxIPHeaderSizeSocket()' has no side-effects. */
			if( ( ulReceiveLength > 0U ) &&                                                   /* Data was sent to this socket. */
				( lRxSpace >= lMinLength ) &&                                                 /* There is Rx space for more data. */
				( pxSocket->u.xTCP.bits.bFinSent == pdFALSE_UNSIGNED ) &&                     /* Not in a closure phase. */
				( xSendLength == uxIPHeaderSizeSocket( pxSocket ) + ipSIZE_OF_TCP_HEADER ) && /* No Tx data or options to be sent. */
				( pxSocket->u.xTCP.ucTCPState == ( uint8_t ) eESTABLISHED ) &&                /* Connection established. */
				( pxTCPHeader->ucTCPFlags == tcpTCP_FLAG_ACK ) )                              /* There are no other flags than an ACK. */
			{
				if( pxSocket->u.xTCP.pxAckMessage != *ppxNetworkBuffer )
				{
					/* There was still a delayed in queue, delete it. */
					if( pxSocket->u.xTCP.pxAckMessage != NULL )
					{
						vReleaseNetworkBufferAndDescriptor( pxSocket->u.xTCP.pxAckMessage );
					}

					pxSocket->u.xTCP.pxAckMessage = *ppxNetworkBuffer;
				}

				if( ( ulReceiveLength < ( uint32_t ) pxSocket->u.xTCP.usCurMSS ) ||            /* Received a small message. */
					( lRxSpace < ipNUMERIC_CAST( int32_t, 2U * pxSocket->u.xTCP.usCurMSS ) ) ) /* There are less than 2 x MSS space in the Rx buffer. */
				{
					pxSocket->u.xTCP.usTimeout = ( uint16_t ) tcpDELAYED_ACK_SHORT_DELAY_MS;
				}
				else
				{
					/* Normally a delayed ACK should wait 200 ms for a next incoming
					packet.  Only wait 20 ms here to gain performance.  A slow ACK
					for full-size message. */
					pxSocket->u.xTCP.usTimeout = ( uint16_t ) ipMS_TO_MIN_TICKS( tcpDELAYED_ACK_LONGER_DELAY_MS );
				}

				if( ( xTCPWindowLoggingLevel > 1 ) && ( ipconfigTCP_MAY_LOG_PORT( pxSocket->usLocalPort ) ) )
				{
					FreeRTOS_debug_printf( ( "Send[%u->%u] del ACK %lu SEQ %lu (len %lu) tmout %u d %lu\n",
											 pxSocket->usLocalPort,
											 pxSocket->u.xTCP.usRemotePort,
											 pxTCPWindow->rx.ulCurrentSequenceNumber - pxTCPWindow->rx.ulFirstSequenceNumber,
											 pxSocket->u.xTCP.xTCPWindow.ulOurSequenceNumber - pxTCPWindow->tx.ulFirstSequenceNumber,
											 xSendLength,
											 pxSocket->u.xTCP.usTimeout, lRxSpace ) );
				}

				*ppxNetworkBuffer = NULL;
				xSendLength = 0;
			}
			else if( pxSocket->u.xTCP.pxAckMessage != NULL )
			{
				/* As an ACK is not being delayed, remove any earlier delayed ACK
				message. */
				if( pxSocket->u.xTCP.pxAckMessage != *ppxNetworkBuffer )
				{
					vReleaseNetworkBufferAndDescriptor( pxSocket->u.xTCP.pxAckMessage );
				}

				pxSocket->u.xTCP.pxAckMessage = NULL;
			}
			else
			{
				/* The ack will not be postponed, and there was no stored ack ( in 'pxAckMessage' ). */
			}
		}
		#else /* if ipconfigUSE_TCP_WIN == 1 */
		{
			/* Remove compiler warnings. */
			( void ) ulReceiveLength;
			( void ) pxTCPHeader;
			( void ) lRxSpace;
		}
		#endif /* ipconfigUSE_TCP_WIN */

		if( xSendLength != 0 )
		{
			if( ( xTCPWindowLoggingLevel > 1 ) && ( ipconfigTCP_MAY_LOG_PORT( pxSocket->usLocalPort ) ) )
			{
				FreeRTOS_debug_printf( ( "Send[%u->%u] imm ACK %lu SEQ %lu (len %lu)\n",
										 pxSocket->usLocalPort,
										 pxSocket->u.xTCP.usRemotePort,
										 pxTCPWindow->rx.ulCurrentSequenceNumber - pxTCPWindow->rx.ulFirstSequenceNumber,
										 pxTCPWindow->ulOurSequenceNumber - pxTCPWindow->tx.ulFirstSequenceNumber,
										 xSendLength ) );
			}

			/* Set the parameter 'xReleaseAfterSend' to the value of
			ipconfigZERO_COPY_TX_DRIVER. */
			prvTCPReturnPacket( pxSocket, *ppxNetworkBuffer, ( uint32_t ) xSendLength, ipconfigZERO_COPY_TX_DRIVER );
			#if ( ipconfigZERO_COPY_TX_DRIVER != 0 )
			{
				/* The driver has taken ownership of the Network Buffer. */
				*ppxNetworkBuffer = NULL;
			}
			#endif
		}

		return xSendLength;
	}
	/*-----------------------------------------------------------*/

	/**
	 * @brief Check incoming packets for valid data and handle the state of the
	 *        TCP connection and respond according to the situation.
	 *
	 * @param[in] pxSocket: The socket whose connection state is being handled.
         * @param[in] ppxNetworkBuffer: The network buffer descriptor holding the
	 *            packet received from the peer.
	 *
	 * @return If the data is correct and some packet was sent to the peer, then
	 *         the number of bytes sent is returned, or else a negative value is
	 *         returned indicating an error.
	 *
	 * @note prvTCPHandleState() is the most important function of this TCP stack
	 * We've tried to keep it (relatively short) by putting a lot of code in
	 * the static functions above:
	 *
	 *		prvCheckRxData()
	 *		prvStoreRxData()
	 *		prvSetOptions()
	 *		prvHandleSynReceived()
	 *		prvHandleEstablished()
	 *		prvSendData()
	 *
	 * As these functions are declared static, and they're called from one location
	 * only, most compilers will inline them, thus avoiding a call and return.
	 */
	static BaseType_t prvTCPHandleState( FreeRTOS_Socket_t *pxSocket,
										 NetworkBufferDescriptor_t **ppxNetworkBuffer )
	{
	/* Map the buffer onto the ProtocolHeader_t struct for easy access to the fields. */
	ProtocolHeaders_t *pxProtocolHeaders = ipCAST_PTR_TO_TYPE_PTR( ProtocolHeaders_t,
																	   &( ( *ppxNetworkBuffer )->pucEthernetBuffer[ ipSIZE_OF_ETH_HEADER + xIPHeaderSize( *ppxNetworkBuffer ) ] ) );
	TCPHeader_t *pxTCPHeader = &( pxProtocolHeaders->xTCPHeader );
	BaseType_t xSendLength = 0;
	uint32_t ulReceiveLength; /* Number of bytes contained in the TCP message. */
	uint8_t *pucRecvData;
	uint32_t ulSequenceNumber = FreeRTOS_ntohl( pxTCPHeader->ulSequenceNumber );

	/* uxOptionsLength: the size of the options to be sent (always a multiple of
	4 bytes)
	1. in the SYN phase, we shall communicate the MSS
	2. in case of a SACK, Selective ACK, ack a segment which comes in
	out-of-order. */
	UBaseType_t uxOptionsLength = 0U;
	uint8_t ucTCPFlags = pxTCPHeader->ucTCPFlags;
	TCPWindow_t *pxTCPWindow = &( pxSocket->u.xTCP.xTCPWindow );
	UBaseType_t uxIntermediateResult = 0;

		/* First get the length and the position of the received data, if any.
		pucRecvData will point to the first byte of the TCP payload. */
		ulReceiveLength = ( uint32_t ) prvCheckRxData( *ppxNetworkBuffer, &pucRecvData );

		if( pxSocket->u.xTCP.ucTCPState >= ( uint8_t ) eESTABLISHED )
		{
			if( pxTCPWindow->rx.ulCurrentSequenceNumber == ( ulSequenceNumber + 1UL ) )
			{
				/* This is most probably a keep-alive message from peer.  Setting
				'bWinChange' doesn't cause a window-size-change, the flag is used
				here to force sending an immediate ACK. */
				pxSocket->u.xTCP.bits.bWinChange = pdTRUE_UNSIGNED;
			}
		}

		/* Keep track of the highest sequence number that might be expected within
		this connection. */
		if( ( ulSequenceNumber + ulReceiveLength ) > pxTCPWindow->rx.ulHighestSequenceNumber )
		{
			pxTCPWindow->rx.ulHighestSequenceNumber = ulSequenceNumber + ulReceiveLength;
		}

		/* Storing data may result in a fatal error if malloc() fails. */
		if( prvStoreRxData( pxSocket, pucRecvData, *ppxNetworkBuffer, ulReceiveLength ) < 0 )
		{
			xSendLength = -1;
		}
		else
		{
			uxOptionsLength = prvSetOptions( pxSocket, *ppxNetworkBuffer );

			if( ( pxSocket->u.xTCP.ucTCPState == ( uint8_t ) eSYN_RECEIVED ) && ( ( ucTCPFlags & ( uint8_t ) tcpTCP_FLAG_CTRL ) == ( uint8_t ) tcpTCP_FLAG_SYN ) )
			{
				FreeRTOS_debug_printf( ( "eSYN_RECEIVED: ACK expected, not SYN: peer missed our SYN+ACK\n" ) );

				/* In eSYN_RECEIVED a simple ACK is expected, but apparently the
				'SYN+ACK' didn't arrive.  Step back to the previous state in which
				a first incoming SYN is handled.  The SYN was counted already so
				decrease it first. */
				vTCPStateChange( pxSocket, eSYN_FIRST );
			}

			if( ( ( ucTCPFlags & tcpTCP_FLAG_FIN ) != 0U ) && ( pxSocket->u.xTCP.bits.bFinRecv == pdFALSE_UNSIGNED ) )
			{
				/* It's the first time a FIN has been received, remember its
				sequence number. */
				pxTCPWindow->rx.ulFINSequenceNumber = ulSequenceNumber + ulReceiveLength;
				pxSocket->u.xTCP.bits.bFinRecv = pdTRUE_UNSIGNED;

				/* Was peer the first one to send a FIN? */
				if( pxSocket->u.xTCP.bits.bFinSent == pdFALSE_UNSIGNED )
				{
					/* If so, don't send the-last-ACK. */
					pxSocket->u.xTCP.bits.bFinLast = pdTRUE_UNSIGNED;
				}
			}

			switch( ipNUMERIC_CAST( eIPTCPState_t, pxSocket->u.xTCP.ucTCPState ) )
			{
				case eCLOSED: /* (server + client) no connection state at all. */

					/* Nothing to do for a closed socket, except waiting for the
					owner. */
					break;

				case eTCP_LISTEN: /* (server) waiting for a connection request from
			                any remote TCP and port. */

					/* The listen state was handled in xProcessReceivedTCPPacket().
					Should not come here. */
					break;

				case eSYN_FIRST: /* (server) Just received a SYN request for a server
			                socket. */

					/* A new socket has been created, reply with a SYN+ACK.
					Acknowledge with seq+1 because the SYN is seen as pseudo data
					with len = 1. */
					uxOptionsLength = prvSetSynAckOptions( pxSocket, pxTCPHeader );
					pxTCPHeader->ucTCPFlags = ( uint8_t ) tcpTCP_FLAG_SYN | ( uint8_t ) tcpTCP_FLAG_ACK;

					uxIntermediateResult = uxIPHeaderSizeSocket( pxSocket ) + ipSIZE_OF_TCP_HEADER + uxOptionsLength;
					xSendLength = ( BaseType_t ) uxIntermediateResult;

					/* Set the TCP offset field:  ipSIZE_OF_TCP_HEADER equals 20 and
					uxOptionsLength is a multiple of 4.  The complete expression is:
					ucTCPOffset = ( ( ipSIZE_OF_TCP_HEADER + uxOptionsLength ) / 4 ) << 4 */
					pxTCPHeader->ucTCPOffset = ( uint8_t ) ( ( ipSIZE_OF_TCP_HEADER + uxOptionsLength ) << 2 );
					vTCPStateChange( pxSocket, eSYN_RECEIVED );

					pxTCPWindow->rx.ulHighestSequenceNumber = ulSequenceNumber + 1UL;
					pxTCPWindow->rx.ulCurrentSequenceNumber = ulSequenceNumber + 1UL;
					pxTCPWindow->ulNextTxSequenceNumber = pxTCPWindow->tx.ulFirstSequenceNumber + 1UL;
					pxTCPWindow->tx.ulCurrentSequenceNumber = pxTCPWindow->tx.ulFirstSequenceNumber + 1UL; /* because we send a TCP_SYN. */
					break;

				case eCONNECT_SYN:  /* (client) also called SYN_SENT: we've just send a
			                SYN, expect	a SYN+ACK and send a ACK now. */
				/* Fall through */
				case eSYN_RECEIVED: /* (server) we've had a SYN, replied with SYN+SCK
			                expect a ACK and do nothing. */
					xSendLength = prvHandleSynReceived( pxSocket, *( ppxNetworkBuffer ), ulReceiveLength, uxOptionsLength );
					break;

				case eESTABLISHED: /* (server + client) an open connection, data
			                received can be	delivered to the user. The normal
			                state for the data transfer phase of the connection
			                The closing states are also handled here with the
			                use of some flags. */
					xSendLength = prvHandleEstablished( pxSocket, ppxNetworkBuffer, ulReceiveLength, uxOptionsLength );
					break;

				case eLAST_ACK:   /* (server + client) waiting for an acknowledgement
			                of the connection termination request previously
			                sent to the remote TCP (which includes an
			                acknowledgement of its connection termination
			                request). */
				/* Fall through */
				case eFIN_WAIT_1: /* (server + client) waiting for a connection termination request from the remote TCP,
			                 * or an acknowledgement of the connection termination request previously sent. */
				/* Fall through */
				case eFIN_WAIT_2: /* (server + client) waiting for a connection termination request from the remote TCP. */
					xSendLength = prvTCPHandleFin( pxSocket, *ppxNetworkBuffer );
					break;

				case eCLOSE_WAIT: /* (server + client) waiting for a connection
			                termination request from the local user.  Nothing to
			                do, connection is closed, wait for owner to close
			                this socket. */
					break;

				case eCLOSING: /* (server + client) waiting for a connection
			                termination request acknowledgement from the remote
			                TCP. */
					break;

				case eTIME_WAIT: /* (either server or client) waiting for enough time
			                to pass to be sure the remote TCP received the
			                acknowledgement of its connection termination
			                request. [According to RFC 793 a connection can stay
			                in TIME-WAIT for a maximum of four minutes known as
			                a MSL (maximum segment lifetime).]  These states are
			                implemented implicitly by settings flags like
			                'bFinSent', 'bFinRecv', and 'bFinAcked'. */
					break;

				default:
					/* No more known states. */
					break;
			}
		}

		if( xSendLength > 0 )
		{
			xSendLength = prvSendData( pxSocket, ppxNetworkBuffer, ulReceiveLength, xSendLength );
		}

		return xSendLength;
	}
	/*-----------------------------------------------------------*/

	/**
	 * @brief Common code for sending a TCP protocol control packet (i.e. no options, no
	 *        payload, just flags).
	 *
	 * @param[in] pxNetworkBuffer: The network buffer received from the peer.
         * @param[in] ucTCPFlags: The flags to determine what kind of packet this is.
	 *
	 * @return pdFAIL always indicating that the packet was not consumed.
	 */
	static BaseType_t prvTCPSendSpecialPacketHelper( NetworkBufferDescriptor_t *pxNetworkBuffer,
													 uint8_t ucTCPFlags )
	{
		#if ( ipconfigIGNORE_UNKNOWN_PACKETS == 1 )
			/* Configured to ignore unknown packets just suppress a compiler warning. */
			( void ) pxNetworkBuffer;
			( void ) ucTCPFlags;
		#else
		{
			/* Map the ethernet buffer onto the TCPPacket_t struct for easy access to the fields. */
			TCPPacket_t *pxTCPPacket = ipCAST_PTR_TO_TYPE_PTR( TCPPacket_t, pxNetworkBuffer->pucEthernetBuffer );
			const uint32_t ulSendLength =
				( ipSIZE_OF_IPv4_HEADER + ipSIZE_OF_TCP_HEADER ); /* Plus 0 options. */

			pxTCPPacket->xTCPHeader.ucTCPFlags = ucTCPFlags;
			pxTCPPacket->xTCPHeader.ucTCPOffset = ( ipSIZE_OF_TCP_HEADER ) << 2;

			prvTCPReturnPacket( NULL, pxNetworkBuffer, ulSendLength, pdFALSE );
		}
		#endif /* !ipconfigIGNORE_UNKNOWN_PACKETS */

		/* The packet was not consumed. */
		return pdFAIL;
	}
	/*-----------------------------------------------------------*/

        /**
         * @brief A "challenge ACK" is as per https://tools.ietf.org/html/rfc5961#section-3.2,
	 *        case #3. In summary, an RST was received with a sequence number that is
	 *        unexpected but still within the window.
         *
         * @param[in] pxNetworkBuffer: The network buffer descriptor with the packet.
         *
         * @return Returns the value back from #prvTCPSendSpecialPacketHelper.
         */
	static BaseType_t prvTCPSendChallengeAck( NetworkBufferDescriptor_t *pxNetworkBuffer )
	{
		return prvTCPSendSpecialPacketHelper( pxNetworkBuffer, tcpTCP_FLAG_ACK );
	}
	/*-----------------------------------------------------------*/

	/**
	 * @brief Send a RST (Reset) to peer in case the packet cannot be handled.
	 *
	 * @param[in] pxNetworkBuffer: The network buffer descriptor with the packet.
	 *
	 * @return Returns the value back from #prvTCPSendSpecialPacketHelper.
	 */
	static BaseType_t prvTCPSendReset( NetworkBufferDescriptor_t *pxNetworkBuffer )
	{
		return prvTCPSendSpecialPacketHelper( pxNetworkBuffer,
											  ( uint8_t ) tcpTCP_FLAG_ACK | ( uint8_t ) tcpTCP_FLAG_RST );
	}
	/*-----------------------------------------------------------*/

	/**
	 * @brief Set the MSS (Maximum segment size) associated with the given socket.
	 *
	 * @param[in] pxSocket: The socket whose MSS is to be set.
	 */
	static void prvSocketSetMSS( FreeRTOS_Socket_t *pxSocket )
	{
	uint32_t ulMSS = ipconfigTCP_MSS;

		if( ( ( FreeRTOS_ntohl( pxSocket->u.xTCP.ulRemoteIP ) ^ *ipLOCAL_IP_ADDRESS_POINTER ) & xNetworkAddressing.ulNetMask ) != 0UL )
		{
			/* Data for this peer will pass through a router, and maybe through
			the internet.  Limit the MSS to 1400 bytes or less. */
			ulMSS = FreeRTOS_min_uint32( ( uint32_t ) tcpREDUCED_MSS_THROUGH_INTERNET, ulMSS );
		}

		FreeRTOS_debug_printf( ( "prvSocketSetMSS: %lu bytes for %lxip:%u\n", ulMSS, pxSocket->u.xTCP.ulRemoteIP, pxSocket->u.xTCP.usRemotePort ) );

		pxSocket->u.xTCP.usInitMSS = ( uint16_t ) ulMSS;
		pxSocket->u.xTCP.usCurMSS = ( uint16_t ) ulMSS;
	}
	/*-----------------------------------------------------------*/

	/**
	 * @brief Process the received TCP packet.
	 *
	 * @param[in] pxDescriptor: The descriptor in which the TCP packet is held.
	 *
	 * @return If the processing od the packet was successful, then pdPASS is returned
	 *         or else pdFAIL.
	 *
	 * @note FreeRTOS_TCP_IP has only 2 public functions, this is the second one:
	 *	xProcessReceivedTCPPacket()
	 *		prvTCPHandleState()
	 *			prvTCPPrepareSend()
	 *				prvTCPReturnPacket()
	 *				xNetworkInterfaceOutput()	// Sends data to the NIC
	 *		prvTCPSendRepeated()
	 *			prvTCPReturnPacket()		// Prepare for returning
	 *			xNetworkInterfaceOutput()	// Sends data to the NIC
	 */
	BaseType_t xProcessReceivedTCPPacket( NetworkBufferDescriptor_t *pxDescriptor )
	{
	/* Function might modify the parameter. */
	NetworkBufferDescriptor_t *pxNetworkBuffer = pxDescriptor;

	/* Map the buffer onto a ProtocolHeaders_t struct for easy access to the fields. */
	const ProtocolHeaders_t *pxProtocolHeaders = ipCAST_CONST_PTR_TO_CONST_TYPE_PTR( ProtocolHeaders_t,
																						 &( pxNetworkBuffer->pucEthernetBuffer[ ipSIZE_OF_ETH_HEADER + xIPHeaderSize( pxNetworkBuffer ) ] ) );
	FreeRTOS_Socket_t *pxSocket;
	uint16_t ucTCPFlags = pxProtocolHeaders->xTCPHeader.ucTCPFlags;
	uint32_t ulLocalIP;
	uint16_t xLocalPort = FreeRTOS_htons( pxProtocolHeaders->xTCPHeader.usDestinationPort );
	uint16_t xRemotePort = FreeRTOS_htons( pxProtocolHeaders->xTCPHeader.usSourcePort );
	uint32_t ulRemoteIP;
	uint32_t ulSequenceNumber = FreeRTOS_ntohl( pxProtocolHeaders->xTCPHeader.ulSequenceNumber );
	uint32_t ulAckNumber = FreeRTOS_ntohl( pxProtocolHeaders->xTCPHeader.ulAckNr );
	BaseType_t xResult = pdPASS;

		configASSERT( pxNetworkBuffer != NULL );
		configASSERT( pxNetworkBuffer->pucEthernetBuffer != NULL );
		const IPHeader_t *pxIPHeader;

		/* Check for a minimum packet size. */
		if( pxNetworkBuffer->xDataLength < ( ipSIZE_OF_ETH_HEADER + xIPHeaderSize( pxNetworkBuffer ) + ipSIZE_OF_TCP_HEADER ) )
		{
			xResult = pdFAIL;
		}
		else
		{
			/* Map the ethernet buffer onto the IPHeader_t struct for easy access to the fields. */
			pxIPHeader = ipCAST_CONST_PTR_TO_CONST_TYPE_PTR( IPHeader_t, &( pxNetworkBuffer->pucEthernetBuffer[ ipSIZE_OF_ETH_HEADER ] ) );
			ulLocalIP = FreeRTOS_htonl( pxIPHeader->ulDestinationIPAddress );
			ulRemoteIP = FreeRTOS_htonl( pxIPHeader->ulSourceIPAddress );

			/* Find the destination socket, and if not found: return a socket listing to
			the destination PORT. */
			pxSocket = ( FreeRTOS_Socket_t * ) pxTCPSocketLookup( ulLocalIP, xLocalPort, ulRemoteIP, xRemotePort );

			if( ( pxSocket == NULL ) || ( prvTCPSocketIsActive( ipNUMERIC_CAST( eIPTCPState_t, pxSocket->u.xTCP.ucTCPState ) ) == pdFALSE ) )
			{
				/* A TCP messages is received but either there is no socket with the
				given port number or the there is a socket, but it is in one of these
				non-active states:  eCLOSED, eCLOSE_WAIT, eFIN_WAIT_2, eCLOSING, or
				eTIME_WAIT. */

				FreeRTOS_debug_printf( ( "TCP: No active socket on port %d (%lxip:%d)\n", xLocalPort, ulRemoteIP, xRemotePort ) );

				/* Send a RST to all packets that can not be handled.  As a result
				the other party will get a ECONN error.  There are two exceptions:
				1) A packet that already has the RST flag set.
				2) A packet that only has the ACK flag set.
				A packet with only the ACK flag set might be the last ACK in
				a three-way hand-shake that closes a connection. */
				if( ( ( ucTCPFlags & tcpTCP_FLAG_CTRL ) != tcpTCP_FLAG_ACK ) &&
					( ( ucTCPFlags & tcpTCP_FLAG_RST ) == 0U ) )
				{
					( void ) prvTCPSendReset( pxNetworkBuffer );
				}

				/* The packet can't be handled. */
				xResult = pdFAIL;
			}
			else
			{
				pxSocket->u.xTCP.ucRepCount = 0U;

				if( pxSocket->u.xTCP.ucTCPState == ( uint8_t ) eTCP_LISTEN )
				{
					/* The matching socket is in a listening state.  Test if the peer
					has set the SYN flag. */
					if( ( ucTCPFlags & tcpTCP_FLAG_CTRL ) != tcpTCP_FLAG_SYN )
					{
						/* What happens: maybe after a reboot, a client doesn't know the
						connection had gone.  Send a RST in order to get a new connect
						request. */
						#if ( ipconfigHAS_DEBUG_PRINTF == 1 )
						{
							FreeRTOS_debug_printf( ( "TCP: Server can't handle flags: %s from %lxip:%u to port %u\n",
													 prvTCPFlagMeaning( ( UBaseType_t ) ucTCPFlags ), ulRemoteIP, xRemotePort, xLocalPort ) );
						}
						#endif /* ipconfigHAS_DEBUG_PRINTF */

						if( ( ucTCPFlags & tcpTCP_FLAG_RST ) == 0U )
						{
							( void ) prvTCPSendReset( pxNetworkBuffer );
						}

						xResult = pdFAIL;
					}
					else
					{
						/* prvHandleListen() will either return a newly created socket
						(if bReuseSocket is false), otherwise it returns the current
						socket which will later get connected. */
						pxSocket = prvHandleListen( pxSocket, pxNetworkBuffer );

						if( pxSocket == NULL )
						{
							xResult = pdFAIL;
						}
					}
				} /* if( pxSocket->u.xTCP.ucTCPState == eTCP_LISTEN ). */
				else
				{
					/* This is not a socket in listening mode. Check for the RST
					flag. */
					if( ( ucTCPFlags & tcpTCP_FLAG_RST ) != 0U )
					{
						FreeRTOS_debug_printf( ( "TCP: RST received from %lxip:%u for %u\n", ulRemoteIP, xRemotePort, xLocalPort ) );

						/* Implement https://tools.ietf.org/html/rfc5961#section-3.2. */
						if( pxSocket->u.xTCP.ucTCPState == ( uint8_t ) eCONNECT_SYN )
						{
							/* Per the above RFC, "In the SYN-SENT state ... the RST is
							acceptable if the ACK field acknowledges the SYN." */
							if( ulAckNumber == ( pxSocket->u.xTCP.xTCPWindow.ulOurSequenceNumber + 1UL ) )
							{
								vTCPStateChange( pxSocket, eCLOSED );
							}
						}
						else
						{
							/* Check whether the packet matches the next expected sequence number. */
							if( ulSequenceNumber == pxSocket->u.xTCP.xTCPWindow.rx.ulCurrentSequenceNumber )
							{
								vTCPStateChange( pxSocket, eCLOSED );
							}
							/* Otherwise, check whether the packet is within the receive window. */
							else if( ( ulSequenceNumber > pxSocket->u.xTCP.xTCPWindow.rx.ulCurrentSequenceNumber ) &&
									 ( ulSequenceNumber < ( pxSocket->u.xTCP.xTCPWindow.rx.ulCurrentSequenceNumber +
															pxSocket->u.xTCP.xTCPWindow.xSize.ulRxWindowLength ) ) )
							{
								/* Send a challenge ACK. */
								( void ) prvTCPSendChallengeAck( pxNetworkBuffer );
							}
							else
							{
								/* Nothing. */
							}
						}

						/* Otherwise, do nothing. In any case, the packet cannot be handled. */
						xResult = pdFAIL;
					}
					else if( ( ( ucTCPFlags & tcpTCP_FLAG_CTRL ) == tcpTCP_FLAG_SYN ) && ( pxSocket->u.xTCP.ucTCPState >= ( uint8_t ) eESTABLISHED ) )
					{
						/* SYN flag while this socket is already connected. */
						FreeRTOS_debug_printf( ( "TCP: SYN unexpected from %lxip:%u\n", ulRemoteIP, xRemotePort ) );

						/* The packet cannot be handled. */
						xResult = pdFAIL;
					}
					else
					{
						/* Update the copy of the TCP header only (skipping eth and IP
						headers).  It might be used later on, whenever data must be sent
						to the peer. */
						const size_t lOffset = ipSIZE_OF_ETH_HEADER + uxIPHeaderSizeSocket( pxSocket );
						( void ) memcpy( ( void * ) ( &( pxSocket->u.xTCP.xPacket.u.ucLastPacket[ lOffset ] ) ),
										 ( const void * ) ( &( pxNetworkBuffer->pucEthernetBuffer[ lOffset ] ) ),
										 ipSIZE_OF_TCP_HEADER );
					}
				}
			}

			if( xResult != pdFAIL )
			{
			uint16_t usWindow;

				/* pxSocket is not NULL when xResult != pdFAIL. */
				configASSERT( pxSocket != NULL );

				/* Touch the alive timers because we received a message	for this
				socket. */
				prvTCPTouchSocket( pxSocket );

				/* Parse the TCP option(s), if present. */

				/* _HT_ : if we're in the SYN phase, and peer does not send a MSS option,
				then we MUST assume an MSS size of 536 bytes for backward compatibility. */

				/* When there are no TCP options, the TCP offset equals 20 bytes, which is stored as
				the number 5 (words) in the higher nibble of the TCP-offset byte. */
				if( ( pxProtocolHeaders->xTCPHeader.ucTCPOffset & tcpTCP_OFFSET_LENGTH_BITS ) > tcpTCP_OFFSET_STANDARD_LENGTH )
				{
					prvCheckOptions( pxSocket, pxNetworkBuffer );
				}

				usWindow = FreeRTOS_ntohs( pxProtocolHeaders->xTCPHeader.usWindow );
				pxSocket->u.xTCP.ulWindowSize = ( uint32_t ) usWindow;
				#if ( ipconfigUSE_TCP_WIN == 1 )
				{
					/* rfc1323 : The Window field in a SYN (i.e., a <SYN> or <SYN,ACK>)
					segment itself is never scaled. */
					if( ( ucTCPFlags & ( uint8_t ) tcpTCP_FLAG_SYN ) == 0U )
					{
						pxSocket->u.xTCP.ulWindowSize =
							( pxSocket->u.xTCP.ulWindowSize << pxSocket->u.xTCP.ucPeerWinScaleFactor );
					}
				}
				#endif /* ipconfigUSE_TCP_WIN */

				/* In prvTCPHandleState() the incoming messages will be handled
				depending on the current state of the connection. */
				if( prvTCPHandleState( pxSocket, &pxNetworkBuffer ) > 0 )
				{
					/* prvTCPHandleState() has sent a message, see if there are more to
					be transmitted. */
					#if ( ipconfigUSE_TCP_WIN == 1 )
					{
						( void ) prvTCPSendRepeated( pxSocket, &pxNetworkBuffer );
					}
					#endif /* ipconfigUSE_TCP_WIN */
				}

				if( pxNetworkBuffer != NULL )
				{
					/* We must check if the buffer is unequal to NULL, because the
					socket might keep a reference to it in case a delayed ACK must be
					sent. */
					vReleaseNetworkBufferAndDescriptor( pxNetworkBuffer );
					#ifndef _lint
						/* Clear pointers that are freed. */
						pxNetworkBuffer = NULL;
					#endif
				}

				/* And finally, calculate when this socket wants to be woken up. */
				( void ) prvTCPNextTimeout( pxSocket );
				/* Return pdPASS to tell that the network buffer is 'consumed'. */
				xResult = pdPASS;
			}
		}

		/* pdPASS being returned means the buffer has been consumed. */
		return xResult;
	}
	/*-----------------------------------------------------------*/

	/**
	 * @brief Handle 'listen' event on the given socket.
	 *
	 * @param[in] pxSocket: The socket on which the listen occured.
         * @param[in] pxNetworkBuffer: The network buffer carrying the packet.
	 *
	 * @return If a new socket/duplicate socket is created, then the pointer to
	 *         that socket is returned or else, a NULL pointer is returned.
	 */
	static FreeRTOS_Socket_t * prvHandleListen( FreeRTOS_Socket_t *pxSocket,
												NetworkBufferDescriptor_t *pxNetworkBuffer )
	{
	/* Map the ethernet buffer onto a TCPPacket_t struct for easy access to the fields. */
	const TCPPacket_t * pxTCPPacket = ipCAST_CONST_PTR_TO_CONST_TYPE_PTR( TCPPacket_t, pxNetworkBuffer->pucEthernetBuffer );
	FreeRTOS_Socket_t *pxReturn = NULL;
	uint32_t ulInitialSequenceNumber;

		/* Assume that a new Initial Sequence Number will be required. Request
		it now in order to fail out if necessary. */
		ulInitialSequenceNumber = ulApplicationGetNextSequenceNumber( *ipLOCAL_IP_ADDRESS_POINTER,
																	  pxSocket->usLocalPort,
																	  pxTCPPacket->xIPHeader.ulSourceIPAddress,
																	  pxTCPPacket->xTCPHeader.usSourcePort );

		/* A pure SYN (without ACK) has come in, create a new socket to answer
		it. */
		if( ulInitialSequenceNumber != 0UL )
		{
			if( pxSocket->u.xTCP.bits.bReuseSocket != pdFALSE_UNSIGNED )
			{
				/* The flag bReuseSocket indicates that the same instance of the
				listening socket should be used for the connection. */
				pxReturn = pxSocket;
				pxSocket->u.xTCP.bits.bPassQueued = pdTRUE_UNSIGNED;
				pxSocket->u.xTCP.pxPeerSocket = pxSocket;
			}
			else
			{
				/* The socket does not have the bReuseSocket flag set meaning create a
				new socket when a connection comes in. */
				pxReturn = NULL;

				if( pxSocket->u.xTCP.usChildCount >= pxSocket->u.xTCP.usBacklog )
				{
					FreeRTOS_printf( ( "Check: Socket %u already has %u / %u child%s\n",
									   pxSocket->usLocalPort,
									   pxSocket->u.xTCP.usChildCount,
									   pxSocket->u.xTCP.usBacklog,
									   ( pxSocket->u.xTCP.usChildCount == 1U ) ? "" : "ren" ) );
					( void ) prvTCPSendReset( pxNetworkBuffer );
				}
				else
				{
				FreeRTOS_Socket_t *pxNewSocket = ( FreeRTOS_Socket_t * )
												 FreeRTOS_socket( FREERTOS_AF_INET, FREERTOS_SOCK_STREAM, FREERTOS_IPPROTO_TCP );

					if( ( pxNewSocket == NULL ) || ( pxNewSocket == FREERTOS_INVALID_SOCKET ) )
					{
						FreeRTOS_debug_printf( ( "TCP: Listen: new socket failed\n" ) );
						( void ) prvTCPSendReset( pxNetworkBuffer );
					}
					else if( prvTCPSocketCopy( pxNewSocket, pxSocket ) != pdFALSE )
					{
						/* The socket will be connected immediately, no time for the
						owner to setsockopt's, therefore copy properties of the server
						socket to the new socket.  Only the binding might fail (due to
						lack of resources). */
						pxReturn = pxNewSocket;
					}
					else
					{
						/* Copying failed somehow. */
					}
				}
			}
		}

		if( ( ulInitialSequenceNumber != 0U ) && ( pxReturn != NULL ) )
		{
			/* Map the byte stream onto the ProtocolHeaders_t for easy access to the fields. */
			const ProtocolHeaders_t *pxProtocolHeaders = ipCAST_CONST_PTR_TO_CONST_TYPE_PTR( ProtocolHeaders_t,
																							 &( pxNetworkBuffer->pucEthernetBuffer[ ipSIZE_OF_ETH_HEADER + xIPHeaderSize( pxNetworkBuffer ) ] ) );

			pxReturn->u.xTCP.usRemotePort = FreeRTOS_htons( pxTCPPacket->xTCPHeader.usSourcePort );
			pxReturn->u.xTCP.ulRemoteIP = FreeRTOS_htonl( pxTCPPacket->xIPHeader.ulSourceIPAddress );
			pxReturn->u.xTCP.xTCPWindow.ulOurSequenceNumber = ulInitialSequenceNumber;

			/* Here is the SYN action. */
			pxReturn->u.xTCP.xTCPWindow.rx.ulCurrentSequenceNumber = FreeRTOS_ntohl( pxProtocolHeaders->xTCPHeader.ulSequenceNumber );
			prvSocketSetMSS( pxReturn );

			prvTCPCreateWindow( pxReturn );

			vTCPStateChange( pxReturn, eSYN_FIRST );

			/* Make a copy of the header up to the TCP header.  It is needed later
			on, whenever data must be sent to the peer. */
			( void ) memcpy( ( void * ) ( pxReturn->u.xTCP.xPacket.u.ucLastPacket ), ( const void * ) ( pxNetworkBuffer->pucEthernetBuffer ), sizeof( pxReturn->u.xTCP.xPacket.u.ucLastPacket ) );
		}

		return pxReturn;
	}
	/*-----------------------------------------------------------*/

	/**
	 * @brief Duplicates a socket after a listening socket receives a connection and bind
	 *        the new socket to the same port as the listening socket.
	 *
	 * @param[in] pxNewSocket: Pointer to the new socket.
         * @param[in] pxSocket: Pointer to the socket being duplicated.
	 *
	 * @return If all steps all successful, then pdTRUE is returned. Else, pdFALSE.
	 */
	static BaseType_t prvTCPSocketCopy( FreeRTOS_Socket_t *pxNewSocket,
										FreeRTOS_Socket_t *pxSocket )
	{
		struct freertos_sockaddr xAddress;
		BaseType_t xResult;

		pxNewSocket->xReceiveBlockTime = pxSocket->xReceiveBlockTime;
		pxNewSocket->xSendBlockTime = pxSocket->xSendBlockTime;
		pxNewSocket->ucSocketOptions = pxSocket->ucSocketOptions;
		pxNewSocket->u.xTCP.uxRxStreamSize = pxSocket->u.xTCP.uxRxStreamSize;
		pxNewSocket->u.xTCP.uxTxStreamSize = pxSocket->u.xTCP.uxTxStreamSize;
		pxNewSocket->u.xTCP.uxLittleSpace = pxSocket->u.xTCP.uxLittleSpace;
		pxNewSocket->u.xTCP.uxEnoughSpace = pxSocket->u.xTCP.uxEnoughSpace;
		pxNewSocket->u.xTCP.uxRxWinSize = pxSocket->u.xTCP.uxRxWinSize;
		pxNewSocket->u.xTCP.uxTxWinSize = pxSocket->u.xTCP.uxTxWinSize;

		#if ( ipconfigSOCKET_HAS_USER_SEMAPHORE == 1 )
		{
			pxNewSocket->pxUserSemaphore = pxSocket->pxUserSemaphore;
		}
		#endif /* ipconfigSOCKET_HAS_USER_SEMAPHORE */

		#if ( ipconfigUSE_CALLBACKS == 1 )
		{
			/* In case call-backs are used, copy them from parent to child. */
			pxNewSocket->u.xTCP.pxHandleConnected = pxSocket->u.xTCP.pxHandleConnected;
			pxNewSocket->u.xTCP.pxHandleReceive = pxSocket->u.xTCP.pxHandleReceive;
			pxNewSocket->u.xTCP.pxHandleSent = pxSocket->u.xTCP.pxHandleSent;
		}
		#endif /* ipconfigUSE_CALLBACKS */

		#if ( ipconfigSUPPORT_SELECT_FUNCTION == 1 )
		{
			/* Child socket of listening sockets will inherit the Socket Set
			Otherwise the owner has no chance of including it into the set. */
			if( pxSocket->pxSocketSet != NULL )
			{
				pxNewSocket->pxSocketSet = pxSocket->pxSocketSet;
				pxNewSocket->xSelectBits = pxSocket->xSelectBits | ( ( EventBits_t ) eSELECT_READ ) | ( ( EventBits_t ) eSELECT_EXCEPT );
			}
		}
		#endif /* ipconfigSUPPORT_SELECT_FUNCTION */

		/* And bind it to the same local port as its parent. */
		xAddress.sin_addr = *ipLOCAL_IP_ADDRESS_POINTER;
		xAddress.sin_port = FreeRTOS_htons( pxSocket->usLocalPort );

		#if ( ipconfigTCP_HANG_PROTECTION == 1 )
		{
			/* Only when there is anti-hanging protection, a socket may become an
			orphan temporarily.  Once this socket is really connected, the owner of
			the server socket will be notified. */

			/* When bPassQueued is true, the socket is an orphan until it gets
			connected. */
			pxNewSocket->u.xTCP.bits.bPassQueued = pdTRUE_UNSIGNED;
			pxNewSocket->u.xTCP.pxPeerSocket = pxSocket;
		}
		#else
		{
			/* A reference to the new socket may be stored and the socket is marked
			as 'passable'. */

			/* When bPassAccept is true, this socket may be returned in a call to
			accept(). */
			pxNewSocket->u.xTCP.bits.bPassAccept = pdTRUE_UNSIGNED;

			if( pxSocket->u.xTCP.pxPeerSocket == NULL )
			{
				pxSocket->u.xTCP.pxPeerSocket = pxNewSocket;
			}
		}
		#endif /* if ( ipconfigTCP_HANG_PROTECTION == 1 ) */

		pxSocket->u.xTCP.usChildCount++;

		FreeRTOS_debug_printf( ( "Gain: Socket %u now has %u / %u child%s\n",
								 pxSocket->usLocalPort,
								 pxSocket->u.xTCP.usChildCount,
								 pxSocket->u.xTCP.usBacklog,
								 ( pxSocket->u.xTCP.usChildCount == 1U ) ? "" : "ren" ) );

		/* Now bind the child socket to the same port as the listening socket. */
		if( vSocketBind( pxNewSocket, &xAddress, sizeof( xAddress ), pdTRUE ) != 0 )
		{
			FreeRTOS_debug_printf( ( "TCP: Listen: new socket bind error\n" ) );
			( void ) vSocketClose( pxNewSocket );
			xResult = pdFALSE;
		}
		else
		{
			xResult = pdTRUE;
		}

		return xResult;
	}
	/*-----------------------------------------------------------*/

	#if ( ( ipconfigHAS_DEBUG_PRINTF != 0 ) || ( ipconfigHAS_PRINTF != 0 ) )

		const char * FreeRTOS_GetTCPStateName( UBaseType_t ulState )
		{
		static const char * const pcStateNames[] =
			{
				"eCLOSED",
				"eTCP_LISTEN",
				"eCONNECT_SYN",
				"eSYN_FIRST",
				"eSYN_RECEIVED",
				"eESTABLISHED",
				"eFIN_WAIT_1",
				"eFIN_WAIT_2",
				"eCLOSE_WAIT",
				"eCLOSING",
				"eLAST_ACK",
				"eTIME_WAIT",
				"eUNKNOWN",
			};
			BaseType_t xIndex = ( BaseType_t ) ulState;

			if( ( xIndex < 0 ) || ( xIndex >= ARRAY_SIZE( pcStateNames ) ) )
			{
				/* The last item is called 'eUNKNOWN' */
				xIndex = ARRAY_SIZE( pcStateNames );
				xIndex--;
			}

			return pcStateNames[ xIndex ];
		}

	#endif /* ( ( ipconfigHAS_DEBUG_PRINTF != 0 ) || ( ipconfigHAS_PRINTF != 0 ) ) */
	/*-----------------------------------------------------------*/

	/**
	 * @brief In the API accept(), the user asks is there is a new client? As API's can
	 *        not walk through the xBoundTCPSocketsList the IP-task will do this.
	 *
	 * @param[in] pxSocket: The socket for which the bound socket list will be iterated.
	 *
	 * @return if there is a new client, then pdTRUE is returned or else, pdFALSE.
	 */
	BaseType_t xTCPCheckNewClient( FreeRTOS_Socket_t *pxSocket )
	{
	TickType_t uxLocalPort = ( TickType_t ) FreeRTOS_htons( pxSocket->usLocalPort );
	const ListItem_t *pxIterator;
	FreeRTOS_Socket_t *pxFound;
	BaseType_t xResult = pdFALSE;
	const ListItem_t *pxEndTCP = listGET_END_MARKER( &xBoundTCPSocketsList );

		/* Here xBoundTCPSocketsList can be accessed safely IP-task is the only one
		who has access. */
		for( pxIterator = ( const ListItem_t * ) listGET_HEAD_ENTRY( &xBoundTCPSocketsList );
			 pxIterator != pxEndTCP;
			 pxIterator = ( const ListItem_t * ) listGET_NEXT( pxIterator ) )
		{
			if( listGET_LIST_ITEM_VALUE( pxIterator ) == ( configLIST_VOLATILE TickType_t ) uxLocalPort )
			{
				pxFound = ipCAST_PTR_TO_TYPE_PTR( FreeRTOS_Socket_t, listGET_LIST_ITEM_OWNER( pxIterator ) );

				if( ( pxFound->ucProtocol == ( uint8_t ) FREERTOS_IPPROTO_TCP ) && ( pxFound->u.xTCP.bits.bPassAccept != pdFALSE_UNSIGNED ) )
				{
					pxSocket->u.xTCP.pxPeerSocket = pxFound;
					FreeRTOS_debug_printf( ( "xTCPCheckNewClient[0]: client on port %u\n", pxSocket->usLocalPort ) );
					xResult = pdTRUE;
					break;
				}
			}
		}

		return xResult;
	}
	/*-----------------------------------------------------------*/

#endif /* ipconfigUSE_TCP == 1 */

/* Provide access to private members for testing. */
#ifdef FREERTOS_ENABLE_UNIT_TESTS
	#include "freertos_tcp_test_access_tcp_define.h"
#endif

/* Provide access to private members for verification. */
#ifdef FREERTOS_TCP_ENABLE_VERIFICATION
	#include "aws_freertos_tcp_verification_access_tcp_define.h"
#endif<|MERGE_RESOLUTION|>--- conflicted
+++ resolved
@@ -79,7 +79,6 @@
 /*
  * A few values of the TCP options:
  */
-<<<<<<< HEAD
 	#define tcpTCP_OPT_END						  0U /**< End of TCP options list. */
 	#define tcpTCP_OPT_NOOP						  1U /**< "No-operation" TCP option. */
 	#define tcpTCP_OPT_MSS						  2U /**< Maximum segment size TCP option. */
@@ -87,15 +86,7 @@
 	#define tcpTCP_OPT_SACK_P					  4U /**< Advertize that SACK is permitted. */
 	#define tcpTCP_OPT_SACK_A					  5U /**< SACK option with first/last. */
 	#define tcpTCP_OPT_TIMESTAMP				  8U /**< Time-stamp option. */
-=======
-	#define tcpTCP_OPT_END						  0U /* End of TCP options list */
-	#define tcpTCP_OPT_NOOP						  1U /* "No-operation" TCP option */
-	#define tcpTCP_OPT_MSS						  2U /* Maximum segment size TCP option */
-	#define tcpTCP_OPT_WSOPT					  3U /* TCP Window Scale Option (3-byte long) */
-	#define tcpTCP_OPT_SACK_P					  4U /* Advertise that SACK is permitted */
-	#define tcpTCP_OPT_SACK_A					  5U /* SACK option with first/last */
-	#define tcpTCP_OPT_TIMESTAMP				  8U /* Time-stamp option */
->>>>>>> 799b0a94
+
 
 	#define tcpTCP_OPT_MSS_LEN					  4U /**< Length of TCP MSS option. */
 	#define tcpTCP_OPT_WSOPT_LEN				  3U /**< Length of TCP WSOPT option. */
@@ -155,13 +146,8 @@
 		#define SEND_REPEATED_COUNT    ( 8 )
 	#endif /* !defined( SEND_REPEATED_COUNT ) */
 
-<<<<<<< HEAD
 /** @brief
  * Define a maximum perdiod of time (ms) to leave a TCP-socket unattended.
-=======
-/*
- * Define a maximum period of time (ms) to leave a TCP-socket unattended.
->>>>>>> 799b0a94
  * When a TCP timer expires, retries and keep-alive messages will be checked.
  */
 	#ifndef tcpMAXIMUM_TCP_WAKEUP_TIME_MS
