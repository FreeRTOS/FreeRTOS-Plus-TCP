--- conflicted
+++ resolved
@@ -2688,49 +2688,30 @@
                 #endif /* ipconfigTCP_KEEP_ALIVE */
             }
 
-            /* Anything to send, a change of the advertised window size, or maybe send a
-             * keep-alive message? */
-            if( ( lDataLen > 0 ) ||
-                ( pxSocket->u.xTCP.bits.bWinChange != pdFALSE_UNSIGNED ) ||
-                ( pxSocket->u.xTCP.bits.bSendKeepAlive != pdFALSE_UNSIGNED ) )
-            {
-                pxProtocolHeaders->xTCPHeader.ucTCPFlags &= ( ( uint8_t ) ~tcpTCP_FLAG_PSH );
-                pxProtocolHeaders->xTCPHeader.ucTCPOffset = ( uint8_t ) ( ( ipSIZE_OF_TCP_HEADER + uxOptionsLength ) << 2 ); /*_RB_ "2" needs comment. */
-
-                pxProtocolHeaders->xTCPHeader.ucTCPFlags |= ( uint8_t ) tcpTCP_FLAG_ACK;
-
-                if( lDataLen > 0L )
-                {
-                    pxProtocolHeaders->xTCPHeader.ucTCPFlags |= ( uint8_t ) tcpTCP_FLAG_PSH;
-                }
-<<<<<<< HEAD
-            #endif /* ipconfigTCP_KEEP_ALIVE */
-        }
-
-        if( lDataLen >= 0 )
-        {
-            /* Anything to send, a change of the advertised window size, or maybe send a
-             * keep-alive message? */
-            if( ( lDataLen > 0 ) ||
-                ( pxSocket->u.xTCP.bits.bWinChange != pdFALSE_UNSIGNED ) ||
-                ( pxSocket->u.xTCP.bits.bSendKeepAlive != pdFALSE_UNSIGNED ) )
-            {
-                pxProtocolHeaders->xTCPHeader.ucTCPFlags &= ( ( uint8_t ) ~tcpTCP_FLAG_PSH );
-                pxProtocolHeaders->xTCPHeader.ucTCPOffset = ( uint8_t ) ( ( ipSIZE_OF_TCP_HEADER + uxOptionsLength ) << 2 ); /*_RB_ "2" needs comment. */
-
-                pxProtocolHeaders->xTCPHeader.ucTCPFlags |= ( uint8_t ) tcpTCP_FLAG_ACK;
-
-                if( lDataLen != 0L )
-                {
-                    pxProtocolHeaders->xTCPHeader.ucTCPFlags |= ( uint8_t ) tcpTCP_FLAG_PSH;
-                }
-
-=======
-
->>>>>>> 19bc7cf8
-                uxIntermediateResult = uxIPHeaderSizeSocket( pxSocket ) + ipSIZE_OF_TCP_HEADER + uxOptionsLength;
-                lDataLen += ( int32_t ) uxIntermediateResult;
-            }
+            
+
+            if( lDataLen >= 0 )
+            {
+                /* Anything to send, a change of the advertised window size, or maybe send a
+                 * keep-alive message? */
+                if( ( lDataLen > 0 ) ||
+                    ( pxSocket->u.xTCP.bits.bWinChange != pdFALSE_UNSIGNED ) ||
+                    ( pxSocket->u.xTCP.bits.bSendKeepAlive != pdFALSE_UNSIGNED ) )
+                {
+                    pxProtocolHeaders->xTCPHeader.ucTCPFlags &= ( ( uint8_t ) ~tcpTCP_FLAG_PSH );
+                    pxProtocolHeaders->xTCPHeader.ucTCPOffset = ( uint8_t ) ( ( ipSIZE_OF_TCP_HEADER + uxOptionsLength ) << 2 ); /*_RB_ "2" needs comment. */
+
+                    pxProtocolHeaders->xTCPHeader.ucTCPFlags |= ( uint8_t ) tcpTCP_FLAG_ACK;
+
+                    if( lDataLen != 0L )
+                    {
+                        pxProtocolHeaders->xTCPHeader.ucTCPFlags |= ( uint8_t ) tcpTCP_FLAG_PSH;
+                    }
+
+                    uxIntermediateResult = uxIPHeaderSizeSocket( pxSocket ) + ipSIZE_OF_TCP_HEADER + uxOptionsLength;
+                    lDataLen += ( int32_t ) uxIntermediateResult;
+                }
+            }      
         }
         while( ipFALSE_BOOL );
 
