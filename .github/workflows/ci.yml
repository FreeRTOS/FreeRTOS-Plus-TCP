--- conflicted
+++ resolved
@@ -25,16 +25,12 @@
           # make -C build/ all
       - name: Test
         run: |
-          cd build/
+          cd test/unit-test/build/
           ctest -E system --output-on-failure
           cd ..
       - name: Coverage
         run: |
           make -C test/unit-test/build/ coverage
-<<<<<<< HEAD
-          make -C test/unit-test/build/ test
-=======
->>>>>>> 0d1e2447
           lcov --rc lcov_branch_coverage=1 --remove test/unit-test/build/coverage.info '*test*' --output-file test/unit-test/build/coverage.info
           lcov --rc lcov_branch_coverage=1 --remove test/unit-test/build/coverage.info '*CMakeCCompilerId*' --output-file test/unit-test/build/coverage.info
           lcov --rc lcov_branch_coverage=1 --remove test/unit-test/build/coverage.info '*third-party*' --output-file test/unit-test/build/coverage.info
