/*
 * FreeRTOS+TCP <DEVELOPMENT BRANCH>
 * Copyright (C) 2021 Amazon.com, Inc. or its affiliates.  All Rights Reserved.
 *
 * SPDX-License-Identifier: MIT
 *
 * Permission is hereby granted, free of charge, to any person obtaining a copy of
 * this software and associated documentation files (the "Software"), to deal in
 * the Software without restriction, including without limitation the rights to
 * use, copy, modify, merge, publish, distribute, sublicense, and/or sell copies of
 * the Software, and to permit persons to whom the Software is furnished to do so,
 * subject to the following conditions:
 *
 * The above copyright notice and this permission notice shall be included in all
 * copies or substantial portions of the Software.
 *
 * THE SOFTWARE IS PROVIDED "AS IS", WITHOUT WARRANTY OF ANY KIND, EXPRESS OR
 * IMPLIED, INCLUDING BUT NOT LIMITED TO THE WARRANTIES OF MERCHANTABILITY, FITNESS
 * FOR A PARTICULAR PURPOSE AND NONINFRINGEMENT. IN NO EVENT SHALL THE AUTHORS OR
 * COPYRIGHT HOLDERS BE LIABLE FOR ANY CLAIM, DAMAGES OR OTHER LIABILITY, WHETHER
 * IN AN ACTION OF CONTRACT, TORT OR OTHERWISE, ARISING FROM, OUT OF OR IN
 * CONNECTION WITH THE SOFTWARE OR THE USE OR OTHER DEALINGS IN THE SOFTWARE.
 *
 * http://aws.amazon.com/freertos
 * http://www.FreeRTOS.org
 */

/**
 * @file FreeRTOS_TCP_IP.c
 * @brief Module which handles the TCP connections for FreeRTOS+TCP.
 * It depends on  FreeRTOS_TCP_WIN.c, which handles the TCP windowing
 * schemes.
 *
 * Endianness: in this module all ports and IP addresses are stored in
 * host byte-order, except fields in the IP-packets
 */

/* Standard includes. */
#include <stdint.h>
#include <stdio.h>

/* FreeRTOS includes. */
#include "FreeRTOS.h"
#include "task.h"
#include "queue.h"
#include "semphr.h"

/* FreeRTOS+TCP includes. */
#include "FreeRTOS_IP.h"
#include "FreeRTOS_Sockets.h"
#include "FreeRTOS_IP_Private.h"
#include "FreeRTOS_UDP_IP.h"
#include "FreeRTOS_DHCP.h"
#include "NetworkInterface.h"
#include "NetworkBufferManagement.h"
#include "FreeRTOS_ARP.h"

#include "FreeRTOS_TCP_Reception.h"
#include "FreeRTOS_TCP_Transmission.h"
#include "FreeRTOS_TCP_State_Handling.h"
#include "FreeRTOS_TCP_Utils.h"


/* Just make sure the contents doesn't get compiled if TCP is not enabled. */
#if ipconfigUSE_TCP == 1

/** @brief Socket which needs to be closed in next iteration. */
    static FreeRTOS_Socket_t * xPreviousSocket = NULL;

/*
 * For anti-hang protection and TCP keep-alive messages.  Called in two places:
 * after receiving a packet and after a state change.  The socket's alive timer
 * may be reset.
 */
    static void prvTCPTouchSocket( FreeRTOS_Socket_t * pxSocket );


/*
 * Calculate when this socket needs to be checked to do (re-)transmissions.
 */
    static TickType_t prvTCPNextTimeout( FreeRTOS_Socket_t * pxSocket );


    #if ( ipconfigHAS_DEBUG_PRINTF != 0 )

/*
 * For logging and debugging: make a string showing the TCP flags.
 */
        const char * prvTCPFlagMeaning( UBaseType_t xFlags );
    #endif /* ipconfigHAS_DEBUG_PRINTF != 0 */


/*-----------------------------------------------------------*/


/** @brief Close the socket another time.
 *
 * @param[in] pxSocket: The socket to be checked.
 */
    void vSocketCloseNextTime( FreeRTOS_Socket_t * pxSocket )
    {
        if( ( xPreviousSocket != NULL ) && ( xPreviousSocket != pxSocket ) )
        {
            ( void ) vSocketClose( xPreviousSocket );
        }

        xPreviousSocket = pxSocket;
    }
    /*-----------------------------------------------------------*/

/**
 * @brief As soon as a TCP socket timer expires, this function will be called
 *       (from xTCPTimerCheck). It can send a delayed ACK or new data.
 *
 * @param[in] pxSocket: socket to be checked.
 *
 * @return 0 on success, a negative error code on failure. A negative value will be
 *         returned in case the hang-protection has put the socket in a wait-close state.
 *
 * @note Sequence of calling (normally) :
 *   IP-Task:
 *      xTCPTimerCheck()                // Check all sockets ( declared in FreeRTOS_Sockets.c )
 *      xTCPSocketCheck()               // Either send a delayed ACK or call prvTCPSendPacket()
 *      prvTCPSendPacket()              // Either send a SYN or call prvTCPSendRepeated ( regular messages )
 *      prvTCPSendRepeated()            // Send at most 8 messages on a row
 *          prvTCPReturnPacket()        // Prepare for returning
 *          xNetworkInterfaceOutput()   // Sends data to the NIC ( declared in portable/NetworkInterface/xxx )
 */
    BaseType_t xTCPSocketCheck( FreeRTOS_Socket_t * pxSocket )
    {
        BaseType_t xResult = 0;
        BaseType_t xReady = pdFALSE;

        if( ( pxSocket->u.xTCP.ucTCPState >= ( uint8_t ) eESTABLISHED ) && ( pxSocket->u.xTCP.txStream != NULL ) )
        {
            /* The API FreeRTOS_send() might have added data to the TX stream.  Add
             * this data to the windowing system so it can be transmitted. */
            prvTCPAddTxData( pxSocket );
        }

        #if ( ipconfigUSE_TCP_WIN == 1 )
            {
                if( pxSocket->u.xTCP.pxAckMessage != NULL )
                {
                    /* The first task of this regular socket check is to send-out delayed
                     * ACK's. */
                    if( pxSocket->u.xTCP.bits.bUserShutdown == pdFALSE_UNSIGNED )
                    {
                        /* Earlier data was received but not yet acknowledged.  This
                         * function is called when the TCP timer for the socket expires, the
                         * ACK may be sent now. */
                        if( pxSocket->u.xTCP.ucTCPState != ( uint8_t ) eCLOSED )
                        {
                            if( ( xTCPWindowLoggingLevel > 1 ) && ipconfigTCP_MAY_LOG_PORT( pxSocket->usLocalPort ) )
                            {
                                FreeRTOS_debug_printf( ( "Send[%u->%u] del ACK %u SEQ %u (len %u)\n",
                                                         pxSocket->usLocalPort,
                                                         pxSocket->u.xTCP.usRemotePort,
                                                         ( unsigned ) ( pxSocket->u.xTCP.xTCPWindow.rx.ulCurrentSequenceNumber - pxSocket->u.xTCP.xTCPWindow.rx.ulFirstSequenceNumber ),
                                                         ( unsigned ) ( pxSocket->u.xTCP.xTCPWindow.ulOurSequenceNumber - pxSocket->u.xTCP.xTCPWindow.tx.ulFirstSequenceNumber ),
                                                         ( unsigned ) ( ipSIZE_OF_IPv4_HEADER + ipSIZE_OF_TCP_HEADER ) ) );
                            }

                            prvTCPReturnPacket( pxSocket, pxSocket->u.xTCP.pxAckMessage, ipSIZE_OF_IPv4_HEADER + ipSIZE_OF_TCP_HEADER, ipconfigZERO_COPY_TX_DRIVER );

                            #if ( ipconfigZERO_COPY_TX_DRIVER != 0 )
                                {
                                    /* The ownership has been passed to the SEND routine,
                                     * clear the pointer to it. */
                                    pxSocket->u.xTCP.pxAckMessage = NULL;
                                }
                            #endif /* ipconfigZERO_COPY_TX_DRIVER */
                        }

                        if( prvTCPNextTimeout( pxSocket ) > 1U )
                        {
                            /* Tell the code below that this function is ready. */
                            xReady = pdTRUE;
                        }
                    }
                    else
                    {
                        /* The user wants to perform an active shutdown(), skip sending
                         * the delayed ACK.  The function prvTCPSendPacket() will send the
                         * FIN along with the ACK's. */
                    }

                    if( pxSocket->u.xTCP.pxAckMessage != NULL )
                    {
                        vReleaseNetworkBufferAndDescriptor( pxSocket->u.xTCP.pxAckMessage );
                        pxSocket->u.xTCP.pxAckMessage = NULL;
                    }
                }
            }
        #endif /* ipconfigUSE_TCP_WIN */

        if( xReady == pdFALSE )
        {
            /* The second task of this regular socket check is sending out data. */
            if( ( pxSocket->u.xTCP.ucTCPState >= ( uint8_t ) eESTABLISHED ) ||
                ( pxSocket->u.xTCP.ucTCPState == ( uint8_t ) eCONNECT_SYN ) )
            {
                ( void ) prvTCPSendPacket( pxSocket );
            }

            /* Set the time-out for the next wakeup for this socket. */
            ( void ) prvTCPNextTimeout( pxSocket );

            #if ( ipconfigTCP_HANG_PROTECTION == 1 )
                {
                    /* In all (non-connected) states in which keep-alive messages can not be sent
                     * the anti-hang protocol will close sockets that are 'hanging'. */
                    xResult = prvTCPStatusAgeCheck( pxSocket );
                }
            #endif
        }

        return xResult;
    }
    /*-----------------------------------------------------------*/

/**
 * @brief 'Touch' the socket to keep it alive/updated.
 *
 * @param[in] pxSocket: The socket to be updated.
 *
 * @note This is used for anti-hanging protection and TCP keep-alive messages.
 *       Called in two places: after receiving a packet and after a state change.
 *       The socket's alive timer may be reset.
 */
    static void prvTCPTouchSocket( FreeRTOS_Socket_t * pxSocket )
    {
        #if ( ipconfigTCP_HANG_PROTECTION == 1 )
            {
                pxSocket->u.xTCP.xLastActTime = xTaskGetTickCount();
            }
        #endif

        #if ( ipconfigTCP_KEEP_ALIVE == 1 )
            {
                pxSocket->u.xTCP.bits.bWaitKeepAlive = pdFALSE_UNSIGNED;
                pxSocket->u.xTCP.bits.bSendKeepAlive = pdFALSE_UNSIGNED;
                pxSocket->u.xTCP.ucKeepRepCount = 0U;
                pxSocket->u.xTCP.xLastAliveTime = xTaskGetTickCount();
            }
        #endif

        ( void ) pxSocket;
    }
    /*-----------------------------------------------------------*/

/**
 * @brief Changing to a new state. Centralised here to do specific actions such as
 *        resetting the alive timer, calling the user's OnConnect handler to notify
 *        that a socket has got (dis)connected, and setting bit to unblock a call to
 *        FreeRTOS_select().
 *
 * @param[in] pxSocket: The socket whose state we are trying to change.
 * @param[in] eTCPState: The state to which we want to change to.
 */
    void vTCPStateChange( FreeRTOS_Socket_t * pxSocket,
                          enum eTCP_STATE eTCPState )
    {
        FreeRTOS_Socket_t * xParent = NULL;
        BaseType_t bBefore = tcpNOW_CONNECTED( ( BaseType_t ) pxSocket->u.xTCP.ucTCPState ); /* Was it connected ? */
        BaseType_t bAfter = tcpNOW_CONNECTED( ( BaseType_t ) eTCPState );                    /* Is it connected now ? */

        #if ( ipconfigHAS_DEBUG_PRINTF != 0 )
            BaseType_t xPreviousState = ( BaseType_t ) pxSocket->u.xTCP.ucTCPState;
        #endif
        #if ( ipconfigUSE_CALLBACKS == 1 )
            FreeRTOS_Socket_t * xConnected = NULL;
        #endif

        /* Has the connected status changed? */
        if( bBefore != bAfter )
        {
            /* Is the socket connected now ? */
            if( bAfter != pdFALSE )
            {
                /* if bPassQueued is true, this socket is an orphan until it gets connected. */
                if( pxSocket->u.xTCP.bits.bPassQueued != pdFALSE_UNSIGNED )
                {
                    /* Now that it is connected, find it's parent. */
                    if( pxSocket->u.xTCP.bits.bReuseSocket != pdFALSE_UNSIGNED )
                    {
                        xParent = pxSocket;
                    }
                    else
                    {
                        xParent = pxSocket->u.xTCP.pxPeerSocket;
                        configASSERT( xParent != NULL );
                    }

                    if( xParent != NULL )
                    {
                        if( xParent->u.xTCP.pxPeerSocket == NULL )
                        {
                            xParent->u.xTCP.pxPeerSocket = pxSocket;
                        }

                        xParent->xEventBits |= ( EventBits_t ) eSOCKET_ACCEPT;

                        #if ( ipconfigSUPPORT_SELECT_FUNCTION == 1 )
                            {
                                /* Library support FreeRTOS_select().  Receiving a new
                                 * connection is being translated as a READ event. */
                                if( ( xParent->xSelectBits & ( ( EventBits_t ) eSELECT_READ ) ) != 0U )
                                {
                                    xParent->xEventBits |= ( ( EventBits_t ) eSELECT_READ ) << SOCKET_EVENT_BIT_COUNT;
                                }
                            }
                        #endif

                        #if ( ipconfigUSE_CALLBACKS == 1 )
                            {
                                if( ( ipconfigIS_VALID_PROG_ADDRESS( xParent->u.xTCP.pxHandleConnected ) ) &&
                                    ( xParent->u.xTCP.bits.bReuseSocket == pdFALSE_UNSIGNED ) )
                                {
                                    /* The listening socket does not become connected itself, in stead
                                     * a child socket is created.
                                     * Postpone a call the OnConnect event until the end of this function. */
                                    xConnected = xParent;
                                }
                            }
                        #endif
                    }

                    /* Don't need to access the parent socket anymore, so the
                     * reference 'pxPeerSocket' may be cleared. */
                    pxSocket->u.xTCP.pxPeerSocket = NULL;
                    pxSocket->u.xTCP.bits.bPassQueued = pdFALSE_UNSIGNED;

                    /* When true, this socket may be returned in a call to accept(). */
                    pxSocket->u.xTCP.bits.bPassAccept = pdTRUE_UNSIGNED;
                }
                else
                {
                    pxSocket->xEventBits |= ( EventBits_t ) eSOCKET_CONNECT;

                    #if ( ipconfigSUPPORT_SELECT_FUNCTION == 1 )
                        {
                            if( ( pxSocket->xSelectBits & ( ( EventBits_t ) eSELECT_WRITE ) ) != 0U )
                            {
                                pxSocket->xEventBits |= ( ( EventBits_t ) eSELECT_WRITE ) << SOCKET_EVENT_BIT_COUNT;
                            }
                        }
                    #endif
                }
            }
            else /* bAfter == pdFALSE, connection is closed. */
            {
                /* Notify/wake-up the socket-owner by setting a semaphore. */
                pxSocket->xEventBits |= ( EventBits_t ) eSOCKET_CLOSED;

                #if ( ipconfigSUPPORT_SELECT_FUNCTION == 1 )
                    {
                        if( ( pxSocket->xSelectBits & ( EventBits_t ) eSELECT_EXCEPT ) != 0U )
                        {
                            pxSocket->xEventBits |= ( ( EventBits_t ) eSELECT_EXCEPT ) << SOCKET_EVENT_BIT_COUNT;
                        }
                    }
                #endif
            }

            #if ( ipconfigUSE_CALLBACKS == 1 )
                {
                    if( ( ipconfigIS_VALID_PROG_ADDRESS( pxSocket->u.xTCP.pxHandleConnected ) ) && ( xConnected == NULL ) )
                    {
                        /* The 'connected' state has changed, call the user handler. */
                        xConnected = pxSocket;
                    }
                }
            #endif /* ipconfigUSE_CALLBACKS */

            if( prvTCPSocketIsActive( pxSocket->u.xTCP.ucTCPState ) == 0 )
            {
                /* Now the socket isn't in an active state anymore so it
                 * won't need further attention of the IP-task.
                 * Setting time-out to zero means that the socket won't get checked during
                 * timer events. */
                pxSocket->u.xTCP.usTimeout = 0U;
            }
        }
        else
        {
            if( ( eTCPState == eCLOSED ) ||
                ( eTCPState == eCLOSE_WAIT ) )
            {
                /* Socket goes to status eCLOSED because of a RST.
                 * When nobody owns the socket yet, delete it. */
                if( ( pxSocket->u.xTCP.bits.bPassQueued != pdFALSE_UNSIGNED ) ||
                    ( pxSocket->u.xTCP.bits.bPassAccept != pdFALSE_UNSIGNED ) )
                {
                    FreeRTOS_debug_printf( ( "vTCPStateChange: Closing socket\n" ) );

                    if( pxSocket->u.xTCP.bits.bReuseSocket == pdFALSE_UNSIGNED )
                    {
                        configASSERT( xIsCallingFromIPTask() != pdFALSE );
                        vSocketCloseNextTime( pxSocket );
                    }
                }
            }
        }

        /* Fill in the new state. */
        pxSocket->u.xTCP.ucTCPState = ( uint8_t ) eTCPState;

        /* Touch the alive timers because moving to another state. */
        prvTCPTouchSocket( pxSocket );

        #if ( ipconfigHAS_DEBUG_PRINTF == 1 )
            {
                if( ( xTCPWindowLoggingLevel >= 0 ) && ( ipconfigTCP_MAY_LOG_PORT( pxSocket->usLocalPort ) ) )
                {
                    FreeRTOS_debug_printf( ( "Socket %u -> %xip:%u State %s->%s\n",
                                             pxSocket->usLocalPort,
                                             ( unsigned ) pxSocket->u.xTCP.ulRemoteIP,
                                             pxSocket->u.xTCP.usRemotePort,
                                             FreeRTOS_GetTCPStateName( ( UBaseType_t ) xPreviousState ),
                                             FreeRTOS_GetTCPStateName( ( UBaseType_t ) eTCPState ) ) );
                }
            }
        #endif /* ipconfigHAS_DEBUG_PRINTF */

        #if ( ipconfigUSE_CALLBACKS == 1 )
            {
                if( xConnected != NULL )
                {
                    /* The 'connected' state has changed, call the OnConnect handler of the parent. */
                    xConnected->u.xTCP.pxHandleConnected( ( Socket_t ) xConnected, bAfter );
                }
            }
        #endif

        if( xParent != NULL )
        {
            vSocketWakeUpUser( xParent );
        }
    }
    /*-----------------------------------------------------------*/


/**
 * @brief Calculate after how much time this socket needs to be checked again.
 *
 * @param[in] pxSocket: The socket to be checked.
 *
 * @return The number of clock ticks before the timer expires.
 */
    static TickType_t prvTCPNextTimeout( FreeRTOS_Socket_t * pxSocket )
    {
        TickType_t ulDelayMs = ( TickType_t ) tcpMAXIMUM_TCP_WAKEUP_TIME_MS;

        if( pxSocket->u.xTCP.ucTCPState == ( uint8_t ) eCONNECT_SYN )
        {
            /* The socket is actively connecting to a peer. */
            if( pxSocket->u.xTCP.bits.bConnPrepared != pdFALSE_UNSIGNED )
            {
                /* Ethernet address has been found, use progressive timeout for
                 * active connect(). */
                if( pxSocket->u.xTCP.ucRepCount < 3U )
                {
                    ulDelayMs = ( ( ( uint32_t ) 3000U ) << ( pxSocket->u.xTCP.ucRepCount - 1U ) );
                }
                else
                {
                    ulDelayMs = 11000U;
                }
            }
            else
            {
                /* Still in the ARP phase: check every half second. */
                ulDelayMs = 500U;
            }

            FreeRTOS_debug_printf( ( "Connect[%xip:%u]: next timeout %u: %u ms\n",
                                     ( unsigned ) pxSocket->u.xTCP.ulRemoteIP, pxSocket->u.xTCP.usRemotePort,
                                     pxSocket->u.xTCP.ucRepCount, ( unsigned ) ulDelayMs ) );
            pxSocket->u.xTCP.usTimeout = ( uint16_t ) ipMS_TO_MIN_TICKS( ulDelayMs );
        }
        else if( pxSocket->u.xTCP.usTimeout == 0U )
        {
            /* Let the sliding window mechanism decide what time-out is appropriate. */
            BaseType_t xResult = xTCPWindowTxHasData( &pxSocket->u.xTCP.xTCPWindow, pxSocket->u.xTCP.ulWindowSize, &ulDelayMs );

            if( ulDelayMs == 0U )
            {
                if( xResult != ( BaseType_t ) 0 )
                {
                    ulDelayMs = 1U;
                }
                else
                {
                    ulDelayMs = tcpMAXIMUM_TCP_WAKEUP_TIME_MS;
                }
            }
            else
            {
                /* ulDelayMs contains the time to wait before a re-transmission. */
            }

            pxSocket->u.xTCP.usTimeout = ( uint16_t ) ipMS_TO_MIN_TICKS( ulDelayMs ); /* LCOV_EXCL_BR_LINE ulDelayMs will not be smaller than 1 */
        }
        else
        {
            /* field '.usTimeout' has already been set (by the
             * keep-alive/delayed-ACK mechanism). */
        }

        /* Return the number of clock ticks before the timer expires. */
        return ( TickType_t ) pxSocket->u.xTCP.usTimeout;
    }
    /*-----------------------------------------------------------*/

/**
 * @brief Process the received TCP packet.
 *
 * @param[in] pxDescriptor: The descriptor in which the TCP packet is held.
 *
 * @return If the processing of the packet was successful, then pdPASS is returned
 *         or else pdFAIL.
 *
 * @note FreeRTOS_TCP_IP has only 2 public functions, this is the second one:
 *  xProcessReceivedTCPPacket()
 *      prvTCPHandleState()
 *          prvTCPPrepareSend()
 *              prvTCPReturnPacket()
 *              xNetworkInterfaceOutput()  // Sends data to the NIC
 *      prvTCPSendRepeated()
 *          prvTCPReturnPacket()        // Prepare for returning
 *          xNetworkInterfaceOutput()   // Sends data to the NIC
 */
    BaseType_t xProcessReceivedTCPPacket( NetworkBufferDescriptor_t * pxDescriptor )
    {
        /* Function might modify the parameter. */
        NetworkBufferDescriptor_t * pxNetworkBuffer = pxDescriptor;

        configASSERT( pxNetworkBuffer != NULL );
        configASSERT( pxNetworkBuffer->pucEthernetBuffer != NULL );

        /* Map the buffer onto a ProtocolHeaders_t struct for easy access to the fields. */

        /* MISRA C-2012 Rule 11.3 warns about casting pointer type to a different data type.
<<<<<<< HEAD
         * To be able to access various predefined fields from a data buffer, this mapping is intentional. */
=======
         * The casting is used to map the data buffer to a predefined data structure
         * so that the data can be easily accessed. The buffer length has been validated to be
         * at least as big as the size of the data structure to be casted to. */
>>>>>>> c756a1d9
        /* coverity[misra_c_2012_rule_11_3_violation] */
        const ProtocolHeaders_t * pxProtocolHeaders = ( ( const ProtocolHeaders_t * )
                                                        &( pxNetworkBuffer->pucEthernetBuffer[ ipSIZE_OF_ETH_HEADER + xIPHeaderSize( pxNetworkBuffer ) ] ) );
        FreeRTOS_Socket_t * pxSocket;
        uint16_t ucTCPFlags = pxProtocolHeaders->xTCPHeader.ucTCPFlags;
        uint32_t ulLocalIP;
        uint16_t usLocalPort = FreeRTOS_htons( pxProtocolHeaders->xTCPHeader.usDestinationPort );
        uint16_t usRemotePort = FreeRTOS_htons( pxProtocolHeaders->xTCPHeader.usSourcePort );
        uint32_t ulRemoteIP;
        uint32_t ulSequenceNumber = FreeRTOS_ntohl( pxProtocolHeaders->xTCPHeader.ulSequenceNumber );
        uint32_t ulAckNumber = FreeRTOS_ntohl( pxProtocolHeaders->xTCPHeader.ulAckNr );
        BaseType_t xResult = pdPASS;

        const IPHeader_t * pxIPHeader;

        /* Check for a minimum packet size. */
        if( pxNetworkBuffer->xDataLength < ( ipSIZE_OF_ETH_HEADER + xIPHeaderSize( pxNetworkBuffer ) + ipSIZE_OF_TCP_HEADER ) )
        {
            xResult = pdFAIL;
        }
        else
        {
            /* Map the ethernet buffer onto the IPHeader_t struct for easy access to the fields. */

            /* MISRA C-2012 Rule 11.3 warns about casting pointer type to a different data type.
<<<<<<< HEAD
             * To be able to access various predefined fields from a data buffer, this mapping is intentional. */
=======
             * The casting is used to map the data buffer to a predefined data structure
             * so that the data can be easily accessed. The buffer length has been validated to be
             * at least as big as the size of the data structure to be casted to. */
>>>>>>> c756a1d9
            /* coverity[misra_c_2012_rule_11_3_violation] */
            pxIPHeader = ( ( const IPHeader_t * ) &( pxNetworkBuffer->pucEthernetBuffer[ ipSIZE_OF_ETH_HEADER ] ) );
            ulLocalIP = FreeRTOS_htonl( pxIPHeader->ulDestinationIPAddress );
            ulRemoteIP = FreeRTOS_htonl( pxIPHeader->ulSourceIPAddress );

            /* Find the destination socket, and if not found: return a socket listing to
             * the destination PORT. */
            pxSocket = ( FreeRTOS_Socket_t * ) pxTCPSocketLookup( ulLocalIP, usLocalPort, ulRemoteIP, usRemotePort );

            if( ( pxSocket == NULL ) || ( prvTCPSocketIsActive( pxSocket->u.xTCP.ucTCPState ) == pdFALSE ) )
            {
                /* A TCP messages is received but either there is no socket with the
                 * given port number or the there is a socket, but it is in one of these
                 * non-active states:  eCLOSED, eCLOSE_WAIT, eFIN_WAIT_2, eCLOSING, or
                 * eTIME_WAIT. */

                FreeRTOS_debug_printf( ( "TCP: No active socket on port %d (%xip:%d)\n", usLocalPort, ( unsigned ) ulRemoteIP, usRemotePort ) );

                /* Send a RST to all packets that can not be handled.  As a result
                 * the other party will get a ECONN error.  There are two exceptions:
                 * 1) A packet that already has the RST flag set.
                 * 2) A packet that only has the ACK flag set.
                 * A packet with only the ACK flag set might be the last ACK in
                 * a three-way hand-shake that closes a connection. */
                if( ( ( ucTCPFlags & tcpTCP_FLAG_CTRL ) != tcpTCP_FLAG_ACK ) &&
                    ( ( ucTCPFlags & tcpTCP_FLAG_RST ) == 0U ) )
                {
                    ( void ) prvTCPSendReset( pxNetworkBuffer );
                }

                /* The packet can't be handled. */
                xResult = pdFAIL;
            }
            else
            {
                pxSocket->u.xTCP.ucRepCount = 0U;

                if( pxSocket->u.xTCP.ucTCPState == ( uint8_t ) eTCP_LISTEN )
                {
                    /* The matching socket is in a listening state.  Test if the peer
                     * has set the SYN flag. */
                    if( ( ucTCPFlags & tcpTCP_FLAG_CTRL ) != tcpTCP_FLAG_SYN )
                    {
                        /* What happens: maybe after a reboot, a client doesn't know the
                         * connection had gone.  Send a RST in order to get a new connect
                         * request. */
                        #if ( ipconfigHAS_DEBUG_PRINTF == 1 )
                            {
                                FreeRTOS_debug_printf( ( "TCP: Server can't handle flags: %s from %xip:%u to port %u\n",
                                                         prvTCPFlagMeaning( ( UBaseType_t ) ucTCPFlags ), ( unsigned ) ulRemoteIP, usRemotePort, usLocalPort ) );
                            }
                        #endif /* ipconfigHAS_DEBUG_PRINTF */

                        if( ( ucTCPFlags & tcpTCP_FLAG_RST ) == 0U )
                        {
                            ( void ) prvTCPSendReset( pxNetworkBuffer );
                        }

                        xResult = pdFAIL;
                    }
                    else
                    {
                        /* prvHandleListen() will either return a newly created socket
                         * (if bReuseSocket is false), otherwise it returns the current
                         * socket which will later get connected. */
                        pxSocket = prvHandleListen( pxSocket, pxNetworkBuffer );

                        if( pxSocket == NULL )
                        {
                            xResult = pdFAIL;
                        }
                    }
                } /* if( pxSocket->u.xTCP.ucTCPState == eTCP_LISTEN ). */
                else
                {
                    /* This is not a socket in listening mode. Check for the RST
                     * flag. */
                    if( ( ucTCPFlags & tcpTCP_FLAG_RST ) != 0U )
                    {
                        FreeRTOS_debug_printf( ( "TCP: RST received from %xip:%u for %u\n", ( unsigned ) ulRemoteIP, usRemotePort, usLocalPort ) );

                        /* Implement https://tools.ietf.org/html/rfc5961#section-3.2. */
                        if( pxSocket->u.xTCP.ucTCPState == ( uint8_t ) eCONNECT_SYN )
                        {
                            /* Per the above RFC, "In the SYN-SENT state ... the RST is
                             * acceptable if the ACK field acknowledges the SYN." */
                            if( ulAckNumber == ( pxSocket->u.xTCP.xTCPWindow.ulOurSequenceNumber + 1U ) )
                            {
                                vTCPStateChange( pxSocket, eCLOSED );
                            }
                        }
                        else
                        {
                            /* Check whether the packet matches the next expected sequence number. */
                            if( ulSequenceNumber == pxSocket->u.xTCP.xTCPWindow.rx.ulCurrentSequenceNumber )
                            {
                                vTCPStateChange( pxSocket, eCLOSED );
                            }
                            /* Otherwise, check whether the packet is within the receive window. */
                            else if( ( xSequenceGreaterThan( ulSequenceNumber, pxSocket->u.xTCP.xTCPWindow.rx.ulCurrentSequenceNumber ) != pdFALSE ) &&
                                     ( xSequenceLessThan( ulSequenceNumber, pxSocket->u.xTCP.xTCPWindow.rx.ulCurrentSequenceNumber +
                                                          pxSocket->u.xTCP.xTCPWindow.xSize.ulRxWindowLength ) != pdFALSE ) )
                            {
                                /* Send a challenge ACK. */
                                ( void ) prvTCPSendChallengeAck( pxNetworkBuffer );
                            }
                            else
                            {
                                /* Nothing. */
                            }
                        }

                        /* Otherwise, do nothing. In any case, the packet cannot be handled. */
                        xResult = pdFAIL;
                    }
                    /* Check whether there is a pure SYN amongst the TCP flags while the connection is established. */
                    else if( ( ( ucTCPFlags & tcpTCP_FLAG_CTRL ) == tcpTCP_FLAG_SYN ) && ( pxSocket->u.xTCP.ucTCPState >= ( uint8_t ) eESTABLISHED ) )
                    {
                        /* SYN flag while this socket is already connected. */
                        FreeRTOS_debug_printf( ( "TCP: SYN unexpected from %xip:%u\n", ( unsigned ) ulRemoteIP, usRemotePort ) );

                        /* The packet cannot be handled. */
                        xResult = pdFAIL;
                    }
                    else
                    {
                        /* Update the copy of the TCP header only (skipping eth and IP
                         * headers).  It might be used later on, whenever data must be sent
                         * to the peer. */
                        const size_t uxOffset = ipSIZE_OF_ETH_HEADER + uxIPHeaderSizeSocket( pxSocket );
                        ( void ) memcpy( ( void * ) ( &( pxSocket->u.xTCP.xPacket.u.ucLastPacket[ uxOffset ] ) ),
                                         ( const void * ) ( &( pxNetworkBuffer->pucEthernetBuffer[ uxOffset ] ) ),
                                         ipSIZE_OF_TCP_HEADER );
                        /* Clear flags that are set by the peer, and set the ACK flag. */
                        pxSocket->u.xTCP.xPacket.u.ucLastPacket[ uxOffset + ipTCP_FLAGS_OFFSET ] = tcpTCP_FLAG_ACK;
                    }
                }
            }

            if( xResult != pdFAIL )
            {
                uint16_t usWindow;

                /* pxSocket is not NULL when xResult != pdFAIL. */
                configASSERT( pxSocket != NULL ); /* LCOV_EXCL_LINE ,this branch will not be hit*/

                /* Touch the alive timers because we received a message for this
                 * socket. */
                prvTCPTouchSocket( pxSocket );

                /* Parse the TCP option(s), if present. */

                /* _HT_ : if we're in the SYN phase, and peer does not send a MSS option,
                 * then we MUST assume an MSS size of 536 bytes for backward compatibility. */

                /* When there are no TCP options, the TCP offset equals 20 bytes, which is stored as
                 * the number 5 (words) in the higher nibble of the TCP-offset byte. */
                if( ( pxProtocolHeaders->xTCPHeader.ucTCPOffset & tcpTCP_OFFSET_LENGTH_BITS ) > tcpTCP_OFFSET_STANDARD_LENGTH )
                {
                    xResult = prvCheckOptions( pxSocket, pxNetworkBuffer );
                }

                if( xResult != pdFAIL )
                {
                    usWindow = FreeRTOS_ntohs( pxProtocolHeaders->xTCPHeader.usWindow );
                    pxSocket->u.xTCP.ulWindowSize = ( uint32_t ) usWindow;
                    #if ( ipconfigUSE_TCP_WIN == 1 )
                        {
                            /* rfc1323 : The Window field in a SYN (i.e., a <SYN> or <SYN,ACK>)
                             * segment itself is never scaled. */
                            if( ( ucTCPFlags & ( uint8_t ) tcpTCP_FLAG_SYN ) == 0U )
                            {
                                pxSocket->u.xTCP.ulWindowSize =
                                    ( pxSocket->u.xTCP.ulWindowSize << pxSocket->u.xTCP.ucPeerWinScaleFactor );
                            }
                        }
                    #endif /* ipconfigUSE_TCP_WIN */

                    /* In prvTCPHandleState() the incoming messages will be handled
                     * depending on the current state of the connection. */
                    if( prvTCPHandleState( pxSocket, &pxNetworkBuffer ) > 0 )
                    {
                        /* prvTCPHandleState() has sent a message, see if there are more to
                         * be transmitted. */
                        #if ( ipconfigUSE_TCP_WIN == 1 )
                            {
                                ( void ) prvTCPSendRepeated( pxSocket, &pxNetworkBuffer );
                            }
                        #endif /* ipconfigUSE_TCP_WIN */
                    }

                    if( pxNetworkBuffer != NULL )
                    {
                        /* We must check if the buffer is unequal to NULL, because the
                         * socket might keep a reference to it in case a delayed ACK must be
                         * sent. */
                        vReleaseNetworkBufferAndDescriptor( pxNetworkBuffer );
                        #ifndef _lint
                            /* Clear pointers that are freed. */
                            pxNetworkBuffer = NULL;
                        #endif
                    }

                    /* And finally, calculate when this socket wants to be woken up. */
                    ( void ) prvTCPNextTimeout( pxSocket );
                }
            }
        }

        /* pdPASS being returned means the buffer has been consumed. */
        return xResult;
    }
    /*-----------------------------------------------------------*/


/**
 * @brief In the API accept(), the user asks is there is a new client? As API's can
 *        not walk through the xBoundTCPSocketsList the IP-task will do this.
 *
 * @param[in] pxSocket: The socket for which the bound socket list will be iterated.
 *
 * @return if there is a new client, then pdTRUE is returned or else, pdFALSE.
 */
    BaseType_t xTCPCheckNewClient( FreeRTOS_Socket_t * pxSocket )
    {
        TickType_t uxLocalPort = ( TickType_t ) FreeRTOS_htons( pxSocket->usLocalPort );
        const ListItem_t * pxIterator;
        FreeRTOS_Socket_t * pxFound;
        BaseType_t xResult = pdFALSE;

        /* MISRA C-2012 Rule 11.3 warns about casting pointer type to a different data type.
<<<<<<< HEAD
         * To be able to access various predefined fields from a data buffer, this mapping is intentional. */
=======
         * The casting is used to map the data buffer to a predefined data structure
         * so that the data can be easily accessed. The buffer length has been validated to be
         * at least as big as the size of the data structure to be casted to. */
>>>>>>> c756a1d9
        /* coverity[misra_c_2012_rule_11_3_violation] */
        const ListItem_t * pxEndTCP = ( ( const ListItem_t * ) &( xBoundTCPSocketsList.xListEnd ) );

        /* Here xBoundTCPSocketsList can be accessed safely IP-task is the only one
         * who has access. */
        for( pxIterator = ( const ListItem_t * ) listGET_HEAD_ENTRY( &xBoundTCPSocketsList );
             pxIterator != pxEndTCP;
             pxIterator = ( const ListItem_t * ) listGET_NEXT( pxIterator ) )
        {
            if( listGET_LIST_ITEM_VALUE( pxIterator ) == ( configLIST_VOLATILE TickType_t ) uxLocalPort )
            {
                pxFound = ( ( FreeRTOS_Socket_t * ) listGET_LIST_ITEM_OWNER( pxIterator ) );

                if( ( pxFound->ucProtocol == ( uint8_t ) FREERTOS_IPPROTO_TCP ) && ( pxFound->u.xTCP.bits.bPassAccept != pdFALSE_UNSIGNED ) )
                {
                    pxSocket->u.xTCP.pxPeerSocket = pxFound;
                    FreeRTOS_debug_printf( ( "xTCPCheckNewClient[0]: client on port %u\n", pxSocket->usLocalPort ) );
                    xResult = pdTRUE;
                    break;
                }
            }
        }

        return xResult;
    }
    /*-----------------------------------------------------------*/


#endif /* ipconfigUSE_TCP == 1 */

/* Provide access to private members for testing. */
#ifdef FREERTOS_ENABLE_UNIT_TESTS
    #include "freertos_tcp_test_access_tcp_define.h"
#endif

/* Provide access to private members for verification. */
#ifdef FREERTOS_TCP_ENABLE_VERIFICATION
    #include "aws_freertos_tcp_verification_access_tcp_define.h"
#endif<|MERGE_RESOLUTION|>--- conflicted
+++ resolved
@@ -542,13 +542,9 @@
         /* Map the buffer onto a ProtocolHeaders_t struct for easy access to the fields. */
 
         /* MISRA C-2012 Rule 11.3 warns about casting pointer type to a different data type.
-<<<<<<< HEAD
-         * To be able to access various predefined fields from a data buffer, this mapping is intentional. */
-=======
          * The casting is used to map the data buffer to a predefined data structure
          * so that the data can be easily accessed. The buffer length has been validated to be
          * at least as big as the size of the data structure to be casted to. */
->>>>>>> c756a1d9
         /* coverity[misra_c_2012_rule_11_3_violation] */
         const ProtocolHeaders_t * pxProtocolHeaders = ( ( const ProtocolHeaders_t * )
                                                         &( pxNetworkBuffer->pucEthernetBuffer[ ipSIZE_OF_ETH_HEADER + xIPHeaderSize( pxNetworkBuffer ) ] ) );
@@ -574,13 +570,9 @@
             /* Map the ethernet buffer onto the IPHeader_t struct for easy access to the fields. */
 
             /* MISRA C-2012 Rule 11.3 warns about casting pointer type to a different data type.
-<<<<<<< HEAD
-             * To be able to access various predefined fields from a data buffer, this mapping is intentional. */
-=======
              * The casting is used to map the data buffer to a predefined data structure
              * so that the data can be easily accessed. The buffer length has been validated to be
              * at least as big as the size of the data structure to be casted to. */
->>>>>>> c756a1d9
             /* coverity[misra_c_2012_rule_11_3_violation] */
             pxIPHeader = ( ( const IPHeader_t * ) &( pxNetworkBuffer->pucEthernetBuffer[ ipSIZE_OF_ETH_HEADER ] ) );
             ulLocalIP = FreeRTOS_htonl( pxIPHeader->ulDestinationIPAddress );
@@ -812,13 +804,9 @@
         BaseType_t xResult = pdFALSE;
 
         /* MISRA C-2012 Rule 11.3 warns about casting pointer type to a different data type.
-<<<<<<< HEAD
-         * To be able to access various predefined fields from a data buffer, this mapping is intentional. */
-=======
          * The casting is used to map the data buffer to a predefined data structure
          * so that the data can be easily accessed. The buffer length has been validated to be
          * at least as big as the size of the data structure to be casted to. */
->>>>>>> c756a1d9
         /* coverity[misra_c_2012_rule_11_3_violation] */
         const ListItem_t * pxEndTCP = ( ( const ListItem_t * ) &( xBoundTCPSocketsList.xListEnd ) );
 
