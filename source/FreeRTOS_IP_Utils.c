/*
 * FreeRTOS+TCP <DEVELOPMENT BRANCH>
 * Copyright (C) 2022 Amazon.com, Inc. or its affiliates.  All Rights Reserved.
 *
 * SPDX-License-Identifier: MIT
 *
 * Permission is hereby granted, free of charge, to any person obtaining a copy of
 * this software and associated documentation files (the "Software"), to deal in
 * the Software without restriction, including without limitation the rights to
 * use, copy, modify, merge, publish, distribute, sublicense, and/or sell copies of
 * the Software, and to permit persons to whom the Software is furnished to do so,
 * subject to the following conditions:
 *
 * The above copyright notice and this permission notice shall be included in all
 * copies or substantial portions of the Software.
 *
 * THE SOFTWARE IS PROVIDED "AS IS", WITHOUT WARRANTY OF ANY KIND, EXPRESS OR
 * IMPLIED, INCLUDING BUT NOT LIMITED TO THE WARRANTIES OF MERCHANTABILITY, FITNESS
 * FOR A PARTICULAR PURPOSE AND NONINFRINGEMENT. IN NO EVENT SHALL THE AUTHORS OR
 * COPYRIGHT HOLDERS BE LIABLE FOR ANY CLAIM, DAMAGES OR OTHER LIABILITY, WHETHER
 * IN AN ACTION OF CONTRACT, TORT OR OTHERWISE, ARISING FROM, OUT OF OR IN
 * CONNECTION WITH THE SOFTWARE OR THE USE OR OTHER DEALINGS IN THE SOFTWARE.
 *
 * http://aws.amazon.com/freertos
 * http://www.FreeRTOS.org
 */

/**
 * @file FreeRTOS_IP_Utils.c
 * @brief Implements the basic functionality for the FreeRTOS+TCP network stack.
 */

/* Standard includes. */
#include <stdint.h>
#include <stdio.h>
#include <string.h>

/* FreeRTOS includes. */
#include "FreeRTOS.h"
#include "task.h"
#include "queue.h"
#include "semphr.h"

/* FreeRTOS+TCP includes. */
#include "FreeRTOS_IP.h"
#include "FreeRTOS_IP_Utils.h"
#include "FreeRTOS_IP_Timers.h"
#include "FreeRTOS_Sockets.h"
#include "FreeRTOS_IP_Private.h"
#include "FreeRTOS_ARP.h"
#include "FreeRTOS_UDP_IP.h"
#include "FreeRTOS_DHCP.h"
#include "NetworkInterface.h"
#include "NetworkBufferManagement.h"
#include "FreeRTOS_DNS.h"
#include "FreeRTOS_Routing.h"
#include "FreeRTOS_ND.h"
/*-----------------------------------------------------------*/

/* Used to ensure the structure packing is having the desired effect.  The
 * 'volatile' is used to prevent compiler warnings about comparing a constant with
 * a constant. */
#ifndef _lint
    #define ipEXPECTED_EthernetHeader_t_SIZE    ( ( size_t ) 14 ) /**< Ethernet Header size in bytes. */
    #define ipEXPECTED_ARPHeader_t_SIZE         ( ( size_t ) 28 ) /**< ARP header size in bytes. */
    #define ipEXPECTED_IPHeader_t_SIZE          ( ( size_t ) 20 ) /**< IP header size in bytes. */
    #define ipEXPECTED_IGMPHeader_t_SIZE        ( ( size_t ) 8 )  /**< IGMP header size in bytes. */
    #define ipEXPECTED_ICMPHeader_t_SIZE        ( ( size_t ) 8 )  /**< ICMP header size in bytes. */
    #define ipEXPECTED_UDPHeader_t_SIZE         ( ( size_t ) 8 )  /**< UDP header size in bytes. */
    #define ipEXPECTED_TCPHeader_t_SIZE         ( ( size_t ) 20 ) /**< TCP header size in bytes. */
#endif

/** @brief Time delay between repeated attempts to initialise the network hardware. */
#ifndef ipINITIALISATION_RETRY_DELAY
    #define ipINITIALISATION_RETRY_DELAY    ( pdMS_TO_TICKS( 3000U ) )
#endif

#if ( ipconfigHAS_PRINTF != 0 )
    /** @brief Last value of minimum buffer count. */
    static UBaseType_t uxLastMinBufferCount = ipconfigNUM_NETWORK_BUFFER_DESCRIPTORS;

/** @brief Last value of minimum size. Used in printing resource stats. */
    static size_t uxMinLastSize = 0u;
#endif

#if ( ipconfigCHECK_IP_QUEUE_SPACE != 0 ) && ( ipconfigHAS_PRINTF != 0 )
    static UBaseType_t uxLastMinQueueSpace = 0;
#endif

/**
 * Used in checksum calculation.
 */
typedef union _xUnion32
{
    uint32_t u32;      /**< The 32-bit member of the union. */
    uint16_t u16[ 2 ]; /**< The array of 2 16-bit members of the union. */
    uint8_t u8[ 4 ];   /**< The array of 4 8-bit members of the union. */
} xUnion32;

/**
 * Used in checksum calculation.
 */
typedef union _xUnionPtr
{
    const uint32_t * u32ptr; /**< The pointer member to a 32-bit variable. */
    const uint16_t * u16ptr; /**< The pointer member to a 16-bit variable. */
    const uint8_t * u8ptr;   /**< The pointer member to an 8-bit variable. */
} xUnionPtr;

/*
 * Returns the network buffer descriptor that owns a given packet buffer.
 */
static NetworkBufferDescriptor_t * prvPacketBuffer_to_NetworkBuffer( const void * pvBuffer,
                                                                     size_t uxOffset );

static uintptr_t void_ptr_to_uintptr( const void * pvPointer );

static BaseType_t prvChecksumProtocolChecks( size_t uxBufferLength,
                                             struct xPacketSummary * pxSet );

static BaseType_t prvChecksumProtocolMTUCheck( struct xPacketSummary * pxSet );

static void prvChecksumProtocolCalculate( BaseType_t xOutgoingPacket,
                                          const uint8_t * pucEthernetBuffer,
                                          struct xPacketSummary * pxSet );

static void prvChecksumProtocolSetChecksum( BaseType_t xOutgoingPacket,
                                            const uint8_t * pucEthernetBuffer,
                                            size_t uxBufferLength,
                                            const struct xPacketSummary * pxSet );


#if ( ipconfigUSE_DHCPv6 == 1 ) || ( ipconfigUSE_DHCP == 1 ) || ( ipconfigUSE_RA == 1 )

/**
 * @brief Create a DHCP event.
 *
 * @return pdPASS or pdFAIL, depending on whether xSendEventStructToIPTask()
 *         succeeded.
 * @param pxEndPoint: The end-point that needs DHCP.
 */
    BaseType_t xSendDHCPEvent( struct xNetworkEndPoint * pxEndPoint )
    {
        IPStackEvent_t xEventMessage;
        const TickType_t uxDontBlock = 0U;

        #if ( ipconfigUSE_DHCPv6 == 1 ) || ( ipconfigUSE_DHCP == 1 )
            eDHCPState_t uxOption = eGetDHCPState( pxEndPoint );
        #endif

        xEventMessage.eEventType = eDHCPEvent;

        /* MISRA Ref 11.6.1 [DHCP events and conversion to void] */
        /* More details at: https://github.com/FreeRTOS/FreeRTOS-Plus-TCP/blob/main/MISRA.md#rule-116 */
        /* coverity[misra_c_2012_rule_11_6_violation] */
        xEventMessage.pvData = ( void * ) pxEndPoint;
        #if ( ipconfigUSE_DHCPv6 == 1 ) || ( ipconfigUSE_DHCP == 1 )
            {
                pxEndPoint->xDHCPData.eExpectedState = uxOption;
            }
        #endif

        return xSendEventStructToIPTask( &xEventMessage, uxDontBlock );
    }
#endif /* if ( ipconfigUSE_DHCPv6 == 1 ) || ( ipconfigUSE_DHCP == 1 ) */
/*-----------------------------------------------------------*/

/**
 * @brief Duplicate the given network buffer descriptor with a modified length.
 *
 * @param[in] pxNetworkBuffer: The network buffer to be duplicated.
 * @param[in] uxNewLength: The length for the new buffer.
 *
 * @return If properly duplicated, then the duplicate network buffer or else, NULL.
 */
NetworkBufferDescriptor_t * pxDuplicateNetworkBufferWithDescriptor( const NetworkBufferDescriptor_t * const pxNetworkBuffer,
                                                                    size_t uxNewLength )
{
    NetworkBufferDescriptor_t * pxNewBuffer;
    size_t uxLengthToCopy = uxNewLength;

    /* This function is only used when 'ipconfigZERO_COPY_TX_DRIVER' is set to 1.
     * The transmit routine wants to have ownership of the network buffer
     * descriptor, because it will pass the buffer straight to DMA. */
    pxNewBuffer = pxGetNetworkBufferWithDescriptor( uxNewLength, ( TickType_t ) 0 );

    if( pxNewBuffer != NULL )
    {
        configASSERT( pxNewBuffer->pucEthernetBuffer != NULL );

        /* Get the minimum of both values to copy the data. */
        if( uxLengthToCopy > pxNetworkBuffer->xDataLength )
        {
            uxLengthToCopy = pxNetworkBuffer->xDataLength;
        }

        /* Set the actual packet size in case a bigger buffer than requested
         * was returned. */
        pxNewBuffer->xDataLength = uxNewLength;

        /* Copy the original packet information. */
        pxNewBuffer->xIPAddress.ulIP_IPv4 = pxNetworkBuffer->xIPAddress.ulIP_IPv4;
        pxNewBuffer->usPort = pxNetworkBuffer->usPort;
        pxNewBuffer->usBoundPort = pxNetworkBuffer->usBoundPort;
        pxNewBuffer->pxInterface = pxNetworkBuffer->pxInterface;
        pxNewBuffer->pxEndPoint = pxNetworkBuffer->pxEndPoint;
        ( void ) memcpy( pxNewBuffer->pucEthernetBuffer, pxNetworkBuffer->pucEthernetBuffer, uxLengthToCopy );
<<<<<<< HEAD

        if( uxIPHeaderSizePacket( pxNewBuffer ) == ipSIZE_OF_IPv6_HEADER )
=======
        if( uxIPHeaderSizePacket( pxNetworkBuffer ) == ipSIZE_OF_IPv6_HEADER )
>>>>>>> 44cf8eec
        {
            ( void ) memcpy( pxNewBuffer->xIPAddress.xIP_IPv6.ucBytes, pxNetworkBuffer->xIPAddress.xIP_IPv6.ucBytes, ipSIZE_OF_IPv6_ADDRESS );
        }
    }

    return pxNewBuffer;
}
/*-----------------------------------------------------------*/

/**
 * @brief Get the network buffer descriptor from the packet buffer.
 *
 * @param[in] pvBuffer: The pointer to packet buffer.
 * @param[in] uxOffset: Additional offset (such as the packet length of UDP packet etc.).
 *
 * @return The network buffer descriptor if the alignment is correct. Else a NULL is returned.
 */
static NetworkBufferDescriptor_t * prvPacketBuffer_to_NetworkBuffer( const void * pvBuffer,
                                                                     size_t uxOffset )
{
    uintptr_t uxBuffer;
    NetworkBufferDescriptor_t * pxResult;

    if( pvBuffer == NULL )
    {
        pxResult = NULL;
    }
    else
    {
        /* Obtain the network buffer from the zero copy pointer. */

        /* MISRA Ref 11.6.2 [Pointer arithmetic and hidden pointer] */
        /* More details at: https://github.com/FreeRTOS/FreeRTOS-Plus-TCP/blob/main/MISRA.md#rule-116 */
        /* coverity[misra_c_2012_rule_11_6_violation] */
        uxBuffer = void_ptr_to_uintptr( pvBuffer );

        /* The input here is a pointer to a packet buffer plus some offset.  Subtract
         * this offset, and also the size of the header in the network buffer, usually
         * 8 + 2 bytes. */
        uxBuffer -= ( uxOffset + ipBUFFER_PADDING );

        /* Here a pointer was placed to the network descriptor.  As a
         * pointer is dereferenced, make sure it is well aligned. */
        if( ( uxBuffer & ( ( ( uintptr_t ) sizeof( uxBuffer ) ) - 1U ) ) == ( uintptr_t ) 0U )
        {
            /* MISRA Ref 11.4.2 [Validation of pointer alignment] */
            /* More details at: https://github.com/FreeRTOS/FreeRTOS-Plus-TCP/blob/main/MISRA.md#rule-114 */
            /* coverity[misra_c_2012_rule_11_4_violation] */
            pxResult = *( ( NetworkBufferDescriptor_t ** ) uxBuffer );
        }
        else
        {
            pxResult = NULL;
        }
    }

    return pxResult;
}
/*-----------------------------------------------------------*/

/**
 * @brief uintptr_t is an unsigned integer type that is capable of storing a data pointer.
 *        Therefore it is safe to convert from a void pointer to a uintptr_t, using a union.
 */
union uIntPtr
{
    uintptr_t uxPtr;    /**< THe numeric value. */
    const void * pvPtr; /**< THe void pointer. */
};

/**
 * @brief Helper function: cast a pointer to a numeric value 'uintptr_t',
 *        using a union as defined here above.
 * @param[in] pvPointer A void pointer to be converted.
 * @return The value of the void pointer as an unsigned number.
 */
static uintptr_t void_ptr_to_uintptr( const void * pvPointer )
{
    /* The type 'uintptr_t' has the same size as a pointer.
     * Therefore, it is safe to use a union to convert it. */
    union uIntPtr intPtr;

    intPtr.pvPtr = pvPointer;
    return intPtr.uxPtr;
}
/*-----------------------------------------------------------*/

/** @brief Get and check the specific lengths depending on the protocol ( TCP/UDP/ICMP/IGMP ).
 * @param[in] uxBufferLength: The number of bytes to be sent or received.
 * @param[in] pxSet: A struct describing this packet.
 *
 * @return Non-zero in case of an error.
 */
static BaseType_t prvChecksumProtocolChecks( size_t uxBufferLength,
                                             struct xPacketSummary * pxSet )
{
    BaseType_t xReturn = 0;

    /* Both in case of IPv4, as well as IPv6, it has been confirmed that the packet
     * is long enough to contain the promised data. */

    /* Switch on the Layer 3/4 protocol. */
    if( pxSet->ucProtocol == ( uint8_t ) ipPROTOCOL_UDP )
    {
        if( ( pxSet->usProtocolBytes < ipSIZE_OF_UDP_HEADER ) ||
            ( uxBufferLength < ( ipSIZE_OF_ETH_HEADER + pxSet->uxIPHeaderLength + ipSIZE_OF_UDP_HEADER ) ) )
        {
            pxSet->usChecksum = ipINVALID_LENGTH;
            xReturn = 7;
        }

        if( xReturn == 0 )
        {
            pxSet->pusChecksum = ( uint16_t * ) ( &( pxSet->pxProtocolHeaders->xUDPHeader.usChecksum ) );
            pxSet->uxProtocolHeaderLength = sizeof( pxSet->pxProtocolHeaders->xUDPHeader );
            #if ( ipconfigHAS_DEBUG_PRINTF != 0 )
                {
                    pxSet->pcType = "UDP";
                }
            #endif /* ipconfigHAS_DEBUG_PRINTF != 0 */
        }
    }
    else if( pxSet->ucProtocol == ( uint8_t ) ipPROTOCOL_TCP )
    {
        if( ( pxSet->usProtocolBytes < ipSIZE_OF_TCP_HEADER ) ||
            ( uxBufferLength < ( ipSIZE_OF_ETH_HEADER + pxSet->uxIPHeaderLength + ipSIZE_OF_TCP_HEADER ) ) )
        {
            pxSet->usChecksum = ipINVALID_LENGTH;
            xReturn = 8;
        }

        if( xReturn == 0 )
        {
            uint8_t ucLength = ( ( ( pxSet->pxProtocolHeaders->xTCPHeader.ucTCPOffset >> 4U ) - 5U ) << 2U );
            size_t uxOptionsLength = ( size_t ) ucLength;
            pxSet->pusChecksum = ( uint16_t * ) ( &( pxSet->pxProtocolHeaders->xTCPHeader.usChecksum ) );
            pxSet->uxProtocolHeaderLength = ipSIZE_OF_TCP_HEADER + uxOptionsLength;
            #if ( ipconfigHAS_DEBUG_PRINTF != 0 )
                {
                    pxSet->pcType = "TCP";
                }
            #endif /* ipconfigHAS_DEBUG_PRINTF != 0 */
        }
    }
    else if( ( pxSet->ucProtocol == ( uint8_t ) ipPROTOCOL_ICMP ) ||
             ( pxSet->ucProtocol == ( uint8_t ) ipPROTOCOL_IGMP ) )
    {
        if( ( pxSet->usProtocolBytes < ipSIZE_OF_ICMPv4_HEADER ) ||
            ( uxBufferLength < ( ipSIZE_OF_ETH_HEADER + pxSet->uxIPHeaderLength + ipSIZE_OF_ICMPv4_HEADER ) ) )
        {
            pxSet->usChecksum = ipINVALID_LENGTH;
            xReturn = 9;
        }

        if( xReturn == 0 )
        {
            pxSet->uxProtocolHeaderLength = sizeof( pxSet->pxProtocolHeaders->xICMPHeader );
            pxSet->pusChecksum = ( uint16_t * ) ( &( pxSet->pxProtocolHeaders->xICMPHeader.usChecksum ) );

            #if ( ipconfigHAS_DEBUG_PRINTF != 0 )
                {
                    if( pxSet->ucProtocol == ( uint8_t ) ipPROTOCOL_ICMP )
                    {
                        pxSet->pcType = "ICMP";
                    }
                    else
                    {
                        pxSet->pcType = "IGMP";
                    }
                }
            #endif /* ipconfigHAS_DEBUG_PRINTF != 0 */
        }
    }
    else if( ( pxSet->xIsIPv6 != pdFALSE ) && ( pxSet->ucProtocol == ( uint8_t ) ipPROTOCOL_ICMP_IPv6 ) )
    {
        xReturn = prvChecksumICMPv6Checks( uxBufferLength, pxSet );
    }
    else
    {
        /* Unhandled protocol, other than ICMP, IGMP, UDP, or TCP. */
        pxSet->usChecksum = ipUNHANDLED_PROTOCOL;
        xReturn = 11;
    }

    return xReturn;
}
/*-----------------------------------------------------------*/

/** @brief See if the packet doesn't get bigger than the value of MTU.
 * @param[in] pxSet: A struct describing this packet.
 *
 * @return Non-zero in case of an error.
 */
static BaseType_t prvChecksumProtocolMTUCheck( struct xPacketSummary * pxSet )
{
    BaseType_t xReturn = 0;

    /* Here, 'pxSet->usProtocolBytes' contains the size of the protocol data
     * ( headers and payload ). */

    /* The Ethernet header is excluded from the MTU. */
    uint32_t ulMaxLength = ipconfigNETWORK_MTU;

    ulMaxLength -= ( uint32_t ) pxSet->uxIPHeaderLength;

    if( ( pxSet->usProtocolBytes < ( uint16_t ) pxSet->uxProtocolHeaderLength ) ||
        ( pxSet->usProtocolBytes > ulMaxLength ) )
    {
        #if ( ipconfigHAS_DEBUG_PRINTF != 0 )
            {
                FreeRTOS_debug_printf( ( "usGenerateProtocolChecksum[%s]: len invalid: %u\n", pxSet->pcType, pxSet->usProtocolBytes ) );
            }
        #endif /* ipconfigHAS_DEBUG_PRINTF != 0 */

        /* Again, in a 16-bit return value there is no space to indicate an
         * error.  For incoming packets, 0x1234 will cause dropping of the packet.
         * For outgoing packets, there is a serious problem with the
         * format/length */
        pxSet->usChecksum = ipINVALID_LENGTH;
        xReturn = 13;
    }

    return xReturn;
}
/*-----------------------------------------------------------*/

/** @brief Do the actual checksum calculations, both the pseudo header, and the payload.
 * @param[in] xOutgoingPacket: pdTRUE when the packet is to be sent.
 * @param[in] pucEthernetBuffer: The buffer containing the packet.
 * @param[in] pxSet: A struct describing this packet.
 */
static void prvChecksumProtocolCalculate( BaseType_t xOutgoingPacket,
                                          const uint8_t * pucEthernetBuffer,
                                          struct xPacketSummary * pxSet )
{
    if( pxSet->xIsIPv6 != pdFALSE )
    {
        uint32_t pulHeader[ 2 ];

        /* IPv6 has a 40-byte pseudo header:
         * 0..15 Source IPv6 address
         * 16..31 Target IPv6 address
         * 32..35 Length of payload
         * 36..38 three zero's
         * 39 Next Header, i.e. the protocol type. */

        pulHeader[ 0 ] = ( uint32_t ) pxSet->usProtocolBytes;
        pulHeader[ 0 ] = FreeRTOS_htonl( pulHeader[ 0 ] );
        pulHeader[ 1 ] = ( uint32_t ) pxSet->pxIPPacket_IPv6->ucNextHeader;
        pulHeader[ 1 ] = FreeRTOS_htonl( pulHeader[ 1 ] );

        pxSet->usChecksum = usGenerateChecksum( 0U,
                                                &( pucEthernetBuffer[ ipSIZE_OF_ETH_HEADER + offsetof( IPHeader_IPv6_t, xSourceAddress ) ] ),
                                                ( size_t ) ( 2U * sizeof( pxSet->pxIPPacket_IPv6->xSourceAddress ) ) );

        pxSet->usChecksum = usGenerateChecksum( pxSet->usChecksum,
                                                ( const uint8_t * ) pulHeader,
                                                ( size_t ) ( sizeof( pulHeader ) ) );
    }
    if( ( pxSet->ucProtocol == ( uint8_t ) ipPROTOCOL_ICMP ) || ( pxSet->ucProtocol == ( uint8_t ) ipPROTOCOL_IGMP ) )
    {
        /* ICMP/IGMP do not have a pseudo header for CRC-calculation. */
        pxSet->usChecksum = ( uint16_t )
                            ( ~usGenerateChecksum( 0U, &( pucEthernetBuffer[ ipSIZE_OF_ETH_HEADER + pxSet->uxIPHeaderLength ] ), ( size_t ) pxSet->usProtocolBytes ) );
    }

    else if( ( pxSet->xIsIPv6 != pdFALSE ) && ( pxSet->ucProtocol == ( uint8_t ) ipPROTOCOL_ICMP_IPv6 ) )
    {
        pxSet->usChecksum = ( uint16_t )
                            ( ~usGenerateChecksum( pxSet->usChecksum,
                                                   ( uint8_t * ) &( pxSet->pxProtocolHeaders->xTCPHeader ),
                                                   ( size_t ) pxSet->usProtocolBytes ) );
    }
    else
    {
        if( pxSet->xIsIPv6 != pdFALSE )
        {
            /* The CRC of the IPv6 pseudo-header has already been calculated. */
            pxSet->usChecksum = ( uint16_t )
                                ( ~usGenerateChecksum( pxSet->usChecksum,
                                                       ( uint8_t * ) &( pxSet->pxProtocolHeaders->xUDPHeader.usSourcePort ),
                                                       ( size_t ) ( pxSet->usProtocolBytes ) ) );
        }
        else
        {
            /* The IPv4 pseudo header contains 2 IP-addresses, totalling 8 bytes. */
            uint32_t ulByteCount = pxSet->usProtocolBytes;
            ulByteCount += 2U * ipSIZE_OF_IPv4_ADDRESS;

            /* For UDP and TCP, sum the pseudo header, i.e. IP protocol + length
             * fields */
            pxSet->usChecksum = ( uint16_t ) ( pxSet->usProtocolBytes + ( ( uint16_t ) pxSet->ucProtocol ) );

            /* And then continue at the IPv4 source and destination addresses. */
            pxSet->usChecksum = ( uint16_t )
                                ( ~usGenerateChecksum( pxSet->usChecksum,
<<<<<<< HEAD
                                                       ( const uint8_t * ) &( pxSet->pxIPPacket->xIPHeader.ulSourceIPAddress ),
=======
                                                       (const uint8_t *) &( pxSet->pxIPPacket->xIPHeader.ulSourceIPAddress ) ,
>>>>>>> 44cf8eec
                                                       ulByteCount ) );
        }

        /* Sum TCP header and data. */
    }

    if( xOutgoingPacket == pdFALSE )
    {
        /* This is in incoming packet. If the CRC is correct, it should be zero. */
        if( pxSet->usChecksum == 0U )
        {
            pxSet->usChecksum = ( uint16_t ) ipCORRECT_CRC;
        }
    }
    else
    {
        if( ( pxSet->usChecksum == 0U ) && ( pxSet->ucProtocol == ( uint8_t ) ipPROTOCOL_UDP ) )
        {
            /* In case of UDP, a calculated checksum of 0x0000 is transmitted
             * as 0xffff. A value of zero would mean that the checksum is not used. */
            pxSet->usChecksum = ( uint16_t ) 0xffffu;
        }
    }

    pxSet->usChecksum = FreeRTOS_htons( pxSet->usChecksum );
}
/*-----------------------------------------------------------*/

/** @brief For outgoing packets, set the checksum in the packet,
 *        for incoming packets: show logging in case an error occurred.
 * @param[in] xOutgoingPacket: Non-zero if this is an outgoing packet.
 * @param[in] pucEthernetBuffer: The buffer containing the packet.
 * @param[in] uxBufferLength: the total number of bytes received, or the number of bytes written
 * @param[in] pxSet: A struct describing this packet.
 */
static void prvChecksumProtocolSetChecksum( BaseType_t xOutgoingPacket,
                                            const uint8_t * pucEthernetBuffer,
                                            size_t uxBufferLength,
                                            const struct xPacketSummary * pxSet )
{
    if( xOutgoingPacket != pdFALSE )
    {
        *( pxSet->pusChecksum ) = pxSet->usChecksum;
    }

    #if ( ipconfigHAS_DEBUG_PRINTF != 0 )
        else if( ( xOutgoingPacket == pdFALSE ) && ( pxSet->usChecksum != ipCORRECT_CRC ) )
        {
            uint16_t usGot, usCalculated;
            usGot = *pxSet->pusChecksum;
            usCalculated = ~usGenerateProtocolChecksum( ( uint8_t * ) pucEthernetBuffer, uxBufferLength, pdTRUE );
            FreeRTOS_debug_printf( ( "usGenerateProtocolChecksum[%s]: len %d ID %04X: from %xip to %xip cal %04X got %04X\n",
                                     pxSet->pcType,
                                     pxSet->usProtocolBytes,
                                     FreeRTOS_ntohs( pxSet->pxIPPacket->xIPHeader.usIdentification ),
                                     ( unsigned ) FreeRTOS_ntohl( pxSet->pxIPPacket->xIPHeader.ulSourceIPAddress ),
                                     ( unsigned ) FreeRTOS_ntohl( pxSet->pxIPPacket->xIPHeader.ulDestinationIPAddress ),
                                     FreeRTOS_ntohs( usCalculated ),
                                     FreeRTOS_ntohs( usGot ) ) );
        }
        else
        {
            /* This is an incoming packet and it doesn't need debug logging. */
        }
    #else /* if ( ipconfigHAS_DEBUG_PRINTF != 0 ) */
        /* Mention parameters that are not used by the function. */
        ( void ) uxBufferLength;
        ( void ) pucEthernetBuffer;
    #endif /* ipconfigHAS_DEBUG_PRINTF != 0 */
}
/*-----------------------------------------------------------*/

#if ( ipconfigZERO_COPY_TX_DRIVER != 0 ) || ( ipconfigZERO_COPY_RX_DRIVER != 0 )

/**
 * @brief Get the network buffer from the packet buffer.
 *
 * @param[in] pvBuffer: Pointer to the packet buffer.
 *
 * @return The network buffer if the alignment is correct. Else a NULL is returned.
 */
    NetworkBufferDescriptor_t * pxPacketBuffer_to_NetworkBuffer( const void * pvBuffer )
    {
        return prvPacketBuffer_to_NetworkBuffer( pvBuffer, 0U );
    }

#endif /* ( ipconfigZERO_COPY_TX_DRIVER != 0 ) || ( ipconfigZERO_COPY_RX_DRIVER != 0 ) */
/*-----------------------------------------------------------*/

/**
 * @brief Get the network buffer from the UDP Payload buffer.
 *
 * @param[in] pvBuffer: Pointer to the UDP payload buffer.
 *
 * @return The network buffer if the alignment is correct. Else a NULL is returned.
 */
NetworkBufferDescriptor_t * pxUDPPayloadBuffer_to_NetworkBuffer( const void * pvBuffer )
{
    NetworkBufferDescriptor_t * pxResult;

    if( pvBuffer == NULL )
    {
        pxResult = NULL;
    }
    else
    {
        size_t uxOffset;

        /* The input here is a pointer to a payload buffer.  Subtract
         * the total size of a UDP/IP packet plus the size of the header in
         * the network buffer, usually 8 + 2 bytes. */
        #if ( ipconfigUSE_IPv6 != 0 )
            {
                uintptr_t uxTypeOffset;
                const uint8_t * pucIPType;
                uint8_t ucIPType;

                /* When IPv6 is supported, find out the type of the packet.
                 * It is stored 48 bytes before the payload buffer as 0x40 or 0x60. */
                uxTypeOffset = void_ptr_to_uintptr( pvBuffer );
                uxTypeOffset -= ipUDP_PAYLOAD_IP_TYPE_OFFSET;
                /* MISRA Ref 11.4.3 [Casting pointer to int for verification] */
                /* More details at: https://github.com/FreeRTOS/FreeRTOS-Plus-TCP/blob/main/MISRA.md#rule-114 */
                /* coverity[misra_c_2012_rule_11_4_violation] */
                pucIPType = ( const uint8_t * ) uxTypeOffset;

                /* For an IPv4 packet, pucIPType points to 6 bytes before the pucEthernetBuffer,
                 * for a IPv6 packet, pucIPType will point to the first byte of the IP-header: 'ucVersionTrafficClass'. */
                ucIPType = pucIPType[ 0 ] & 0xf0U;

                /* To help the translation from a UDP payload pointer to a networkBuffer,
                 * a byte was stored at a certain negative offset (-48 bytes).
                 * It must have a value of either 0x4x or 0x6x. */
                configASSERT( ( ucIPType == ipTYPE_IPv4 ) || ( ucIPType == ipTYPE_IPv6 ) );

                if( ucIPType == ipTYPE_IPv6 )
                {
                    uxOffset = sizeof( UDPPacket_IPv6_t );
                }
                else /* ucIPType == ipTYPE_IPv4 */
                {
                    uxOffset = sizeof( UDPPacket_t );
                }
            }
        #else /* if ( ipconfigUSE_IPv6 != 0 ) */
            {
                uxOffset = sizeof( UDPPacket_t );
            }
        #endif /* ipconfigUSE_IPv6 */

        pxResult = prvPacketBuffer_to_NetworkBuffer( pvBuffer, uxOffset );
    }

    return pxResult;
}
/*-----------------------------------------------------------*/

/**
 * @brief Function to check whether the current context belongs to
 *        the IP-task.
 *
 * @return If the current context belongs to the IP-task, then pdTRUE is
 *         returned. Else pdFALSE is returned.
 *
 * @note Very important: the IP-task is not allowed to call its own API's,
 *        because it would easily get into a dead-lock.
 */
BaseType_t xIsCallingFromIPTask( void )
{
    BaseType_t xReturn;
    const struct tskTaskControlBlock * const xCurrentHandle = xTaskGetCurrentTaskHandle();
    const struct tskTaskControlBlock * const xCurrentIPTaskHandle = FreeRTOS_GetIPTaskHandle();

    if( xCurrentHandle == xCurrentIPTaskHandle )
    {
        xReturn = pdTRUE;
    }
    else
    {
        xReturn = pdFALSE;
    }

    return xReturn;
}
/*-----------------------------------------------------------*/

/**
 * @brief Process a 'Network down' event and complete required processing.
 * @param pxInterface: The interface that goes down.
 */
/* MISRA Ref 8.9.1 [File scoped variables] */
/* More details at: https://github.com/FreeRTOS/FreeRTOS-Plus-TCP/blob/main/MISRA.md#rule-89 */
/* coverity[misra_c_2012_rule_8_9_violation] */
/* coverity[single_use] */
void prvProcessNetworkDownEvent( NetworkInterface_t * pxInterface )
{
    NetworkEndPoint_t * pxEndPoint;

    configASSERT( pxInterface != NULL );
    configASSERT( pxInterface->pfInitialise != NULL );
    /* Stop the ARP timer while there is no network. */
    vIPSetARPTimerEnableState( pdFALSE );

    /* The first network down event is generated by the IP stack itself to
     * initialise the network hardware, so do not call the network down event
     * the first time through. */

    for( pxEndPoint = FreeRTOS_FirstEndPoint( pxInterface );
         pxEndPoint != NULL;
         pxEndPoint = FreeRTOS_NextEndPoint( pxInterface, pxEndPoint ) )
    {
        /* The bit 'bEndPointUp' stays low until vIPNetworkUpCalls() is called. */
        pxEndPoint->bits.bEndPointUp = pdFALSE_UNSIGNED;
        #if ( ipconfigUSE_NETWORK_EVENT_HOOK == 1 )
            {
                if( pxEndPoint->bits.bCallDownHook != pdFALSE_UNSIGNED )
                {
                    #if ( ipconfigCOMPATIBLE_WITH_SINGLE == 1 )
                        {
                            vApplicationIPNetworkEventHook( eNetworkDown );
                        }
                    #else
                        {
                            vApplicationIPNetworkEventHook( eNetworkDown, pxEndPoint );
                        }
                    #endif
                }
                else
                {
                    /* The next time NetworkEventHook will be called for this end-point. */
                    pxEndPoint->bits.bCallDownHook = pdTRUE_UNSIGNED;
                }
            }
        #endif /* ipconfigUSE_NETWORK_EVENT_HOOK */

        /* Per the ARP Cache Validation section of https://tools.ietf.org/html/rfc1122,
         * treat network down as a "delivery problem" and flush the ARP cache for this
         *  interface. */
        FreeRTOS_ClearARP( pxEndPoint );
    }

    /* The network has been disconnected (or is being initialised for the first
     * time).  Perform whatever hardware processing is necessary to bring it up
     * again, or wait for it to be available again.  This is hardware dependent. */

    if( pxInterface->pfInitialise( pxInterface ) == pdPASS )
    {
        pxInterface->bits.bInterfaceUp = pdTRUE_UNSIGNED;
        /* Set remaining time to 0 so it will become active immediately. */

        /* The network is not up until DHCP has completed.
         * Start it now for all associated end-points. */

        for( pxEndPoint = FreeRTOS_FirstEndPoint( pxInterface );
             pxEndPoint != NULL;
             pxEndPoint = FreeRTOS_NextEndPoint( pxInterface, pxEndPoint ) )
        {
            #if ( ipconfigUSE_DHCP == 1 )
                if( END_POINT_USES_DHCP( pxEndPoint ) )
                {
                    #if ( ipconfigUSE_DHCPv6 != 0 )
                        if( pxEndPoint->bits.bIPv6 != pdFALSE_UNSIGNED )
                        {
                            vDHCPv6Process( pdTRUE, pxEndPoint );
                        }
                        else
                    #endif /* ipconfigUSE_DHCPv6 */
                    {
                        /* Reset the DHCP process for this end-point. */
                        vDHCPProcess( pdTRUE, pxEndPoint );
                    }
                }
                else /* Yes this else ought to be here. */
            #endif /* ( ipconfigUSE_DHCP == 1 ) */

            #if ( ipconfigUSE_RA != 0 )
                if( END_POINT_USES_RA( pxEndPoint ) )
                {
                    /* Reset the RA/SLAAC process for this end-point. */
                    vRAProcess( pdTRUE, pxEndPoint );
                }
                else
            #endif /* ( #if( ipconfigUSE_IPv6 != 0 ) */

            {
<<<<<<< HEAD
                #if ( ipconfigUSE_IPv6 != 0 )
                    if( pxEndPoint->bits.bIPv6 != pdFALSE_UNSIGNED )
                    {
                        ( void ) memcpy( &( pxEndPoint->ipv6_settings ), &( pxEndPoint->ipv6_defaults ), sizeof( pxEndPoint->ipv6_settings ) );
                    }
=======
                if( pxEndPoint->bits.bIPv6 != pdFALSE_UNSIGNED )
                {
                    ( void ) memcpy( &( pxEndPoint->ipv6_settings ), &( pxEndPoint->ipv6_defaults ), sizeof( pxEndPoint->ipv6_settings ) );
                }
>>>>>>> 44cf8eec
                    else
                {
                    ( void ) memcpy( &( pxEndPoint->ipv4_settings ), &( pxEndPoint->ipv4_defaults ), sizeof( pxEndPoint->ipv4_settings ) );
                }

                *ipLOCAL_IP_ADDRESS_POINTER = pxEndPoint->ipv4_settings.ulIPAddress;

                /* DHCP or Router Advertisement are not enabled for this end-point.
                 * Perform any necessary 'network up' processing. */
                vIPNetworkUpCalls( pxEndPoint );
            }
        }
    }
    else
    {
        /* Nothing to do. When the 'xNetworkTimer' expires, all interfaces
         * with bits.bInterfaceUp cleared will get a new 'eNetworkDownEvent' */
    }
}
/*-----------------------------------------------------------*/

/**
 * @brief Check the values of configuration options and assert on it. Also verify that the IP-task
 *        has not already been initialized.
 */
void vPreCheckConfigs( void )
{
    /* This function should only be called once. */
    configASSERT( xIPIsNetworkTaskReady() == pdFALSE );
    configASSERT( xNetworkEventQueue == NULL );
    configASSERT( FreeRTOS_GetIPTaskHandle() == NULL );

    #if ( configASSERT_DEFINED == 1 )
        {
            volatile size_t uxSize = sizeof( uintptr_t );

            if( uxSize == 8U )
            {
                /* This is a 64-bit platform, make sure there is enough space in
                 * pucEthernetBuffer to store a pointer. */
                configASSERT( ipconfigBUFFER_PADDING >= 14 );
                /* But it must have this strange alignment: */
                configASSERT( ( ( ( ipconfigBUFFER_PADDING ) + 2 ) % 4 ) == 0 );
            }

            /* LCOV_EXCL_BR_START */
            uxSize = ipconfigNETWORK_MTU;
            /* Check if MTU is big enough. */
            configASSERT( uxSize >= ( ipSIZE_OF_IPv4_HEADER + ipSIZE_OF_TCP_HEADER + ipconfigTCP_MSS ) );

            uxSize = sizeof( EthernetHeader_t );
            /* Check structure packing is correct. */
            configASSERT( uxSize == ipEXPECTED_EthernetHeader_t_SIZE );

            uxSize = sizeof( ARPHeader_t );
            configASSERT( uxSize == ipEXPECTED_ARPHeader_t_SIZE );

            uxSize = sizeof( IPHeader_t );
            configASSERT( uxSize == ipEXPECTED_IPHeader_t_SIZE );

            uxSize = sizeof( ICMPHeader_t );
            configASSERT( uxSize == ipEXPECTED_ICMPHeader_t_SIZE );

            uxSize = sizeof( UDPHeader_t );
            configASSERT( uxSize == ipEXPECTED_UDPHeader_t_SIZE );
            /* LCOV_EXCL_BR_STOP */
            #if ipconfigUSE_TCP == 1
                {
                    uxSize = sizeof( TCPHeader_t );
                    configASSERT( uxSize == ( ipEXPECTED_TCPHeader_t_SIZE + ipSIZE_TCP_OPTIONS ) );
                }
            #endif
        }
    #endif /* if ( configASSERT_DEFINED == 1 ) */
}
/*-----------------------------------------------------------*/

/**
 * @brief Generate or check the protocol checksum of the data sent in the first parameter.
 *        At the same time, the length of the packet and the length of the different layers
 *        will be checked.
 *
 * @param[in] pucEthernetBuffer: The Ethernet buffer for which the checksum is to be calculated
 *                               or checked.  'pucEthernetBuffer' is now non-const because the
 *                               function will set the checksum fields, in case 'xOutgoingPacket'
 *                               is pdTRUE.
 * @param[in] uxBufferLength: the total number of bytes received, or the number of bytes written
 *                            in the packet buffer.
 * @param[in] xOutgoingPacket: Whether this is an outgoing packet or not.
 *
 * @return When xOutgoingPacket is false: the error code can be either: ipINVALID_LENGTH,
 *         ipUNHANDLED_PROTOCOL, ipWRONG_CRC, or ipCORRECT_CRC.
 *         When xOutgoingPacket is true: either ipINVALID_LENGTH, ipUNHANDLED_PROTOCOL,
 *         or ipCORRECT_CRC.
 */
uint16_t usGenerateProtocolChecksum( uint8_t * pucEthernetBuffer,
                                     size_t uxBufferLength,
                                     BaseType_t xOutgoingPacket )
{
    struct xPacketSummary xSet;

    ( void ) memset( &( xSet ), 0, sizeof( xSet ) );

    DEBUG_DECLARE_TRACE_VARIABLE( BaseType_t, xLocation, 0 );

    #if ( ipconfigHAS_DEBUG_PRINTF != 0 )
        {
            xSet.pcType = "???";
        }
    #endif /* ipconfigHAS_DEBUG_PRINTF != 0 */

    /* Introduce a do-while loop to allow use of break statements.
     * Note: MISRA prohibits use of 'goto', thus replaced with breaks. */
    do
    {
        BaseType_t xResult;

        /* Parse the packet length. */
        /* MISRA Ref 11.3.1 [Misaligned access] */
        /* More details at: https://github.com/FreeRTOS/FreeRTOS-Plus-TCP/blob/main/MISRA.md#rule-113 */
        /* coverity[misra_c_2012_rule_11_3_violation] */
        xSet.pxIPPacket = ( ( const IPPacket_t * ) pucEthernetBuffer );
        if( xSet.pxIPPacket->xEthernetHeader.usFrameType == ipIPv6_FRAME_TYPE )
        {
            /* MISRA Ref 11.3.1 [Misaligned access] */
            /* More details at: https://github.com/FreeRTOS/FreeRTOS-Plus-TCP/blob/main/MISRA.md#rule-113 */
            /* coverity[misra_c_2012_rule_11_3_violation] */
            xSet.pxIPPacket_IPv6 = ( ( const IPHeader_IPv6_t * ) &( pucEthernetBuffer[ ipSIZE_OF_ETH_HEADER ] ) );

            xResult = prvChecksumIPv6Checks( pucEthernetBuffer, uxBufferLength, &( xSet ) );

            if( xResult != 0 )
            {
                DEBUG_SET_TRACE_VARIABLE( xLocation, xResult );
                break;
            }
        }
        else
        {
            xResult = prvChecksumIPv4Checks( pucEthernetBuffer, uxBufferLength, &( xSet ) );

            if( xResult != 0 )
            {
                DEBUG_SET_TRACE_VARIABLE( xLocation, xResult );
                break;
            }
        }
        {
            xResult = prvChecksumProtocolChecks( uxBufferLength, &( xSet ) );

            if( xResult != 0 )
            {
                DEBUG_SET_TRACE_VARIABLE( xLocation, xResult );
                break;
            }
        }

        /* The protocol and checksum field have been identified. Check the direction
         * of the packet. */
        if( xOutgoingPacket != pdFALSE )
        {
            /* This is an outgoing packet. Before calculating the checksum, set it
             * to zero. */
            *( xSet.pusChecksum ) = 0U;
        }
        else if( ( *( xSet.pusChecksum ) == 0U ) && ( xSet.ucProtocol == ( uint8_t ) ipPROTOCOL_UDP ) )
        {
            #if ( ipconfigUDP_PASS_ZERO_CHECKSUM_PACKETS == 0 )
                {
                    /* Sender hasn't set the checksum, drop the packet because
                     * ipconfigUDP_PASS_ZERO_CHECKSUM_PACKETS is not set. */
                    xSet.usChecksum = ipWRONG_CRC;
                }
            #else /* if ( ipconfigUDP_PASS_ZERO_CHECKSUM_PACKETS == 0 ) */
                {
                    /* Sender hasn't set the checksum, no use to calculate it. */
                    xSet.usChecksum = ipCORRECT_CRC;
                }
            #endif /* if ( ipconfigUDP_PASS_ZERO_CHECKSUM_PACKETS == 0 ) */
            DEBUG_SET_TRACE_VARIABLE( xLocation, 12 );
            break;
        }
        else
        {
            /* This is an incoming packet, not being an UDP packet without a checksum. */
        }

        xResult = prvChecksumProtocolMTUCheck( &( xSet ) );

        if( xResult != 0 )
        {
            DEBUG_SET_TRACE_VARIABLE( xLocation, xResult );
            break;
        }

        /* Do the actual calculations. */
        prvChecksumProtocolCalculate( xOutgoingPacket, pucEthernetBuffer, &( xSet ) );

        /* For outgoing packets, set the checksum in the packet,
         * for incoming packets: show logging in case an error occurred. */
        prvChecksumProtocolSetChecksum( xOutgoingPacket, pucEthernetBuffer, uxBufferLength, &( xSet ) );
    } while( ipFALSE_BOOL );

    #if ( ipconfigHAS_PRINTF == 1 )
        if( xLocation != 0 )
        {
            FreeRTOS_printf( ( "CRC error: %04x location %ld\n", xSet.usChecksum, xLocation ) );
        }
    #endif /* ( ipconfigHAS_PRINTF == 1 ) */

    return xSet.usChecksum;
}
/*-----------------------------------------------------------*/

/**
 * This method generates a checksum for a given IPv4 header, per RFC791 (page 14).
 * The checksum algorithm is described as:
 *   "[T]he 16 bit one's complement of the one's complement sum of all 16 bit words in the
 *   header.  For purposes of computing the checksum, the value of the checksum field is zero."
 *
 * In a nutshell, that means that each 16-bit 'word' must be summed, after which
 * the number of 'carries' (overflows) is added to the result. If that addition
 * produces an overflow, that 'carry' must also be added to the final result. The final checksum
 * should be the bitwise 'not' (ones-complement) of the result if the packet is
 * meant to be transmitted, but this method simply returns the raw value, probably
 * because when a packet is received, the checksum is verified by checking that
 * ((received & calculated) == 0) without applying a bitwise 'not' to the 'calculated' checksum.
 *
 * This logic is optimized for microcontrollers which have limited resources, so the logic looks odd.
 * It iterates over the full range of 16-bit words, but it does so by processing several 32-bit
 * words at once whenever possible. Its first step is to align the memory pointer to a 32-bit boundary,
 * after which it runs a fast loop to process multiple 32-bit words at once and adding their 'carries'.
 * Finally, it finishes up by processing any remaining 16-bit words, and adding up all of the 'carries'.
 * With 32-bit arithmetic, the number of 16-bit 'carries' produced by sequential additions can be found
 * by looking at the 16 most-significant bits of the 32-bit integer, since a 32-bit int will continue
 * counting up instead of overflowing after 16 bits. That is why the actual checksum calculations look like:
 *   union.u32 = ( uint32_t ) union.u16[ 0 ] + union.u16[ 1 ];
 *
 * Arguments:
 *   ulSum: This argument provides a value to initialise the progressive summation
 *   of the header's values to. It is often 0, but protocols like TCP or UDP
 *   can have pseudo-header fields which need to be included in the checksum.
 *   pucNextData: This argument contains the address of the first byte which this
 *   method should process. The method's memory iterator is initialised to this value.
 *   uxDataLengthBytes: This argument contains the number of bytes that this method
 *   should process.
 */

/**
 * @brief Calculates the 16-bit checksum of an array of bytes
 *
 * @param[in] usSum: The initial sum, obtained from earlier data.
 * @param[in] pucNextData: The actual data.
 * @param[in] uxByteCount: The number of bytes.
 *
 * @return The 16-bit one's complement of the one's complement sum of all 16-bit
 *         words in the header
 */
uint16_t usGenerateChecksum( uint16_t usSum,
                             const uint8_t * pucNextData,
                             size_t uxByteCount )
{
/* MISRA/PC-lint doesn't like the use of unions. Here, they are a great
 * aid though to optimise the calculations. */
    xUnion32 xSum2;
    xUnion32 xSum;
    xUnion32 xTerm;
    xUnionPtr xSource;
    uintptr_t uxAlignBits;
    uint32_t ulCarry = 0U;
    uint16_t usTemp;
    size_t uxDataLengthBytes = uxByteCount;
    size_t uxSize;
    uintptr_t ulX;

    /* Small MCUs often spend up to 30% of the time doing checksum calculations
    * This function is optimised for 32-bit CPUs; Each time it will try to fetch
    * 32-bits, sums it with an accumulator and counts the number of carries. */

    /* Swap the input (little endian platform only). */
    usTemp = FreeRTOS_ntohs( usSum );
    xSum.u32 = ( uint32_t ) usTemp;
    xTerm.u32 = 0U;

    xSource.u8ptr = pucNextData;

    /* MISRA Ref 11.4.3 [Casting pointer to int for verification] */
    /* More details at: https://github.com/FreeRTOS/FreeRTOS-Plus-TCP/blob/main/MISRA.md#rule-114 */
    /* coverity[misra_c_2012_rule_11_4_violation] */
    uxAlignBits = ( ( ( uintptr_t ) pucNextData ) & 0x03U );

    /*
     * If pucNextData is non-aligned then the checksum is starting at an
     * odd position and we need to make sure the usSum value now in xSum is
     * as if it had been "aligned" in the same way.
     */
    if( ( uxAlignBits & 1U ) != 0U )
    {
        xSum.u32 = ( ( xSum.u32 & 0xffU ) << 8 ) | ( ( xSum.u32 & 0xff00U ) >> 8 );
    }

    /* If byte (8-bit) aligned... */
    if( ( ( uxAlignBits & 1U ) != 0U ) && ( uxDataLengthBytes >= ( size_t ) 1U ) )
    {
        xTerm.u8[ 1 ] = *( xSource.u8ptr );
        xSource.u8ptr++;
        uxDataLengthBytes--;
        /* Now xSource is word (16-bit) aligned. */
    }

    /* If half-word (16-bit) aligned... */
    if( ( ( uxAlignBits == 1U ) || ( uxAlignBits == 2U ) ) && ( uxDataLengthBytes >= 2U ) )
    {
        xSum.u32 += *( xSource.u16ptr );
        xSource.u16ptr++;
        uxDataLengthBytes -= 2U;
        /* Now xSource is word (32-bit) aligned. */
    }

    /* Word (32-bit) aligned, do the most part. */

    uxSize = ( size_t ) ( ( uxDataLengthBytes / 4U ) * 4U );

    if( uxSize >= ( 3U * sizeof( uint32_t ) ) )
    {
        uxSize -= ( 3U * sizeof( uint32_t ) );
    }
    else
    {
        uxSize = 0U;
    }

    /* In this loop, four 32-bit additions will be done, in total 16 bytes.
     * Indexing with constants (0,1,2,3) gives faster code than using
     * post-increments. */
    for( ulX = 0U; ulX < uxSize; ulX += 4U * sizeof( uint32_t ) )
    {
        /* Use a secondary Sum2, just to see if the addition produced an
         * overflow. */
        xSum2.u32 = xSum.u32 + xSource.u32ptr[ 0 ];

        if( xSum2.u32 < xSum.u32 )
        {
            ulCarry++;
        }

        /* Now add the secondary sum to the major sum, and remember if there was
         * a carry. */
        xSum.u32 = xSum2.u32 + xSource.u32ptr[ 1 ];

        if( xSum2.u32 > xSum.u32 )
        {
            ulCarry++;
        }

        /* And do the same trick once again for indexes 2 and 3 */
        xSum2.u32 = xSum.u32 + xSource.u32ptr[ 2 ];

        if( xSum2.u32 < xSum.u32 )
        {
            ulCarry++;
        }

        xSum.u32 = xSum2.u32 + xSource.u32ptr[ 3 ];

        if( xSum2.u32 > xSum.u32 )
        {
            ulCarry++;
        }

        /* And finally advance the pointer 4 * 4 = 16 bytes. */
        xSource.u32ptr = &( xSource.u32ptr[ 4 ] );
    }

    /* Now add all carries. */
    xSum.u32 = ( uint32_t ) xSum.u16[ 0 ] + xSum.u16[ 1 ] + ulCarry;

    uxDataLengthBytes %= 16U;

    /* Half-word aligned. */
    uxSize = ( ( uxDataLengthBytes & ~( ( size_t ) 1U ) ) );

    for( ulX = 0U; ulX < uxSize; ulX += 1U * sizeof( uint16_t ) )
    {
        /* At least one more short. */
        xSum.u32 += xSource.u16ptr[ 0 ];
        xSource.u16ptr = &xSource.u16ptr[ 1 ];
    }

    if( ( uxDataLengthBytes & ( size_t ) 1U ) != 0U ) /* Maybe one more ? */
    {
        xTerm.u8[ 0 ] = xSource.u8ptr[ 0 ];
    }

    /* MISRA Ref 2.2.1 [Unions and dead code] */
    /* More details at: https://github.com/FreeRTOS/FreeRTOS-Plus-TCP/blob/main/MISRA.md#rule-22 */
    /* coverity[misra_c_2012_rule_2_2_violation] */
    /* coverity[assigned_value] */
    xSum.u32 += xTerm.u32;

    /* Now add all carries again. */

    /* Assigning value from "xTerm.u32" to "xSum.u32" here, but that stored value is overwritten before it can be used. */
    /* MISRA Ref 2.2.1 [Unions and dead code] */
    /* More details at: https://github.com/FreeRTOS/FreeRTOS-Plus-TCP/blob/main/MISRA.md#rule-22 */
    /* coverity[misra_c_2012_rule_2_2_violation] */
    /* coverity[value_overwrite] */
    xSum.u32 = ( uint32_t ) xSum.u16[ 0 ] + xSum.u16[ 1 ];

    /* MISRA Ref 2.2.1 [Unions and dead code] */
    /* More details at: https://github.com/FreeRTOS/FreeRTOS-Plus-TCP/blob/main/MISRA.md#rule-22 */
    /* coverity[misra_c_2012_rule_2_2_violation] */
    /* coverity[value_overwrite] */
    xSum.u32 = ( uint32_t ) xSum.u16[ 0 ] + xSum.u16[ 1 ];

    if( ( uxAlignBits & 1U ) != 0U )
    {
        /* Quite unlikely, but pucNextData might be non-aligned, which would
        * mean that a checksum is calculated starting at an odd position. */
        xSum.u32 = ( ( xSum.u32 & 0xffU ) << 8 ) | ( ( xSum.u32 & 0xff00U ) >> 8 );
    }

    /* swap the output (little endian platform only). */
    return FreeRTOS_htons( ( ( uint16_t ) xSum.u32 ) );
}
/*-----------------------------------------------------------*/

#if ( ipconfigHAS_PRINTF != 0 )

    #ifndef ipMONITOR_MAX_HEAP

/* As long as the heap has more space than e.g. 1 MB, there
 * will be no messages. */
        #define ipMONITOR_MAX_HEAP    ( 1024U * 1024U )
    #endif /* ipMONITOR_MAX_HEAP */

    #ifndef ipMONITOR_PERCENTAGE_90
        /* Make this number lower to get less logging messages. */
        #define ipMONITOR_PERCENTAGE_90    ( 90U )
    #endif

    #define ipMONITOR_PERCENTAGE_100       ( 100U )

/**
 * @brief A function that monitors a three resources: the heap, the space in the message
 *        queue of the IP-task, the number of available network buffer descriptors.
 */
    void vPrintResourceStats( void )
    {
        UBaseType_t uxCurrentBufferCount;
        size_t uxMinSize;

        /* When setting up and testing a project with FreeRTOS+TCP, it is
         * can be helpful to monitor a few resources: the number of network
         * buffers and the amount of available heap.
         * This function will issue some logging when a minimum value has
         * changed. */
        uxCurrentBufferCount = uxGetMinimumFreeNetworkBuffers();

        if( uxLastMinBufferCount > uxCurrentBufferCount )
        {
            /* The logging produced below may be helpful
             * while tuning +TCP: see how many buffers are in use. */
            uxLastMinBufferCount = uxCurrentBufferCount;
            FreeRTOS_printf( ( "Network buffers: %lu lowest %lu\n",
                               uxGetNumberOfFreeNetworkBuffers(),
                               uxCurrentBufferCount ) );
        }

        uxMinSize = xPortGetMinimumEverFreeHeapSize();

        if( uxMinLastSize == 0U )
        {
            /* Probably the first time this function is called. */
            uxMinLastSize = uxMinSize;
        }
        else if( uxMinSize >= ipMONITOR_MAX_HEAP )
        {
            /* There is more than enough heap space. No need for logging. */
        }
        /* Write logging if there is a 10% decrease since the last time logging was written. */
        else if( ( uxMinLastSize * ipMONITOR_PERCENTAGE_90 ) > ( uxMinSize * ipMONITOR_PERCENTAGE_100 ) )
        {
            uxMinLastSize = uxMinSize;
            FreeRTOS_printf( ( "Heap: current %u lowest %u\n", ( unsigned ) xPortGetFreeHeapSize(), ( unsigned ) uxMinSize ) );
        }
        else
        {
            /* Nothing to log. */
        }

        #if ( ipconfigCHECK_IP_QUEUE_SPACE != 0 )
            {
                UBaseType_t uxCurrentCount = 0u;

                uxCurrentCount = uxGetMinimumIPQueueSpace();

                if( uxLastMinQueueSpace != uxCurrentCount )
                {
                    /* The logging produced below may be helpful
                     * while tuning +TCP: see how many buffers are in use. */
                    uxLastMinQueueSpace = uxCurrentCount;
                    FreeRTOS_printf( ( "Queue space: lowest %lu\n", uxCurrentCount ) );
                }
            }
        #endif /* ipconfigCHECK_IP_QUEUE_SPACE */
    }
#endif /* ( ipconfigHAS_PRINTF != 0 ) */
/*-----------------------------------------------------------*/

/**
 * @brief Utility function: Convert error number to a human readable
 *        string. Declaration in FreeRTOS_errno_TCP.h.
 *
 * @param[in] xErrnum: The error number.
 * @param[in] pcBuffer: Buffer big enough to be filled with the human readable message.
 * @param[in] uxLength: Maximum length of the buffer.
 *
 * @return The buffer filled with human readable error string.
 */

const char * FreeRTOS_strerror_r( BaseType_t xErrnum,
                                  char * pcBuffer,
                                  size_t uxLength )
{
    const char * pcName;
    BaseType_t xErrnumPositive = xErrnum;

    if( xErrnumPositive < 0 )
    {
        xErrnumPositive = -xErrnumPositive;
    }

    switch( xErrnumPositive )
    {
        case pdFREERTOS_ERRNO_EADDRINUSE:
            pcName = "EADDRINUSE";
            break;

        case pdFREERTOS_ERRNO_ENOMEM:
            pcName = "ENOMEM";
            break;

        case pdFREERTOS_ERRNO_EADDRNOTAVAIL:
            pcName = "EADDRNOTAVAIL";
            break;

        case pdFREERTOS_ERRNO_ENOPROTOOPT:
            pcName = "ENOPROTOOPT";
            break;

        case pdFREERTOS_ERRNO_EBADF:
            pcName = "EBADF";
            break;

        case pdFREERTOS_ERRNO_ENOSPC:
            pcName = "ENOSPC";
            break;

        case pdFREERTOS_ERRNO_ECANCELED:
            pcName = "ECANCELED";
            break;

        case pdFREERTOS_ERRNO_ENOTCONN:
            pcName = "ENOTCONN";
            break;

        case pdFREERTOS_ERRNO_EINPROGRESS:
            pcName = "EINPROGRESS";
            break;

        case pdFREERTOS_ERRNO_EOPNOTSUPP:
            pcName = "EOPNOTSUPP";
            break;

        case pdFREERTOS_ERRNO_EINTR:
            pcName = "EINTR";
            break;

        case pdFREERTOS_ERRNO_ETIMEDOUT:
            pcName = "ETIMEDOUT";
            break;

        case pdFREERTOS_ERRNO_EINVAL:
            pcName = "EINVAL";
            break;

        case pdFREERTOS_ERRNO_EWOULDBLOCK:
            pcName = "EWOULDBLOCK";
            break; /* same as EAGAIN */

        case pdFREERTOS_ERRNO_EISCONN:
            pcName = "EISCONN";
            break;

        default:
            /* MISRA Ref 21.6.1 [snprintf and logging] */
            /* More details at: https://github.com/FreeRTOS/FreeRTOS-Plus-TCP/blob/main/MISRA.md#rule-216 */
            /* coverity[misra_c_2012_rule_21_6_violation] */
            ( void ) snprintf( pcBuffer, uxLength, "Errno %d", ( int32_t ) xErrnum );
            pcName = NULL;
            break;
    }

    if( pcName != NULL )
    {
        /* MISRA Ref 21.6.1 [snprintf and logging] */
        /* More details at: https://github.com/FreeRTOS/FreeRTOS-Plus-TCP/blob/main/MISRA.md#rule-216 */
        /* coverity[misra_c_2012_rule_21_6_violation] */
        ( void ) snprintf( pcBuffer, uxLength, "%s", pcName );
    }

    if( uxLength > 0U )
    {
        pcBuffer[ uxLength - 1U ] = '\0';
    }

    return pcBuffer;
}
/*-----------------------------------------------------------*/

/**
 * @brief Get the highest value of two int32's.
 * @param[in] a: the first value.
 * @param[in] b: the second value.
 * @return The highest of the two values.
 */
int32_t FreeRTOS_max_int32( int32_t a,
                            int32_t b )
{
    return ( a >= b ) ? a : b;
}
/*-----------------------------------------------------------*/

/**
 * @brief Get the highest value of two uint32_t's.
 * @param[in] a: the first value.
 * @param[in] b: the second value.
 * @return The highest of the two values.
 */
uint32_t FreeRTOS_max_uint32( uint32_t a,
                              uint32_t b )
{
    return ( a >= b ) ? a : b;
}
/*-----------------------------------------------------------*/

/**
 * @brief Get the highest value of two size_t's.
 * @param[in] a: the first value.
 * @param[in] b: the second value.
 * @return The highest of the two values.
 */
size_t FreeRTOS_max_size_t( size_t a,
                            size_t b )
{
    return ( a >= b ) ? a : b;
}
/*-----------------------------------------------------------*/

/**
 * @brief Get the lowest value of two int32_t's.
 * @param[in] a: the first value.
 * @param[in] b: the second value.
 * @return The lowest of the two values.
 */
int32_t FreeRTOS_min_int32( int32_t a,
                            int32_t b )
{
    return ( a <= b ) ? a : b;
}
/*-----------------------------------------------------------*/

/**
 * @brief Get the lowest value of two uint32_t's.
 * @param[in] a: the first value.
 * @param[in] b: the second value.
 * @return The lowest of the two values.
 */
uint32_t FreeRTOS_min_uint32( uint32_t a,
                              uint32_t b )
{
    return ( a <= b ) ? a : b;
}
/*-----------------------------------------------------------*/

/**
 * @brief Get the lowest value of two size_t's.
 * @param[in] a: the first value.
 * @param[in] b: the second value.
 * @return The lowest of the two values.
 */
size_t FreeRTOS_min_size_t( size_t a,
                            size_t b )
{
    return ( a <= b ) ? a : b;
}
/*-----------------------------------------------------------*/

/**
 * @brief Round-up a number to a multiple of 'd'.
 * @param[in] a: the first value.
 * @param[in] d: the second value.
 * @return A multiple of d.
 */
uint32_t FreeRTOS_round_up( uint32_t a,
                            uint32_t d )
{
    uint32_t ulResult = a;

    configASSERT( d != 0U );

    if( d != 0U )
    {
        ulResult = d * ( ( a + d - 1U ) / d );
    }

    return ulResult;
}
/*-----------------------------------------------------------*/

/**
 * @brief Round-down a number to a multiple of 'd'.
 * @param[in] a: the first value.
 * @param[in] d: the second value.
 * @return A multiple of d.
 */
uint32_t FreeRTOS_round_down( uint32_t a,
                              uint32_t d )
{
    uint32_t ulResult = 0;

    configASSERT( d != 0U );

    if( d != 0U )
    {
        ulResult = d * ( a / d );
    }

    return ulResult;
}
/*-----------------------------------------------------------*/

/**
 * @brief Convert character array (of size 4) to equivalent 32-bit value.
 * @param[in] pucPtr: The character array.
 * @return 32-bit equivalent value extracted from the character array.
 *
 * @note Going by MISRA rules, these utility functions should not be defined
 *        if they are not being used anywhere. But their use depends on the
 *        application and hence these functions are defined unconditionally.
 */
uint32_t ulChar2u32( const uint8_t * pucPtr )
{
    return ( ( ( uint32_t ) pucPtr[ 0 ] ) << 24 ) |
           ( ( ( uint32_t ) pucPtr[ 1 ] ) << 16 ) |
           ( ( ( uint32_t ) pucPtr[ 2 ] ) << 8 ) |
           ( ( ( uint32_t ) pucPtr[ 3 ] ) );
}
/*-----------------------------------------------------------*/

/**
 * @brief Convert character array (of size 2) to equivalent 16-bit value.
 * @param[in] pucPtr: The character array.
 * @return 16-bit equivalent value extracted from the character array.
 *
 * @note Going by MISRA rules, these utility functions should not be defined
 *        if they are not being used anywhere. But their use depends on the
 *        application and hence these functions are defined unconditionally.
 */
uint16_t usChar2u16( const uint8_t * pucPtr )
{
    return ( uint16_t )
           ( ( ( ( uint32_t ) pucPtr[ 0 ] ) << 8 ) |
             ( ( ( uint32_t ) pucPtr[ 1 ] ) ) );
}
/*-----------------------------------------------------------*/<|MERGE_RESOLUTION|>--- conflicted
+++ resolved
@@ -205,12 +205,8 @@
         pxNewBuffer->pxInterface = pxNetworkBuffer->pxInterface;
         pxNewBuffer->pxEndPoint = pxNetworkBuffer->pxEndPoint;
         ( void ) memcpy( pxNewBuffer->pucEthernetBuffer, pxNetworkBuffer->pucEthernetBuffer, uxLengthToCopy );
-<<<<<<< HEAD
 
         if( uxIPHeaderSizePacket( pxNewBuffer ) == ipSIZE_OF_IPv6_HEADER )
-=======
-        if( uxIPHeaderSizePacket( pxNetworkBuffer ) == ipSIZE_OF_IPv6_HEADER )
->>>>>>> 44cf8eec
         {
             ( void ) memcpy( pxNewBuffer->xIPAddress.xIP_IPv6.ucBytes, pxNetworkBuffer->xIPAddress.xIP_IPv6.ucBytes, ipSIZE_OF_IPv6_ADDRESS );
         }
@@ -507,11 +503,7 @@
             /* And then continue at the IPv4 source and destination addresses. */
             pxSet->usChecksum = ( uint16_t )
                                 ( ~usGenerateChecksum( pxSet->usChecksum,
-<<<<<<< HEAD
                                                        ( const uint8_t * ) &( pxSet->pxIPPacket->xIPHeader.ulSourceIPAddress ),
-=======
-                                                       (const uint8_t *) &( pxSet->pxIPPacket->xIPHeader.ulSourceIPAddress ) ,
->>>>>>> 44cf8eec
                                                        ulByteCount ) );
         }
 
@@ -797,19 +789,11 @@
             #endif /* ( #if( ipconfigUSE_IPv6 != 0 ) */
 
             {
-<<<<<<< HEAD
-                #if ( ipconfigUSE_IPv6 != 0 )
-                    if( pxEndPoint->bits.bIPv6 != pdFALSE_UNSIGNED )
-                    {
-                        ( void ) memcpy( &( pxEndPoint->ipv6_settings ), &( pxEndPoint->ipv6_defaults ), sizeof( pxEndPoint->ipv6_settings ) );
-                    }
-=======
                 if( pxEndPoint->bits.bIPv6 != pdFALSE_UNSIGNED )
                 {
                     ( void ) memcpy( &( pxEndPoint->ipv6_settings ), &( pxEndPoint->ipv6_defaults ), sizeof( pxEndPoint->ipv6_settings ) );
                 }
->>>>>>> 44cf8eec
-                    else
+                else
                 {
                     ( void ) memcpy( &( pxEndPoint->ipv4_settings ), &( pxEndPoint->ipv4_defaults ), sizeof( pxEndPoint->ipv4_settings ) );
                 }
