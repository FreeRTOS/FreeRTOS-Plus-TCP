/*
 * FreeRTOS+TCP <DEVELOPMENT BRANCH>
 * Copyright (C) 2022 Amazon.com, Inc. or its affiliates.  All Rights Reserved.
 *
 * SPDX-License-Identifier: MIT
 *
 * Permission is hereby granted, free of charge, to any person obtaining a copy of
 * this software and associated documentation files (the "Software"), to deal in
 * the Software without restriction, including without limitation the rights to
 * use, copy, modify, merge, publish, distribute, sublicense, and/or sell copies of
 * the Software, and to permit persons to whom the Software is furnished to do so,
 * subject to the following conditions:
 *
 * The above copyright notice and this permission notice shall be included in all
 * copies or substantial portions of the Software.
 *
 * THE SOFTWARE IS PROVIDED "AS IS", WITHOUT WARRANTY OF ANY KIND, EXPRESS OR
 * IMPLIED, INCLUDING BUT NOT LIMITED TO THE WARRANTIES OF MERCHANTABILITY, FITNESS
 * FOR A PARTICULAR PURPOSE AND NONINFRINGEMENT. IN NO EVENT SHALL THE AUTHORS OR
 * COPYRIGHT HOLDERS BE LIABLE FOR ANY CLAIM, DAMAGES OR OTHER LIABILITY, WHETHER
 * IN AN ACTION OF CONTRACT, TORT OR OTHERWISE, ARISING FROM, OUT OF OR IN
 * CONNECTION WITH THE SOFTWARE OR THE USE OR OTHER DEALINGS IN THE SOFTWARE.
 *
 * http://aws.amazon.com/freertos
 * http://www.FreeRTOS.org
 */

/**
 * @file FreeRTOS_IP_Utils.c
 * @brief Implements the basic functionality for the FreeRTOS+TCP network stack.
 */

/* Standard includes. */
#include <stdint.h>
#include <stdio.h>
#include <string.h>

/* FreeRTOS includes. */
#include "FreeRTOS.h"
#include "task.h"
#include "queue.h"
#include "semphr.h"

/* FreeRTOS+TCP includes. */
#include "FreeRTOS_IP.h"
#include "FreeRTOS_IP_Utils.h"
#include "FreeRTOS_IP_Timers.h"
#include "FreeRTOS_Sockets.h"
#include "FreeRTOS_IP_Private.h"
#include "FreeRTOS_ARP.h"
#include "FreeRTOS_UDP_IP.h"
#include "FreeRTOS_DHCP.h"
#include "NetworkInterface.h"
#include "NetworkBufferManagement.h"
#include "FreeRTOS_DNS.h"
#include "FreeRTOS_Routing.h"
#include "FreeRTOS_ND.h"
/*-----------------------------------------------------------*/

/* Used to ensure the structure packing is having the desired effect.  The
 * 'volatile' is used to prevent compiler warnings about comparing a constant with
 * a constant. */
#ifndef _lint
    #define ipEXPECTED_EthernetHeader_t_SIZE    ( ( size_t ) 14 ) /**< Ethernet Header size in bytes. */
    #define ipEXPECTED_ARPHeader_t_SIZE         ( ( size_t ) 28 ) /**< ARP header size in bytes. */
    #define ipEXPECTED_IPHeader_t_SIZE          ( ( size_t ) 20 ) /**< IP header size in bytes. */
    #define ipEXPECTED_IGMPHeader_t_SIZE        ( ( size_t ) 8 )  /**< IGMP header size in bytes. */
    #define ipEXPECTED_ICMPHeader_t_SIZE        ( ( size_t ) 8 )  /**< ICMP header size in bytes. */
    #define ipEXPECTED_UDPHeader_t_SIZE         ( ( size_t ) 8 )  /**< UDP header size in bytes. */
    #define ipEXPECTED_TCPHeader_t_SIZE         ( ( size_t ) 20 ) /**< TCP header size in bytes. */
#endif

/** @brief Time delay between repeated attempts to initialise the network hardware. */
#ifndef ipINITIALISATION_RETRY_DELAY
    #define ipINITIALISATION_RETRY_DELAY    ( pdMS_TO_TICKS( 3000U ) )
#endif

/** @brief The minimum value of TCP offset value. */
#define FREERTOS_MINIMUM_TCP_OFFSET    ( 5U )

#if ( ipconfigHAS_PRINTF != 0 )
    /** @brief Last value of minimum buffer count. */
    static UBaseType_t uxLastMinBufferCount = ipconfigNUM_NETWORK_BUFFER_DESCRIPTORS;

/** @brief Last value of minimum size. Used in printing resource stats. */
    static size_t uxMinLastSize = 0u;
#endif

#if ( ipconfigCHECK_IP_QUEUE_SPACE != 0 ) && ( ipconfigHAS_PRINTF != 0 )
    static UBaseType_t uxLastMinQueueSpace = 0;
#endif

/**
 * Used in checksum calculation.
 */
typedef union xUnion32
{
    uint32_t u32;      /**< The 32-bit member of the union. */
    uint16_t u16[ 2 ]; /**< The array of 2 16-bit members of the union. */
    uint8_t u8[ 4 ];   /**< The array of 4 8-bit members of the union. */
} xUnion32_t;

/**
 * Used in checksum calculation.
 */
typedef union xUnionPtr
{
    const uint32_t * u32ptr; /**< The pointer member to a 32-bit variable. */
    const uint16_t * u16ptr; /**< The pointer member to a 16-bit variable. */
    const uint8_t * u8ptr;   /**< The pointer member to an 8-bit variable. */
} xUnionPtr_t;

/*
 * Returns the network buffer descriptor that owns a given packet buffer.
 */
static NetworkBufferDescriptor_t * prvPacketBuffer_to_NetworkBuffer( const void * pvBuffer,
                                                                     size_t uxOffset );

static uintptr_t void_ptr_to_uintptr( const void * pvPointer );

static BaseType_t prvChecksumProtocolChecks( size_t uxBufferLength,
                                             struct xPacketSummary * pxSet );

static BaseType_t prvChecksumProtocolMTUCheck( struct xPacketSummary * pxSet );

static void prvChecksumProtocolCalculate( BaseType_t xOutgoingPacket,
                                          const uint8_t * pucEthernetBuffer,
                                          struct xPacketSummary * pxSet );

static void prvChecksumProtocolSetChecksum( BaseType_t xOutgoingPacket,
                                            const uint8_t * pucEthernetBuffer,
                                            size_t uxBufferLength,
                                            const struct xPacketSummary * pxSet );

static void prvSetChecksumInPacket( const struct xPacketSummary * pxSet,
                                    uint16_t usChecksum );

static uint16_t prvGetChecksumFromPacket( const struct xPacketSummary * pxSet );

/**
 * @brief Set checksum in the packet
 *
 * @param pxSet Pointer to the packet summary that describes the packet,
 *                  to which the checksum will be set.
 *
 * @param usChecksum Checksum value to be set.
 */
static void prvSetChecksumInPacket( const struct xPacketSummary * pxSet,
                                    uint16_t usChecksum )
{
    if( pxSet->ucProtocol == ( uint8_t ) ipPROTOCOL_UDP )
    {
        pxSet->pxProtocolHeaders->xUDPHeader.usChecksum = usChecksum;
    }
    else if( pxSet->ucProtocol == ( uint8_t ) ipPROTOCOL_TCP )
    {
        pxSet->pxProtocolHeaders->xTCPHeader.usChecksum = usChecksum;
    }
    else if( ( pxSet->ucProtocol == ( uint8_t ) ipPROTOCOL_ICMP ) ||
             ( pxSet->ucProtocol == ( uint8_t ) ipPROTOCOL_IGMP ) )
    {
        pxSet->pxProtocolHeaders->xICMPHeader.usChecksum = usChecksum;
    }
    else if( ( pxSet->xIsIPv6 != pdFALSE ) && ( pxSet->ucProtocol == ( uint8_t ) ipPROTOCOL_ICMP_IPv6 ) )
    {
        pxSet->pxProtocolHeaders->xICMPHeaderIPv6.usChecksum = usChecksum;
    }
    else
    {
        /* Unhandled protocol. */
    }
}

/**
 * @brief Get checksum from the packet summary
 *
 * @param pxSet Pointer to the packet summary that describes the packet,
 *                  from which the checksum will be retrieved.
 *
 * @return Checksum value that is retrieved from pxSet.
 */
static uint16_t prvGetChecksumFromPacket( const struct xPacketSummary * pxSet )
{
    uint16_t usChecksum;

    if( pxSet->ucProtocol == ( uint8_t ) ipPROTOCOL_UDP )
    {
        usChecksum = pxSet->pxProtocolHeaders->xUDPHeader.usChecksum;
    }
    else if( pxSet->ucProtocol == ( uint8_t ) ipPROTOCOL_TCP )
    {
        usChecksum = pxSet->pxProtocolHeaders->xTCPHeader.usChecksum;
    }
    else if( ( pxSet->ucProtocol == ( uint8_t ) ipPROTOCOL_ICMP ) ||
             ( pxSet->ucProtocol == ( uint8_t ) ipPROTOCOL_IGMP ) )
    {
        usChecksum = pxSet->pxProtocolHeaders->xICMPHeader.usChecksum;
    }
    else if( ( pxSet->xIsIPv6 != pdFALSE ) && ( pxSet->ucProtocol == ( uint8_t ) ipPROTOCOL_ICMP_IPv6 ) )
    {
        usChecksum = pxSet->pxProtocolHeaders->xICMPHeaderIPv6.usChecksum;
    }
    else
    {
        /* Unhandled protocol. */
        usChecksum = ipUNHANDLED_PROTOCOL;
    }

    return usChecksum;
}

#if ( ipconfigUSE_DHCPv6 == 1 ) || ( ipconfigUSE_DHCP == 1 ) || ( ipconfigUSE_RA == 1 )

/**
 * @brief Create a DHCP event.
 *
 * @return pdPASS or pdFAIL, depending on whether xSendEventStructToIPTask()
 *         succeeded.
 * @param pxEndPoint The end-point that needs DHCP.
 */
    BaseType_t xSendDHCPEvent( struct xNetworkEndPoint * pxEndPoint )
    {
        IPStackEvent_t xEventMessage;
        const TickType_t uxDontBlock = 0U;

        #if ( ipconfigUSE_DHCPv6 == 1 ) || ( ipconfigUSE_DHCP == 1 )
            eDHCPState_t uxOption = eGetDHCPState( pxEndPoint );
        #endif

        xEventMessage.eEventType = eDHCPEvent;

        /* MISRA Ref 11.6.1 [DHCP events and conversion to void] */
        /* More details at: https://github.com/FreeRTOS/FreeRTOS-Plus-TCP/blob/main/MISRA.md#rule-116 */
        /* coverity[misra_c_2012_rule_11_6_violation] */
        xEventMessage.pvData = ( void * ) pxEndPoint;
        #if ( ipconfigUSE_DHCPv6 == 1 ) || ( ipconfigUSE_DHCP == 1 )
            {
                pxEndPoint->xDHCPData.eExpectedState = uxOption;
            }
        #endif

        return xSendEventStructToIPTask( &xEventMessage, uxDontBlock );
    }
#endif /* if ( ipconfigUSE_DHCPv6 == 1 ) || ( ipconfigUSE_DHCP == 1 ) */
/*-----------------------------------------------------------*/
<<<<<<< HEAD
#endif /* ( ipconfigUSE_DHCP != 0 ) */

/**
 * @brief Set multicast MAC address.
 *
 * @param[in] ulIPAddress IP address.
 * @param[out] pxMACAddress Pointer to MAC address.
 */
void vSetMultiCastIPv4MacAddress( uint32_t ulIPAddress,
                                  MACAddress_t * pxMACAddress )
{
    uint32_t ulIP = FreeRTOS_ntohl( ulIPAddress );

    pxMACAddress->ucBytes[ 0 ] = ( uint8_t ) 0x01U;
    pxMACAddress->ucBytes[ 1 ] = ( uint8_t ) 0x00U;
    pxMACAddress->ucBytes[ 2 ] = ( uint8_t ) 0x5EU;
    pxMACAddress->ucBytes[ 3 ] = ( uint8_t ) ( ( ulIP >> 16 ) & 0x7fU ); /* Use 7 bits. */
    pxMACAddress->ucBytes[ 4 ] = ( uint8_t ) ( ( ulIP >> 8 ) & 0xffU );  /* Use 8 bits. */
    pxMACAddress->ucBytes[ 5 ] = ( uint8_t ) ( ( ulIP ) & 0xffU );       /* Use 8 bits. */
}
/*-----------------------------------------------------------*/

=======
>>>>>>> 0d64b439

/**
 * @brief Duplicate the given network buffer descriptor with a modified length.
 *
 * @param[in] pxNetworkBuffer The network buffer to be duplicated.
 * @param[in] uxNewLength The length for the new buffer.
 *
 * @return If properly duplicated, then the duplicate network buffer or else, NULL.
 */
NetworkBufferDescriptor_t * pxDuplicateNetworkBufferWithDescriptor( const NetworkBufferDescriptor_t * const pxNetworkBuffer,
                                                                    size_t uxNewLength )
{
    NetworkBufferDescriptor_t * pxNewBuffer;
    size_t uxLengthToCopy = uxNewLength;

    /* This function is only used when 'ipconfigZERO_COPY_TX_DRIVER' is set to 1.
     * The transmit routine wants to have ownership of the network buffer
     * descriptor, because it will pass the buffer straight to DMA. */
    pxNewBuffer = pxGetNetworkBufferWithDescriptor( uxNewLength, ( TickType_t ) 0 );

    if( pxNewBuffer != NULL )
    {
        configASSERT( pxNewBuffer->pucEthernetBuffer != NULL );

        /* Get the minimum of both values to copy the data. */
        if( uxLengthToCopy > pxNetworkBuffer->xDataLength )
        {
            uxLengthToCopy = pxNetworkBuffer->xDataLength;
        }

        /* Set the actual packet size in case a bigger buffer than requested
         * was returned. */
        pxNewBuffer->xDataLength = uxNewLength;

        /* Copy the original packet information. */
        pxNewBuffer->xIPAddress.ulIP_IPv4 = pxNetworkBuffer->xIPAddress.ulIP_IPv4;
        pxNewBuffer->usPort = pxNetworkBuffer->usPort;
        pxNewBuffer->usBoundPort = pxNetworkBuffer->usBoundPort;
        pxNewBuffer->pxInterface = pxNetworkBuffer->pxInterface;
        pxNewBuffer->pxEndPoint = pxNetworkBuffer->pxEndPoint;
        ( void ) memcpy( pxNewBuffer->pucEthernetBuffer, pxNetworkBuffer->pucEthernetBuffer, uxLengthToCopy );

        #if ( ipconfigUSE_IPv6 != 0 )
            if( uxIPHeaderSizePacket( pxNewBuffer ) == ipSIZE_OF_IPv6_HEADER )
            {
                ( void ) memcpy( pxNewBuffer->xIPAddress.xIP_IPv6.ucBytes, pxNetworkBuffer->xIPAddress.xIP_IPv6.ucBytes, ipSIZE_OF_IPv6_ADDRESS );
            }
        #endif /* ( ipconfigUSE_IPv6 != 0 ) */
    }

    return pxNewBuffer;
}
/*-----------------------------------------------------------*/

/**
 * @brief Get the network buffer descriptor from the packet buffer.
 *
 * @param[in] pvBuffer The pointer to packet buffer.
 * @param[in] uxOffset Additional offset (such as the packet length of UDP packet etc.).
 *
 * @return The network buffer descriptor if the alignment is correct. Else a NULL is returned.
 */
static NetworkBufferDescriptor_t * prvPacketBuffer_to_NetworkBuffer( const void * pvBuffer,
                                                                     size_t uxOffset )
{
    uintptr_t uxBuffer;
    NetworkBufferDescriptor_t * pxResult;

    if( pvBuffer == NULL )
    {
        pxResult = NULL;
    }
    else
    {
        /* Obtain the network buffer from the zero copy pointer. */

        /* MISRA Ref 11.6.2 [Pointer arithmetic and hidden pointer] */
        /* More details at: https://github.com/FreeRTOS/FreeRTOS-Plus-TCP/blob/main/MISRA.md#rule-116 */
        /* coverity[misra_c_2012_rule_11_6_violation] */
        uxBuffer = void_ptr_to_uintptr( pvBuffer );

        /* The input here is a pointer to a packet buffer plus some offset.  Subtract
         * this offset, and also the size of the header in the network buffer, usually
         * 8 + 2 bytes. */
        uxBuffer -= ( uxOffset + ipBUFFER_PADDING );

        /* Here a pointer was placed to the network descriptor.  As a
         * pointer is dereferenced, make sure it is well aligned. */
        if( ( uxBuffer & ( ( ( uintptr_t ) sizeof( uxBuffer ) ) - 1U ) ) == ( uintptr_t ) 0U )
        {
            /* MISRA Ref 11.4.2 [Validation of pointer alignment] */
            /* More details at: https://github.com/FreeRTOS/FreeRTOS-Plus-TCP/blob/main/MISRA.md#rule-114 */
            /* coverity[misra_c_2012_rule_11_4_violation] */
            pxResult = *( ( NetworkBufferDescriptor_t ** ) uxBuffer );
        }
        else
        {
            pxResult = NULL;
        }
    }

    return pxResult;
}
/*-----------------------------------------------------------*/

/**
 * @brief uintptr_t is an unsigned integer type that is capable of storing a data pointer.
 *        Therefore it is safe to convert from a void pointer to a uintptr_t, using a union.
 */
union uIntPtr
{
    uintptr_t uxPtr;    /**< THe numeric value. */
    const void * pvPtr; /**< THe void pointer. */
};

/**
 * @brief Helper function: cast a pointer to a numeric value 'uintptr_t',
 *        using a union as defined here above.
 * @param[in] pvPointer A void pointer to be converted.
 * @return The value of the void pointer as an unsigned number.
 */
static uintptr_t void_ptr_to_uintptr( const void * pvPointer )
{
    /* The type 'uintptr_t' has the same size as a pointer.
     * Therefore, it is safe to use a union to convert it. */
    union uIntPtr intPtr;

    intPtr.pvPtr = pvPointer;
    return intPtr.uxPtr;
}
/*-----------------------------------------------------------*/

/** @brief Get and check the specific lengths depending on the protocol ( TCP/UDP/ICMP/IGMP ).
 * @param[in] uxBufferLength The number of bytes to be sent or received.
 * @param[in] pxSet A struct describing this packet.
 *
 * @return Non-zero in case of an error.
 */
static BaseType_t prvChecksumProtocolChecks( size_t uxBufferLength,
                                             struct xPacketSummary * pxSet )
{
    BaseType_t xReturn = 0;

    /* Both in case of IPv4, as well as IPv6, it has been confirmed that the packet
     * is long enough to contain the promised data. */

    /* Switch on the Layer 3/4 protocol. */
    if( pxSet->ucProtocol == ( uint8_t ) ipPROTOCOL_UDP )
    {
        if( ( pxSet->usProtocolBytes < ipSIZE_OF_UDP_HEADER ) ||
            ( uxBufferLength < ( ipSIZE_OF_ETH_HEADER + pxSet->uxIPHeaderLength + ipSIZE_OF_UDP_HEADER ) ) )
        {
            pxSet->usChecksum = ipINVALID_LENGTH;
            xReturn = 7;
        }

        if( xReturn == 0 )
        {
            pxSet->uxProtocolHeaderLength = sizeof( pxSet->pxProtocolHeaders->xUDPHeader );
            #if ( ipconfigHAS_DEBUG_PRINTF != 0 )
                {
                    pxSet->pcType = "UDP";
                }
            #endif /* ipconfigHAS_DEBUG_PRINTF != 0 */
        }
    }
    else if( pxSet->ucProtocol == ( uint8_t ) ipPROTOCOL_TCP )
    {
        if( ( pxSet->usProtocolBytes < ipSIZE_OF_TCP_HEADER ) ||
            ( uxBufferLength < ( ipSIZE_OF_ETH_HEADER + pxSet->uxIPHeaderLength + ipSIZE_OF_TCP_HEADER ) ) )
        {
            pxSet->usChecksum = ipINVALID_LENGTH;
            xReturn = 8;
        }

        if( xReturn == 0 )
        {
            uint8_t ucLength = pxSet->pxProtocolHeaders->xTCPHeader.ucTCPOffset >> 4U;
            size_t uxOptionsLength;

            if( ucLength < FREERTOS_MINIMUM_TCP_OFFSET )
            {
                pxSet->usChecksum = ipINVALID_LENGTH;
                xReturn = 9;
            }
            else
            {
                uxOptionsLength = ( ( ( size_t ) ucLength - 5U ) << 2U );

                pxSet->uxProtocolHeaderLength = ipSIZE_OF_TCP_HEADER + uxOptionsLength;
                #if ( ipconfigHAS_DEBUG_PRINTF != 0 )
                    {
                        pxSet->pcType = "TCP";
                    }
                #endif /* ipconfigHAS_DEBUG_PRINTF != 0 */
            }
        }
    }
    else if( ( pxSet->ucProtocol == ( uint8_t ) ipPROTOCOL_ICMP ) ||
             ( pxSet->ucProtocol == ( uint8_t ) ipPROTOCOL_IGMP ) )
    {
        if( ( pxSet->usProtocolBytes < ipSIZE_OF_ICMPv4_HEADER ) ||
            ( uxBufferLength < ( ipSIZE_OF_ETH_HEADER + pxSet->uxIPHeaderLength + ipSIZE_OF_ICMPv4_HEADER ) ) )
        {
            pxSet->usChecksum = ipINVALID_LENGTH;
            xReturn = 10;
        }

        if( xReturn == 0 )
        {
            pxSet->uxProtocolHeaderLength = sizeof( pxSet->pxProtocolHeaders->xICMPHeader );

            #if ( ipconfigHAS_DEBUG_PRINTF != 0 )
                {
                    if( pxSet->ucProtocol == ( uint8_t ) ipPROTOCOL_ICMP )
                    {
                        pxSet->pcType = "ICMP";
                    }
                    else
                    {
                        pxSet->pcType = "IGMP";
                    }
                }
            #endif /* ipconfigHAS_DEBUG_PRINTF != 0 */
        }
    }
    else if( ( pxSet->xIsIPv6 != pdFALSE ) && ( pxSet->ucProtocol == ( uint8_t ) ipPROTOCOL_ICMP_IPv6 ) )
    {
        #if ( ipconfigUSE_IPv6 != 0 )
            xReturn = prvChecksumICMPv6Checks( uxBufferLength, pxSet );
        #endif /* ( ipconfigUSE_IPv6 != 0 ) */
    }
    else
    {
        /* Unhandled protocol, other than ICMP, IGMP, UDP, or TCP. */
        pxSet->usChecksum = ipUNHANDLED_PROTOCOL;
        xReturn = 11;
    }

    return xReturn;
}
/*-----------------------------------------------------------*/

/** @brief See if the packet doesn't get bigger than the value of MTU.
 * @param[in] pxSet A struct describing this packet.
 *
 * @return Non-zero in case of an error.
 */
static BaseType_t prvChecksumProtocolMTUCheck( struct xPacketSummary * pxSet )
{
    BaseType_t xReturn = 0;

    /* Here, 'pxSet->usProtocolBytes' contains the size of the protocol data
     * ( headers and payload ). */

    /* The Ethernet header is excluded from the MTU. */
    uint32_t ulMaxLength = ipconfigNETWORK_MTU;

    ulMaxLength -= ( uint32_t ) pxSet->uxIPHeaderLength;

    if( ( pxSet->usProtocolBytes < ( uint16_t ) pxSet->uxProtocolHeaderLength ) ||
        ( pxSet->usProtocolBytes > ulMaxLength ) )
    {
        #if ( ipconfigHAS_DEBUG_PRINTF != 0 )
            {
                FreeRTOS_debug_printf( ( "usGenerateProtocolChecksum[%s]: len invalid: %u\n", pxSet->pcType, pxSet->usProtocolBytes ) );
            }
        #endif /* ipconfigHAS_DEBUG_PRINTF != 0 */

        /* Again, in a 16-bit return value there is no space to indicate an
         * error.  For incoming packets, 0x1234 will cause dropping of the packet.
         * For outgoing packets, there is a serious problem with the
         * format/length */
        pxSet->usChecksum = ipINVALID_LENGTH;
        xReturn = 13;
    }

    return xReturn;
}
/*-----------------------------------------------------------*/

/** @brief Do the actual checksum calculations, both the pseudo header, and the payload.
 * @param[in] xOutgoingPacket pdTRUE when the packet is to be sent.
 * @param[in] pucEthernetBuffer The buffer containing the packet.
 * @param[in] pxSet A struct describing this packet.
 */
static void prvChecksumProtocolCalculate( BaseType_t xOutgoingPacket,
                                          const uint8_t * pucEthernetBuffer,
                                          struct xPacketSummary * pxSet )
{
    #if ( ipconfigUSE_IPv6 != 0 )
        if( pxSet->xIsIPv6 != pdFALSE )
        {
            uint32_t pulHeader[ 2 ];

            /* IPv6 has a 40-byte pseudo header:
             * 0..15 Source IPv6 address
             * 16..31 Target IPv6 address
             * 32..35 Length of payload
             * 36..38 three zero's
             * 39 Next Header, i.e. the protocol type. */

            pulHeader[ 0 ] = ( uint32_t ) pxSet->usProtocolBytes;
            pulHeader[ 0 ] = FreeRTOS_htonl( pulHeader[ 0 ] );
            pulHeader[ 1 ] = ( uint32_t ) pxSet->pxIPPacket_IPv6->ucNextHeader;
            pulHeader[ 1 ] = FreeRTOS_htonl( pulHeader[ 1 ] );

            pxSet->usChecksum = usGenerateChecksum( 0U,
                                                    &( pucEthernetBuffer[ ipSIZE_OF_ETH_HEADER + offsetof( IPHeader_IPv6_t, xSourceAddress ) ] ),
                                                    ( size_t ) ( 2U * sizeof( pxSet->pxIPPacket_IPv6->xSourceAddress ) ) );

            pxSet->usChecksum = usGenerateChecksum( pxSet->usChecksum,
                                                    ( const uint8_t * ) pulHeader,
                                                    ( size_t ) ( sizeof( pulHeader ) ) );
        }
    #endif /* ( ipconfigUSE_IPv6 != 0 ) */

    if( ( pxSet->ucProtocol == ( uint8_t ) ipPROTOCOL_ICMP ) || ( pxSet->ucProtocol == ( uint8_t ) ipPROTOCOL_IGMP ) )
    {
        /* ICMP/IGMP do not have a pseudo header for CRC-calculation. */
        pxSet->usChecksum = ( uint16_t )
                            ( ~usGenerateChecksum( 0U, &( pucEthernetBuffer[ ipSIZE_OF_ETH_HEADER + pxSet->uxIPHeaderLength ] ), ( size_t ) pxSet->usProtocolBytes ) );
    }

    else if( ( pxSet->xIsIPv6 != pdFALSE ) && ( pxSet->ucProtocol == ( uint8_t ) ipPROTOCOL_ICMP_IPv6 ) )
    {
        #if ( ipconfigUSE_IPv6 != 0 )
            pxSet->usChecksum = ( uint16_t )
                                ( ~usGenerateChecksum( pxSet->usChecksum,
                                                       ( uint8_t * ) &( pxSet->pxProtocolHeaders->xTCPHeader ),
                                                       ( size_t ) pxSet->usProtocolBytes ) );
        #endif /* ( ipconfigUSE_IPv6 != 0 ) */
    }
    else
    {
        /* Default case is impossible to reach because it's checked before calling this function. */
        switch( pxSet->xIsIPv6 ) /* LCOV_EXCL_BR_LINE */
        {
            #if ( ipconfigUSE_IPv6 != 0 )
                case pdTRUE:
                    /* The CRC of the IPv6 pseudo-header has already been calculated. */
                    pxSet->usChecksum = ( uint16_t )
                                        ( ~usGenerateChecksum( pxSet->usChecksum,
                                                               ( uint8_t * ) &( pxSet->pxProtocolHeaders->xUDPHeader.usSourcePort ),
                                                               ( size_t ) ( pxSet->usProtocolBytes ) ) );
                    break;
            #endif /* ( ipconfigUSE_IPv6 != 0 ) */

            #if ( ipconfigUSE_IPv4 != 0 )
                case pdFALSE:
                   {
                       /* The IPv4 pseudo header contains 2 IP-addresses, totalling 8 bytes. */
                       uint32_t ulByteCount = pxSet->usProtocolBytes;
                       ulByteCount += 2U * ipSIZE_OF_IPv4_ADDRESS;

                       /* For UDP and TCP, sum the pseudo header, i.e. IP protocol + length
                        * fields */
                       pxSet->usChecksum = ( uint16_t ) ( pxSet->usProtocolBytes + ( ( uint16_t ) pxSet->ucProtocol ) );

                       /* And then continue at the IPv4 source and destination addresses. */
                       pxSet->usChecksum = ( uint16_t )
                                           ( ~usGenerateChecksum( pxSet->usChecksum,
                                                                  ( const uint8_t * ) &( pxSet->pxIPPacket->xIPHeader.ulSourceIPAddress ),
                                                                  ulByteCount ) );
                   }
                   break;
            #endif /* ( ipconfigUSE_IPv4 != 0 ) */

            /* Default case is impossible to reach because it's checked before calling this function. */
            default: /* LCOV_EXCL_LINE */
                /* Shouldn't reach here */
                /* MISRA 16.4 Compliance */
                break; /* LCOV_EXCL_LINE */
        }

        /* Sum TCP header and data. */
    }

    if( xOutgoingPacket == pdFALSE )
    {
        /* This is in incoming packet. If the CRC is correct, it should be zero. */
        if( pxSet->usChecksum == 0U )
        {
            pxSet->usChecksum = ( uint16_t ) ipCORRECT_CRC;
        }
        else
        {
            pxSet->usChecksum = ( uint16_t ) ipWRONG_CRC;
        }
    }
    else
    {
        if( ( pxSet->usChecksum == 0U ) && ( pxSet->ucProtocol == ( uint8_t ) ipPROTOCOL_UDP ) )
        {
            /* In case of UDP, a calculated checksum of 0x0000 is transmitted
             * as 0xffff. A value of zero would mean that the checksum is not used. */
            pxSet->usChecksum = ( uint16_t ) 0xffffu;
        }
    }

    pxSet->usChecksum = FreeRTOS_htons( pxSet->usChecksum );
}
/*-----------------------------------------------------------*/

/** @brief For outgoing packets, set the checksum in the packet,
 *        for incoming packets: show logging in case an error occurred.
 * @param[in] xOutgoingPacket Non-zero if this is an outgoing packet.
 * @param[in] pucEthernetBuffer The buffer containing the packet.
 * @param[in] uxBufferLength the total number of bytes received, or the number of bytes written
 * @param[in] pxSet A struct describing this packet.
 */
static void prvChecksumProtocolSetChecksum( BaseType_t xOutgoingPacket,
                                            const uint8_t * pucEthernetBuffer,
                                            size_t uxBufferLength,
                                            const struct xPacketSummary * pxSet )
{
    if( xOutgoingPacket != pdFALSE )
    {
        prvSetChecksumInPacket( pxSet, pxSet->usChecksum );
    }

    #if ( ipconfigHAS_DEBUG_PRINTF != 0 )
        else if( pxSet->usChecksum != ipCORRECT_CRC )
        {
            uint16_t usGot;
            usGot = prvGetChecksumFromPacket( pxSet );
            FreeRTOS_debug_printf( ( "usGenerateProtocolChecksum[%s]: len %d ID %04X: from %xip to %xip cal %04X got %04X\n",
                                     pxSet->pcType,
                                     pxSet->usProtocolBytes,
                                     FreeRTOS_ntohs( pxSet->pxIPPacket->xIPHeader.usIdentification ),
                                     ( unsigned ) FreeRTOS_ntohl( pxSet->pxIPPacket->xIPHeader.ulSourceIPAddress ),
                                     ( unsigned ) FreeRTOS_ntohl( pxSet->pxIPPacket->xIPHeader.ulDestinationIPAddress ),
                                     FreeRTOS_ntohs( pxSet->usChecksum ),
                                     FreeRTOS_ntohs( usGot ) ) );
        }
        else
        {
            /* This is an incoming packet and it doesn't need debug logging. */
        }
    #endif /* ipconfigHAS_DEBUG_PRINTF != 0 */

    /* Mention parameters that are not used by the function. */
    ( void ) uxBufferLength;
    ( void ) pucEthernetBuffer;
}
/*-----------------------------------------------------------*/

#if ( ipconfigZERO_COPY_TX_DRIVER != 0 ) || ( ipconfigZERO_COPY_RX_DRIVER != 0 )

/**
 * @brief Get the network buffer from the packet buffer.
 *
 * @param[in] pvBuffer Pointer to the packet buffer.
 *
 * @return The network buffer if the alignment is correct. Else a NULL is returned.
 */
    NetworkBufferDescriptor_t * pxPacketBuffer_to_NetworkBuffer( const void * pvBuffer )
    {
        return prvPacketBuffer_to_NetworkBuffer( pvBuffer, 0U );
    }

#endif /* ( ipconfigZERO_COPY_TX_DRIVER != 0 ) || ( ipconfigZERO_COPY_RX_DRIVER != 0 ) */
/*-----------------------------------------------------------*/

/**
 * @brief Get the network buffer from the UDP Payload buffer.
 *
 * @param[in] pvBuffer Pointer to the UDP payload buffer.
 *
 * @return The network buffer if the alignment is correct. Else a NULL is returned.
 */
NetworkBufferDescriptor_t * pxUDPPayloadBuffer_to_NetworkBuffer( const void * pvBuffer )
{
    NetworkBufferDescriptor_t * pxResult;

    if( pvBuffer == NULL )
    {
        pxResult = NULL;
    }
    else
    {
        size_t uxOffset;

        /* The input here is a pointer to a payload buffer.  Subtract
         * the total size of a UDP/IP packet plus the size of the header in
         * the network buffer, usually 8 + 2 bytes. */

        uintptr_t uxTypeOffset;
        const uint8_t * pucIPType;
        uint8_t ucIPType;

        /* When IPv6 is supported, find out the type of the packet.
         * It is stored 48 bytes before the payload buffer as 0x40 or 0x60. */
        uxTypeOffset = void_ptr_to_uintptr( pvBuffer );
        uxTypeOffset -= ipUDP_PAYLOAD_IP_TYPE_OFFSET;
        /* MISRA Ref 11.4.3 [Casting pointer to int for verification] */
        /* More details at: https://github.com/FreeRTOS/FreeRTOS-Plus-TCP/blob/main/MISRA.md#rule-114 */
        /* coverity[misra_c_2012_rule_11_4_violation] */
        pucIPType = ( const uint8_t * ) uxTypeOffset;

        /* For an IPv4 packet, pucIPType points to 6 bytes before the pucEthernetBuffer,
         * for a IPv6 packet, pucIPType will point to the first byte of the IP-header: 'ucVersionTrafficClass'. */
        ucIPType = pucIPType[ 0 ] & 0xf0U;

        /* To help the translation from a UDP payload pointer to a networkBuffer,
         * a byte was stored at a certain negative offset (-48 bytes).
         * It must have a value of either 0x4x or 0x6x. */
        configASSERT( ( ucIPType == ipTYPE_IPv4 ) || ( ucIPType == ipTYPE_IPv6 ) );

        switch( ucIPType ) /* LCOV_EXCL_BR_LINE */
        {
            #if ( ipconfigUSE_IPv6 != 0 )
                case ipTYPE_IPv6:
                    uxOffset = sizeof( UDPPacket_IPv6_t );
                    break;
            #endif /* ( ipconfigUSE_IPv6 != 0 ) */

            #if ( ipconfigUSE_IPv4 != 0 )
                case ipTYPE_IPv4:
                    uxOffset = sizeof( UDPPacket_t );
                    break;
            #endif /* ( ipconfigUSE_IPv4 != 0 ) */

            default:
                FreeRTOS_debug_printf( ( "pxUDPPayloadBuffer_to_NetworkBuffer: Undefined ucIPType \n" ) );
                uxOffset = sizeof( UDPPacket_t );
                break;
        }

        pxResult = prvPacketBuffer_to_NetworkBuffer( pvBuffer, uxOffset );
    }

    return pxResult;
}
/*-----------------------------------------------------------*/

/**
 * @brief Function to check whether the current context belongs to
 *        the IP-task.
 *
 * @return If the current context belongs to the IP-task, then pdTRUE is
 *         returned. Else pdFALSE is returned.
 *
 * @note Very important: the IP-task is not allowed to call its own API's,
 *        because it would easily get into a dead-lock.
 */
BaseType_t xIsCallingFromIPTask( void )
{
    BaseType_t xReturn;
    const struct tskTaskControlBlock * const xCurrentHandle = xTaskGetCurrentTaskHandle();
    const struct tskTaskControlBlock * const xCurrentIPTaskHandle = FreeRTOS_GetIPTaskHandle();

    if( xCurrentHandle == xCurrentIPTaskHandle )
    {
        xReturn = pdTRUE;
    }
    else
    {
        xReturn = pdFALSE;
    }

    return xReturn;
}
/*-----------------------------------------------------------*/

/**
 * @brief Process a 'Network down' event and complete required processing.
 * @param pxInterface The interface that goes down.
 */
/* MISRA Ref 8.9.1 [File scoped variables] */
/* More details at: https://github.com/FreeRTOS/FreeRTOS-Plus-TCP/blob/main/MISRA.md#rule-89 */
/* coverity[misra_c_2012_rule_8_9_violation] */
/* coverity[single_use] */
void prvProcessNetworkDownEvent( NetworkInterface_t * pxInterface )
{
    NetworkEndPoint_t * pxEndPoint;

    configASSERT( pxInterface != NULL );
    configASSERT( pxInterface->pfInitialise != NULL );
    /* Stop the ARP timer while there is no network. */
    vIPSetARPTimerEnableState( pdFALSE );

    /* The first network down event is generated by the IP stack itself to
     * initialise the network hardware, so do not call the network down event
     * the first time through. */

    for( pxEndPoint = FreeRTOS_FirstEndPoint( pxInterface );
         pxEndPoint != NULL;
         pxEndPoint = FreeRTOS_NextEndPoint( pxInterface, pxEndPoint ) )
    {
        /* The bit 'bEndPointUp' stays low until vIPNetworkUpCalls() is called. */
        pxEndPoint->bits.bEndPointUp = pdFALSE_UNSIGNED;
        #if ( ipconfigUSE_NETWORK_EVENT_HOOK == 1 )
            {
                if( pxEndPoint->bits.bCallDownHook != pdFALSE_UNSIGNED )
                {
                    #if defined( ipconfigIPv4_BACKWARD_COMPATIBLE ) && ( ipconfigIPv4_BACKWARD_COMPATIBLE == 1 )
                        {
                            vApplicationIPNetworkEventHook( eNetworkDown );
                        }
                    #else
                        {
                            vApplicationIPNetworkEventHook_Multi( eNetworkDown, pxEndPoint );
                        }
                    #endif
                }
                else
                {
                    /* The next time NetworkEventHook will be called for this end-point. */
                    pxEndPoint->bits.bCallDownHook = pdTRUE_UNSIGNED;
                }
            }
        #endif /* ipconfigUSE_NETWORK_EVENT_HOOK */

        /* Per the ARP Cache Validation section of https://tools.ietf.org/html/rfc1122,
         * treat network down as a "delivery problem" and flush the ARP cache for this
         *  interface. */
        FreeRTOS_ClearARP( pxEndPoint );
    }

    /* The network has been disconnected (or is being initialised for the first
     * time).  Perform whatever hardware processing is necessary to bring it up
     * again, or wait for it to be available again.  This is hardware dependent. */

    if( pxInterface->pfInitialise( pxInterface ) == pdPASS )
    {
        pxInterface->bits.bInterfaceUp = pdTRUE_UNSIGNED;
        /* Set remaining time to 0 so it will become active immediately. */

        /* The network is not up until DHCP has completed.
         * Start it now for all associated end-points. */

        for( pxEndPoint = FreeRTOS_FirstEndPoint( pxInterface );
             pxEndPoint != NULL;
             pxEndPoint = FreeRTOS_NextEndPoint( pxInterface, pxEndPoint ) )
        {
            #if ( ipconfigUSE_DHCP == 1 )
                if( END_POINT_USES_DHCP( pxEndPoint ) )
                {
                    #if ( ( ipconfigUSE_DHCPv6 != 0 ) && ( ipconfigUSE_IPv6 != 0 ) )
                        if( pxEndPoint->bits.bIPv6 != pdFALSE_UNSIGNED )
                        {
                            vDHCPv6Process( pdTRUE, pxEndPoint );
                        }
                        else
                    #endif /* (( ipconfigUSE_DHCPv6 != 0 ) && ( ipconfigUSE_IPv6 != 0 )) */
                    {
                        /* Reset the DHCP process for this end-point. */
                        vDHCPProcess( pdTRUE, pxEndPoint );
                    }
                }
                else /* Yes this else ought to be here. */
            #endif /* ( ipconfigUSE_DHCP == 1 ) */

            #if ( ( ipconfigUSE_RA != 0 ) && ( ipconfigUSE_IPv6 != 0 ) )
                if( END_POINT_USES_RA( pxEndPoint ) )
                {
                    /* Reset the RA/SLAAC process for this end-point. */
                    vRAProcess( pdTRUE, pxEndPoint );
                }
                else
            #endif /* ( (ipconfigUSE_RA != 0) && ( ipconfigUSE_IPv6 != 0 )) */

            {
                switch( pxEndPoint->bits.bIPv6 ) /* LCOV_EXCL_BR_LINE */
                {
                    #if ( ipconfigUSE_IPv4 != 0 )
                        case pdFALSE_UNSIGNED:
                            ( void ) memcpy( &( pxEndPoint->ipv4_settings ), &( pxEndPoint->ipv4_defaults ), sizeof( pxEndPoint->ipv4_settings ) );
                            break;
                    #endif /* ( ipconfigUSE_IPv4 != 0 ) */

                    #if ( ipconfigUSE_IPv6 != 0 )
                        case pdTRUE_UNSIGNED:
                            ( void ) memcpy( &( pxEndPoint->ipv6_settings ), &( pxEndPoint->ipv6_defaults ), sizeof( pxEndPoint->ipv6_settings ) );
                            break;
                    #endif /* ( ipconfigUSE_IPv6 != 0 ) */

                    default:
                        /* MISRA 16.4 Compliance */
                        break;
                }

                *ipLOCAL_IP_ADDRESS_POINTER = pxEndPoint->ipv4_settings.ulIPAddress;

                /* DHCP or Router Advertisement are not enabled for this end-point.
                 * Perform any necessary 'network up' processing. */
                vIPNetworkUpCalls( pxEndPoint );
            }
        }
    }
    else
    {
        /* Nothing to do. When the 'xNetworkTimer' expires, all interfaces
         * with bits.bInterfaceUp cleared will get a new 'eNetworkDownEvent' */
    }
}
/*-----------------------------------------------------------*/

/**
 * @brief Check the values of configuration options and assert on it. Also verify that the IP-task
 *        has not already been initialized.
 */
void vPreCheckConfigs( void )
{
    /* This function should only be called once. */
    configASSERT( xIPIsNetworkTaskReady() == pdFALSE );
    configASSERT( xNetworkEventQueue == NULL );
    configASSERT( FreeRTOS_GetIPTaskHandle() == NULL );

    #if ( configASSERT_DEFINED == 1 )
        {
            volatile size_t uxSize = sizeof( uintptr_t );

            if( uxSize == 8U )
            {
                /* This is a 64-bit platform, make sure there is enough space in
                 * pucEthernetBuffer to store a pointer and also make sure that the value of
                 * ipconfigBUFFER_PADDING is such that (ipconfigBUFFER_PADDING + ipSIZE_OF_ETH_HEADER) is a
                 * 32 bit (4 byte) aligned value, so that when incrementing the ethernet buffer with
                 * (ipconfigBUFFER_PADDING + ipSIZE_OF_ETH_HEADER) bytes it lands in a 32 bit aligned address
                 * which lets us efficiently access 32 bit values later in the packet. */
                configASSERT( ( ipconfigBUFFER_PADDING >= 14 ) && ( ( ( ( ipconfigBUFFER_PADDING ) + ( ipSIZE_OF_ETH_HEADER ) ) % 4 ) == 0 ) );
            }

            /* LCOV_EXCL_BR_START */
            uxSize = ipconfigNETWORK_MTU;
            /* Check if MTU is big enough. */
            configASSERT( uxSize >= ( ipSIZE_OF_IPv4_HEADER + ipSIZE_OF_TCP_HEADER + ipconfigTCP_MSS ) );

            uxSize = sizeof( EthernetHeader_t );
            /* Check structure packing is correct. */
            configASSERT( uxSize == ipEXPECTED_EthernetHeader_t_SIZE );

            uxSize = sizeof( ARPHeader_t );
            configASSERT( uxSize == ipEXPECTED_ARPHeader_t_SIZE );

            uxSize = sizeof( IPHeader_t );
            configASSERT( uxSize == ipEXPECTED_IPHeader_t_SIZE );

            uxSize = sizeof( ICMPHeader_t );
            configASSERT( uxSize == ipEXPECTED_ICMPHeader_t_SIZE );

            uxSize = sizeof( UDPHeader_t );
            configASSERT( uxSize == ipEXPECTED_UDPHeader_t_SIZE );

            #if ipconfigUSE_TCP == 1
                {
                    uxSize = sizeof( TCPHeader_t );
                    configASSERT( uxSize == ( ipEXPECTED_TCPHeader_t_SIZE + ipSIZE_TCP_OPTIONS ) );
                }
            #endif
            /* LCOV_EXCL_BR_STOP */
        }
    #endif /* if ( configASSERT_DEFINED == 1 ) */
}
/*-----------------------------------------------------------*/

/**
 * @brief Generate or check the protocol checksum of the data sent in the first parameter.
 *        At the same time, the length of the packet and the length of the different layers
 *        will be checked.
 *
 * @param[in] pucEthernetBuffer The Ethernet buffer for which the checksum is to be calculated
<<<<<<< HEAD
 *                               or checked.
=======
 *                               or checked.  'pucEthernetBuffer' is now non-const because the
 *                               function will set the checksum fields, in case 'xOutgoingPacket'
 *                               is pdTRUE.
>>>>>>> 0d64b439
 * @param[in] uxBufferLength the total number of bytes received, or the number of bytes written
 *                            in the packet buffer.
 * @param[in] xOutgoingPacket Whether this is an outgoing packet or not.
 *
 * @return When xOutgoingPacket is false: the error code can be either: ipINVALID_LENGTH,
 *         ipUNHANDLED_PROTOCOL, ipWRONG_CRC, or ipCORRECT_CRC.
 *         When xOutgoingPacket is true: either ipINVALID_LENGTH, ipUNHANDLED_PROTOCOL,
 *         or ipCORRECT_CRC.
 */
uint16_t usGenerateProtocolChecksum( uint8_t * pucEthernetBuffer,
                                     size_t uxBufferLength,
                                     BaseType_t xOutgoingPacket )
{
    struct xPacketSummary xSet;

    ( void ) memset( &( xSet ), 0, sizeof( xSet ) );

    DEBUG_DECLARE_TRACE_VARIABLE( BaseType_t, xLocation, 0 );

    #if ( ipconfigHAS_DEBUG_PRINTF != 0 )
        {
            xSet.pcType = "???";
        }
    #endif /* ipconfigHAS_DEBUG_PRINTF != 0 */

    configASSERT( ( ( ( IPPacket_t * ) pucEthernetBuffer )->xEthernetHeader.usFrameType == ipIPv4_FRAME_TYPE ) ||
                  ( ( ( IPPacket_t * ) pucEthernetBuffer )->xEthernetHeader.usFrameType == ipIPv6_FRAME_TYPE ) );

    /* Introduce a do-while loop to allow use of break statements.
     * Note: MISRA prohibits use of 'goto', thus replaced with breaks. */
    do
    {
        BaseType_t xResult = 0;

        /* Parse the packet length. */
        /* MISRA Ref 11.3.1 [Misaligned access] */
        /* More details at: https://github.com/FreeRTOS/FreeRTOS-Plus-TCP/blob/main/MISRA.md#rule-113 */
        /* coverity[misra_c_2012_rule_11_3_violation] */
<<<<<<< HEAD
        pxIPPacket = ( ( const IPPacket_t * ) pucEthernetBuffer );

        /* Per https://tools.ietf.org/html/rfc791, the four-bit Internet Header
         * Length field contains the length of the internet header in 32-bit words. */
        ucVersionHeaderLength = pxIPPacket->xIPHeader.ucVersionHeaderLength;
        ucVersionHeaderLength = ( uint16_t ) ( ( ucVersionHeaderLength & ( uint8_t ) 0x0FU ) << 2U );
        uxIPHeaderLength = ( UBaseType_t ) ucVersionHeaderLength;
=======
        xSet.pxIPPacket = ( ( const IPPacket_t * ) pucEthernetBuffer );
>>>>>>> 0d64b439

        switch( xSet.pxIPPacket->xEthernetHeader.usFrameType ) /* LCOV_EXCL_BR_LINE */
        {
            #if ( ipconfigUSE_IPv4 != 0 )
                case ipIPv4_FRAME_TYPE:
                    xResult = prvChecksumIPv4Checks( pucEthernetBuffer, uxBufferLength, &( xSet ) );

                    break;
            #endif /* ( ipconfigUSE_IPv4 != 0 ) */

            #if ( ipconfigUSE_IPv6 != 0 )
                case ipIPv6_FRAME_TYPE:
                    /* MISRA Ref 11.3.1 [Misaligned access] */
                    /* More details at: https://github.com/FreeRTOS/FreeRTOS-Plus-TCP/blob/main/MISRA.md#rule-113 */
                    /* coverity[misra_c_2012_rule_11_3_violation] */
                    xSet.pxIPPacket_IPv6 = ( ( const IPHeader_IPv6_t * ) &( pucEthernetBuffer[ ipSIZE_OF_ETH_HEADER ] ) );

                    xResult = prvChecksumIPv6Checks( pucEthernetBuffer, uxBufferLength, &( xSet ) );
                    break;
            #endif /* ( ipconfigUSE_IPv6 != 0 ) */

            default:
                /* MISRA 16.4 Compliance */
                FreeRTOS_debug_printf( ( "usGenerateProtocolChecksum: Undefined usFrameType %d\n", xSet.pxIPPacket->xEthernetHeader.usFrameType ) );

                xSet.usChecksum = ipINVALID_LENGTH;
                xResult = 1;
                break;
        }

        if( xResult != 0 )
        {
            DEBUG_SET_TRACE_VARIABLE( xLocation, xResult );
            break;
        }

        {
            xResult = prvChecksumProtocolChecks( uxBufferLength, &( xSet ) );

            if( xResult != 0 )
            {
                DEBUG_SET_TRACE_VARIABLE( xLocation, xResult );
                break;
            }
        }

        /* The protocol and checksum field have been identified. Check the direction
         * of the packet. */
        if( xOutgoingPacket != pdFALSE )
        {
            /* This is an outgoing packet. Before calculating the checksum, set it
             * to zero. */
            prvSetChecksumInPacket( &( xSet ), 0 );
        }
        else if( ( prvGetChecksumFromPacket( &( xSet ) ) == 0U ) && ( xSet.ucProtocol == ( uint8_t ) ipPROTOCOL_UDP ) )
        {
            #if ( ipconfigUDP_PASS_ZERO_CHECKSUM_PACKETS == 0 )
                {
                    /* Sender hasn't set the checksum, drop the packet because
                     * ipconfigUDP_PASS_ZERO_CHECKSUM_PACKETS is not set. */
<<<<<<< HEAD
                    usChecksum = ipWRONG_CRC;
                    #if ( ipconfigHAS_PRINTF != 0 )
                        {
                            static BaseType_t xCount = 0;

                            /* Exclude this from branch coverage as this is only used for debugging. */
                            if( xCount < 5 ) /* LCOV_EXCL_BR_LINE */
                            {
                                FreeRTOS_printf( ( "usGenerateProtocolChecksum: UDP packet from %xip without CRC dropped\n",
                                                   ( unsigned ) FreeRTOS_ntohl( pxIPPacket->xIPHeader.ulSourceIPAddress ) ) );
                                xCount++;
                            }
                        }
                    #endif /* ( ipconfigHAS_PRINTF != 0 ) */
=======
                    xSet.usChecksum = ipWRONG_CRC;
>>>>>>> 0d64b439
                }
            #else /* if ( ipconfigUDP_PASS_ZERO_CHECKSUM_PACKETS == 0 ) */
                {
                    /* Sender hasn't set the checksum, no use to calculate it. */
                    xSet.usChecksum = ipCORRECT_CRC;
                }
            #endif /* if ( ipconfigUDP_PASS_ZERO_CHECKSUM_PACKETS == 0 ) */
            DEBUG_SET_TRACE_VARIABLE( xLocation, 12 );
            break;
        }
        else
        {
            /* This is an incoming packet, not being an UDP packet without a checksum. */
        }

        xResult = prvChecksumProtocolMTUCheck( &( xSet ) );

        if( xResult != 0 )
        {
            DEBUG_SET_TRACE_VARIABLE( xLocation, xResult );
            break;
        }

        /* Do the actual calculations. */
        prvChecksumProtocolCalculate( xOutgoingPacket, pucEthernetBuffer, &( xSet ) );

        /* For outgoing packets, set the checksum in the packet,
         * for incoming packets: show logging in case an error occurred. */
        prvChecksumProtocolSetChecksum( xOutgoingPacket, pucEthernetBuffer, uxBufferLength, &( xSet ) );

        if( xOutgoingPacket != pdFALSE )
        {
            xSet.usChecksum = ( uint16_t ) ipCORRECT_CRC;
        }
    } while( ipFALSE_BOOL );

    #if ( ipconfigHAS_PRINTF == 1 )
        if( xLocation != 0 )
        {
            FreeRTOS_printf( ( "CRC error: %04x location %ld\n", xSet.usChecksum, xLocation ) );
        }
    #endif /* ( ipconfigHAS_PRINTF == 1 ) */

    return xSet.usChecksum;
}
/*-----------------------------------------------------------*/

/**
 * This method generates a checksum for a given IPv4 header, per RFC791 (page 14).
 * The checksum algorithm is described as:
 *   "[T]he 16 bit one's complement of the one's complement sum of all 16 bit words in the
 *   header.  For purposes of computing the checksum, the value of the checksum field is zero."
 *
 * In a nutshell, that means that each 16-bit 'word' must be summed, after which
 * the number of 'carries' (overflows) is added to the result. If that addition
 * produces an overflow, that 'carry' must also be added to the final result. The final checksum
 * should be the bitwise 'not' (ones-complement) of the result if the packet is
 * meant to be transmitted, but this method simply returns the raw value, probably
 * because when a packet is received, the checksum is verified by checking that
 * ((received & calculated) == 0) without applying a bitwise 'not' to the 'calculated' checksum.
 *
 * This logic is optimized for microcontrollers which have limited resources, so the logic looks odd.
 * It iterates over the full range of 16-bit words, but it does so by processing several 32-bit
 * words at once whenever possible. Its first step is to align the memory pointer to a 32-bit boundary,
 * after which it runs a fast loop to process multiple 32-bit words at once and adding their 'carries'.
 * Finally, it finishes up by processing any remaining 16-bit words, and adding up all of the 'carries'.
 * With 32-bit arithmetic, the number of 16-bit 'carries' produced by sequential additions can be found
 * by looking at the 16 most-significant bits of the 32-bit integer, since a 32-bit int will continue
 * counting up instead of overflowing after 16 bits. That is why the actual checksum calculations look like:
 *   union.u32 = ( uint32_t ) union.u16[ 0 ] + union.u16[ 1 ];
 *
 * Arguments:
 *   ulSum: This argument provides a value to initialise the progressive summation
 *   of the header's values to. It is often 0, but protocols like TCP or UDP
 *   can have pseudo-header fields which need to be included in the checksum.
 *   pucNextData: This argument contains the address of the first byte which this
 *   method should process. The method's memory iterator is initialised to this value.
 *   uxDataLengthBytes: This argument contains the number of bytes that this method
 *   should process.
 */

/**
 * @brief Calculates the 16-bit checksum of an array of bytes
 *
 * @param[in] usSum The initial sum, obtained from earlier data.
 * @param[in] pucNextData The actual data.
 * @param[in] uxByteCount The number of bytes.
 *
 * @return The 16-bit one's complement of the one's complement sum of all 16-bit
 *         words in the header
 */
uint16_t usGenerateChecksum( uint16_t usSum,
                             const uint8_t * pucNextData,
                             size_t uxByteCount )
{
/* MISRA/PC-lint doesn't like the use of unions. Here, they are a great
 * aid though to optimise the calculations. */
    xUnion32_t xSum2;
    xUnion32_t xSum;
    xUnion32_t xTerm;
    xUnionPtr_t xSource;
    uintptr_t uxAlignBits;
    uint32_t ulCarry = 0U;
    uint16_t usTemp;
    size_t uxDataLengthBytes = uxByteCount;
    size_t uxSize;
    uintptr_t ulX;

    /* Small MCUs often spend up to 30% of the time doing checksum calculations
    * This function is optimised for 32-bit CPUs; Each time it will try to fetch
    * 32-bits, sums it with an accumulator and counts the number of carries. */

    /* Swap the input (little endian platform only). */
    usTemp = FreeRTOS_ntohs( usSum );
    xSum.u32 = ( uint32_t ) usTemp;
    xTerm.u32 = 0U;

    xSource.u8ptr = pucNextData;

    /* MISRA Ref 11.4.3 [Casting pointer to int for verification] */
    /* More details at: https://github.com/FreeRTOS/FreeRTOS-Plus-TCP/blob/main/MISRA.md#rule-114 */
    /* coverity[misra_c_2012_rule_11_4_violation] */
    uxAlignBits = ( ( ( uintptr_t ) pucNextData ) & 0x03U );

    /*
     * If pucNextData is non-aligned then the checksum is starting at an
     * odd position and we need to make sure the usSum value now in xSum is
     * as if it had been "aligned" in the same way.
     */
    if( ( uxAlignBits & 1U ) != 0U )
    {
        xSum.u32 = ( ( xSum.u32 & 0xffU ) << 8 ) | ( ( xSum.u32 & 0xff00U ) >> 8 );
    }

    /* If byte (8-bit) aligned... */
    if( ( ( uxAlignBits & 1U ) != 0U ) && ( uxDataLengthBytes >= ( size_t ) 1U ) )
    {
        xTerm.u8[ 1 ] = *( xSource.u8ptr );
        xSource.u8ptr++;
        uxDataLengthBytes--;
        /* Now xSource is word (16-bit) aligned. */
    }

    /* If half-word (16-bit) aligned... */
    if( ( ( uxAlignBits == 1U ) || ( uxAlignBits == 2U ) ) && ( uxDataLengthBytes >= 2U ) )
    {
        xSum.u32 += *( xSource.u16ptr );
        xSource.u16ptr++;
        uxDataLengthBytes -= 2U;
        /* Now xSource is word (32-bit) aligned. */
    }

    /* Word (32-bit) aligned, do the most part. */

    uxSize = ( size_t ) ( ( uxDataLengthBytes / 4U ) * 4U );

    if( uxSize >= ( 3U * sizeof( uint32_t ) ) )
    {
        uxSize -= ( 3U * sizeof( uint32_t ) );
    }
    else
    {
        uxSize = 0U;
    }

    /* In this loop, four 32-bit additions will be done, in total 16 bytes.
     * Indexing with constants (0,1,2,3) gives faster code than using
     * post-increments. */
    for( ulX = 0U; ulX < uxSize; ulX += 4U * sizeof( uint32_t ) )
    {
        /* Use a secondary Sum2, just to see if the addition produced an
         * overflow. */
        xSum2.u32 = xSum.u32 + xSource.u32ptr[ 0 ];

        if( xSum2.u32 < xSum.u32 )
        {
            ulCarry++;
        }

        /* Now add the secondary sum to the major sum, and remember if there was
         * a carry. */
        xSum.u32 = xSum2.u32 + xSource.u32ptr[ 1 ];

        if( xSum2.u32 > xSum.u32 )
        {
            ulCarry++;
        }

        /* And do the same trick once again for indexes 2 and 3 */
        xSum2.u32 = xSum.u32 + xSource.u32ptr[ 2 ];

        if( xSum2.u32 < xSum.u32 )
        {
            ulCarry++;
        }

        xSum.u32 = xSum2.u32 + xSource.u32ptr[ 3 ];

        if( xSum2.u32 > xSum.u32 )
        {
            ulCarry++;
        }

        /* And finally advance the pointer 4 * 4 = 16 bytes. */
        xSource.u32ptr = &( xSource.u32ptr[ 4 ] );
    }

    /* Now add all carries. */
    xSum.u32 = ( uint32_t ) xSum.u16[ 0 ] + xSum.u16[ 1 ] + ulCarry;

    uxDataLengthBytes %= 16U;

    /* Half-word aligned. */
    uxSize = ( ( uxDataLengthBytes & ~( ( size_t ) 1U ) ) );

    for( ulX = 0U; ulX < uxSize; ulX += 1U * sizeof( uint16_t ) )
    {
        /* At least one more short. */
        xSum.u32 += xSource.u16ptr[ 0 ];
        xSource.u16ptr = &xSource.u16ptr[ 1 ];
    }

    if( ( uxDataLengthBytes & ( size_t ) 1U ) != 0U ) /* Maybe one more ? */
    {
        xTerm.u8[ 0 ] = xSource.u8ptr[ 0 ];
    }

    /* MISRA Ref 2.2.1 [Unions and dead code] */
    /* More details at: https://github.com/FreeRTOS/FreeRTOS-Plus-TCP/blob/main/MISRA.md#rule-22 */
    /* coverity[misra_c_2012_rule_2_2_violation] */
    /* coverity[assigned_value] */
    xSum.u32 += xTerm.u32;

    /* Now add all carries again. */

    /* Assigning value from "xTerm.u32" to "xSum.u32" here, but that stored value is overwritten before it can be used. */
    /* MISRA Ref 2.2.1 [Unions and dead code] */
    /* More details at: https://github.com/FreeRTOS/FreeRTOS-Plus-TCP/blob/main/MISRA.md#rule-22 */
    /* coverity[misra_c_2012_rule_2_2_violation] */
    /* coverity[value_overwrite] */
    xSum.u32 = ( uint32_t ) xSum.u16[ 0 ] + xSum.u16[ 1 ];

    /* MISRA Ref 2.2.1 [Unions and dead code] */
    /* More details at: https://github.com/FreeRTOS/FreeRTOS-Plus-TCP/blob/main/MISRA.md#rule-22 */
    /* coverity[misra_c_2012_rule_2_2_violation] */
    /* coverity[value_overwrite] */
    xSum.u32 = ( uint32_t ) xSum.u16[ 0 ] + xSum.u16[ 1 ];

    if( ( uxAlignBits & 1U ) != 0U )
    {
        /* Quite unlikely, but pucNextData might be non-aligned, which would
        * mean that a checksum is calculated starting at an odd position. */
        xSum.u32 = ( ( xSum.u32 & 0xffU ) << 8 ) | ( ( xSum.u32 & 0xff00U ) >> 8 );
    }

    /* swap the output (little endian platform only). */
    return FreeRTOS_htons( ( ( uint16_t ) xSum.u32 ) );
}
/*-----------------------------------------------------------*/

#if ( ipconfigHAS_PRINTF != 0 )

    #ifndef ipMONITOR_MAX_HEAP

/* As long as the heap has more space than e.g. 1 MB, there
 * will be no messages. */
        #define ipMONITOR_MAX_HEAP    ( 1024U * 1024U )
    #endif /* ipMONITOR_MAX_HEAP */

    #ifndef ipMONITOR_PERCENTAGE_90
        /* Make this number lower to get less logging messages. */
        #define ipMONITOR_PERCENTAGE_90    ( 90U )
    #endif

    #define ipMONITOR_PERCENTAGE_100       ( 100U )

/**
 * @brief A function that monitors a three resources: the heap, the space in the message
 *        queue of the IP-task, the number of available network buffer descriptors.
 */
    void vPrintResourceStats( void )
    {
        UBaseType_t uxCurrentBufferCount;
        size_t uxMinSize;

        /* When setting up and testing a project with FreeRTOS+TCP, it is
         * can be helpful to monitor a few resources: the number of network
         * buffers and the amount of available heap.
         * This function will issue some logging when a minimum value has
         * changed. */
        uxCurrentBufferCount = uxGetMinimumFreeNetworkBuffers();

        if( uxLastMinBufferCount > uxCurrentBufferCount )
        {
            /* The logging produced below may be helpful
             * while tuning +TCP: see how many buffers are in use. */
            uxLastMinBufferCount = uxCurrentBufferCount;
            FreeRTOS_printf( ( "Network buffers: %lu lowest %lu\n",
                               uxGetNumberOfFreeNetworkBuffers(),
                               uxCurrentBufferCount ) );
        }

        uxMinSize = xPortGetMinimumEverFreeHeapSize();

        if( uxMinLastSize == 0U )
        {
            /* Probably the first time this function is called. */
            uxMinLastSize = uxMinSize;
        }
        else if( uxMinSize >= ipMONITOR_MAX_HEAP )
        {
            /* There is more than enough heap space. No need for logging. */
        }
        /* Write logging if there is a 10% decrease since the last time logging was written. */
        else if( ( uxMinLastSize * ipMONITOR_PERCENTAGE_90 ) > ( uxMinSize * ipMONITOR_PERCENTAGE_100 ) )
        {
            uxMinLastSize = uxMinSize;
<<<<<<< HEAD
            FreeRTOS_printf( ( "Heap: current %u lowest %u\n", xPortGetFreeHeapSize(), uxMinSize ) );
=======
            FreeRTOS_printf( ( "Heap: current %u lowest %u\n", ( unsigned ) xPortGetFreeHeapSize(), ( unsigned ) uxMinSize ) );
>>>>>>> 0d64b439
        }
        else
        {
            /* Nothing to log. */
        }

        #if ( ipconfigCHECK_IP_QUEUE_SPACE != 0 )
            {
                UBaseType_t uxCurrentCount = 0u;

                uxCurrentCount = uxGetMinimumIPQueueSpace();

                if( uxLastMinQueueSpace != uxCurrentCount )
                {
                    /* The logging produced below may be helpful
                     * while tuning +TCP: see how many buffers are in use. */
                    uxLastMinQueueSpace = uxCurrentCount;
                    FreeRTOS_printf( ( "Queue space: lowest %lu\n", uxCurrentCount ) );
                }
            }
        #endif /* ipconfigCHECK_IP_QUEUE_SPACE */
    }
#endif /* ( ipconfigHAS_PRINTF != 0 ) */
/*-----------------------------------------------------------*/

/**
 * @brief Utility function: Convert error number to a human readable
 *        string. Declaration in FreeRTOS_errno_TCP.h.
 *
 * @param[in] xErrnum The error number.
 * @param[in] pcBuffer Buffer big enough to be filled with the human readable message.
 * @param[in] uxLength Maximum length of the buffer.
 *
 * @return The buffer filled with human readable error string.
 */

const char * FreeRTOS_strerror_r( BaseType_t xErrnum,
                                  char * pcBuffer,
                                  size_t uxLength )
{
    const char * pcName;
    BaseType_t xErrnumPositive = xErrnum;

    if( xErrnumPositive < 0 )
    {
        xErrnumPositive = -xErrnumPositive;
    }

    switch( xErrnumPositive )
    {
        case pdFREERTOS_ERRNO_EADDRINUSE:
            pcName = "EADDRINUSE";
            break;

        case pdFREERTOS_ERRNO_ENOMEM:
            pcName = "ENOMEM";
            break;

        case pdFREERTOS_ERRNO_EADDRNOTAVAIL:
            pcName = "EADDRNOTAVAIL";
            break;

        case pdFREERTOS_ERRNO_ENOPROTOOPT:
            pcName = "ENOPROTOOPT";
            break;

        case pdFREERTOS_ERRNO_EBADF:
            pcName = "EBADF";
            break;

        case pdFREERTOS_ERRNO_ENOSPC:
            pcName = "ENOSPC";
            break;

        case pdFREERTOS_ERRNO_ECANCELED:
            pcName = "ECANCELED";
            break;

        case pdFREERTOS_ERRNO_ENOTCONN:
            pcName = "ENOTCONN";
            break;

        case pdFREERTOS_ERRNO_EINPROGRESS:
            pcName = "EINPROGRESS";
            break;

        case pdFREERTOS_ERRNO_EOPNOTSUPP:
            pcName = "EOPNOTSUPP";
            break;

        case pdFREERTOS_ERRNO_EINTR:
            pcName = "EINTR";
            break;

        case pdFREERTOS_ERRNO_ETIMEDOUT:
            pcName = "ETIMEDOUT";
            break;

        case pdFREERTOS_ERRNO_EINVAL:
            pcName = "EINVAL";
            break;

        case pdFREERTOS_ERRNO_EWOULDBLOCK:
            pcName = "EWOULDBLOCK";
            break; /* same as EAGAIN */

        case pdFREERTOS_ERRNO_EISCONN:
            pcName = "EISCONN";
            break;

        default:
            /* MISRA Ref 21.6.1 [snprintf and logging] */
            /* More details at: https://github.com/FreeRTOS/FreeRTOS-Plus-TCP/blob/main/MISRA.md#rule-216 */
            /* coverity[misra_c_2012_rule_21_6_violation] */
            ( void ) snprintf( pcBuffer, uxLength, "Errno 0x%lx", xErrnum );
            pcName = NULL;
            break;
    }

    if( pcName != NULL )
    {
        /* MISRA Ref 21.6.1 [snprintf and logging] */
        /* More details at: https://github.com/FreeRTOS/FreeRTOS-Plus-TCP/blob/main/MISRA.md#rule-216 */
        /* coverity[misra_c_2012_rule_21_6_violation] */
        ( void ) snprintf( pcBuffer, uxLength, "%s", pcName );
    }

    if( uxLength > 0U )
    {
        pcBuffer[ uxLength - 1U ] = '\0';
    }

    return pcBuffer;
}
/*-----------------------------------------------------------*/

/**
 * @brief Get the highest value of two int32's.
 * @param[in] a the first value.
 * @param[in] b the second value.
 * @return The highest of the two values.
 */
int32_t FreeRTOS_max_int32( int32_t a,
                            int32_t b )
{
    return ( a >= b ) ? a : b;
}
/*-----------------------------------------------------------*/

/**
 * @brief Get the highest value of two uint32_t's.
 * @param[in] a the first value.
 * @param[in] b the second value.
 * @return The highest of the two values.
 */
uint32_t FreeRTOS_max_uint32( uint32_t a,
                              uint32_t b )
{
    return ( a >= b ) ? a : b;
}
/*-----------------------------------------------------------*/

/**
 * @brief Get the highest value of two size_t's.
 * @param[in] a the first value.
 * @param[in] b the second value.
 * @return The highest of the two values.
 */
size_t FreeRTOS_max_size_t( size_t a,
                            size_t b )
{
    return ( a >= b ) ? a : b;
}
/*-----------------------------------------------------------*/

/**
 * @brief Get the lowest value of two int32_t's.
 * @param[in] a the first value.
 * @param[in] b the second value.
 * @return The lowest of the two values.
 */
int32_t FreeRTOS_min_int32( int32_t a,
                            int32_t b )
{
    return ( a <= b ) ? a : b;
}
/*-----------------------------------------------------------*/

/**
 * @brief Get the lowest value of two uint32_t's.
 * @param[in] a the first value.
 * @param[in] b the second value.
 * @return The lowest of the two values.
 */
uint32_t FreeRTOS_min_uint32( uint32_t a,
                              uint32_t b )
{
    return ( a <= b ) ? a : b;
}
/*-----------------------------------------------------------*/

/**
 * @brief Get the lowest value of two size_t's.
 * @param[in] a the first value.
 * @param[in] b the second value.
 * @return The lowest of the two values.
 */
size_t FreeRTOS_min_size_t( size_t a,
                            size_t b )
{
    return ( a <= b ) ? a : b;
}
/*-----------------------------------------------------------*/

/**
 * @brief Round-up a number to a multiple of 'd'.
 * @param[in] a the first value.
 * @param[in] d the second value.
 * @return A multiple of d.
 */
uint32_t FreeRTOS_round_up( uint32_t a,
                            uint32_t d )
{
    uint32_t ulResult = a;

    configASSERT( d != 0U );

    if( d != 0U )
    {
        ulResult = d * ( ( a + d - 1U ) / d );
    }

    return ulResult;
}
/*-----------------------------------------------------------*/

/**
 * @brief Round-down a number to a multiple of 'd'.
 * @param[in] a the first value.
 * @param[in] d the second value.
 * @return A multiple of d.
 */
uint32_t FreeRTOS_round_down( uint32_t a,
                              uint32_t d )
{
    uint32_t ulResult = 0;

    configASSERT( d != 0U );

    if( d != 0U )
    {
        ulResult = d * ( a / d );
    }

    return ulResult;
}
/*-----------------------------------------------------------*/

/**
 * @brief Convert character array (of size 4) to equivalent 32-bit value.
 * @param[in] pucPtr The character array.
 * @return 32-bit equivalent value extracted from the character array.
 *
 * @note Going by MISRA rules, these utility functions should not be defined
 *        if they are not being used anywhere. But their use depends on the
 *        application and hence these functions are defined unconditionally.
 */
uint32_t ulChar2u32( const uint8_t * pucPtr )
{
    return ( ( ( uint32_t ) pucPtr[ 0 ] ) << 24 ) |
           ( ( ( uint32_t ) pucPtr[ 1 ] ) << 16 ) |
           ( ( ( uint32_t ) pucPtr[ 2 ] ) << 8 ) |
           ( ( ( uint32_t ) pucPtr[ 3 ] ) );
}
/*-----------------------------------------------------------*/

/**
 * @brief Convert character array (of size 2) to equivalent 16-bit value.
 * @param[in] pucPtr The character array.
 * @return 16-bit equivalent value extracted from the character array.
 *
 * @note Going by MISRA rules, these utility functions should not be defined
 *        if they are not being used anywhere. But their use depends on the
 *        application and hence these functions are defined unconditionally.
 */
uint16_t usChar2u16( const uint8_t * pucPtr )
{
    return ( uint16_t )
           ( ( ( ( uint32_t ) pucPtr[ 0 ] ) << 8 ) |
             ( ( ( uint32_t ) pucPtr[ 1 ] ) ) );
}
/*-----------------------------------------------------------*/<|MERGE_RESOLUTION|>--- conflicted
+++ resolved
@@ -243,31 +243,6 @@
     }
 #endif /* if ( ipconfigUSE_DHCPv6 == 1 ) || ( ipconfigUSE_DHCP == 1 ) */
 /*-----------------------------------------------------------*/
-<<<<<<< HEAD
-#endif /* ( ipconfigUSE_DHCP != 0 ) */
-
-/**
- * @brief Set multicast MAC address.
- *
- * @param[in] ulIPAddress IP address.
- * @param[out] pxMACAddress Pointer to MAC address.
- */
-void vSetMultiCastIPv4MacAddress( uint32_t ulIPAddress,
-                                  MACAddress_t * pxMACAddress )
-{
-    uint32_t ulIP = FreeRTOS_ntohl( ulIPAddress );
-
-    pxMACAddress->ucBytes[ 0 ] = ( uint8_t ) 0x01U;
-    pxMACAddress->ucBytes[ 1 ] = ( uint8_t ) 0x00U;
-    pxMACAddress->ucBytes[ 2 ] = ( uint8_t ) 0x5EU;
-    pxMACAddress->ucBytes[ 3 ] = ( uint8_t ) ( ( ulIP >> 16 ) & 0x7fU ); /* Use 7 bits. */
-    pxMACAddress->ucBytes[ 4 ] = ( uint8_t ) ( ( ulIP >> 8 ) & 0xffU );  /* Use 8 bits. */
-    pxMACAddress->ucBytes[ 5 ] = ( uint8_t ) ( ( ulIP ) & 0xffU );       /* Use 8 bits. */
-}
-/*-----------------------------------------------------------*/
-
-=======
->>>>>>> 0d64b439
 
 /**
  * @brief Duplicate the given network buffer descriptor with a modified length.
@@ -1032,13 +1007,9 @@
  *        will be checked.
  *
  * @param[in] pucEthernetBuffer The Ethernet buffer for which the checksum is to be calculated
-<<<<<<< HEAD
- *                               or checked.
-=======
  *                               or checked.  'pucEthernetBuffer' is now non-const because the
  *                               function will set the checksum fields, in case 'xOutgoingPacket'
  *                               is pdTRUE.
->>>>>>> 0d64b439
  * @param[in] uxBufferLength the total number of bytes received, or the number of bytes written
  *                            in the packet buffer.
  * @param[in] xOutgoingPacket Whether this is an outgoing packet or not.
@@ -1077,17 +1048,7 @@
         /* MISRA Ref 11.3.1 [Misaligned access] */
         /* More details at: https://github.com/FreeRTOS/FreeRTOS-Plus-TCP/blob/main/MISRA.md#rule-113 */
         /* coverity[misra_c_2012_rule_11_3_violation] */
-<<<<<<< HEAD
-        pxIPPacket = ( ( const IPPacket_t * ) pucEthernetBuffer );
-
-        /* Per https://tools.ietf.org/html/rfc791, the four-bit Internet Header
-         * Length field contains the length of the internet header in 32-bit words. */
-        ucVersionHeaderLength = pxIPPacket->xIPHeader.ucVersionHeaderLength;
-        ucVersionHeaderLength = ( uint16_t ) ( ( ucVersionHeaderLength & ( uint8_t ) 0x0FU ) << 2U );
-        uxIPHeaderLength = ( UBaseType_t ) ucVersionHeaderLength;
-=======
         xSet.pxIPPacket = ( ( const IPPacket_t * ) pucEthernetBuffer );
->>>>>>> 0d64b439
 
         switch( xSet.pxIPPacket->xEthernetHeader.usFrameType ) /* LCOV_EXCL_BR_LINE */
         {
@@ -1148,24 +1109,7 @@
                 {
                     /* Sender hasn't set the checksum, drop the packet because
                      * ipconfigUDP_PASS_ZERO_CHECKSUM_PACKETS is not set. */
-<<<<<<< HEAD
-                    usChecksum = ipWRONG_CRC;
-                    #if ( ipconfigHAS_PRINTF != 0 )
-                        {
-                            static BaseType_t xCount = 0;
-
-                            /* Exclude this from branch coverage as this is only used for debugging. */
-                            if( xCount < 5 ) /* LCOV_EXCL_BR_LINE */
-                            {
-                                FreeRTOS_printf( ( "usGenerateProtocolChecksum: UDP packet from %xip without CRC dropped\n",
-                                                   ( unsigned ) FreeRTOS_ntohl( pxIPPacket->xIPHeader.ulSourceIPAddress ) ) );
-                                xCount++;
-                            }
-                        }
-                    #endif /* ( ipconfigHAS_PRINTF != 0 ) */
-=======
                     xSet.usChecksum = ipWRONG_CRC;
->>>>>>> 0d64b439
                 }
             #else /* if ( ipconfigUDP_PASS_ZERO_CHECKSUM_PACKETS == 0 ) */
                 {
@@ -1483,11 +1427,7 @@
         else if( ( uxMinLastSize * ipMONITOR_PERCENTAGE_90 ) > ( uxMinSize * ipMONITOR_PERCENTAGE_100 ) )
         {
             uxMinLastSize = uxMinSize;
-<<<<<<< HEAD
-            FreeRTOS_printf( ( "Heap: current %u lowest %u\n", xPortGetFreeHeapSize(), uxMinSize ) );
-=======
             FreeRTOS_printf( ( "Heap: current %u lowest %u\n", ( unsigned ) xPortGetFreeHeapSize(), ( unsigned ) uxMinSize ) );
->>>>>>> 0d64b439
         }
         else
         {
