/*
 * FreeRTOS+TCP <DEVELOPMENT BRANCH>
 * Copyright (C) 2022 Amazon.com, Inc. or its affiliates.  All Rights Reserved.
 *
 * SPDX-License-Identifier: MIT
 *
 * Permission is hereby granted, free of charge, to any person obtaining a copy of
 * this software and associated documentation files (the "Software"), to deal in
 * the Software without restriction, including without limitation the rights to
 * use, copy, modify, merge, publish, distribute, sublicense, and/or sell copies of
 * the Software, and to permit persons to whom the Software is furnished to do so,
 * subject to the following conditions:
 *
 * The above copyright notice and this permission notice shall be included in all
 * copies or substantial portions of the Software.
 *
 * THE SOFTWARE IS PROVIDED "AS IS", WITHOUT WARRANTY OF ANY KIND, EXPRESS OR
 * IMPLIED, INCLUDING BUT NOT LIMITED TO THE WARRANTIES OF MERCHANTABILITY, FITNESS
 * FOR A PARTICULAR PURPOSE AND NONINFRINGEMENT. IN NO EVENT SHALL THE AUTHORS OR
 * COPYRIGHT HOLDERS BE LIABLE FOR ANY CLAIM, DAMAGES OR OTHER LIABILITY, WHETHER
 * IN AN ACTION OF CONTRACT, TORT OR OTHERWISE, ARISING FROM, OUT OF OR IN
 * CONNECTION WITH THE SOFTWARE OR THE USE OR OTHER DEALINGS IN THE SOFTWARE.
 *
 * http://aws.amazon.com/freertos
 * http://www.FreeRTOS.org
 */

/**
 * @file FreeRTOS_IP_Utils.c
 * @brief Implements the basic functionality for the FreeRTOS+TCP network stack.
 */

/* Standard includes. */
#include <stdint.h>
#include <stdio.h>
#include <string.h>

/* FreeRTOS includes. */
#include "FreeRTOS.h"
#include "task.h"
#include "queue.h"
#include "semphr.h"

/* FreeRTOS+TCP includes. */
#include "FreeRTOS_IP.h"
#include "FreeRTOS_IP_Utils.h"
#include "FreeRTOS_IP_Timers.h"
#include "FreeRTOS_Sockets.h"
#include "FreeRTOS_IP_Private.h"
#include "FreeRTOS_ARP.h"
#include "FreeRTOS_UDP_IP.h"
#include "FreeRTOS_DHCP.h"
#include "NetworkInterface.h"
#include "NetworkBufferManagement.h"
#include "FreeRTOS_DNS.h"
#include "FreeRTOS_Routing.h"
#include "FreeRTOS_ND.h"
/*-----------------------------------------------------------*/

/* Used to ensure the structure packing is having the desired effect.  The
 * 'volatile' is used to prevent compiler warnings about comparing a constant with
 * a constant. */
#ifndef _lint
    #define ipEXPECTED_EthernetHeader_t_SIZE    ( ( size_t ) 14 ) /**< Ethernet Header size in bytes. */
    #define ipEXPECTED_ARPHeader_t_SIZE         ( ( size_t ) 28 ) /**< ARP header size in bytes. */
    #define ipEXPECTED_IPHeader_t_SIZE          ( ( size_t ) 20 ) /**< IP header size in bytes. */
    #define ipEXPECTED_IGMPHeader_t_SIZE        ( ( size_t ) 8 )  /**< IGMP header size in bytes. */
    #define ipEXPECTED_ICMPHeader_t_SIZE        ( ( size_t ) 8 )  /**< ICMP header size in bytes. */
    #define ipEXPECTED_UDPHeader_t_SIZE         ( ( size_t ) 8 )  /**< UDP header size in bytes. */
    #define ipEXPECTED_TCPHeader_t_SIZE         ( ( size_t ) 20 ) /**< TCP header size in bytes. */
#endif

/** @brief Time delay between repeated attempts to initialise the network hardware. */
#ifndef ipINITIALISATION_RETRY_DELAY
    #define ipINITIALISATION_RETRY_DELAY    ( pdMS_TO_TICKS( 3000U ) )
#endif

#if ( ipconfigHAS_PRINTF != 0 )
    /** @brief Last value of minimum buffer count. */
    static UBaseType_t uxLastMinBufferCount = ipconfigNUM_NETWORK_BUFFER_DESCRIPTORS;

/** @brief Last value of minimum size. Used in printing resource stats. */
    static size_t uxMinLastSize = 0u;
#endif

#if ( ipconfigCHECK_IP_QUEUE_SPACE != 0 ) && ( ipconfigHAS_PRINTF != 0 )
    static UBaseType_t uxLastMinQueueSpace = 0;
#endif

/**
 * Used in checksum calculation.
 */
typedef union _xUnion32
{
    uint32_t u32;      /**< The 32-bit member of the union. */
    uint16_t u16[ 2 ]; /**< The array of 2 16-bit members of the union. */
    uint8_t u8[ 4 ];   /**< The array of 4 8-bit members of the union. */
} xUnion32;

/**
 * Used in checksum calculation.
 */
typedef union _xUnionPtr
{
    const uint32_t * u32ptr; /**< The pointer member to a 32-bit variable. */
    const uint16_t * u16ptr; /**< The pointer member to a 16-bit variable. */
    const uint8_t * u8ptr;   /**< The pointer member to an 8-bit variable. */
} xUnionPtr;

/*
 * Returns the network buffer descriptor that owns a given packet buffer.
 */
static NetworkBufferDescriptor_t * prvPacketBuffer_to_NetworkBuffer( const void * pvBuffer,
                                                                     size_t uxOffset );

static uintptr_t void_ptr_to_uintptr( const void * pvPointer );

static BaseType_t prvChecksumProtocolChecks( size_t uxBufferLength,
                                             struct xPacketSummary * pxSet );

static BaseType_t prvChecksumProtocolMTUCheck( struct xPacketSummary * pxSet );

static void prvChecksumProtocolCalculate( BaseType_t xOutgoingPacket,
                                          const uint8_t * pucEthernetBuffer,
                                          struct xPacketSummary * pxSet );

static void prvChecksumProtocolSetChecksum( BaseType_t xOutgoingPacket,
                                            const uint8_t * pucEthernetBuffer,
                                            size_t uxBufferLength,
                                            const struct xPacketSummary * pxSet );

static void prvSetChecksumInPacket( const struct xPacketSummary * pxSet,
                                    uint16_t usChecksum );

static uint16_t prvGetChecksumFromPacket( const struct xPacketSummary * pxSet );

/**
 * @brief Set checksum in the packet
 *
 * @param pxSet: Pointer to the packet summary that describes the packet,
 *                  to which the checksum will be set.
 *
 * @param usChecksum: Checksum value to be set.
 */
static void prvSetChecksumInPacket( const struct xPacketSummary * pxSet,
                                    uint16_t usChecksum )
{
    if( pxSet->ucProtocol == ( uint8_t ) ipPROTOCOL_UDP )
    {
        pxSet->pxProtocolHeaders->xUDPHeader.usChecksum = usChecksum;
    }
    else if( pxSet->ucProtocol == ( uint8_t ) ipPROTOCOL_TCP )
    {
        pxSet->pxProtocolHeaders->xTCPHeader.usChecksum = usChecksum;
    }
    else if( ( pxSet->ucProtocol == ( uint8_t ) ipPROTOCOL_ICMP ) ||
             ( pxSet->ucProtocol == ( uint8_t ) ipPROTOCOL_IGMP ) )
    {
        pxSet->pxProtocolHeaders->xICMPHeader.usChecksum = usChecksum;
    }
    else if( ( pxSet->xIsIPv6 != pdFALSE ) && ( pxSet->ucProtocol == ( uint8_t ) ipPROTOCOL_ICMP_IPv6 ) )
    {
        pxSet->pxProtocolHeaders->xICMPHeaderIPv6.usChecksum = usChecksum;
    }
    else
    {
        /* Unhandled protocol. */
    }
}

/**
 * @brief Get checksum from the packet summary
 *
 * @param pxSet: Pointer to the packet summary that describes the packet,
 *                  from which the checksum will be retrieved.
 *
 * @return Checksum value that is retrieved from pxSet.
 */
static uint16_t prvGetChecksumFromPacket( const struct xPacketSummary * pxSet )
{
    uint16_t usChecksum;

    if( pxSet->ucProtocol == ( uint8_t ) ipPROTOCOL_UDP )
    {
        usChecksum = pxSet->pxProtocolHeaders->xUDPHeader.usChecksum;
    }
    else if( pxSet->ucProtocol == ( uint8_t ) ipPROTOCOL_TCP )
    {
        usChecksum = pxSet->pxProtocolHeaders->xTCPHeader.usChecksum;
    }
    else if( ( pxSet->ucProtocol == ( uint8_t ) ipPROTOCOL_ICMP ) ||
             ( pxSet->ucProtocol == ( uint8_t ) ipPROTOCOL_IGMP ) )
    {
        usChecksum = pxSet->pxProtocolHeaders->xICMPHeader.usChecksum;
    }
    else if( ( pxSet->xIsIPv6 != pdFALSE ) && ( pxSet->ucProtocol == ( uint8_t ) ipPROTOCOL_ICMP_IPv6 ) )
    {
        usChecksum = pxSet->pxProtocolHeaders->xICMPHeaderIPv6.usChecksum;
    }
    else
    {
        /* Unhandled protocol. */
        usChecksum = ipUNHANDLED_PROTOCOL;
    }

    return usChecksum;
}

#if ( ipconfigUSE_DHCPv6 == 1 ) || ( ipconfigUSE_DHCP == 1 ) || ( ipconfigUSE_RA == 1 )

/**
 * @brief Create a DHCP event.
 *
 * @return pdPASS or pdFAIL, depending on whether xSendEventStructToIPTask()
 *         succeeded.
 * @param pxEndPoint: The end-point that needs DHCP.
 */
    BaseType_t xSendDHCPEvent( struct xNetworkEndPoint * pxEndPoint )
    {
        IPStackEvent_t xEventMessage;
        const TickType_t uxDontBlock = 0U;

        #if ( ipconfigUSE_DHCPv6 == 1 ) || ( ipconfigUSE_DHCP == 1 )
            eDHCPState_t uxOption = eGetDHCPState( pxEndPoint );
        #endif

        xEventMessage.eEventType = eDHCPEvent;

        /* MISRA Ref 11.6.1 [DHCP events and conversion to void] */
        /* More details at: https://github.com/FreeRTOS/FreeRTOS-Plus-TCP/blob/main/MISRA.md#rule-116 */
        /* coverity[misra_c_2012_rule_11_6_violation] */
        xEventMessage.pvData = ( void * ) pxEndPoint;
        #if ( ipconfigUSE_DHCPv6 == 1 ) || ( ipconfigUSE_DHCP == 1 )
            {
                pxEndPoint->xDHCPData.eExpectedState = uxOption;
            }
        #endif

        return xSendEventStructToIPTask( &xEventMessage, uxDontBlock );
    }
#endif /* if ( ipconfigUSE_DHCPv6 == 1 ) || ( ipconfigUSE_DHCP == 1 ) */
/*-----------------------------------------------------------*/

/**
 * @brief Duplicate the given network buffer descriptor with a modified length.
 *
 * @param[in] pxNetworkBuffer: The network buffer to be duplicated.
 * @param[in] uxNewLength: The length for the new buffer.
 *
 * @return If properly duplicated, then the duplicate network buffer or else, NULL.
 */
NetworkBufferDescriptor_t * pxDuplicateNetworkBufferWithDescriptor( const NetworkBufferDescriptor_t * const pxNetworkBuffer,
                                                                    size_t uxNewLength )
{
    NetworkBufferDescriptor_t * pxNewBuffer;
    size_t uxLengthToCopy = uxNewLength;

    /* This function is only used when 'ipconfigZERO_COPY_TX_DRIVER' is set to 1.
     * The transmit routine wants to have ownership of the network buffer
     * descriptor, because it will pass the buffer straight to DMA. */
    pxNewBuffer = pxGetNetworkBufferWithDescriptor( uxNewLength, ( TickType_t ) 0 );

    if( pxNewBuffer != NULL )
    {
        configASSERT( pxNewBuffer->pucEthernetBuffer != NULL );

        /* Get the minimum of both values to copy the data. */
        if( uxLengthToCopy > pxNetworkBuffer->xDataLength )
        {
            uxLengthToCopy = pxNetworkBuffer->xDataLength;
        }

        /* Set the actual packet size in case a bigger buffer than requested
         * was returned. */
        pxNewBuffer->xDataLength = uxNewLength;

        /* Copy the original packet information. */
        pxNewBuffer->xIPAddress.ulIP_IPv4 = pxNetworkBuffer->xIPAddress.ulIP_IPv4;
        pxNewBuffer->usPort = pxNetworkBuffer->usPort;
        pxNewBuffer->usBoundPort = pxNetworkBuffer->usBoundPort;
        pxNewBuffer->pxInterface = pxNetworkBuffer->pxInterface;
        pxNewBuffer->pxEndPoint = pxNetworkBuffer->pxEndPoint;
        ( void ) memcpy( pxNewBuffer->pucEthernetBuffer, pxNetworkBuffer->pucEthernetBuffer, uxLengthToCopy );

        if( uxIPHeaderSizePacket( pxNewBuffer ) == ipSIZE_OF_IPv6_HEADER )
        {
            ( void ) memcpy( pxNewBuffer->xIPAddress.xIP_IPv6.ucBytes, pxNetworkBuffer->xIPAddress.xIP_IPv6.ucBytes, ipSIZE_OF_IPv6_ADDRESS );
        }
    }

    return pxNewBuffer;
}
/*-----------------------------------------------------------*/

/**
 * @brief Get the network buffer descriptor from the packet buffer.
 *
 * @param[in] pvBuffer: The pointer to packet buffer.
 * @param[in] uxOffset: Additional offset (such as the packet length of UDP packet etc.).
 *
 * @return The network buffer descriptor if the alignment is correct. Else a NULL is returned.
 */
static NetworkBufferDescriptor_t * prvPacketBuffer_to_NetworkBuffer( const void * pvBuffer,
                                                                     size_t uxOffset )
{
    uintptr_t uxBuffer;
    NetworkBufferDescriptor_t * pxResult;

    if( pvBuffer == NULL )
    {
        pxResult = NULL;
    }
    else
    {
        /* Obtain the network buffer from the zero copy pointer. */

        /* MISRA Ref 11.6.2 [Pointer arithmetic and hidden pointer] */
        /* More details at: https://github.com/FreeRTOS/FreeRTOS-Plus-TCP/blob/main/MISRA.md#rule-116 */
        /* coverity[misra_c_2012_rule_11_6_violation] */
        uxBuffer = void_ptr_to_uintptr( pvBuffer );

        /* The input here is a pointer to a packet buffer plus some offset.  Subtract
         * this offset, and also the size of the header in the network buffer, usually
         * 8 + 2 bytes. */
        uxBuffer -= ( uxOffset + ipBUFFER_PADDING );

        /* Here a pointer was placed to the network descriptor.  As a
         * pointer is dereferenced, make sure it is well aligned. */
        if( ( uxBuffer & ( ( ( uintptr_t ) sizeof( uxBuffer ) ) - 1U ) ) == ( uintptr_t ) 0U )
        {
            /* MISRA Ref 11.4.2 [Validation of pointer alignment] */
            /* More details at: https://github.com/FreeRTOS/FreeRTOS-Plus-TCP/blob/main/MISRA.md#rule-114 */
            /* coverity[misra_c_2012_rule_11_4_violation] */
            pxResult = *( ( NetworkBufferDescriptor_t ** ) uxBuffer );
        }
        else
        {
            pxResult = NULL;
        }
    }

    return pxResult;
}
/*-----------------------------------------------------------*/

/**
 * @brief uintptr_t is an unsigned integer type that is capable of storing a data pointer.
 *        Therefore it is safe to convert from a void pointer to a uintptr_t, using a union.
 */
union uIntPtr
{
    uintptr_t uxPtr;    /**< THe numeric value. */
    const void * pvPtr; /**< THe void pointer. */
};

/**
 * @brief Helper function: cast a pointer to a numeric value 'uintptr_t',
 *        using a union as defined here above.
 * @param[in] pvPointer A void pointer to be converted.
 * @return The value of the void pointer as an unsigned number.
 */
static uintptr_t void_ptr_to_uintptr( const void * pvPointer )
{
    /* The type 'uintptr_t' has the same size as a pointer.
     * Therefore, it is safe to use a union to convert it. */
    union uIntPtr intPtr;

    intPtr.pvPtr = pvPointer;
    return intPtr.uxPtr;
}
/*-----------------------------------------------------------*/

/** @brief Get and check the specific lengths depending on the protocol ( TCP/UDP/ICMP/IGMP ).
 * @param[in] uxBufferLength: The number of bytes to be sent or received.
 * @param[in] pxSet: A struct describing this packet.
 *
 * @return Non-zero in case of an error.
 */
static BaseType_t prvChecksumProtocolChecks( size_t uxBufferLength,
                                             struct xPacketSummary * pxSet )
{
    BaseType_t xReturn = 0;

    /* Both in case of IPv4, as well as IPv6, it has been confirmed that the packet
     * is long enough to contain the promised data. */

    /* Switch on the Layer 3/4 protocol. */
    if( pxSet->ucProtocol == ( uint8_t ) ipPROTOCOL_UDP )
    {
        if( ( pxSet->usProtocolBytes < ipSIZE_OF_UDP_HEADER ) ||
            ( uxBufferLength < ( ipSIZE_OF_ETH_HEADER + pxSet->uxIPHeaderLength + ipSIZE_OF_UDP_HEADER ) ) )
        {
            pxSet->usChecksum = ipINVALID_LENGTH;
            xReturn = 7;
        }

        if( xReturn == 0 )
        {
            pxSet->uxProtocolHeaderLength = sizeof( pxSet->pxProtocolHeaders->xUDPHeader );
            #if ( ipconfigHAS_DEBUG_PRINTF != 0 )
                {
                    pxSet->pcType = "UDP";
                }
            #endif /* ipconfigHAS_DEBUG_PRINTF != 0 */
        }
    }
    else if( pxSet->ucProtocol == ( uint8_t ) ipPROTOCOL_TCP )
    {
        if( ( pxSet->usProtocolBytes < ipSIZE_OF_TCP_HEADER ) ||
            ( uxBufferLength < ( ipSIZE_OF_ETH_HEADER + pxSet->uxIPHeaderLength + ipSIZE_OF_TCP_HEADER ) ) )
        {
            pxSet->usChecksum = ipINVALID_LENGTH;
            xReturn = 8;
        }

        if( xReturn == 0 )
        {
            uint8_t ucLength = ( ( ( pxSet->pxProtocolHeaders->xTCPHeader.ucTCPOffset >> 4U ) - 5U ) << 2U );
            size_t uxOptionsLength = ( size_t ) ucLength;
            pxSet->uxProtocolHeaderLength = ipSIZE_OF_TCP_HEADER + uxOptionsLength;
            #if ( ipconfigHAS_DEBUG_PRINTF != 0 )
                {
                    pxSet->pcType = "TCP";
                }
            #endif /* ipconfigHAS_DEBUG_PRINTF != 0 */
        }
    }
    else if( ( pxSet->ucProtocol == ( uint8_t ) ipPROTOCOL_ICMP ) ||
             ( pxSet->ucProtocol == ( uint8_t ) ipPROTOCOL_IGMP ) )
    {
        if( ( pxSet->usProtocolBytes < ipSIZE_OF_ICMPv4_HEADER ) ||
            ( uxBufferLength < ( ipSIZE_OF_ETH_HEADER + pxSet->uxIPHeaderLength + ipSIZE_OF_ICMPv4_HEADER ) ) )
        {
            pxSet->usChecksum = ipINVALID_LENGTH;
            xReturn = 9;
        }

        if( xReturn == 0 )
        {
            pxSet->uxProtocolHeaderLength = sizeof( pxSet->pxProtocolHeaders->xICMPHeader );

            #if ( ipconfigHAS_DEBUG_PRINTF != 0 )
                {
                    if( pxSet->ucProtocol == ( uint8_t ) ipPROTOCOL_ICMP )
                    {
                        pxSet->pcType = "ICMP";
                    }
                    else
                    {
                        pxSet->pcType = "IGMP";
                    }
                }
            #endif /* ipconfigHAS_DEBUG_PRINTF != 0 */
        }
    }
    else if( ( pxSet->xIsIPv6 != pdFALSE ) && ( pxSet->ucProtocol == ( uint8_t ) ipPROTOCOL_ICMP_IPv6 ) )
    {
        xReturn = prvChecksumICMPv6Checks( uxBufferLength, pxSet );
    }
    else
    {
        /* Unhandled protocol, other than ICMP, IGMP, UDP, or TCP. */
        pxSet->usChecksum = ipUNHANDLED_PROTOCOL;
        xReturn = 11;
    }

    return xReturn;
}
/*-----------------------------------------------------------*/

/** @brief See if the packet doesn't get bigger than the value of MTU.
 * @param[in] pxSet: A struct describing this packet.
 *
 * @return Non-zero in case of an error.
 */
static BaseType_t prvChecksumProtocolMTUCheck( struct xPacketSummary * pxSet )
{
    BaseType_t xReturn = 0;

    /* Here, 'pxSet->usProtocolBytes' contains the size of the protocol data
     * ( headers and payload ). */

    /* The Ethernet header is excluded from the MTU. */
    uint32_t ulMaxLength = ipconfigNETWORK_MTU;

    ulMaxLength -= ( uint32_t ) pxSet->uxIPHeaderLength;

    if( ( pxSet->usProtocolBytes < ( uint16_t ) pxSet->uxProtocolHeaderLength ) ||
        ( pxSet->usProtocolBytes > ulMaxLength ) )
    {
        #if ( ipconfigHAS_DEBUG_PRINTF != 0 )
            {
                FreeRTOS_debug_printf( ( "usGenerateProtocolChecksum[%s]: len invalid: %u\n", pxSet->pcType, pxSet->usProtocolBytes ) );
            }
        #endif /* ipconfigHAS_DEBUG_PRINTF != 0 */

        /* Again, in a 16-bit return value there is no space to indicate an
         * error.  For incoming packets, 0x1234 will cause dropping of the packet.
         * For outgoing packets, there is a serious problem with the
         * format/length */
        pxSet->usChecksum = ipINVALID_LENGTH;
        xReturn = 13;
    }

    return xReturn;
}
/*-----------------------------------------------------------*/

/** @brief Do the actual checksum calculations, both the pseudo header, and the payload.
 * @param[in] xOutgoingPacket: pdTRUE when the packet is to be sent.
 * @param[in] pucEthernetBuffer: The buffer containing the packet.
 * @param[in] pxSet: A struct describing this packet.
 */
static void prvChecksumProtocolCalculate( BaseType_t xOutgoingPacket,
                                          const uint8_t * pucEthernetBuffer,
                                          struct xPacketSummary * pxSet )
{
    if( pxSet->xIsIPv6 != pdFALSE )
    {
        uint32_t pulHeader[ 2 ];

        /* IPv6 has a 40-byte pseudo header:
         * 0..15 Source IPv6 address
         * 16..31 Target IPv6 address
         * 32..35 Length of payload
         * 36..38 three zero's
         * 39 Next Header, i.e. the protocol type. */

        pulHeader[ 0 ] = ( uint32_t ) pxSet->usProtocolBytes;
        pulHeader[ 0 ] = FreeRTOS_htonl( pulHeader[ 0 ] );
        pulHeader[ 1 ] = ( uint32_t ) pxSet->pxIPPacket_IPv6->ucNextHeader;
        pulHeader[ 1 ] = FreeRTOS_htonl( pulHeader[ 1 ] );

        pxSet->usChecksum = usGenerateChecksum( 0U,
                                                &( pucEthernetBuffer[ ipSIZE_OF_ETH_HEADER + offsetof( IPHeader_IPv6_t, xSourceAddress ) ] ),
                                                ( size_t ) ( 2U * sizeof( pxSet->pxIPPacket_IPv6->xSourceAddress ) ) );

        pxSet->usChecksum = usGenerateChecksum( pxSet->usChecksum,
                                                ( const uint8_t * ) pulHeader,
                                                ( size_t ) ( sizeof( pulHeader ) ) );
    }

    if( ( pxSet->ucProtocol == ( uint8_t ) ipPROTOCOL_ICMP ) || ( pxSet->ucProtocol == ( uint8_t ) ipPROTOCOL_IGMP ) )
    {
        /* ICMP/IGMP do not have a pseudo header for CRC-calculation. */
        pxSet->usChecksum = ( uint16_t )
                            ( ~usGenerateChecksum( 0U, &( pucEthernetBuffer[ ipSIZE_OF_ETH_HEADER + pxSet->uxIPHeaderLength ] ), ( size_t ) pxSet->usProtocolBytes ) );
    }

    else if( ( pxSet->xIsIPv6 != pdFALSE ) && ( pxSet->ucProtocol == ( uint8_t ) ipPROTOCOL_ICMP_IPv6 ) )
    {
        pxSet->usChecksum = ( uint16_t )
                            ( ~usGenerateChecksum( pxSet->usChecksum,
                                                   ( uint8_t * ) &( pxSet->pxProtocolHeaders->xTCPHeader ),
                                                   ( size_t ) pxSet->usProtocolBytes ) );
    }
    else
    {
        if( pxSet->xIsIPv6 != pdFALSE )
        {
            /* The CRC of the IPv6 pseudo-header has already been calculated. */
            pxSet->usChecksum = ( uint16_t )
                                ( ~usGenerateChecksum( pxSet->usChecksum,
                                                       ( uint8_t * ) &( pxSet->pxProtocolHeaders->xUDPHeader.usSourcePort ),
                                                       ( size_t ) ( pxSet->usProtocolBytes ) ) );
        }
        else
        {
            /* The IPv4 pseudo header contains 2 IP-addresses, totalling 8 bytes. */
            uint32_t ulByteCount = pxSet->usProtocolBytes;
            ulByteCount += 2U * ipSIZE_OF_IPv4_ADDRESS;

            /* For UDP and TCP, sum the pseudo header, i.e. IP protocol + length
             * fields */
            pxSet->usChecksum = ( uint16_t ) ( pxSet->usProtocolBytes + ( ( uint16_t ) pxSet->ucProtocol ) );

            /* And then continue at the IPv4 source and destination addresses. */
            pxSet->usChecksum = ( uint16_t )
                                ( ~usGenerateChecksum( pxSet->usChecksum,
                                                       ( const uint8_t * ) &( pxSet->pxIPPacket->xIPHeader.ulSourceIPAddress ),
                                                       ulByteCount ) );
        }

        /* Sum TCP header and data. */
    }

    if( xOutgoingPacket == pdFALSE )
    {
        /* This is in incoming packet. If the CRC is correct, it should be zero. */
        if( pxSet->usChecksum == 0U )
        {
            pxSet->usChecksum = ( uint16_t ) ipCORRECT_CRC;
        }
        else
        {
            pxSet->usChecksum = ( uint16_t ) ipWRONG_CRC;
        }
    }
    else
    {
        if( ( pxSet->usChecksum == 0U ) && ( pxSet->ucProtocol == ( uint8_t ) ipPROTOCOL_UDP ) )
        {
            /* In case of UDP, a calculated checksum of 0x0000 is transmitted
             * as 0xffff. A value of zero would mean that the checksum is not used. */
            pxSet->usChecksum = ( uint16_t ) 0xffffu;
        }
    }

    pxSet->usChecksum = FreeRTOS_htons( pxSet->usChecksum );
}
/*-----------------------------------------------------------*/

/** @brief For outgoing packets, set the checksum in the packet,
 *        for incoming packets: show logging in case an error occurred.
 * @param[in] xOutgoingPacket: Non-zero if this is an outgoing packet.
 * @param[in] pucEthernetBuffer: The buffer containing the packet.
 * @param[in] uxBufferLength: the total number of bytes received, or the number of bytes written
 * @param[in] pxSet: A struct describing this packet.
 */
static void prvChecksumProtocolSetChecksum( BaseType_t xOutgoingPacket,
                                            const uint8_t * pucEthernetBuffer,
                                            size_t uxBufferLength,
                                            const struct xPacketSummary * pxSet )
{
    if( xOutgoingPacket != pdFALSE )
    {
        prvSetChecksumInPacket( pxSet, pxSet->usChecksum );
    }

    #if ( ipconfigHAS_DEBUG_PRINTF != 0 )
        else if( ( xOutgoingPacket == pdFALSE ) && ( pxSet->usChecksum != ipCORRECT_CRC ) )
        {
            uint16_t usGot;
            usGot = prvGetChecksumFromPacket( pxSet );
            FreeRTOS_debug_printf( ( "usGenerateProtocolChecksum[%s]: len %d ID %04X: from %xip to %xip cal %04X got %04X\n",
                                     pxSet->pcType,
                                     pxSet->usProtocolBytes,
                                     FreeRTOS_ntohs( pxSet->pxIPPacket->xIPHeader.usIdentification ),
                                     ( unsigned ) FreeRTOS_ntohl( pxSet->pxIPPacket->xIPHeader.ulSourceIPAddress ),
                                     ( unsigned ) FreeRTOS_ntohl( pxSet->pxIPPacket->xIPHeader.ulDestinationIPAddress ),
                                     FreeRTOS_ntohs( pxSet->usChecksum ),
                                     FreeRTOS_ntohs( usGot ) ) );
        }
        else
        {
            /* This is an incoming packet and it doesn't need debug logging. */
        }
    #endif /* ipconfigHAS_DEBUG_PRINTF != 0 */

    /* Mention parameters that are not used by the function. */
    ( void ) uxBufferLength;
    ( void ) pucEthernetBuffer;
}
/*-----------------------------------------------------------*/

#if ( ipconfigZERO_COPY_TX_DRIVER != 0 ) || ( ipconfigZERO_COPY_RX_DRIVER != 0 )

/**
 * @brief Get the network buffer from the packet buffer.
 *
 * @param[in] pvBuffer: Pointer to the packet buffer.
 *
 * @return The network buffer if the alignment is correct. Else a NULL is returned.
 */
    NetworkBufferDescriptor_t * pxPacketBuffer_to_NetworkBuffer( const void * pvBuffer )
    {
        return prvPacketBuffer_to_NetworkBuffer( pvBuffer, 0U );
    }

#endif /* ( ipconfigZERO_COPY_TX_DRIVER != 0 ) || ( ipconfigZERO_COPY_RX_DRIVER != 0 ) */
/*-----------------------------------------------------------*/

/**
 * @brief Get the network buffer from the UDP Payload buffer.
 *
 * @param[in] pvBuffer: Pointer to the UDP payload buffer.
 *
 * @return The network buffer if the alignment is correct. Else a NULL is returned.
 */
NetworkBufferDescriptor_t * pxUDPPayloadBuffer_to_NetworkBuffer( const void * pvBuffer )
{
    NetworkBufferDescriptor_t * pxResult;

    if( pvBuffer == NULL )
    {
        pxResult = NULL;
    }
    else
    {
        size_t uxOffset;

        /* The input here is a pointer to a payload buffer.  Subtract
         * the total size of a UDP/IP packet plus the size of the header in
         * the network buffer, usually 8 + 2 bytes. */

        uintptr_t uxTypeOffset;
        const uint8_t * pucIPType;
        uint8_t ucIPType;

        /* When IPv6 is supported, find out the type of the packet.
         * It is stored 48 bytes before the payload buffer as 0x40 or 0x60. */
        uxTypeOffset = void_ptr_to_uintptr( pvBuffer );
        uxTypeOffset -= ipUDP_PAYLOAD_IP_TYPE_OFFSET;
        /* MISRA Ref 11.4.3 [Casting pointer to int for verification] */
        /* More details at: https://github.com/FreeRTOS/FreeRTOS-Plus-TCP/blob/main/MISRA.md#rule-114 */
        /* coverity[misra_c_2012_rule_11_4_violation] */
        pucIPType = ( const uint8_t * ) uxTypeOffset;

        /* For an IPv4 packet, pucIPType points to 6 bytes before the pucEthernetBuffer,
         * for a IPv6 packet, pucIPType will point to the first byte of the IP-header: 'ucVersionTrafficClass'. */
        ucIPType = pucIPType[ 0 ] & 0xf0U;

        /* To help the translation from a UDP payload pointer to a networkBuffer,
         * a byte was stored at a certain negative offset (-48 bytes).
         * It must have a value of either 0x4x or 0x6x. */
        configASSERT( ( ucIPType == ipTYPE_IPv4 ) || ( ucIPType == ipTYPE_IPv6 ) );

        if( ucIPType == ipTYPE_IPv6 )
        {
            uxOffset = sizeof( UDPPacket_IPv6_t );
        }
        else /* ucIPType == ipTYPE_IPv4 */
        {
            uxOffset = sizeof( UDPPacket_t );
        }

        pxResult = prvPacketBuffer_to_NetworkBuffer( pvBuffer, uxOffset );
    }

    return pxResult;
}
/*-----------------------------------------------------------*/

/**
 * @brief Function to check whether the current context belongs to
 *        the IP-task.
 *
 * @return If the current context belongs to the IP-task, then pdTRUE is
 *         returned. Else pdFALSE is returned.
 *
 * @note Very important: the IP-task is not allowed to call its own API's,
 *        because it would easily get into a dead-lock.
 */
BaseType_t xIsCallingFromIPTask( void )
{
    BaseType_t xReturn;
    const struct tskTaskControlBlock * const xCurrentHandle = xTaskGetCurrentTaskHandle();
    const struct tskTaskControlBlock * const xCurrentIPTaskHandle = FreeRTOS_GetIPTaskHandle();

    if( xCurrentHandle == xCurrentIPTaskHandle )
    {
        xReturn = pdTRUE;
    }
    else
    {
        xReturn = pdFALSE;
    }

    return xReturn;
}
/*-----------------------------------------------------------*/

/**
 * @brief Process a 'Network down' event and complete required processing.
 * @param pxInterface: The interface that goes down.
 */
/* MISRA Ref 8.9.1 [File scoped variables] */
/* More details at: https://github.com/FreeRTOS/FreeRTOS-Plus-TCP/blob/main/MISRA.md#rule-89 */
/* coverity[misra_c_2012_rule_8_9_violation] */
/* coverity[single_use] */
void prvProcessNetworkDownEvent( NetworkInterface_t * pxInterface )
{
    NetworkEndPoint_t * pxEndPoint;

    configASSERT( pxInterface != NULL );
    configASSERT( pxInterface->pfInitialise != NULL );
    /* Stop the ARP timer while there is no network. */
    vIPSetARPTimerEnableState( pdFALSE );

    /* The first network down event is generated by the IP stack itself to
     * initialise the network hardware, so do not call the network down event
     * the first time through. */

    for( pxEndPoint = FreeRTOS_FirstEndPoint( pxInterface );
         pxEndPoint != NULL;
         pxEndPoint = FreeRTOS_NextEndPoint( pxInterface, pxEndPoint ) )
    {
        /* The bit 'bEndPointUp' stays low until vIPNetworkUpCalls() is called. */
        pxEndPoint->bits.bEndPointUp = pdFALSE_UNSIGNED;
        #if ( ipconfigUSE_NETWORK_EVENT_HOOK == 1 )
            {
                if( pxEndPoint->bits.bCallDownHook != pdFALSE_UNSIGNED )
                {
                    #if ( ipconfigIPv4_BACKWARD_COMPATIBLE == 1 )
                        {
                            vApplicationIPNetworkEventHook( eNetworkDown );
                        }
                    #else
                        {
                            vApplicationIPNetworkEventHook_Multi( eNetworkDown, pxEndPoint );
                        }
                    #endif
                }
                else
                {
                    /* The next time NetworkEventHook will be called for this end-point. */
                    pxEndPoint->bits.bCallDownHook = pdTRUE_UNSIGNED;
                }
            }
        #endif /* ipconfigUSE_NETWORK_EVENT_HOOK */

        /* Per the ARP Cache Validation section of https://tools.ietf.org/html/rfc1122,
         * treat network down as a "delivery problem" and flush the ARP cache for this
         *  interface. */
        FreeRTOS_ClearARP( pxEndPoint );
    }

    /* The network has been disconnected (or is being initialised for the first
     * time).  Perform whatever hardware processing is necessary to bring it up
     * again, or wait for it to be available again.  This is hardware dependent. */

    if( pxInterface->pfInitialise( pxInterface ) == pdPASS )
    {
        pxInterface->bits.bInterfaceUp = pdTRUE_UNSIGNED;
        /* Set remaining time to 0 so it will become active immediately. */

        /* The network is not up until DHCP has completed.
         * Start it now for all associated end-points. */

        for( pxEndPoint = FreeRTOS_FirstEndPoint( pxInterface );
             pxEndPoint != NULL;
             pxEndPoint = FreeRTOS_NextEndPoint( pxInterface, pxEndPoint ) )
        {
            #if ( ipconfigUSE_DHCP == 1 )
                if( END_POINT_USES_DHCP( pxEndPoint ) )
                {
                    #if ( ipconfigUSE_DHCPv6 != 0 )
                        if( pxEndPoint->bits.bIPv6 != pdFALSE_UNSIGNED )
                        {
                            vDHCPv6Process( pdTRUE, pxEndPoint );
                        }
                        else
                    #endif /* ipconfigUSE_DHCPv6 */
                    {
                        /* Reset the DHCP process for this end-point. */
                        vDHCPProcess( pdTRUE, pxEndPoint );
                    }
                }
                else /* Yes this else ought to be here. */
            #endif /* ( ipconfigUSE_DHCP == 1 ) */

            #if ( ipconfigUSE_RA != 0 )
                if( END_POINT_USES_RA( pxEndPoint ) )
                {
                    /* Reset the RA/SLAAC process for this end-point. */
                    vRAProcess( pdTRUE, pxEndPoint );
                }
                else
            #endif /* ( #if( ipconfigUSE_IPv6 != 0 ) */

            {
                if( pxEndPoint->bits.bIPv6 != pdFALSE_UNSIGNED )
                {
                    ( void ) memcpy( &( pxEndPoint->ipv6_settings ), &( pxEndPoint->ipv6_defaults ), sizeof( pxEndPoint->ipv6_settings ) );
                }
                else
                {
                    ( void ) memcpy( &( pxEndPoint->ipv4_settings ), &( pxEndPoint->ipv4_defaults ), sizeof( pxEndPoint->ipv4_settings ) );
                }

                *ipLOCAL_IP_ADDRESS_POINTER = pxEndPoint->ipv4_settings.ulIPAddress;

                /* DHCP or Router Advertisement are not enabled for this end-point.
                 * Perform any necessary 'network up' processing. */
                vIPNetworkUpCalls( pxEndPoint );
            }
        }
    }
    else
    {
        /* Nothing to do. When the 'xNetworkTimer' expires, all interfaces
         * with bits.bInterfaceUp cleared will get a new 'eNetworkDownEvent' */
    }
}
/*-----------------------------------------------------------*/

/**
 * @brief Check the values of configuration options and assert on it. Also verify that the IP-task
 *        has not already been initialized.
 */
void vPreCheckConfigs( void )
{
    /* This function should only be called once. */
    configASSERT( xIPIsNetworkTaskReady() == pdFALSE );
    configASSERT( xNetworkEventQueue == NULL );
    configASSERT( FreeRTOS_GetIPTaskHandle() == NULL );

    #if ( configASSERT_DEFINED == 1 )
        {
            volatile size_t uxSize = sizeof( uintptr_t );

            if( uxSize == 8U )
            {
                /* This is a 64-bit platform, make sure there is enough space in
                 * pucEthernetBuffer to store a pointer. */
                configASSERT( ipconfigBUFFER_PADDING >= 14 );
                /* But it must have this strange alignment: */
                configASSERT( ( ( ( ipconfigBUFFER_PADDING ) + 2 ) % 4 ) == 0 );
            }

            /* LCOV_EXCL_BR_START */
            uxSize = ipconfigNETWORK_MTU;
            /* Check if MTU is big enough. */
            configASSERT( uxSize >= ( ipSIZE_OF_IPv4_HEADER + ipSIZE_OF_TCP_HEADER + ipconfigTCP_MSS ) );

            uxSize = sizeof( EthernetHeader_t );
            /* Check structure packing is correct. */
            configASSERT( uxSize == ipEXPECTED_EthernetHeader_t_SIZE );

            uxSize = sizeof( ARPHeader_t );
            configASSERT( uxSize == ipEXPECTED_ARPHeader_t_SIZE );

            uxSize = sizeof( IPHeader_t );
            configASSERT( uxSize == ipEXPECTED_IPHeader_t_SIZE );

            uxSize = sizeof( ICMPHeader_t );
            configASSERT( uxSize == ipEXPECTED_ICMPHeader_t_SIZE );

            uxSize = sizeof( UDPHeader_t );
            configASSERT( uxSize == ipEXPECTED_UDPHeader_t_SIZE );
            /* LCOV_EXCL_BR_STOP */
            #if ipconfigUSE_TCP == 1
                {
                    uxSize = sizeof( TCPHeader_t );
                    configASSERT( uxSize == ( ipEXPECTED_TCPHeader_t_SIZE + ipSIZE_TCP_OPTIONS ) );
                }
            #endif
        }
    #endif /* if ( configASSERT_DEFINED == 1 ) */
}
/*-----------------------------------------------------------*/

/**
 * @brief Generate or check the protocol checksum of the data sent in the first parameter.
 *        At the same time, the length of the packet and the length of the different layers
 *        will be checked.
 *
 * @param[in] pucEthernetBuffer: The Ethernet buffer for which the checksum is to be calculated
 *                               or checked.  'pucEthernetBuffer' is now non-const because the
 *                               function will set the checksum fields, in case 'xOutgoingPacket'
 *                               is pdTRUE.
 * @param[in] uxBufferLength: the total number of bytes received, or the number of bytes written
 *                            in the packet buffer.
 * @param[in] xOutgoingPacket: Whether this is an outgoing packet or not.
 *
 * @return When xOutgoingPacket is false: the error code can be either: ipINVALID_LENGTH,
 *         ipUNHANDLED_PROTOCOL, ipWRONG_CRC, or ipCORRECT_CRC.
 *         When xOutgoingPacket is true: either ipINVALID_LENGTH, ipUNHANDLED_PROTOCOL,
 *         or ipCORRECT_CRC.
 */
uint16_t usGenerateProtocolChecksum( uint8_t * pucEthernetBuffer,
                                     size_t uxBufferLength,
                                     BaseType_t xOutgoingPacket )
{
    struct xPacketSummary xSet;

    ( void ) memset( &( xSet ), 0, sizeof( xSet ) );

    DEBUG_DECLARE_TRACE_VARIABLE( BaseType_t, xLocation, 0 );

    #if ( ipconfigHAS_DEBUG_PRINTF != 0 )
        {
            xSet.pcType = "???";
        }
    #endif /* ipconfigHAS_DEBUG_PRINTF != 0 */

    /* Introduce a do-while loop to allow use of break statements.
     * Note: MISRA prohibits use of 'goto', thus replaced with breaks. */
    do
    {
        BaseType_t xResult;

        /* Parse the packet length. */
        /* MISRA Ref 11.3.1 [Misaligned access] */
        /* More details at: https://github.com/FreeRTOS/FreeRTOS-Plus-TCP/blob/main/MISRA.md#rule-113 */
        /* coverity[misra_c_2012_rule_11_3_violation] */
        xSet.pxIPPacket = ( ( const IPPacket_t * ) pucEthernetBuffer );

        if( xSet.pxIPPacket->xEthernetHeader.usFrameType == ipIPv6_FRAME_TYPE )
        {
            /* MISRA Ref 11.3.1 [Misaligned access] */
            /* More details at: https://github.com/FreeRTOS/FreeRTOS-Plus-TCP/blob/main/MISRA.md#rule-113 */
            /* coverity[misra_c_2012_rule_11_3_violation] */
            xSet.pxIPPacket_IPv6 = ( ( const IPHeader_IPv6_t * ) &( pucEthernetBuffer[ ipSIZE_OF_ETH_HEADER ] ) );

            xResult = prvChecksumIPv6Checks( pucEthernetBuffer, uxBufferLength, &( xSet ) );

            if( xResult != 0 )
            {
                DEBUG_SET_TRACE_VARIABLE( xLocation, xResult );
                break;
            }
        }
        else
        {
            xResult = prvChecksumIPv4Checks( pucEthernetBuffer, uxBufferLength, &( xSet ) );

            if( xResult != 0 )
            {
                DEBUG_SET_TRACE_VARIABLE( xLocation, xResult );
                break;
            }
        }

        {
            xResult = prvChecksumProtocolChecks( uxBufferLength, &( xSet ) );

            if( xResult != 0 )
            {
                DEBUG_SET_TRACE_VARIABLE( xLocation, xResult );
                break;
            }
        }

        /* The protocol and checksum field have been identified. Check the direction
         * of the packet. */
        if( xOutgoingPacket != pdFALSE )
        {
            /* This is an outgoing packet. Before calculating the checksum, set it
             * to zero. */
            prvSetChecksumInPacket( &( xSet ), 0 );
        }
        else if( ( prvGetChecksumFromPacket( &( xSet ) ) == 0U ) && ( xSet.ucProtocol == ( uint8_t ) ipPROTOCOL_UDP ) )
        {
            #if ( ipconfigUDP_PASS_ZERO_CHECKSUM_PACKETS == 0 )
                {
                    /* Sender hasn't set the checksum, drop the packet because
                     * ipconfigUDP_PASS_ZERO_CHECKSUM_PACKETS is not set. */
                    xSet.usChecksum = ipWRONG_CRC;
                }
            #else /* if ( ipconfigUDP_PASS_ZERO_CHECKSUM_PACKETS == 0 ) */
                {
                    /* Sender hasn't set the checksum, no use to calculate it. */
                    xSet.usChecksum = ipCORRECT_CRC;
                }
            #endif /* if ( ipconfigUDP_PASS_ZERO_CHECKSUM_PACKETS == 0 ) */
            DEBUG_SET_TRACE_VARIABLE( xLocation, 12 );
            break;
        }
        else
        {
            /* This is an incoming packet, not being an UDP packet without a checksum. */
        }

        xResult = prvChecksumProtocolMTUCheck( &( xSet ) );

        if( xResult != 0 )
        {
            DEBUG_SET_TRACE_VARIABLE( xLocation, xResult );
            break;
        }

        /* Do the actual calculations. */
        prvChecksumProtocolCalculate( xOutgoingPacket, pucEthernetBuffer, &( xSet ) );

        /* For outgoing packets, set the checksum in the packet,
         * for incoming packets: show logging in case an error occurred. */
        prvChecksumProtocolSetChecksum( xOutgoingPacket, pucEthernetBuffer, uxBufferLength, &( xSet ) );

        if( xOutgoingPacket != pdFALSE )
        {
            xSet.usChecksum = ( uint16_t ) ipCORRECT_CRC;
        }
    } while( ipFALSE_BOOL );

    #if ( ipconfigHAS_PRINTF == 1 )
        if( xLocation != 0 )
        {
            FreeRTOS_printf( ( "CRC error: %04x location %ld\n", xSet.usChecksum, xLocation ) );
        }
    #endif /* ( ipconfigHAS_PRINTF == 1 ) */

    return xSet.usChecksum;
}
/*-----------------------------------------------------------*/

/**
 * This method generates a checksum for a given IPv4 header, per RFC791 (page 14).
 * The checksum algorithm is described as:
 *   "[T]he 16 bit one's complement of the one's complement sum of all 16 bit words in the
 *   header.  For purposes of computing the checksum, the value of the checksum field is zero."
 *
 * In a nutshell, that means that each 16-bit 'word' must be summed, after which
 * the number of 'carries' (overflows) is added to the result. If that addition
 * produces an overflow, that 'carry' must also be added to the final result. The final checksum
 * should be the bitwise 'not' (ones-complement) of the result if the packet is
 * meant to be transmitted, but this method simply returns the raw value, probably
 * because when a packet is received, the checksum is verified by checking that
 * ((received & calculated) == 0) without applying a bitwise 'not' to the 'calculated' checksum.
 *
 * This logic is optimized for microcontrollers which have limited resources, so the logic looks odd.
 * It iterates over the full range of 16-bit words, but it does so by processing several 32-bit
 * words at once whenever possible. Its first step is to align the memory pointer to a 32-bit boundary,
 * after which it runs a fast loop to process multiple 32-bit words at once and adding their 'carries'.
 * Finally, it finishes up by processing any remaining 16-bit words, and adding up all of the 'carries'.
 * With 32-bit arithmetic, the number of 16-bit 'carries' produced by sequential additions can be found
 * by looking at the 16 most-significant bits of the 32-bit integer, since a 32-bit int will continue
 * counting up instead of overflowing after 16 bits. That is why the actual checksum calculations look like:
 *   union.u32 = ( uint32_t ) union.u16[ 0 ] + union.u16[ 1 ];
 *
 * Arguments:
 *   ulSum: This argument provides a value to initialise the progressive summation
 *   of the header's values to. It is often 0, but protocols like TCP or UDP
 *   can have pseudo-header fields which need to be included in the checksum.
 *   pucNextData: This argument contains the address of the first byte which this
 *   method should process. The method's memory iterator is initialised to this value.
 *   uxDataLengthBytes: This argument contains the number of bytes that this method
 *   should process.
 */

/**
 * @brief Calculates the 16-bit checksum of an array of bytes
 *
 * @param[in] usSum: The initial sum, obtained from earlier data.
 * @param[in] pucNextData: The actual data.
 * @param[in] uxByteCount: The number of bytes.
 *
 * @return The 16-bit one's complement of the one's complement sum of all 16-bit
 *         words in the header
 */
uint16_t usGenerateChecksum( uint16_t usSum,
                             const uint8_t * pucNextData,
                             size_t uxByteCount )
{
/* MISRA/PC-lint doesn't like the use of unions. Here, they are a great
 * aid though to optimise the calculations. */
    xUnion32 xSum2;
    xUnion32 xSum;
    xUnion32 xTerm;
    xUnionPtr xSource;
    uintptr_t uxAlignBits;
    uint32_t ulCarry = 0U;
    uint16_t usTemp;
    size_t uxDataLengthBytes = uxByteCount;
    size_t uxSize;
    uintptr_t ulX;

    /* Small MCUs often spend up to 30% of the time doing checksum calculations
    * This function is optimised for 32-bit CPUs; Each time it will try to fetch
    * 32-bits, sums it with an accumulator and counts the number of carries. */

    /* Swap the input (little endian platform only). */
    usTemp = FreeRTOS_ntohs( usSum );
    xSum.u32 = ( uint32_t ) usTemp;
    xTerm.u32 = 0U;

    xSource.u8ptr = pucNextData;

    /* MISRA Ref 11.4.3 [Casting pointer to int for verification] */
    /* More details at: https://github.com/FreeRTOS/FreeRTOS-Plus-TCP/blob/main/MISRA.md#rule-114 */
    /* coverity[misra_c_2012_rule_11_4_violation] */
    uxAlignBits = ( ( ( uintptr_t ) pucNextData ) & 0x03U );

    /*
     * If pucNextData is non-aligned then the checksum is starting at an
     * odd position and we need to make sure the usSum value now in xSum is
     * as if it had been "aligned" in the same way.
     */
    if( ( uxAlignBits & 1U ) != 0U )
    {
        xSum.u32 = ( ( xSum.u32 & 0xffU ) << 8 ) | ( ( xSum.u32 & 0xff00U ) >> 8 );
    }

    /* If byte (8-bit) aligned... */
    if( ( ( uxAlignBits & 1U ) != 0U ) && ( uxDataLengthBytes >= ( size_t ) 1U ) )
    {
        xTerm.u8[ 1 ] = *( xSource.u8ptr );
        xSource.u8ptr++;
        uxDataLengthBytes--;
        /* Now xSource is word (16-bit) aligned. */
    }

    /* If half-word (16-bit) aligned... */
    if( ( ( uxAlignBits == 1U ) || ( uxAlignBits == 2U ) ) && ( uxDataLengthBytes >= 2U ) )
    {
        xSum.u32 += *( xSource.u16ptr );
        xSource.u16ptr++;
        uxDataLengthBytes -= 2U;
        /* Now xSource is word (32-bit) aligned. */
    }

    /* Word (32-bit) aligned, do the most part. */

    uxSize = ( size_t ) ( ( uxDataLengthBytes / 4U ) * 4U );

    if( uxSize >= ( 3U * sizeof( uint32_t ) ) )
    {
        uxSize -= ( 3U * sizeof( uint32_t ) );
    }
    else
    {
        uxSize = 0U;
    }

    /* In this loop, four 32-bit additions will be done, in total 16 bytes.
     * Indexing with constants (0,1,2,3) gives faster code than using
     * post-increments. */
    for( ulX = 0U; ulX < uxSize; ulX += 4U * sizeof( uint32_t ) )
    {
        /* Use a secondary Sum2, just to see if the addition produced an
         * overflow. */
        xSum2.u32 = xSum.u32 + xSource.u32ptr[ 0 ];

        if( xSum2.u32 < xSum.u32 )
        {
            ulCarry++;
        }

        /* Now add the secondary sum to the major sum, and remember if there was
         * a carry. */
        xSum.u32 = xSum2.u32 + xSource.u32ptr[ 1 ];

        if( xSum2.u32 > xSum.u32 )
        {
            ulCarry++;
        }

        /* And do the same trick once again for indexes 2 and 3 */
        xSum2.u32 = xSum.u32 + xSource.u32ptr[ 2 ];

        if( xSum2.u32 < xSum.u32 )
        {
            ulCarry++;
        }

        xSum.u32 = xSum2.u32 + xSource.u32ptr[ 3 ];

        if( xSum2.u32 > xSum.u32 )
        {
            ulCarry++;
        }

        /* And finally advance the pointer 4 * 4 = 16 bytes. */
        xSource.u32ptr = &( xSource.u32ptr[ 4 ] );
    }

    /* Now add all carries. */
    xSum.u32 = ( uint32_t ) xSum.u16[ 0 ] + xSum.u16[ 1 ] + ulCarry;

    uxDataLengthBytes %= 16U;

    /* Half-word aligned. */
    uxSize = ( ( uxDataLengthBytes & ~( ( size_t ) 1U ) ) );

    for( ulX = 0U; ulX < uxSize; ulX += 1U * sizeof( uint16_t ) )
    {
        /* At least one more short. */
        xSum.u32 += xSource.u16ptr[ 0 ];
        xSource.u16ptr = &xSource.u16ptr[ 1 ];
    }

    if( ( uxDataLengthBytes & ( size_t ) 1U ) != 0U ) /* Maybe one more ? */
    {
        xTerm.u8[ 0 ] = xSource.u8ptr[ 0 ];
    }

    /* MISRA Ref 2.2.1 [Unions and dead code] */
    /* More details at: https://github.com/FreeRTOS/FreeRTOS-Plus-TCP/blob/main/MISRA.md#rule-22 */
    /* coverity[misra_c_2012_rule_2_2_violation] */
    /* coverity[assigned_value] */
    xSum.u32 += xTerm.u32;

    /* Now add all carries again. */

    /* Assigning value from "xTerm.u32" to "xSum.u32" here, but that stored value is overwritten before it can be used. */
    /* MISRA Ref 2.2.1 [Unions and dead code] */
    /* More details at: https://github.com/FreeRTOS/FreeRTOS-Plus-TCP/blob/main/MISRA.md#rule-22 */
    /* coverity[misra_c_2012_rule_2_2_violation] */
    /* coverity[value_overwrite] */
    xSum.u32 = ( uint32_t ) xSum.u16[ 0 ] + xSum.u16[ 1 ];

    /* MISRA Ref 2.2.1 [Unions and dead code] */
    /* More details at: https://github.com/FreeRTOS/FreeRTOS-Plus-TCP/blob/main/MISRA.md#rule-22 */
    /* coverity[misra_c_2012_rule_2_2_violation] */
    /* coverity[value_overwrite] */
    xSum.u32 = ( uint32_t ) xSum.u16[ 0 ] + xSum.u16[ 1 ];

    if( ( uxAlignBits & 1U ) != 0U )
    {
        /* Quite unlikely, but pucNextData might be non-aligned, which would
        * mean that a checksum is calculated starting at an odd position. */
        xSum.u32 = ( ( xSum.u32 & 0xffU ) << 8 ) | ( ( xSum.u32 & 0xff00U ) >> 8 );
    }

    /* swap the output (little endian platform only). */
    return FreeRTOS_htons( ( ( uint16_t ) xSum.u32 ) );
}
/*-----------------------------------------------------------*/

#if ( ipconfigHAS_PRINTF != 0 )

    #ifndef ipMONITOR_MAX_HEAP

/* As long as the heap has more space than e.g. 1 MB, there
 * will be no messages. */
        #define ipMONITOR_MAX_HEAP    ( 1024U * 1024U )
    #endif /* ipMONITOR_MAX_HEAP */

    #ifndef ipMONITOR_PERCENTAGE_90
        /* Make this number lower to get less logging messages. */
        #define ipMONITOR_PERCENTAGE_90    ( 90U )
    #endif

    #define ipMONITOR_PERCENTAGE_100       ( 100U )

/**
 * @brief A function that monitors a three resources: the heap, the space in the message
 *        queue of the IP-task, the number of available network buffer descriptors.
 */
    void vPrintResourceStats( void )
    {
        UBaseType_t uxCurrentBufferCount;
        size_t uxMinSize;

        /* When setting up and testing a project with FreeRTOS+TCP, it is
         * can be helpful to monitor a few resources: the number of network
         * buffers and the amount of available heap.
         * This function will issue some logging when a minimum value has
         * changed. */
        uxCurrentBufferCount = uxGetMinimumFreeNetworkBuffers();

        if( uxLastMinBufferCount > uxCurrentBufferCount )
        {
            /* The logging produced below may be helpful
             * while tuning +TCP: see how many buffers are in use. */
            uxLastMinBufferCount = uxCurrentBufferCount;
            FreeRTOS_printf( ( "Network buffers: %lu lowest %lu\n",
                               uxGetNumberOfFreeNetworkBuffers(),
                               uxCurrentBufferCount ) );
        }

        uxMinSize = xPortGetMinimumEverFreeHeapSize();

        if( uxMinLastSize == 0U )
        {
            /* Probably the first time this function is called. */
            uxMinLastSize = uxMinSize;
        }
        else if( uxMinSize >= ipMONITOR_MAX_HEAP )
        {
            /* There is more than enough heap space. No need for logging. */
        }
        /* Write logging if there is a 10% decrease since the last time logging was written. */
        else if( ( uxMinLastSize * ipMONITOR_PERCENTAGE_90 ) > ( uxMinSize * ipMONITOR_PERCENTAGE_100 ) )
        {
            uxMinLastSize = uxMinSize;
            FreeRTOS_printf( ( "Heap: current %u lowest %u\n", ( unsigned ) xPortGetFreeHeapSize(), ( unsigned ) uxMinSize ) );
        }
        else
        {
            /* Nothing to log. */
        }

        #if ( ipconfigCHECK_IP_QUEUE_SPACE != 0 )
            {
                UBaseType_t uxCurrentCount = 0u;

                uxCurrentCount = uxGetMinimumIPQueueSpace();

                if( uxLastMinQueueSpace != uxCurrentCount )
                {
                    /* The logging produced below may be helpful
                     * while tuning +TCP: see how many buffers are in use. */
                    uxLastMinQueueSpace = uxCurrentCount;
                    FreeRTOS_printf( ( "Queue space: lowest %lu\n", uxCurrentCount ) );
                }
            }
        #endif /* ipconfigCHECK_IP_QUEUE_SPACE */
    }
#endif /* ( ipconfigHAS_PRINTF != 0 ) */
/*-----------------------------------------------------------*/

/**
 * @brief Utility function: Convert error number to a human readable
 *        string. Declaration in FreeRTOS_errno_TCP.h.
 *
 * @param[in] xErrnum: The error number.
 * @param[in] pcBuffer: Buffer big enough to be filled with the human readable message.
 * @param[in] uxLength: Maximum length of the buffer.
 *
 * @return The buffer filled with human readable error string.
 */

const char * FreeRTOS_strerror_r( BaseType_t xErrnum,
                                  char * pcBuffer,
                                  size_t uxLength )
{
    const char * pcName;
    BaseType_t xErrnumPositive = xErrnum;

    if( xErrnumPositive < 0 )
    {
        xErrnumPositive = -xErrnumPositive;
    }

    switch( xErrnumPositive )
    {
        case pdFREERTOS_ERRNO_EADDRINUSE:
            pcName = "EADDRINUSE";
            break;

        case pdFREERTOS_ERRNO_ENOMEM:
            pcName = "ENOMEM";
            break;

        case pdFREERTOS_ERRNO_EADDRNOTAVAIL:
            pcName = "EADDRNOTAVAIL";
            break;

        case pdFREERTOS_ERRNO_ENOPROTOOPT:
            pcName = "ENOPROTOOPT";
            break;

        case pdFREERTOS_ERRNO_EBADF:
            pcName = "EBADF";
            break;

        case pdFREERTOS_ERRNO_ENOSPC:
            pcName = "ENOSPC";
            break;

        case pdFREERTOS_ERRNO_ECANCELED:
            pcName = "ECANCELED";
            break;

        case pdFREERTOS_ERRNO_ENOTCONN:
            pcName = "ENOTCONN";
            break;

        case pdFREERTOS_ERRNO_EINPROGRESS:
            pcName = "EINPROGRESS";
            break;

        case pdFREERTOS_ERRNO_EOPNOTSUPP:
            pcName = "EOPNOTSUPP";
            break;

        case pdFREERTOS_ERRNO_EINTR:
            pcName = "EINTR";
            break;

        case pdFREERTOS_ERRNO_ETIMEDOUT:
            pcName = "ETIMEDOUT";
            break;

        case pdFREERTOS_ERRNO_EINVAL:
            pcName = "EINVAL";
            break;

        case pdFREERTOS_ERRNO_EWOULDBLOCK:
            pcName = "EWOULDBLOCK";
            break; /* same as EAGAIN */

        case pdFREERTOS_ERRNO_EISCONN:
            pcName = "EISCONN";
            break;

        default:
            /* MISRA Ref 21.6.1 [snprintf and logging] */
            /* More details at: https://github.com/FreeRTOS/FreeRTOS-Plus-TCP/blob/main/MISRA.md#rule-216 */
            /* coverity[misra_c_2012_rule_21_6_violation] */
<<<<<<< HEAD
            ( void ) snprintf( pcBuffer, uxLength, "Errno %d", ( int ) xErrnum );
=======
            ( void ) snprintf( pcBuffer, uxLength, "Errno 0x%lx", xErrnum );
>>>>>>> 8e7a3fe5
            pcName = NULL;
            break;
    }

    if( pcName != NULL )
    {
        /* MISRA Ref 21.6.1 [snprintf and logging] */
        /* More details at: https://github.com/FreeRTOS/FreeRTOS-Plus-TCP/blob/main/MISRA.md#rule-216 */
        /* coverity[misra_c_2012_rule_21_6_violation] */
        ( void ) snprintf( pcBuffer, uxLength, "%s", pcName );
    }

    if( uxLength > 0U )
    {
        pcBuffer[ uxLength - 1U ] = '\0';
    }

    return pcBuffer;
}
/*-----------------------------------------------------------*/

/**
 * @brief Get the highest value of two int32's.
 * @param[in] a: the first value.
 * @param[in] b: the second value.
 * @return The highest of the two values.
 */
int32_t FreeRTOS_max_int32( int32_t a,
                            int32_t b )
{
    return ( a >= b ) ? a : b;
}
/*-----------------------------------------------------------*/

/**
 * @brief Get the highest value of two uint32_t's.
 * @param[in] a: the first value.
 * @param[in] b: the second value.
 * @return The highest of the two values.
 */
uint32_t FreeRTOS_max_uint32( uint32_t a,
                              uint32_t b )
{
    return ( a >= b ) ? a : b;
}
/*-----------------------------------------------------------*/

/**
 * @brief Get the highest value of two size_t's.
 * @param[in] a: the first value.
 * @param[in] b: the second value.
 * @return The highest of the two values.
 */
size_t FreeRTOS_max_size_t( size_t a,
                            size_t b )
{
    return ( a >= b ) ? a : b;
}
/*-----------------------------------------------------------*/

/**
 * @brief Get the lowest value of two int32_t's.
 * @param[in] a: the first value.
 * @param[in] b: the second value.
 * @return The lowest of the two values.
 */
int32_t FreeRTOS_min_int32( int32_t a,
                            int32_t b )
{
    return ( a <= b ) ? a : b;
}
/*-----------------------------------------------------------*/

/**
 * @brief Get the lowest value of two uint32_t's.
 * @param[in] a: the first value.
 * @param[in] b: the second value.
 * @return The lowest of the two values.
 */
uint32_t FreeRTOS_min_uint32( uint32_t a,
                              uint32_t b )
{
    return ( a <= b ) ? a : b;
}
/*-----------------------------------------------------------*/

/**
 * @brief Get the lowest value of two size_t's.
 * @param[in] a: the first value.
 * @param[in] b: the second value.
 * @return The lowest of the two values.
 */
size_t FreeRTOS_min_size_t( size_t a,
                            size_t b )
{
    return ( a <= b ) ? a : b;
}
/*-----------------------------------------------------------*/

/**
 * @brief Round-up a number to a multiple of 'd'.
 * @param[in] a: the first value.
 * @param[in] d: the second value.
 * @return A multiple of d.
 */
uint32_t FreeRTOS_round_up( uint32_t a,
                            uint32_t d )
{
    uint32_t ulResult = a;

    configASSERT( d != 0U );

    if( d != 0U )
    {
        ulResult = d * ( ( a + d - 1U ) / d );
    }

    return ulResult;
}
/*-----------------------------------------------------------*/

/**
 * @brief Round-down a number to a multiple of 'd'.
 * @param[in] a: the first value.
 * @param[in] d: the second value.
 * @return A multiple of d.
 */
uint32_t FreeRTOS_round_down( uint32_t a,
                              uint32_t d )
{
    uint32_t ulResult = 0;

    configASSERT( d != 0U );

    if( d != 0U )
    {
        ulResult = d * ( a / d );
    }

    return ulResult;
}
/*-----------------------------------------------------------*/

/**
 * @brief Convert character array (of size 4) to equivalent 32-bit value.
 * @param[in] pucPtr: The character array.
 * @return 32-bit equivalent value extracted from the character array.
 *
 * @note Going by MISRA rules, these utility functions should not be defined
 *        if they are not being used anywhere. But their use depends on the
 *        application and hence these functions are defined unconditionally.
 */
uint32_t ulChar2u32( const uint8_t * pucPtr )
{
    return ( ( ( uint32_t ) pucPtr[ 0 ] ) << 24 ) |
           ( ( ( uint32_t ) pucPtr[ 1 ] ) << 16 ) |
           ( ( ( uint32_t ) pucPtr[ 2 ] ) << 8 ) |
           ( ( ( uint32_t ) pucPtr[ 3 ] ) );
}
/*-----------------------------------------------------------*/

/**
 * @brief Convert character array (of size 2) to equivalent 16-bit value.
 * @param[in] pucPtr: The character array.
 * @return 16-bit equivalent value extracted from the character array.
 *
 * @note Going by MISRA rules, these utility functions should not be defined
 *        if they are not being used anywhere. But their use depends on the
 *        application and hence these functions are defined unconditionally.
 */
uint16_t usChar2u16( const uint8_t * pucPtr )
{
    return ( uint16_t )
           ( ( ( ( uint32_t ) pucPtr[ 0 ] ) << 8 ) |
             ( ( ( uint32_t ) pucPtr[ 1 ] ) ) );
}
/*-----------------------------------------------------------*/<|MERGE_RESOLUTION|>--- conflicted
+++ resolved
@@ -1469,11 +1469,7 @@
             /* MISRA Ref 21.6.1 [snprintf and logging] */
             /* More details at: https://github.com/FreeRTOS/FreeRTOS-Plus-TCP/blob/main/MISRA.md#rule-216 */
             /* coverity[misra_c_2012_rule_21_6_violation] */
-<<<<<<< HEAD
             ( void ) snprintf( pcBuffer, uxLength, "Errno %d", ( int ) xErrnum );
-=======
-            ( void ) snprintf( pcBuffer, uxLength, "Errno 0x%lx", xErrnum );
->>>>>>> 8e7a3fe5
             pcName = NULL;
             break;
     }
