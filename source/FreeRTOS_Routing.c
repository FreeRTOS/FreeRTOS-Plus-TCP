--- conflicted
+++ resolved
@@ -1056,7 +1056,293 @@
     }
 /*-----------------------------------------------------------*/
 
-<<<<<<< HEAD
+#else /* ( ipconfigCOMPATIBLE_WITH_SINGLE == 0 ) */
+
+/* Here below the most important function of FreeRTOS_Routing.c in a short
+ * version: it is assumed that only 1 interface and 1 end-point will be created.
+ * The reason for this is downward compatibility with the earlier release of
+ * FreeRTOS+TCP, which had a single network interface only. */
+
+/**
+ * @brief Add a network interface to the list of interfaces.  Check if this will be
+ *        first and only interface ( ipconfigCOMPATIBLE_WITH_SINGLE = 1 ).
+ *
+ * @param[in] pxInterface: The address of the new interface.
+ *
+ * @return The value of the parameter 'pxInterface'.
+ */
+    NetworkInterface_t * FreeRTOS_AddNetworkInterface( NetworkInterface_t * pxInterface )
+    {
+        configASSERT( pxNetworkInterfaces == NULL );
+        pxNetworkInterfaces = pxInterface;
+        return pxInterface;
+    }
+/*-----------------------------------------------------------*/
+
+/**
+ * @brief And an end-point to an interface.  Note that when ipconfigCOMPATIBLE_WITH_SINGLE
+ *        is defined, only one interface is allowed, which will have one end-point only.
+ *
+ * @param[in] pxInterface: The interface to which the end-point is assigned.
+ * @param[in] pxEndPoint: The end-point to be assigned to the above interface.
+ *
+ * @return The value of the parameter 'pxEndPoint'.
+ */
+    static NetworkEndPoint_t * FreeRTOS_AddEndPoint( NetworkInterface_t * pxInterface,
+                                                     NetworkEndPoint_t * pxEndPoint )
+    {
+        /* This code is in backward-compatibility mode.
+         * Only one end-point is allowed, make sure that
+         * no end-point has been defined yet. */
+        configASSERT( pxNetworkEndPoints == NULL );
+
+        /* This end point will go to the end of the list, so there is no pxNext
+         * yet. */
+        pxEndPoint->pxNext = NULL;
+
+        /* Double link between the NetworkInterface_t that is using the addressing
+         * defined by this NetworkEndPoint_t structure. */
+        pxEndPoint->pxNetworkInterface = pxInterface;
+
+        pxInterface->pxEndPoint = pxEndPoint;
+
+        /* No other end points are defined yet - so this is the first in the
+         * list. */
+        pxNetworkEndPoints = pxEndPoint;
+
+        return pxEndPoint;
+    }
+/*-----------------------------------------------------------*/
+
+/**
+ * @brief Find the end-point which has a given IPv4 address.
+ *
+ * @param[in] ulIPAddress: The IP-address of interest, or 0 if any IPv4 end-point may be returned.
+ *
+ * @return The end-point found or NULL.
+ */
+    NetworkEndPoint_t * FreeRTOS_FindEndPointOnIP_IPv4( uint32_t ulIPAddress,
+                                                        uint32_t ulWhere )
+    {
+        NetworkEndPoint_t * pxResult = NULL;
+
+        ( void ) ulIPAddress;
+        ( void ) ulWhere;
+
+        if( ( ulIPAddress == 0U ) || ( pxNetworkEndPoints->ipv4_settings.ulIPAddress == ulIPAddress ) )
+        {
+            pxResult = pxNetworkEndPoints;
+        }
+
+        return pxResult;
+    }
+/*-----------------------------------------------------------*/
+
+/**
+ * @brief Find the end-point that has a certain MAC-address.
+ *
+ * @param[in] pxMACAddress: The Ethernet packet.
+ * @param[in] pxInterface: The interface on which the packet was received, or NULL when unknown.
+ *
+ * @return The end-point that has the given MAC-address.
+ */
+    NetworkEndPoint_t * FreeRTOS_FindEndPointOnMAC( const MACAddress_t * pxMACAddress,
+                                                    const NetworkInterface_t * pxInterface )
+    {
+        NetworkEndPoint_t * pxResult = NULL;
+
+        ( void ) pxMACAddress;
+        ( void ) pxInterface;
+
+        if( memcmp( pxNetworkEndPoints->xMACAddress.ucBytes, pxMACAddress->ucBytes, ipMAC_ADDRESS_LENGTH_BYTES ) == 0 )
+        {
+            pxResult = pxNetworkEndPoints;
+        }
+
+        return pxResult;
+    }
+/*-----------------------------------------------------------*/
+
+/**
+ * @brief Find an end-point that handles a given IPv4-address.
+ *
+ * @param[in] ulIPAddress: The IP-address for which an end-point is looked-up.
+ *
+ * @return An end-point that has the same network mask as the given IP-address.
+ */
+    NetworkEndPoint_t * FreeRTOS_FindEndPointOnNetMask( uint32_t ulIPAddress,
+                                                        uint32_t ulWhere )
+    {
+        return FreeRTOS_InterfaceEndPointOnNetMask( NULL, ulIPAddress, ulWhere );
+    }
+/*-----------------------------------------------------------*/
+
+/**
+ * @brief Find an end-point that defines a gateway of a certain type ( IPv4 or IPv6 ).
+ *
+ * @param[in] xIPType: The type of Gateway to look for ( ipTYPE_IPv4 or ipTYPE_IPv6 ).
+ *
+ * @return The end-point that will lead to the gateway, or NULL when no gateway was found.
+ */
+    NetworkEndPoint_t * FreeRTOS_FindGateWay( BaseType_t xIPType )
+    {
+        NetworkEndPoint_t * pxReturn = NULL;
+
+        ( void ) xIPType;
+
+        if( pxNetworkEndPoints != NULL )
+        {
+            if( pxNetworkEndPoints->ipv4_settings.ulGatewayAddress != 0U )
+            {
+                pxReturn = pxNetworkEndPoints;
+            }
+        }
+
+        return pxReturn;
+    }
+/*-----------------------------------------------------------*/
+
+/**
+ * @brief Find the first end-point bound to a given interface.
+ *
+ * @param[in] pxInterface: The interface whose first end-point will be returned.
+ *
+ * @return The first end-point that is found to the interface, or NULL when the
+ *         interface doesn't have any end-point yet.
+ */
+    NetworkEndPoint_t * FreeRTOS_FirstEndPoint( const NetworkInterface_t * pxInterface )
+    {
+        ( void ) pxInterface;
+
+        /* ipconfigCOMPATIBLE_WITH_SINGLE is defined and this is the simplified version:
+         * only one interface and one end-point is defined. */
+        return pxNetworkEndPoints;
+    }
+/*-----------------------------------------------------------*/
+
+/**
+ * @brief Get the first Network Interface, or NULL if none has been added.
+ *
+ * @return The first interface, or NULL if none has been added
+ */
+    NetworkInterface_t * FreeRTOS_FirstNetworkInterface( void )
+    {
+        /* ipconfigCOMPATIBLE_WITH_SINGLE is defined: only one interface and
+         * one end-point is defined. */
+        return pxNetworkInterfaces;
+    }
+/*-----------------------------------------------------------*/
+
+/**
+ * @brief Find an end-point that handles a given IPv4-address.
+ *
+ * @param[in] pxInterface: Ignored in this simplified version.
+ * @param[in] ulIPAddress: The IP-address for which an end-point is looked-up.
+ *
+ * @return An end-point that has the same network mask as the given IP-address.
+ */
+    NetworkEndPoint_t * FreeRTOS_InterfaceEndPointOnNetMask( const NetworkInterface_t * pxInterface,
+                                                             uint32_t ulIPAddress,
+                                                             uint32_t ulWhere )
+    {
+        NetworkEndPoint_t * pxResult = NULL;
+
+        ( void ) pxInterface;
+        ( void ) ulWhere;
+
+        if( ( ( ulIPAddress ^ pxNetworkEndPoints->ipv4_settings.ulIPAddress ) & pxNetworkEndPoints->ipv4_settings.ulNetMask ) == 0U )
+        {
+            pxResult = pxNetworkEndPoints;
+        }
+
+        return pxResult;
+    }
+/*-----------------------------------------------------------*/
+
+/**
+ * @brief Find out the best matching end-point given an incoming Ethernet packet.
+ *
+ * @param[in] pxNetworkInterface: The interface on which the packet was received.
+ * @param[in] pucEthernetBuffer: The Ethernet packet that was just received.
+ *
+ * @return The end-point that should handle the incoming Ethernet packet.
+ */
+    NetworkEndPoint_t * FreeRTOS_MatchingEndpoint( const NetworkInterface_t * pxNetworkInterface,
+                                                   const uint8_t * pucEthernetBuffer )
+    {
+        ( void ) pxNetworkInterface;
+        ( void ) pucEthernetBuffer;
+
+        /* ipconfigCOMPATIBLE_WITH_SINGLE is defined: only one interface and
+         * one end-point is defined. */
+        return pxNetworkEndPoints;
+    }
+/*-----------------------------------------------------------*/
+
+/**
+ * @brief Get the next end-point.  As this is the simplified version, it will always
+ *        return NULL.
+ *
+ * @param[in] pxInterface: An interface of interest, or NULL when iterating through all
+ *                         end-points.
+ * @param[in] pxEndPoint: This is the current end-point.
+ *
+ * @return NULL because ipconfigCOMPATIBLE_WITH_SINGLE is defined.
+ */
+    NetworkEndPoint_t * FreeRTOS_NextEndPoint( const NetworkInterface_t * pxInterface,
+                                               NetworkEndPoint_t * pxEndPoint )
+    {
+        ( void ) pxInterface;
+        ( void ) pxEndPoint;
+
+        return NULL;
+    }
+/*-----------------------------------------------------------*/
+
+/**
+ * @brief Get the next interface.
+ *
+ * @return NULL because ipconfigCOMPATIBLE_WITH_SINGLE is defined.
+ */
+    NetworkInterface_t * FreeRTOS_NextNetworkInterface( const NetworkInterface_t * pxInterface )
+    {
+        ( void ) pxInterface;
+
+        return NULL;
+    }
+/*-----------------------------------------------------------*/
+
+    #if ( ipconfigUSE_IPv6 != 0 )
+        NetworkEndPoint_t * FreeRTOS_FindEndPointOnIP_IPv6( const IPv6_Address_t * pxIPAddress )
+        {
+            ( void ) pxIPAddress;
+            return pxNetworkEndPoints;
+        }
+    #endif
+/*-----------------------------------------------------------*/
+
+    #if ( ipconfigUSE_IPv6 != 0 )
+        NetworkEndPoint_t * FreeRTOS_FindEndPointOnNetMask_IPv6( const IPv6_Address_t * pxIPv6Address )
+        {
+            ( void ) pxIPv6Address;
+            return pxNetworkEndPoints;
+        }
+
+    #endif
+/*-----------------------------------------------------------*/
+
+    #if ( ipconfigUSE_IPv6 != 0 )
+        NetworkEndPoint_t * FreeRTOS_FirstEndPoint_IPv6( const NetworkInterface_t * pxInterface )
+        {
+            ( void ) pxInterface;
+            return pxNetworkEndPoints;
+        }
+
+    #endif
+/*-----------------------------------------------------------*/
+
+#endif /* ( ipconfigCOMPATIBLE_WITH_SINGLE == 0 ) */
+
 /**
  * @brief Returns the IP type of the given IPv6 address.
  *
@@ -1067,8 +1353,16 @@
     {
         IPv6_Type_t eResult = eIPv6_Unknown;
         BaseType_t xIndex;
-
-        for( xIndex = 0; xIndex < ARRAY_SIZE( xIPCouples ); xIndex++ )
+    static const struct xIPv6_Couple xIPCouples[] =
+    {
+        /*    IP-type          Mask     Value */
+        { eIPv6_Global,    0xE000U, 0x2000U }, /* 001 */
+        { eIPv6_LinkLocal, 0xFFC0U, 0xFE80U }, /* 1111 1110 10 */
+        { eIPv6_SiteLocal, 0xFFC0U, 0xFEC0U }, /* 1111 1110 11 */
+        { eIPv6_Multicast, 0xFF00U, 0xFF00U }, /* 1111 1111 */
+    };
+
+    for( xIndex = 0; xIndex < ARRAY_SIZE_X( xIPCouples ); xIndex++ )
         {
             uint16_t usAddress =
                 ( ( ( uint16_t ) pxAddress->ucBytes[ 0 ] ) << 8 ) |
@@ -1136,405 +1430,19 @@
     {
         if( pxEndPoint == NULL )
         {
-            snprintf( pcBuffer, uxSize, "NULL" );
-        }
-        else
-        {
-            FreeRTOS_inet_ntop( ( pxEndPoint->bits.bIPv6 != 0 ) ? FREERTOS_AF_INET6 : FREERTOS_AF_INET4,
-                                ( void * ) pxEndPoint->ipv6_settings.xIPAddress.ucBytes,
-                                pcBuffer,
-                                uxSize );
-        }
-
-        return pcBuffer;
-    }
-=======
->>>>>>> 0b67e455
-#else /* ( ipconfigCOMPATIBLE_WITH_SINGLE == 0 ) */
-
-/* Here below the most important function of FreeRTOS_Routing.c in a short
- * version: it is assumed that only 1 interface and 1 end-point will be created.
- * The reason for this is downward compatibility with the earlier release of
- * FreeRTOS+TCP, which had a single network interface only. */
-
-/**
- * @brief Add a network interface to the list of interfaces.  Check if this will be
- *        first and only interface ( ipconfigCOMPATIBLE_WITH_SINGLE = 1 ).
- *
- * @param[in] pxInterface: The address of the new interface.
- *
- * @return The value of the parameter 'pxInterface'.
- */
-    NetworkInterface_t * FreeRTOS_AddNetworkInterface( NetworkInterface_t * pxInterface )
-    {
-        configASSERT( pxNetworkInterfaces == NULL );
-        pxNetworkInterfaces = pxInterface;
-        return pxInterface;
-    }
-/*-----------------------------------------------------------*/
-
-/**
- * @brief And an end-point to an interface.  Note that when ipconfigCOMPATIBLE_WITH_SINGLE
- *        is defined, only one interface is allowed, which will have one end-point only.
- *
- * @param[in] pxInterface: The interface to which the end-point is assigned.
- * @param[in] pxEndPoint: The end-point to be assigned to the above interface.
- *
- * @return The value of the parameter 'pxEndPoint'.
- */
-    static NetworkEndPoint_t * FreeRTOS_AddEndPoint( NetworkInterface_t * pxInterface,
-                                                     NetworkEndPoint_t * pxEndPoint )
-    {
-        /* This code is in backward-compatibility mode.
-         * Only one end-point is allowed, make sure that
-         * no end-point has been defined yet. */
-        configASSERT( pxNetworkEndPoints == NULL );
-
-        /* This end point will go to the end of the list, so there is no pxNext
-         * yet. */
-        pxEndPoint->pxNext = NULL;
-
-        /* Double link between the NetworkInterface_t that is using the addressing
-         * defined by this NetworkEndPoint_t structure. */
-        pxEndPoint->pxNetworkInterface = pxInterface;
-
-        pxInterface->pxEndPoint = pxEndPoint;
-
-        /* No other end points are defined yet - so this is the first in the
-         * list. */
-        pxNetworkEndPoints = pxEndPoint;
-
-        return pxEndPoint;
-    }
-/*-----------------------------------------------------------*/
-
-/**
- * @brief Find the end-point which has a given IPv4 address.
- *
- * @param[in] ulIPAddress: The IP-address of interest, or 0 if any IPv4 end-point may be returned.
- *
- * @return The end-point found or NULL.
- */
-    NetworkEndPoint_t * FreeRTOS_FindEndPointOnIP_IPv4( uint32_t ulIPAddress,
-                                                        uint32_t ulWhere )
-    {
-        NetworkEndPoint_t * pxResult = NULL;
-
-        ( void ) ulIPAddress;
-        ( void ) ulWhere;
-
-        if( ( ulIPAddress == 0U ) || ( pxNetworkEndPoints->ipv4_settings.ulIPAddress == ulIPAddress ) )
-        {
-            pxResult = pxNetworkEndPoints;
-        }
-
-        return pxResult;
-    }
-/*-----------------------------------------------------------*/
-
-/**
- * @brief Find the end-point that has a certain MAC-address.
- *
- * @param[in] pxMACAddress: The Ethernet packet.
- * @param[in] pxInterface: The interface on which the packet was received, or NULL when unknown.
- *
- * @return The end-point that has the given MAC-address.
- */
-    NetworkEndPoint_t * FreeRTOS_FindEndPointOnMAC( const MACAddress_t * pxMACAddress,
-                                                    const NetworkInterface_t * pxInterface )
-    {
-        NetworkEndPoint_t * pxResult = NULL;
-
-        ( void ) pxMACAddress;
-        ( void ) pxInterface;
-
-        if( memcmp( pxNetworkEndPoints->xMACAddress.ucBytes, pxMACAddress->ucBytes, ipMAC_ADDRESS_LENGTH_BYTES ) == 0 )
-        {
-            pxResult = pxNetworkEndPoints;
-        }
-
-        return pxResult;
-    }
-/*-----------------------------------------------------------*/
-
-/**
- * @brief Find an end-point that handles a given IPv4-address.
- *
- * @param[in] ulIPAddress: The IP-address for which an end-point is looked-up.
- *
- * @return An end-point that has the same network mask as the given IP-address.
- */
-    NetworkEndPoint_t * FreeRTOS_FindEndPointOnNetMask( uint32_t ulIPAddress,
-                                                        uint32_t ulWhere )
-    {
-        return FreeRTOS_InterfaceEndPointOnNetMask( NULL, ulIPAddress, ulWhere );
-    }
-/*-----------------------------------------------------------*/
-
-/**
- * @brief Find an end-point that defines a gateway of a certain type ( IPv4 or IPv6 ).
- *
- * @param[in] xIPType: The type of Gateway to look for ( ipTYPE_IPv4 or ipTYPE_IPv6 ).
- *
- * @return The end-point that will lead to the gateway, or NULL when no gateway was found.
- */
-    NetworkEndPoint_t * FreeRTOS_FindGateWay( BaseType_t xIPType )
-    {
-        NetworkEndPoint_t * pxReturn = NULL;
-
-        ( void ) xIPType;
-
-        if( pxNetworkEndPoints != NULL )
-        {
-            if( pxNetworkEndPoints->ipv4_settings.ulGatewayAddress != 0U )
-            {
-                pxReturn = pxNetworkEndPoints;
-            }
-        }
-
-        return pxReturn;
-    }
-/*-----------------------------------------------------------*/
-
-/**
- * @brief Find the first end-point bound to a given interface.
- *
- * @param[in] pxInterface: The interface whose first end-point will be returned.
- *
- * @return The first end-point that is found to the interface, or NULL when the
- *         interface doesn't have any end-point yet.
- */
-    NetworkEndPoint_t * FreeRTOS_FirstEndPoint( const NetworkInterface_t * pxInterface )
-    {
-        ( void ) pxInterface;
-
-        /* ipconfigCOMPATIBLE_WITH_SINGLE is defined and this is the simplified version:
-         * only one interface and one end-point is defined. */
-        return pxNetworkEndPoints;
-    }
-/*-----------------------------------------------------------*/
-
-/**
- * @brief Get the first Network Interface, or NULL if none has been added.
- *
- * @return The first interface, or NULL if none has been added
- */
-    NetworkInterface_t * FreeRTOS_FirstNetworkInterface( void )
-    {
-        /* ipconfigCOMPATIBLE_WITH_SINGLE is defined: only one interface and
-         * one end-point is defined. */
-        return pxNetworkInterfaces;
-    }
-/*-----------------------------------------------------------*/
-
-/**
- * @brief Find an end-point that handles a given IPv4-address.
- *
- * @param[in] pxInterface: Ignored in this simplified version.
- * @param[in] ulIPAddress: The IP-address for which an end-point is looked-up.
- *
- * @return An end-point that has the same network mask as the given IP-address.
- */
-    NetworkEndPoint_t * FreeRTOS_InterfaceEndPointOnNetMask( const NetworkInterface_t * pxInterface,
-                                                             uint32_t ulIPAddress,
-                                                             uint32_t ulWhere )
-    {
-        NetworkEndPoint_t * pxResult = NULL;
-
-        ( void ) pxInterface;
-        ( void ) ulWhere;
-
-        if( ( ( ulIPAddress ^ pxNetworkEndPoints->ipv4_settings.ulIPAddress ) & pxNetworkEndPoints->ipv4_settings.ulNetMask ) == 0U )
-        {
-            pxResult = pxNetworkEndPoints;
-        }
-
-        return pxResult;
-    }
-/*-----------------------------------------------------------*/
-
-/**
- * @brief Find out the best matching end-point given an incoming Ethernet packet.
- *
- * @param[in] pxNetworkInterface: The interface on which the packet was received.
- * @param[in] pucEthernetBuffer: The Ethernet packet that was just received.
- *
- * @return The end-point that should handle the incoming Ethernet packet.
- */
-    NetworkEndPoint_t * FreeRTOS_MatchingEndpoint( const NetworkInterface_t * pxNetworkInterface,
-                                                   const uint8_t * pucEthernetBuffer )
-    {
-        ( void ) pxNetworkInterface;
-        ( void ) pucEthernetBuffer;
-
-        /* ipconfigCOMPATIBLE_WITH_SINGLE is defined: only one interface and
-         * one end-point is defined. */
-        return pxNetworkEndPoints;
-    }
-/*-----------------------------------------------------------*/
-
-/**
- * @brief Get the next end-point.  As this is the simplified version, it will always
- *        return NULL.
- *
- * @param[in] pxInterface: An interface of interest, or NULL when iterating through all
- *                         end-points.
- * @param[in] pxEndPoint: This is the current end-point.
- *
- * @return NULL because ipconfigCOMPATIBLE_WITH_SINGLE is defined.
- */
-    NetworkEndPoint_t * FreeRTOS_NextEndPoint( const NetworkInterface_t * pxInterface,
-                                               NetworkEndPoint_t * pxEndPoint )
-    {
-        ( void ) pxInterface;
-        ( void ) pxEndPoint;
-
-        return NULL;
-    }
-/*-----------------------------------------------------------*/
-
-/**
- * @brief Get the next interface.
- *
- * @return NULL because ipconfigCOMPATIBLE_WITH_SINGLE is defined.
- */
-    NetworkInterface_t * FreeRTOS_NextNetworkInterface( const NetworkInterface_t * pxInterface )
-    {
-        ( void ) pxInterface;
-
-        return NULL;
-    }
-/*-----------------------------------------------------------*/
-
-    #if ( ipconfigUSE_IPv6 != 0 )
-        NetworkEndPoint_t * FreeRTOS_FindEndPointOnIP_IPv6( const IPv6_Address_t * pxIPAddress )
-        {
-            ( void ) pxIPAddress;
-            return pxNetworkEndPoints;
-        }
-    #endif
-/*-----------------------------------------------------------*/
-
-    #if ( ipconfigUSE_IPv6 != 0 )
-        NetworkEndPoint_t * FreeRTOS_FindEndPointOnNetMask_IPv6( const IPv6_Address_t * pxIPv6Address )
-        {
-            ( void ) pxIPv6Address;
-            return pxNetworkEndPoints;
-        }
-
-    #endif
-/*-----------------------------------------------------------*/
-
-    #if ( ipconfigUSE_IPv6 != 0 )
-        NetworkEndPoint_t * FreeRTOS_FirstEndPoint_IPv6( const NetworkInterface_t * pxInterface )
-        {
-            ( void ) pxInterface;
-            return pxNetworkEndPoints;
-        }
-
-    #endif
-/*-----------------------------------------------------------*/
-
-#endif /* ( ipconfigCOMPATIBLE_WITH_SINGLE == 0 ) */
-
-/**
- * @brief Returns the IP type of the given IPv6 address.
- *
- * @param[in] pxAddress: The IPv6 address whose type needs to be returned.
- * @returns The IP type of the given address.
- */
-IPv6_Type_t xIPv6_GetIPType( const IPv6_Address_t * pxAddress )
-{
-    IPv6_Type_t eResult = eIPv6_Unknown;
-    BaseType_t xIndex;
-    static const struct xIPv6_Couple xIPCouples[] =
-    {
-        /*    IP-type          Mask     Value */
-        { eIPv6_Global,    0xE000U, 0x2000U }, /* 001 */
-        { eIPv6_LinkLocal, 0xFFC0U, 0xFE80U }, /* 1111 1110 10 */
-        { eIPv6_SiteLocal, 0xFFC0U, 0xFEC0U }, /* 1111 1110 11 */
-        { eIPv6_Multicast, 0xFF00U, 0xFF00U }, /* 1111 1111 */
-    };
-
-    for( xIndex = 0; xIndex < ARRAY_SIZE_X( xIPCouples ); xIndex++ )
-    {
-        uint16_t usAddress =
-            ( ( ( uint16_t ) pxAddress->ucBytes[ 0 ] ) << 8 ) |
-            ( ( uint16_t ) pxAddress->ucBytes[ 1 ] );
-
-        if( ( usAddress & xIPCouples[ xIndex ].usMask ) == xIPCouples[ xIndex ].usExpected )
-        {
-            eResult = xIPCouples[ xIndex ].eType;
-            break;
-        }
-    }
-
-    #if ( ipconfigHAS_DEBUG_PRINTF != 0 )
-        const char * pcName = "unknown enum";
-
-        switch( eResult )
-        {
-            case eIPv6_Global:
-                pcName = "Global";
-                break;
-
-            case eIPv6_LinkLocal:
-                pcName = "LinkLocal";
-                break;
-
-            case eIPv6_SiteLocal:
-                pcName = "SiteLocal";
-                break;
-
-            case eIPv6_Multicast:
-                pcName = "Multicast";
-                break;
-
-            case eIPv6_Unknown:
-                pcName = "Unknown";
-                break;
-        }
-
-        FreeRTOS_debug_printf( ( "xIPv6_GetIPType: 0x%02x%02x: type %s (%pip)\n",
-                                 pxAddress->ucBytes[ 0 ],
-                                 pxAddress->ucBytes[ 1 ],
-                                 pcName,
-                                 pxAddress->ucBytes ) );
-    #endif /* if ( ipconfigHAS_DEBUG_PRINTF != 0 ) */
-
-    return eResult;
-}
-/*-----------------------------------------------------------*/
-
-/**
- * @brief Returns the string representation of the IP address of the end point.
- *
- * @param[in] pxEndPoint: End point for which IP address needs to be returned.
- * @param[in] pcBuffer: A char buffer of required size to which the string will be written.
- * @param[in] uxSize: Size of the char buffer - pcBuffer.
- *
- * @returns The pointer to the char buffer that contains the string representation of the end point IP address.
- *          The string will be "NULL" if the end point pointer is NULL.
- */
-const char * pcEndpointName( const NetworkEndPoint_t * pxEndPoint,
-                             char * pcBuffer,
-                             size_t uxSize )
-{
-    if( pxEndPoint == NULL )
-    {
         /* MISRA Ref 21.6.1 [snprintf and logging] */
         /* More details at: https://github.com/FreeRTOS/FreeRTOS-Plus-TCP/blob/main/MISRA.md#rule-216 */
         /* coverity[misra_c_2012_rule_21_6_violation] */
         ( void ) snprintf( pcBuffer, uxSize, "NULL" );
-    }
-    else
-    {
+        }
+        else
+        {
         ( void ) FreeRTOS_inet_ntop( ( pxEndPoint->bits.bIPv6 != 0U ) ? FREERTOS_AF_INET6 : FREERTOS_AF_INET4,
                                      pxEndPoint->ipv6_settings.xIPAddress.ucBytes,
-                                     pcBuffer,
-                                     uxSize );
-    }
-
-    return pcBuffer;
-}
+                                pcBuffer,
+                                uxSize );
+        }
+
+        return pcBuffer;
+    }
 /*-----------------------------------------------------------*/