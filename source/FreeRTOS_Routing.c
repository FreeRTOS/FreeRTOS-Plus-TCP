--- conflicted
+++ resolved
@@ -69,23 +69,6 @@
     uint16_t usMask;     /**< IPv6 IP type bit mask */
     uint16_t usExpected; /**< IPv6 IP type prefix */
 };
-
-<<<<<<< HEAD
-=======
-/**
- * @brief Util data structure to hold the bit mask and value/ID of the different
- * IPv6 address types.
- */
-static const struct xIPv6_Couple xIPCouples[] =
-{
-/*    IP-type          Mask     Value */
-    { eIPv6_Global,    0xE000U, 0x2000U }, /* 001 */
-    { eIPv6_LinkLocal, 0xFFC0U, 0xFE80U }, /* 1111 1110 10 */
-    { eIPv6_SiteLocal, 0xFFC0U, 0xFEC0U }, /* 1111 1110 11 */
-    { eIPv6_Multicast, 0xFF00U, 0xFF00U }, /* 1111 1111 */
-};
-
->>>>>>> ea648461
 /*-----------------------------------------------------------*/
 
 /**
@@ -895,57 +878,10 @@
             }
         #endif
         {
-<<<<<<< HEAD
-            #if ( ipconfigUSE_IPv6 != 0 )
-                case ipIPv6_FRAME_TYPE:
-                   {
-                       /* MISRA Ref 11.3.1 [Misaligned access] */
-                       /* More details at: https://github.com/FreeRTOS/FreeRTOS-Plus-TCP/blob/main/MISRA.md#rule-113 */
-                       /* coverity[misra_c_2012_rule_11_3_violation] */
-                       const IPPacket_IPv6_t * pxIPPacket_IPv6 = ( ( const IPPacket_IPv6_t * ) pucEthernetBuffer );
-                       IPv6_Type_t eMyType;
-                       IPv6_Type_t eIPType = xIPv6_GetIPType( ( const IPv6_Address_t * ) ( &( pxIPPacket_IPv6->xIPHeader.xSourceAddress ) ) );
-                       pxEndPoint = pxNetworkEndPoints;
-
-                       for( pxEndPoint = FreeRTOS_FirstEndPoint( pxNetworkInterface );
-                            pxEndPoint != NULL;
-                            pxEndPoint = FreeRTOS_NextEndPoint( pxNetworkInterface, pxEndPoint ) )
-                       {
-                           if( pxEndPoint->bits.bIPv6 != pdFALSE_UNSIGNED )
-                           {
-                               eMyType = xIPv6_GetIPType( &( pxEndPoint->ipv6_settings.xIPAddress ) );
-
-                               if( eMyType == eIPType )
-                               {
-                                   break;
-                               }
-                           }
-                       }
-
-                       #if ( ipconfigUSE_LLMNR != 0 )
-                           {
-                               if( pxEndPoint == NULL )
-                               {
-                                   if( xCompareIPv6_Address( &( ipLLMNR_IP_ADDR_IPv6 ), &( pxIPPacket_IPv6->xIPHeader.xDestinationAddress ), ( size_t ) 8U * ipSIZE_OF_IPv6_ADDRESS ) == 0 )
-                                   {
-                                       pxEndPoint = FreeRTOS_FirstEndPoint_IPv6( pxNetworkInterface );
-                                   }
-                               }
-                           }
-                       #endif
-                   }
-                   break;
-            #endif /* ipconfigUSE_IPv6 */
-            case ipARP_FRAME_TYPE:
-                pxEndPoint = FreeRTOS_FindEndPointOnIP_IPv4( pxPacket->xARPPacket.xARPHeader.ulTargetProtocolAddress, 3U );
-                name = "ARP";
-                break;
-=======
             uint16_t usFrameType = pxPacket->xUDPPacket.xEthernetHeader.usFrameType;
             IP_Address_t xIPAddressFrom;
             IP_Address_t xIPAddressTo;
             MACAddress_t xMACAddress;
->>>>>>> ea648461
 
             ( void ) memset( xIPAddressFrom.xIP_IPv6.ucBytes, 0, ipSIZE_OF_IPv6_ADDRESS );
             ( void ) memset( xIPAddressTo.xIP_IPv6.ucBytes, 0, ipSIZE_OF_IPv6_ADDRESS );
@@ -1109,15 +1045,12 @@
     }
 /*-----------------------------------------------------------*/
 
-<<<<<<< HEAD
-=======
 /**
  * @brief Returns the IP type of the given IPv6 address.
  *
  * @param[in] pxAddress: The IPv6 address whose type needs to be returned.
  * @returns The IP type of the given address.
  */
->>>>>>> ea648461
     IPv6_Type_t xIPv6_GetIPType( const IPv6_Address_t * pxAddress )
     {
         IPv6_Type_t eResult = eIPv6_Unknown;
