--- conflicted
+++ resolved
@@ -1193,7 +1193,6 @@
     }
 /*-----------------------------------------------------------*/
 
-<<<<<<< HEAD
     /**
      * @brief Returns the IP type of the given IPv6 address.
      *
@@ -1201,9 +1200,6 @@
      * @returns The IP type of the given address. 
      */
     IPv6_Type_t xIPv6_GetIPType( IPv6_Address_t * pxAddress )
-=======
-    IPv6_Type_t xIPv6_GetIPType( const IPv6_Address_t * pxAddress )
->>>>>>> 31a549b7
     {
         IPv6_Type_t eResult = eIPv6_Unknown;
         BaseType_t xIndex;
