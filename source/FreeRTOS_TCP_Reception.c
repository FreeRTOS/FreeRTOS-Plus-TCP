--- conflicted
+++ resolved
@@ -99,13 +99,9 @@
         size_t uxTCPHeaderOffset = ipSIZE_OF_ETH_HEADER + xIPHeaderSize( pxNetworkBuffer );
 
         /* MISRA C-2012 Rule 11.3 warns about casting pointer type to a different data type.
-<<<<<<< HEAD
-         * To be able to access various predefined fields from a data buffer, this mapping is intentional. */
-=======
          * The casting is used to map the data buffer to a predefined data structure
          * so that the data can be easily accessed. The buffer length has been validated to be
          * at least as big as the size of the data structure to be casted to. */
->>>>>>> c756a1d9
         /* coverity[misra_c_2012_rule_11_3_violation] */
         const ProtocolHeaders_t * pxProtocolHeaders = ( ( ProtocolHeaders_t * )
                                                         &( pxNetworkBuffer->pucEthernetBuffer[ uxTCPHeaderOffset ] ) );
@@ -436,13 +432,9 @@
         /* Map the ethernet buffer onto the ProtocolHeader_t struct for easy access to the fields. */
 
         /* MISRA C-2012 Rule 11.3 warns about casting pointer type to a different data type.
-<<<<<<< HEAD
-         * To be able to access various predefined fields from a data buffer, this mapping is intentional. */
-=======
          * The casting is used to map the data buffer to a predefined data structure
          * so that the data can be easily accessed. The buffer length has been validated to be
          * at least as big as the size of the data structure to be casted to. */
->>>>>>> c756a1d9
         /* coverity[misra_c_2012_rule_11_3_violation] */
         const ProtocolHeaders_t * pxProtocolHeaders = ( ( ProtocolHeaders_t * )
                                                         &( pxNetworkBuffer->pucEthernetBuffer[ ( size_t ) ipSIZE_OF_ETH_HEADER + xIPHeaderSize( pxNetworkBuffer ) ] ) );
@@ -452,13 +444,9 @@
         /* Map the buffer onto an IPHeader_t struct for easy access to fields. */
 
         /* MISRA C-2012 Rule 11.3 warns about casting pointer type to a different data type.
-<<<<<<< HEAD
-         * To be able to access various predefined fields from a data buffer, this mapping is intentional. */
-=======
          * The casting is used to map the data buffer to a predefined data structure
          * so that the data can be easily accessed. The buffer length has been validated to be
          * at least as big as the size of the data structure to be casted to. */
->>>>>>> c756a1d9
         /* coverity[misra_c_2012_rule_11_3_violation] */
         const IPHeader_t * pxIPHeader = ( ( const IPHeader_t * ) &( pxNetworkBuffer->pucEthernetBuffer[ ipSIZE_OF_ETH_HEADER ] ) );
         const size_t xIPHeaderLength = ipSIZE_OF_IPv4_HEADER;
@@ -542,13 +530,9 @@
         /* Map the ethernet buffer onto the ProtocolHeader_t struct for easy access to the fields. */
 
         /* MISRA C-2012 Rule 11.3 warns about casting pointer type to a different data type.
-<<<<<<< HEAD
-         * To be able to access various predefined fields from a data buffer, this mapping is intentional. */
-=======
          * The casting is used to map the data buffer to a predefined data structure
          * so that the data can be easily accessed. The buffer length has been validated to be
          * at least as big as the size of the data structure to be casted to. */
->>>>>>> c756a1d9
         /* coverity[misra_c_2012_rule_11_3_violation] */
         const ProtocolHeaders_t * pxProtocolHeaders = ( ( const ProtocolHeaders_t * )
                                                         &( pxNetworkBuffer->pucEthernetBuffer[ ipSIZE_OF_ETH_HEADER + xIPHeaderSize( pxNetworkBuffer ) ] ) );
