--- conflicted
+++ resolved
@@ -307,7 +307,7 @@
             prvHandleEthernetPacket( ( NetworkBufferDescriptor_t * ) xReceivedEvent.pvData );
             break;
 
-        case eNetworkTxEvent: /*TODO */
+        case eNetworkTxEvent:
 
            {
                NetworkBufferDescriptor_t * pxDescriptor = ( NetworkBufferDescriptor_t * ) xReceivedEvent.pvData;
@@ -316,18 +316,9 @@
                /* Send a network packet. The ownership will  be transferred to
                 * the driver, which will release it after delivery. */
                iptraceNETWORK_INTERFACE_OUTPUT( pxDescriptor->xDataLength, pxDescriptor->pucEthernetBuffer );
-<<<<<<< HEAD
-=======
                if(pxDescriptor->pxInterface != NULL)
                {
                     (void)pxDescriptor->pxInterface->pfOutput(pxDescriptor->pxInterface, pxDescriptor, pdTRUE);
-               }
-           }
->>>>>>> bf32bf33
-
-               if( pxDescriptor->pxInterface != NULL )
-               {
-                   ( void ) pxDescriptor->pxInterface->pfOutput( pxDescriptor->pxInterface, pxDescriptor, xReleaseAfterSend );
                }
            }
            break;
