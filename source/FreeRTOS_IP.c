/*
 * FreeRTOS+TCP <DEVELOPMENT BRANCH>
 * Copyright (C) 2022 Amazon.com, Inc. or its affiliates.  All Rights Reserved.
 *
 * SPDX-License-Identifier: MIT
 *
 * Permission is hereby granted, free of charge, to any person obtaining a copy of
 * this software and associated documentation files (the "Software"), to deal in
 * the Software without restriction, including without limitation the rights to
 * use, copy, modify, merge, publish, distribute, sublicense, and/or sell copies of
 * the Software, and to permit persons to whom the Software is furnished to do so,
 * subject to the following conditions:
 *
 * The above copyright notice and this permission notice shall be included in all
 * copies or substantial portions of the Software.
 *
 * THE SOFTWARE IS PROVIDED "AS IS", WITHOUT WARRANTY OF ANY KIND, EXPRESS OR
 * IMPLIED, INCLUDING BUT NOT LIMITED TO THE WARRANTIES OF MERCHANTABILITY, FITNESS
 * FOR A PARTICULAR PURPOSE AND NONINFRINGEMENT. IN NO EVENT SHALL THE AUTHORS OR
 * COPYRIGHT HOLDERS BE LIABLE FOR ANY CLAIM, DAMAGES OR OTHER LIABILITY, WHETHER
 * IN AN ACTION OF CONTRACT, TORT OR OTHERWISE, ARISING FROM, OUT OF OR IN
 * CONNECTION WITH THE SOFTWARE OR THE USE OR OTHER DEALINGS IN THE SOFTWARE.
 *
 * http://aws.amazon.com/freertos
 * http://www.FreeRTOS.org
 */

/**
 * @file FreeRTOS_IP.c
 * @brief Implements the basic functionality for the FreeRTOS+TCP network stack.
 */

/* Standard includes. */
#include <stdint.h>
#include <stdio.h>
#include <string.h>

/* FreeRTOS includes. */
#include "FreeRTOS.h"
#include "task.h"
#include "queue.h"
#include "semphr.h"

/* FreeRTOS+TCP includes. */
#include "FreeRTOS_IP.h"
#include "FreeRTOS_ICMP.h"
#include "FreeRTOS_IP_Timers.h"
#include "FreeRTOS_IP_Utils.h"
#include "FreeRTOS_Sockets.h"
#include "FreeRTOS_IP_Private.h"
#include "FreeRTOS_ARP.h"
#include "FreeRTOS_UDP_IP.h"
#include "FreeRTOS_DHCP.h"
#if ( ipconfigUSE_DHCPv6 == 1 )
    #include "FreeRTOS_DHCPv6.h"
#endif
#include "NetworkInterface.h"
#include "NetworkBufferManagement.h"
#include "FreeRTOS_DNS.h"
#include "FreeRTOS_Routing.h"
#include "FreeRTOS_ND.h"

/** @brief Time delay between repeated attempts to initialise the network hardware. */
#ifndef ipINITIALISATION_RETRY_DELAY
    #define ipINITIALISATION_RETRY_DELAY    ( pdMS_TO_TICKS( 3000U ) )
#endif

/** @brief Maximum time to wait for an ARP resolution while holding a packet. */
#ifndef ipARP_RESOLUTION_MAX_DELAY
    #define ipARP_RESOLUTION_MAX_DELAY    ( pdMS_TO_TICKS( 2000U ) )
#endif

#ifndef iptraceIP_TASK_STARTING
    #define iptraceIP_TASK_STARTING()    do {} while( ipFALSE_BOOL ) /**< Empty definition in case iptraceIP_TASK_STARTING is not defined. */
#endif

#if ( ( ipconfigUSE_TCP == 1 ) && !defined( ipTCP_TIMER_PERIOD_MS ) )
    /** @brief When initialising the TCP timer, give it an initial time-out of 1 second. */
    #define ipTCP_TIMER_PERIOD_MS    ( 1000U )
#endif

/** @brief Defines how often the ARP timer callback function is executed.  The time is
 * shorter in the Windows simulator as simulated time is not real time. */
#ifndef ipARP_TIMER_PERIOD_MS
    #ifdef _WINDOWS_
        #define ipARP_TIMER_PERIOD_MS    ( 500U ) /* For windows simulator builds. */
    #else
        #define ipARP_TIMER_PERIOD_MS    ( 10000U )
    #endif
#endif

#if ( ipconfigUSE_TCP != 0 )

/** @brief Set to a non-zero value if one or more TCP message have been processed
 * within the last round. */
    BaseType_t xProcessedTCPMessage;
#endif

/** @brief If ipconfigETHERNET_DRIVER_FILTERS_FRAME_TYPES is set to 1, then the Ethernet
 * driver will filter incoming packets and only pass the stack those packets it
 * considers need processing.  In this case ipCONSIDER_FRAME_FOR_PROCESSING() can
 * be #-defined away.  If ipconfigETHERNET_DRIVER_FILTERS_FRAME_TYPES is set to 0
 * then the Ethernet driver will pass all received packets to the stack, and the
 * stack must do the filtering itself.  In this case ipCONSIDER_FRAME_FOR_PROCESSING
 * needs to call eConsiderFrameForProcessing.
 */
#if ipconfigETHERNET_DRIVER_FILTERS_FRAME_TYPES == 0
    #define ipCONSIDER_FRAME_FOR_PROCESSING( pucEthernetBuffer )    eConsiderFrameForProcessing( ( pucEthernetBuffer ) )
#else
    #define ipCONSIDER_FRAME_FOR_PROCESSING( pucEthernetBuffer )    eProcessBuffer
#endif

static void prvCallDHCP_RA_Handler( NetworkEndPoint_t * pxEndPoint );

static void prvIPTask_Initialise( void );

static void prvIPTask_CheckPendingEvents( void );

/*-----------------------------------------------------------*/

/** @brief The pointer to buffer with packet waiting for ARP resolution. */
NetworkBufferDescriptor_t * pxARPWaitingNetworkBuffer = NULL;

/*-----------------------------------------------------------*/

static void prvProcessIPEventsAndTimers( void );

/*
 * The main TCP/IP stack processing task.  This task receives commands/events
 * from the network hardware drivers and tasks that are using sockets.  It also
 * maintains a set of protocol timers.
 */
static void prvIPTask( void * pvParameters );

/*
 * Called when new data is available from the network interface.
 */
static void prvProcessEthernetPacket( NetworkBufferDescriptor_t * const pxNetworkBuffer );

#if ( ipconfigPROCESS_CUSTOM_ETHERNET_FRAMES != 0 )

/*
 * The stack will call this user hook for all Ethernet frames that it
 * does not support, i.e. other than IPv4, IPv6 and ARP ( for the moment )
 * If this hook returns eReleaseBuffer or eProcessBuffer, the stack will
 * release and reuse the network buffer.  If this hook returns
 * eReturnEthernetFrame, that means user code has reused the network buffer
 * to generate a response and the stack will send that response out.
 * If this hook returns eFrameConsumed, the user code has ownership of the
 * network buffer and has to release it when it's done.
 */
    extern eFrameProcessingResult_t eApplicationProcessCustomFrameHook( NetworkBufferDescriptor_t * const pxNetworkBuffer );
#endif /* ( ipconfigPROCESS_CUSTOM_ETHERNET_FRAMES != 0 ) */

/*
 * Process incoming IP packets.
 */
static eFrameProcessingResult_t prvProcessIPPacket( const IPPacket_t * pxIPPacket,
                                                    NetworkBufferDescriptor_t * const pxNetworkBuffer );

/*
 * The network card driver has received a packet.  In the case that it is part
 * of a linked packet chain, walk through it to handle every message.
 */
static void prvHandleEthernetPacket( NetworkBufferDescriptor_t * pxBuffer );

/* Handle the 'eNetworkTxEvent': forward a packet from an application to the NIC. */
static void prvForwardTxPacket( NetworkBufferDescriptor_t * pxNetworkBuffer,
                                BaseType_t xReleaseAfterSend );

static eFrameProcessingResult_t prvProcessUDPPacket( NetworkBufferDescriptor_t * const pxNetworkBuffer );

/*-----------------------------------------------------------*/

/** @brief The queue used to pass events into the IP-task for processing. */
QueueHandle_t xNetworkEventQueue = NULL;

/** @brief The IP packet ID. */
uint16_t usPacketIdentifier = 0U;

/** @brief For convenience, a MAC address of all 0xffs is defined const for quick
 * reference. */
const MACAddress_t xBroadcastMACAddress = { { 0xff, 0xff, 0xff, 0xff, 0xff, 0xff } };

/** @brief Default values for the above struct in case DHCP
 * does not lead to a confirmed request. */

/* MISRA Ref 8.9.1 [File scoped variables] */
/* More details at: https://github.com/FreeRTOS/FreeRTOS-Plus-TCP/blob/main/MISRA.md#rule-89 */
/* coverity[misra_c_2012_rule_8_9_violation] */
NetworkAddressingParameters_t xDefaultAddressing = { 0, 0, 0, 0, 0 };

/** @brief Used to ensure network down events cannot be missed when they cannot be
 * posted to the network event queue because the network event queue is already
 * full. */
static volatile BaseType_t xNetworkDownEventPending = pdFALSE;

/** @brief Stores the handle of the task that handles the stack.  The handle is used
 * (indirectly) by some utility function to determine if the utility function is
 * being called by a task (in which case it is ok to block) or by the IP task
 * itself (in which case it is not ok to block). */

static TaskHandle_t xIPTaskHandle = NULL;

/** @brief Set to pdTRUE when the IP task is ready to start processing packets. */
static BaseType_t xIPTaskInitialised = pdFALSE;

/** @brief Stores interface structures. */
static NetworkInterface_t xInterfaces[ 1 ];

#if ( ipconfigCHECK_IP_QUEUE_SPACE != 0 )
    /** @brief Keep track of the lowest amount of space in 'xNetworkEventQueue'. */
    static UBaseType_t uxQueueMinimumSpace = ipconfigEVENT_QUEUE_LENGTH;
#endif

/** @brief Stores the network interfaces */
static NetworkInterface_t xInterfaces[ 1 ];

/*-----------------------------------------------------------*/

/* Coverity wants to make pvParameters const, which would make it incompatible. Leave the
 * function signature as is. */

/**
 * @brief The IP task handles all requests from the user application and the
 *        network interface. It receives messages through a FreeRTOS queue called
 *        'xNetworkEventQueue'. prvIPTask() is the only task which has access to
 *        the data of the IP-stack, and so it has no need of using mutexes.
 *
 * @param[in] pvParameters: Not used.
 */

/** @brief Stores interface structures. */
static NetworkInterface_t xInterfaces[ 1 ];

/* MISRA Ref 8.13.1 [Not decorating a pointer to const parameter with const] */
/* More details at: https://github.com/FreeRTOS/FreeRTOS-Plus-TCP/blob/main/MISRA.md#rule-813 */
/* coverity[misra_c_2012_rule_8_13_violation] */
static void prvIPTask( void * pvParameters )
{
    /* Just to prevent compiler warnings about unused parameters. */
    ( void ) pvParameters;

    prvIPTask_Initialise();

    FreeRTOS_debug_printf( ( "prvIPTask started\n" ) );

    /* Loop, processing IP events. */
    while( ipFOREVER() == pdTRUE )
    {
        prvProcessIPEventsAndTimers();
    }
}
/*-----------------------------------------------------------*/

/**
 * @brief Process the events sent to the IP task and process the timers.
 */
static void prvProcessIPEventsAndTimers( void )
{
    IPStackEvent_t xReceivedEvent;
    TickType_t xNextIPSleep;
    FreeRTOS_Socket_t * pxSocket;
    struct freertos_sockaddr xAddress;

    ipconfigWATCHDOG_TIMER();

    /* Check the ARP, DHCP and TCP timers to see if there is any periodic
     * or timeout processing to perform. */
    vCheckNetworkTimers();

    /* Calculate the acceptable maximum sleep time. */
    xNextIPSleep = xCalculateSleepTime();

    /* Wait until there is something to do. If the following call exits
     * due to a time out rather than a message being received, set a
     * 'NoEvent' value. */
    if( xQueueReceive( xNetworkEventQueue, ( void * ) &xReceivedEvent, xNextIPSleep ) == pdFALSE )
    {
        xReceivedEvent.eEventType = eNoEvent;
    }

    #if ( ipconfigCHECK_IP_QUEUE_SPACE != 0 )
        {
            if( xReceivedEvent.eEventType != eNoEvent )
            {
                UBaseType_t uxCount;

                uxCount = uxQueueSpacesAvailable( xNetworkEventQueue );

                if( uxQueueMinimumSpace > uxCount )
                {
                    uxQueueMinimumSpace = uxCount;
                }
            }
        }
    #endif /* ipconfigCHECK_IP_QUEUE_SPACE */

    iptraceNETWORK_EVENT_RECEIVED( xReceivedEvent.eEventType );

    switch( xReceivedEvent.eEventType )
    {
        case eNetworkDownEvent:
            /* Attempt to establish a connection. */
            prvProcessNetworkDownEvent( ( ( NetworkInterface_t * ) xReceivedEvent.pvData ) );
            break;

        case eNetworkRxEvent:

            /* The network hardware driver has received a new packet.  A
             * pointer to the received buffer is located in the pvData member
             * of the received event structure. */
            prvHandleEthernetPacket( ( NetworkBufferDescriptor_t * ) xReceivedEvent.pvData );
            break;

<<<<<<< HEAD
        case eNetworkTxEvent:
=======
        case eNetworkTxEvent: /*TODO */

           {
               NetworkBufferDescriptor_t * pxDescriptor = ( NetworkBufferDescriptor_t * ) xReceivedEvent.pvData;

               /* Send a network packet. The ownership will  be transferred to
                * the driver, which will release it after delivery. */
               iptraceNETWORK_INTERFACE_OUTPUT( pxDescriptor->xDataLength, pxDescriptor->pucEthernetBuffer );
               if(pxDescriptor->pxInterface != NULL)
               {
                    (void)pxDescriptor->pxInterface->pfOutput(pxDescriptor->pxInterface, pxDescriptor, pdTRUE);
               }
           }
>>>>>>> 44cf8eec

            /* Send a network packet. The ownership will  be transferred to
             * the driver, which will release it after delivery. */
            prvForwardTxPacket( ( ( NetworkBufferDescriptor_t * ) xReceivedEvent.pvData ), pdTRUE );
            break;

        case eARPTimerEvent:
            /* The ARP timer has expired, process the ARP cache. */
            vARPAgeCache();
            vNDAgeCache();
            break;

        case eSocketBindEvent:

            /* FreeRTOS_bind (a user API) wants the IP-task to bind a socket
             * to a port. The port number is communicated in the socket field
             * usLocalPort. vSocketBind() will actually bind the socket and the
             * API will unblock as soon as the eSOCKET_BOUND event is
             * triggered. */
            pxSocket = ( ( FreeRTOS_Socket_t * ) xReceivedEvent.pvData );
            xAddress.sin_len = ( uint8_t ) sizeof( xAddress );

            if( pxSocket->bits.bIsIPv6 != pdFALSE_UNSIGNED )
            {
                xAddress.sin_family = FREERTOS_AF_INET6;
                ( void ) memcpy( xAddress.sin_addr6.ucBytes, pxSocket->xLocalAddress.xIP_IPv6.ucBytes, sizeof( xAddress.sin_addr6.ucBytes ) );
                /* 'ulLocalAddress' will be set again by vSocketBind(). */
                ( void ) memset( pxSocket->xLocalAddress.xIP_IPv6.ucBytes, 0, sizeof( pxSocket->xLocalAddress.xIP_IPv6.ucBytes ) );
            }
            else
            {
                xAddress.sin_family = FREERTOS_AF_INET;
                xAddress.sin_addr = FreeRTOS_htonl( pxSocket->xLocalAddress.ulIP_IPv4 );
                /* 'ulLocalAddress' will be set again by vSocketBind(). */
                pxSocket->xLocalAddress.ulIP_IPv4 = 0;
            }

            xAddress.sin_port = FreeRTOS_ntohs( pxSocket->usLocalPort );
            /* 'usLocalPort' will be set again by vSocketBind(). */
            pxSocket->usLocalPort = 0U;
            ( void ) vSocketBind( pxSocket, &xAddress, sizeof( xAddress ), pdFALSE );

            /* Before 'eSocketBindEvent' was sent it was tested that
             * ( xEventGroup != NULL ) so it can be used now to wake up the
             * user. */
            pxSocket->xEventBits |= ( EventBits_t ) eSOCKET_BOUND;
            vSocketWakeUpUser( pxSocket );
            break;

        case eSocketCloseEvent:

            /* The user API FreeRTOS_closesocket() has sent a message to the
             * IP-task to actually close a socket. This is handled in
             * vSocketClose().  As the socket gets closed, there is no way to
             * report back to the API, so the API won't wait for the result */
            ( void ) vSocketClose( ( ( FreeRTOS_Socket_t * ) xReceivedEvent.pvData ) );
            break;

        case eStackTxEvent:

            /* The network stack has generated a packet to send.  A
             * pointer to the generated buffer is located in the pvData
             * member of the received event structure. */
            vProcessGeneratedUDPPacket( ( NetworkBufferDescriptor_t * ) xReceivedEvent.pvData );
            break;

        case eDHCPEvent:
            prvCallDHCP_RA_Handler( ( ( NetworkEndPoint_t * ) xReceivedEvent.pvData ) );
            break;

        case eSocketSelectEvent:

            /* FreeRTOS_select() has got unblocked by a socket event,
             * vSocketSelect() will check which sockets actually have an event
             * and update the socket field xSocketBits. */
            #if ( ipconfigSUPPORT_SELECT_FUNCTION == 1 )
                #if ( ipconfigSELECT_USES_NOTIFY != 0 )
                    {
                        SocketSelectMessage_t * pxMessage = ( ( SocketSelectMessage_t * ) xReceivedEvent.pvData );
                        vSocketSelect( pxMessage->pxSocketSet );
                        ( void ) xTaskNotifyGive( pxMessage->xTaskhandle );
                    }
                #else
                    {
                        vSocketSelect( ( ( SocketSelect_t * ) xReceivedEvent.pvData ) );
                    }
                #endif /* ( ipconfigSELECT_USES_NOTIFY != 0 ) */
            #endif /* ipconfigSUPPORT_SELECT_FUNCTION == 1 */
            break;

        case eSocketSignalEvent:
            #if ( ipconfigSUPPORT_SIGNALS != 0 )

                /* Some task wants to signal the user of this socket in
                 * order to interrupt a call to recv() or a call to select(). */
                ( void ) FreeRTOS_SignalSocket( ( Socket_t ) xReceivedEvent.pvData );
            #endif /* ipconfigSUPPORT_SIGNALS */
            break;

        case eTCPTimerEvent:
            #if ( ipconfigUSE_TCP == 1 )

                /* Simply mark the TCP timer as expired so it gets processed
                 * the next time prvCheckNetworkTimers() is called. */
                vIPSetTCPTimerExpiredState( pdTRUE );
            #endif /* ipconfigUSE_TCP */
            break;

        case eTCPAcceptEvent:

            /* The API FreeRTOS_accept() was called, the IP-task will now
             * check if the listening socket (communicated in pvData) actually
             * received a new connection. */
            #if ( ipconfigUSE_TCP == 1 )
                pxSocket = ( ( FreeRTOS_Socket_t * ) xReceivedEvent.pvData );

                if( xTCPCheckNewClient( pxSocket ) != pdFALSE )
                {
                    pxSocket->xEventBits |= ( EventBits_t ) eSOCKET_ACCEPT;
                    vSocketWakeUpUser( pxSocket );
                }
            #endif /* ipconfigUSE_TCP */
            break;

        case eTCPNetStat:

            /* FreeRTOS_netstat() was called to have the IP-task print an
             * overview of all sockets and their connections */
            #if ( ( ipconfigUSE_TCP == 1 ) && ( ipconfigHAS_PRINTF == 1 ) )
                vTCPNetStat();
            #endif /* ipconfigUSE_TCP */
            break;

        case eSocketSetDeleteEvent:
            #if ( ipconfigSUPPORT_SELECT_FUNCTION == 1 )
                {
                    SocketSelect_t * pxSocketSet = ( SocketSelect_t * ) ( xReceivedEvent.pvData );

                    iptraceMEM_STATS_DELETE( pxSocketSet );
                    vEventGroupDelete( pxSocketSet->xSelectGroup );
                    vPortFree( ( void * ) pxSocketSet );
                }
            #endif /* ipconfigSUPPORT_SELECT_FUNCTION == 1 */
            break;

        case eNoEvent:
            /* xQueueReceive() returned because of a normal time-out. */
            break;

        default:
            /* Should not get here. */
            break;
    }

    prvIPTask_CheckPendingEvents();
}

/*-----------------------------------------------------------*/

/**
 * @brief Helper function for prvIPTask, it does the first initializations
 *        at start-up. No parameters, no return type.
 */
static void prvIPTask_Initialise( void )
{
    NetworkInterface_t * pxInterface;

    /* A possibility to set some additional task properties. */
    iptraceIP_TASK_STARTING();

    /* Generate a dummy message to say that the network connection has gone
     * down.  This will cause this task to initialise the network interface.  After
     * this it is the responsibility of the network interface hardware driver to
     * send this message if a previously connected network is disconnected. */

    vNetworkTimerReload( pdMS_TO_TICKS( ipINITIALISATION_RETRY_DELAY ) );

    for( pxInterface = pxNetworkInterfaces; pxInterface != NULL; pxInterface = pxInterface->pxNext )
    {
        /* Post a 'eNetworkDownEvent' for every interface. */
        FreeRTOS_NetworkDown( pxInterface );
    }

    #if ( ipconfigUSE_TCP == 1 )
        {
            /* Initialise the TCP timer. */
            vTCPTimerReload( pdMS_TO_TICKS( ipTCP_TIMER_PERIOD_MS ) );
        }
    #endif

    /* Mark the timer as inactive since we are not waiting on any ARP resolution as of now. */
    vIPSetARPResolutionTimerEnableState( pdFALSE );

    #if ( ipconfigDNS_USE_CALLBACKS != 0 )
        {
            /* The following function is declared in FreeRTOS_DNS.c	and 'private' to
             * this library */
            vDNSInitialise();
        }
    #endif /* ipconfigDNS_USE_CALLBACKS != 0 */

    /* Initialisation is complete and events can now be processed. */
    xIPTaskInitialised = pdTRUE;
}
/*-----------------------------------------------------------*/

/**
 * @brief Check the value of 'xNetworkDownEventPending'. When non-zero, pending
 *        network-down events will be handled.
 */
static void prvIPTask_CheckPendingEvents( void )
{
    NetworkInterface_t * pxInterface;

    if( xNetworkDownEventPending != pdFALSE )
    {
        /* A network down event could not be posted to the network event
         * queue because the queue was full.
         * As this code runs in the IP-task, it can be done directly by
         * calling prvProcessNetworkDownEvent(). */
        xNetworkDownEventPending = pdFALSE;

        for( pxInterface = FreeRTOS_FirstNetworkInterface();
             pxInterface != NULL;
             pxInterface = FreeRTOS_NextNetworkInterface( pxInterface ) )
        {
            if( pxInterface->bits.bCallDownEvent != pdFALSE_UNSIGNED )
            {
                prvProcessNetworkDownEvent( pxInterface );
                pxInterface->bits.bCallDownEvent = pdFALSE_UNSIGNED;
            }
        }
    }
}

/*-----------------------------------------------------------*/

/**
 * @brief Call the state machine of either DHCP, DHCPv6, or RA, whichever is activated.
 *
 * @param[in] pxEndPoint: The end-point for which the state-machine will be called.
 */
static void prvCallDHCP_RA_Handler( NetworkEndPoint_t * pxEndPoint )
{
    BaseType_t xIsIPv6 = pdFALSE;

    #if ( ( ipconfigUSE_DHCP == 1 ) || ( ipconfigUSE_DHCPv6 == 1 ) || ( ipconfigUSE_RA == 1 ) )
        if( pxEndPoint->bits.bIPv6 != pdFALSE_UNSIGNED )
        {
            xIsIPv6 = pdTRUE;
        }
    #endif
    /* The DHCP state machine needs processing. */
    #if ( ipconfigUSE_DHCP == 1 )
        {
            if( ( pxEndPoint->bits.bWantDHCP != pdFALSE_UNSIGNED ) && ( xIsIPv6 == pdFALSE ) )
            {
                /* Process DHCP messages for a given end-point. */
                vDHCPProcess( pdFALSE, pxEndPoint );
            }
        }
    #endif /* ipconfigUSE_DHCP */
    #if ( ipconfigUSE_DHCPv6 == 1 )
        {
            if( ( xIsIPv6 == pdTRUE ) && ( pxEndPoint->bits.bWantDHCP != pdFALSE_UNSIGNED ) )
            {
                /* Process DHCPv6 messages for a given end-point. */
                vDHCPv6Process( pdFALSE, pxEndPoint );
            }
        }
    #endif /* ipconfigUSE_DHCPv6 */
    #if ( ipconfigUSE_RA == 1 )
        {
            if( ( xIsIPv6 == pdTRUE ) && ( pxEndPoint->bits.bWantRA != pdFALSE_UNSIGNED ) )
            {
                /* Process RA messages for a given end-point. */
                vRAProcess( pdFALSE, pxEndPoint );
            }
        }
    #endif /* ipconfigUSE_RA */
    /* Mention pxEndPoint in case it has not been used. */
    ( void ) pxEndPoint;
}
/*-----------------------------------------------------------*/

/**
 * @brief The variable 'xIPTaskHandle' is declared static.  This function
 *        gives read-only access to it.
 *
 * @return The handle of the IP-task.
 */
TaskHandle_t FreeRTOS_GetIPTaskHandle( void )
{
    return xIPTaskHandle;
}
/*-----------------------------------------------------------*/

/**
 * @brief Perform all the required tasks when the network gets connected.
 *
 * @param pxEndPoint: The end-point which goes up.
 */
void vIPNetworkUpCalls( NetworkEndPoint_t * pxEndPoint )
{
    pxEndPoint->bits.bEndPointUp = pdTRUE_UNSIGNED;

    #if ( ipconfigUSE_NETWORK_EVENT_HOOK == 1 )
        #if ( ipconfigCOMPATIBLE_WITH_SINGLE == 0 )
            {
                vApplicationIPNetworkEventHook( eNetworkUp, pxEndPoint );
            }
        #else
            {
                vApplicationIPNetworkEventHook( eNetworkUp );
            }
        #endif
    #endif /* ipconfigUSE_NETWORK_EVENT_HOOK */

    #if ( ipconfigDNS_USE_CALLBACKS != 0 )
        {
            /* The following function is declared in FreeRTOS_DNS.c and 'private' to
             * this library */
            extern void vDNSInitialise( void );
            vDNSInitialise();
        }
    #endif /* ipconfigDNS_USE_CALLBACKS != 0 */

    /* Set remaining time to 0 so it will become active immediately. */
    vARPTimerReload( pdMS_TO_TICKS( ipARP_TIMER_PERIOD_MS ) );
}
/*-----------------------------------------------------------*/

/**
 * @brief Handle the incoming Ethernet packets.
 *
 * @param[in] pxBuffer: Linked/un-linked network buffer descriptor(s)
 *                      to be processed.
 */
static void prvHandleEthernetPacket( NetworkBufferDescriptor_t * pxBuffer )
{
    #if ( ipconfigUSE_LINKED_RX_MESSAGES == 0 )
        {
            /* When ipconfigUSE_LINKED_RX_MESSAGES is set to 0 then only one
             * buffer will be sent at a time.  This is the default way for +TCP to pass
             * messages from the MAC to the TCP/IP stack. */
            prvProcessEthernetPacket( pxBuffer );
        }
    #else /* ipconfigUSE_LINKED_RX_MESSAGES */
        {
            NetworkBufferDescriptor_t * pxNextBuffer;

            /* An optimisation that is useful when there is high network traffic.
             * Instead of passing received packets into the IP task one at a time the
             * network interface can chain received packets together and pass them into
             * the IP task in one go.  The packets are chained using the pxNextBuffer
             * member.  The loop below walks through the chain processing each packet
             * in the chain in turn. */

            /* While there is another packet in the chain. */
            while( pxBuffer != NULL )
            {
                /* Store a pointer to the buffer after pxBuffer for use later on. */
                pxNextBuffer = pxBuffer->pxNextBuffer;

                /* Make it NULL to avoid using it later on. */
                pxBuffer->pxNextBuffer = NULL;

                prvProcessEthernetPacket( pxBuffer );
                pxBuffer = pxNextBuffer;
            }
        }
    #endif /* ipconfigUSE_LINKED_RX_MESSAGES */
}
/*-----------------------------------------------------------*/

/**
 * @brief Send a network packet.
 *
 * @param[in] pxNetworkBuffer: The message buffer.
 * @param[in] xReleaseAfterSend: When true, the network interface will own the buffer and is responsible for it's release.
 */
static void prvForwardTxPacket( NetworkBufferDescriptor_t * pxNetworkBuffer,
                                BaseType_t xReleaseAfterSend )
{
    iptraceNETWORK_INTERFACE_OUTPUT( pxNetworkBuffer->xDataLength, pxNetworkBuffer->pucEthernetBuffer );

    if( pxNetworkBuffer->pxInterface != NULL )
    {
        ( void ) pxNetworkBuffer->pxInterface->pfOutput( pxNetworkBuffer->pxInterface, pxNetworkBuffer, xReleaseAfterSend );
    }
}
/*-----------------------------------------------------------*/

/**
 * @brief Send a network down event to the IP-task. If it fails to post a message,
 *         the failure will be noted in the variable 'xNetworkDownEventPending'
 *         and later on a 'network-down' event, it will be executed.
 *
 * @param[in] pxNetworkInterface: The interface that goes down.
 */
void FreeRTOS_NetworkDown( struct xNetworkInterface * pxNetworkInterface )
{
    IPStackEvent_t xNetworkDownEvent;
    const TickType_t xDontBlock = ( TickType_t ) 0;

    pxNetworkInterface->bits.bInterfaceUp = pdFALSE_UNSIGNED;
    xNetworkDownEvent.eEventType = eNetworkDownEvent;
    xNetworkDownEvent.pvData = pxNetworkInterface;

    /* Simply send the network task the appropriate event. */
    if( xSendEventStructToIPTask( &xNetworkDownEvent, xDontBlock ) != pdPASS )
    {
        /* Could not send the message, so it is still pending. */
        pxNetworkInterface->bits.bCallDownEvent = pdTRUE;
        xNetworkDownEventPending = pdTRUE;
    }
    else
    {
        /* Message was sent so it is not pending. */
        pxNetworkInterface->bits.bCallDownEvent = pdFALSE;
    }

    iptraceNETWORK_DOWN();
}
/*-----------------------------------------------------------*/

/**
 * @brief Utility function. Process Network Down event from ISR.
 *        This function is supposed to be called form an ISR. It is recommended
 * - *        use 'FreeRTOS_NetworkDown()', when calling from a normal task.
 *
 * @param[in] pxNetworkInterface: The interface that goes down.
 *
 * @return If the event was processed successfully, then return pdTRUE.
 *         Else pdFALSE.
 */
BaseType_t FreeRTOS_NetworkDownFromISR( struct xNetworkInterface * pxNetworkInterface )
{
    IPStackEvent_t xNetworkDownEvent;
    BaseType_t xHigherPriorityTaskWoken = pdFALSE;

    xNetworkDownEvent.eEventType = eNetworkDownEvent;
    xNetworkDownEvent.pvData = pxNetworkInterface;

    /* Simply send the network task the appropriate event. */
    if( xQueueSendToBackFromISR( xNetworkEventQueue, &xNetworkDownEvent, &xHigherPriorityTaskWoken ) != pdPASS )
    {
        /* Could not send the message, so it is still pending. */
        pxNetworkInterface->bits.bCallDownEvent = pdTRUE;
        xNetworkDownEventPending = pdTRUE;
    }
    else
    {
        /* Message was sent so it is not pending. */
        pxNetworkInterface->bits.bCallDownEvent = pdFALSE;
    }

    iptraceNETWORK_DOWN();

    return xHigherPriorityTaskWoken;
}
/*-----------------------------------------------------------*/

/**
 * @brief Obtain a buffer big enough for a UDP payload of given size.
 *
 * @param[in] uxRequestedSizeBytes: The size of the UDP payload.
 * @param[in] uxBlockTimeTicks: Maximum amount of time for which this call
 *            can block. This value is capped internally.
 * @param[in] ucIPType: Either ipTYPE_IPv4 (0x40) or ipTYPE_IPv6 (0x60)
 *
 * @return If a buffer was created then the pointer to that buffer is returned,
 *         else a NULL pointer is returned.
 */
void * FreeRTOS_GetUDPPayloadBuffer( size_t uxRequestedSizeBytes,
                                     TickType_t uxBlockTimeTicks,
                                     uint8_t ucIPType )
{
    NetworkBufferDescriptor_t * pxNetworkBuffer;
    void * pvReturn;
    TickType_t uxBlockTime = uxBlockTimeTicks;

    /* Cap the block time.  The reason for this is explained where
     * ipconfigUDP_MAX_SEND_BLOCK_TIME_TICKS is defined (assuming an official
     * FreeRTOSIPConfig.h header file is being used). */
    if( uxBlockTime > ipconfigUDP_MAX_SEND_BLOCK_TIME_TICKS )
    {
        uxBlockTime = ipconfigUDP_MAX_SEND_BLOCK_TIME_TICKS;
    }

    /* Obtain a network buffer with the required amount of storage. */
    pxNetworkBuffer = pxGetNetworkBufferWithDescriptor( sizeof( UDPPacket_t ) + uxRequestedSizeBytes, uxBlockTime );

    if( pxNetworkBuffer != NULL )
    {
        if( uxIPHeaderSizePacket( pxNetworkBuffer ) == ipSIZE_OF_IPv6_HEADER ) /*TODO seems incorrect */
        {
            uint8_t * pucIPType;
            size_t uxIPHeaderLength;

            /* Calculate the distance between the beginning of
             * UDP payload until the hidden byte that reflects
             * the IP-type: either ipTYPE_IPv4 or ipTYPE_IPv6.
             */
            size_t uxIndex = ipUDP_PAYLOAD_IP_TYPE_OFFSET;
            BaseType_t xPayloadIPTypeOffset = ( BaseType_t ) uxIndex;

            if( ucIPType == ipTYPE_IPv6 )
            {
                uxIPHeaderLength = ipSIZE_OF_IPv6_HEADER;
            }
            else
            {
                uxIPHeaderLength = ipSIZE_OF_IPv4_HEADER;
            }

            /* Skip 3 headers. */
            pvReturn = ( void * ) &( pxNetworkBuffer->pucEthernetBuffer[ ipSIZE_OF_ETH_HEADER + uxIPHeaderLength + ipSIZE_OF_UDP_HEADER ] );

            /* Later a pointer to a UDP payload is used to retrieve a NetworkBuffer.
             * Store the packet type at 48 bytes before the start of the UDP payload. */
            pucIPType = ( uint8_t * ) pvReturn;
            pucIPType = &( pucIPType[ -xPayloadIPTypeOffset ] );

            /* For a IPv4 packet, pucIPType points to 6 bytes before the
             * pucEthernetBuffer, for a IPv6 packet, pucIPType will point to the
             * first byte of the IP-header: 'ucVersionTrafficClass'. */
            *pucIPType = ucIPType;
        }
        else
        {
            /* Set the actual packet size in case a bigger buffer was returned. */
            pxNetworkBuffer->xDataLength = sizeof( UDPPacket_t ) + uxRequestedSizeBytes;
            /* Skip 3 headers. */
            pvReturn = &( pxNetworkBuffer->pucEthernetBuffer[ sizeof( UDPPacket_t ) ] );
        }
    }
    else
    {
        pvReturn = NULL;
    }

    return ( void * ) pvReturn;
}
/*-----------------------------------------------------------*/

/*_RB_ Should we add an error or assert if the task priorities are set such that the servers won't function as expected? */

/*_HT_ There was a bug in FreeRTOS_TCP_IP.c that only occurred when the applications' priority was too high.
 * As that bug has been repaired, there is not an urgent reason to warn.
 * It is better though to use the advised priority scheme. */

#if ( ipconfigCOMPATIBLE_WITH_SINGLE != 0 )

/* Provide backward-compatibility with the earlier FreeRTOS+TCP which only had
 * single network interface. */
    BaseType_t FreeRTOS_IPInit( const uint8_t ucIPAddress[ ipIP_ADDRESS_LENGTH_BYTES ],
                                const uint8_t ucNetMask[ ipIP_ADDRESS_LENGTH_BYTES ],
                                const uint8_t ucGatewayAddress[ ipIP_ADDRESS_LENGTH_BYTES ],
                                const uint8_t ucDNSServerAddress[ ipIP_ADDRESS_LENGTH_BYTES ],
                                const uint8_t ucMACAddress[ ipMAC_ADDRESS_LENGTH_BYTES ] )
    {
        static NetworkInterface_t xInterfaces[ 1 ];
        static NetworkEndPoint_t xEndPoints[ 1 ];

        /* IF the following function should be declared in the NetworkInterface.c
         * linked in the project. */
        pxFillInterfaceDescriptor( 0, &( xInterfaces[ 0 ] ) );
        FreeRTOS_FillEndPoint( &( xInterfaces[ 0 ] ), &( xEndPoints[ 0 ] ), ucIPAddress, ucNetMask, ucGatewayAddress, ucDNSServerAddress, ucMACAddress );
        #if ( ipconfigUSE_DHCP != 0 )
            {
                xEndPoints[ 0 ].bits.bWantDHCP = pdTRUE;
            }
        #endif /* ipconfigUSE_DHCP */
        FreeRTOS_IPStart();
        return 1;
    }
#endif /* ( ipconfigCOMPATIBLE_WITH_SINGLE != 0 ) */
/*-----------------------------------------------------------*/

/**
 * @brief Initialise the FreeRTOS-Plus-TCP network stack and initialise the IP-task.
 *        Before calling this function, at least 1 interface and 1 end-point must
 *        have been set-up.
 */
BaseType_t FreeRTOS_IPStart( void )
{
    BaseType_t xReturn = pdFALSE;
    NetworkEndPoint_t * pxFirstEndPoint;
<<<<<<< HEAD
=======
    static NetworkEndPoint_t xEndPoints[ 1 ];

    /* IF the following function should be declared in the NetworkInterface.c
     * linked in the project. */
    pxFillInterfaceDescriptor( 0, &( xInterfaces[ 0 ] ) );
    FreeRTOS_FillEndPoint( &( xInterfaces[ 0 ] ), &( xEndPoints[ 0 ] ), ucIPAddress, ucNetMask, ucGatewayAddress, ucDNSServerAddress, ucMACAddress );
    #if ( ipconfigUSE_DHCP != 0 )
        {
            xEndPoints[ 0 ].bits.bWantDHCP = pdTRUE;
        }
    #endif /* ipconfigUSE_DHCP */
    
    #if (ipconfigUSE_DHCP != 0)
        {
            
            *ipLOCAL_IP_ADDRESS_POINTER = 0x00U;
        }
    #else
        {
            
            *ipLOCAL_IP_ADDRESS_POINTER = xEndPoints[0].ipv4_defaults.ulIPAddress;
            
            if (xEndPoints[0].ipv4_settings.ulGatewayAddress != 0U)
            {
                configASSERT(((*ipLOCAL_IP_ADDRESS_POINTER) & xEndPoints[0].ipv4_settings.ulNetMask) == (xEndPoints[0].ipv4_settings.ulGatewayAddress & xEndPoints[0].ipv4_settings.ulNetMask));
            }
        }
    #endif 
    
    /* The MAC address is stored in the start of the default packet header fragment, which is used when sending UDP packets. */
    ( void ) memcpy( ipLOCAL_MAC_ADDRESS, ucMACAddress, ( size_t ) ipMAC_ADDRESS_LENGTH_BYTES );
>>>>>>> 44cf8eec

    /* There must be at least one interface and one end-point. */
    configASSERT( FreeRTOS_FirstNetworkInterface() != NULL );

    pxFirstEndPoint = FreeRTOS_FirstEndPoint( NULL );
    if( ENDPOINT_IS_IPv6( pxFirstEndPoint ) )
    {
        for( ;
             pxFirstEndPoint != NULL;
             pxFirstEndPoint = FreeRTOS_NextEndPoint( NULL, pxFirstEndPoint ) )
        {
            if( ENDPOINT_IS_IPv4( pxFirstEndPoint ) )
            {
                break;
            }
        }
    }
    /* At least one IPv4 end-point must be defined. */
    configASSERT( pxFirstEndPoint != NULL );

    /* Check that the configuration values are correct and that the IP-task has not
     * already been initialized. */
    vPreCheckConfigs();

    /* Attempt to create the queue used to communicate with the IP task. */
    #if ( configSUPPORT_STATIC_ALLOCATION == 1 )
        {
            static StaticQueue_t xNetworkEventStaticQueue;
            static uint8_t ucNetworkEventQueueStorageArea[ ipconfigEVENT_QUEUE_LENGTH * sizeof( IPStackEvent_t ) ];
            xNetworkEventQueue = xQueueCreateStatic( ipconfigEVENT_QUEUE_LENGTH,
                                                     sizeof( IPStackEvent_t ),
                                                     ucNetworkEventQueueStorageArea,
                                                     &xNetworkEventStaticQueue );
        }
    #else
        {
            xNetworkEventQueue = xQueueCreate( ipconfigEVENT_QUEUE_LENGTH, sizeof( IPStackEvent_t ) );
            configASSERT( xNetworkEventQueue != NULL );
        }
    #endif /* configSUPPORT_STATIC_ALLOCATION */

    if( xNetworkEventQueue != NULL )
    {
        #if ( configQUEUE_REGISTRY_SIZE > 0 )
            {
                /* A queue registry is normally used to assist a kernel aware
                 * debugger.  If one is in use then it will be helpful for the debugger
                 * to show information about the network event queue. */
                vQueueAddToRegistry( xNetworkEventQueue, "NetEvnt" );
            }
        #endif /* configQUEUE_REGISTRY_SIZE */

        if( xNetworkBuffersInitialise() == pdPASS )
        {
            /* Prepare the sockets interface. */
            vNetworkSocketsInit();

            /* Create the task that processes Ethernet and stack events. */
            #if ( configSUPPORT_STATIC_ALLOCATION == 1 )
                {
                    static StaticTask_t xIPTaskBuffer;
                    static StackType_t xIPTaskStack[ ipconfigIP_TASK_STACK_SIZE_WORDS ];
                    xIPTaskHandle = xTaskCreateStatic( prvIPTask,
                                                       "IP-Task",
                                                       ipconfigIP_TASK_STACK_SIZE_WORDS,
                                                       NULL,
                                                       ipconfigIP_TASK_PRIORITY,
                                                       xIPTaskStack,
                                                       &xIPTaskBuffer );

                    if( xIPTaskHandle != NULL )
                    {
                        xReturn = pdTRUE;
                    }
                }
            #else /* if ( configSUPPORT_STATIC_ALLOCATION == 1 ) */
                {
                    xReturn = xTaskCreate( prvIPTask,
                                           "IP-task",
                                           ipconfigIP_TASK_STACK_SIZE_WORDS,
                                           NULL,
                                           ipconfigIP_TASK_PRIORITY,
                                           &( xIPTaskHandle ) );
                }
            #endif /* configSUPPORT_STATIC_ALLOCATION */
        }
        else
        {
            FreeRTOS_debug_printf( ( "FreeRTOS_IPStart: xNetworkBuffersInitialise() failed\n" ) );

            /* Clean up. */
            vQueueDelete( xNetworkEventQueue );
            xNetworkEventQueue = NULL;
        }
    }
    else
    {
        FreeRTOS_debug_printf( ( "FreeRTOS_IPStart: Network event queue could not be created\n" ) );
    }

    return xReturn;
}
/*-----------------------------------------------------------*/

/**
 * @brief Release the UDP payload buffer.
 *
 * @param[in] pvBuffer: Pointer to the UDP buffer that is to be released.
 */
void FreeRTOS_ReleaseUDPPayloadBuffer( void const * pvBuffer )
{
    NetworkBufferDescriptor_t * pxBuffer;

    pxBuffer = pxUDPPayloadBuffer_to_NetworkBuffer( pvBuffer );
    configASSERT( pxBuffer != NULL );
    vReleaseNetworkBufferAndDescriptor( pxBuffer );
}
/*-----------------------------------------------------------*/

/**
 * @brief Get the current address configuration. Only non-NULL pointers will
 *        be filled in. pxEndPoint must be non-NULL.
 *
 * @param[out] pulIPAddress: The current IP-address assigned.
 * @param[out] pulNetMask: The netmask used for current subnet.
 * @param[out] pulGatewayAddress: The gateway address.
 * @param[out] pulDNSServerAddress: The DNS server address.
 * @param[in] pxEndPoint: The end-point which is being questioned.
 */
void FreeRTOS_GetEndPointConfiguration( uint32_t * pulIPAddress,
                                        uint32_t * pulNetMask,
                                        uint32_t * pulGatewayAddress,
                                        uint32_t * pulDNSServerAddress,
                                        struct xNetworkEndPoint * pxEndPoint )
{
    if( ENDPOINT_IS_IPv4( pxEndPoint ) )
    {
        /* Return the address configuration to the caller. */

        if( pulIPAddress != NULL )
        {
            *pulIPAddress = pxEndPoint->ipv4_settings.ulIPAddress;
        }

        if( pulNetMask != NULL )
        {
            *pulNetMask = pxEndPoint->ipv4_settings.ulNetMask;
        }

        if( pulGatewayAddress != NULL )
        {
            *pulGatewayAddress = pxEndPoint->ipv4_settings.ulGatewayAddress;
        }

        if( pulDNSServerAddress != NULL )
        {
            *pulDNSServerAddress = pxEndPoint->ipv4_settings.ulDNSServerAddresses[ 0 ]; /*_RB_ Only returning the address of the first DNS server. */
        }
    }
}
/*-----------------------------------------------------------*/

/**
 * @brief Set the current network address configuration. Only non-NULL pointers will
 *        be used. pxEndPoint must pointer to a valid end-point.
 *
 * @param[in] pulIPAddress: The current IP-address assigned.
 * @param[in] pulNetMask: The netmask used for current subnet.
 * @param[in] pulGatewayAddress: The gateway address.
 * @param[in] pulDNSServerAddress: The DNS server address.
 * @param[in] pxEndPoint: The end-point which is being questioned.
 */
void FreeRTOS_SetEndPointConfiguration( const uint32_t * pulIPAddress,
                                        const uint32_t * pulNetMask,
                                        const uint32_t * pulGatewayAddress,
                                        const uint32_t * pulDNSServerAddress,
                                        struct xNetworkEndPoint * pxEndPoint )
{
    /* Update the address configuration. */

    if( ENDPOINT_IS_IPv4( pxEndPoint ) )
    {
        if( pulIPAddress != NULL )
        {
            pxEndPoint->ipv4_settings.ulIPAddress = *pulIPAddress;
        }

        if( pulNetMask != NULL )
        {
            pxEndPoint->ipv4_settings.ulNetMask = *pulNetMask;
        }

        if( pulGatewayAddress != NULL )
        {
            pxEndPoint->ipv4_settings.ulGatewayAddress = *pulGatewayAddress;
        }

        if( pulDNSServerAddress != NULL )
        {
            pxEndPoint->ipv4_settings.ulDNSServerAddresses[ 0 ] = *pulDNSServerAddress;
        }
    }
}
/*-----------------------------------------------------------*/

#if ( ipconfigUSE_TCP == 1 )

/**
 * @brief Release the memory that was previously obtained by calling FreeRTOS_recv()
 *        with the flag 'FREERTOS_ZERO_COPY'.
 *
 * @param[in] xSocket: The socket that was read from.
 * @param[in] pvBuffer: The buffer returned in the call to FreeRTOS_recv().
 * @param[in] xByteCount: The number of bytes that have been used.
 *
 * @return pdPASS if the buffer was released successfully, otherwise pdFAIL is returned.
 */
    BaseType_t FreeRTOS_ReleaseTCPPayloadBuffer( Socket_t xSocket,
                                                 void const * pvBuffer,
                                                 BaseType_t xByteCount )
    {
        BaseType_t xByteCountReleased;
        BaseType_t xReturn = pdFAIL;
        uint8_t * pucData;
        size_t uxBytesAvailable = uxStreamBufferGetPtr( xSocket->u.xTCP.rxStream, &( pucData ) );

        /* Make sure the pointer is correct. */
        configASSERT( pucData == ( uint8_t * ) pvBuffer );

        /* Avoid releasing more bytes than available. */
        configASSERT( uxBytesAvailable >= ( size_t ) xByteCount );

        if( ( pucData == pvBuffer ) && ( uxBytesAvailable >= ( size_t ) xByteCount ) )
        {
            /* Call recv with NULL pointer to advance the circular buffer. */
            xByteCountReleased = FreeRTOS_recv( xSocket,
                                                NULL,
                                                ( size_t ) xByteCount,
                                                FREERTOS_MSG_DONTWAIT );

            configASSERT( xByteCountReleased == xByteCount );

            if( xByteCountReleased == xByteCount )
            {
                xReturn = pdPASS;
            }
        }

        return xReturn;
    }
#endif /* ( ipconfigUSE_TCP == 1 ) */
/*-----------------------------------------------------------*/

#if ( ipconfigSUPPORT_OUTGOING_PINGS == 1 )

/**
 * @brief Send a ping request to the given IP address. After receiving a reply,
 *        IP-task will call a user-supplied function 'vApplicationPingReplyHook()'.
 *
 * @param[in] ulIPAddress: The IP address to which the ping is to be sent.
 * @param[in] uxNumberOfBytesToSend: Number of bytes in the ping request.
 * @param[in] uxBlockTimeTicks: Maximum number of ticks to wait.
 *
 * @return If successfully sent to IP task for processing then the sequence
 *         number of the ping packet or else, pdFAIL.
 */
    BaseType_t FreeRTOS_SendPingRequest( uint32_t ulIPAddress,
                                         size_t uxNumberOfBytesToSend,
                                         TickType_t uxBlockTimeTicks )
    {
        NetworkBufferDescriptor_t * pxNetworkBuffer;
        ICMPHeader_t * pxICMPHeader;
        EthernetHeader_t * pxEthernetHeader;
        BaseType_t xReturn = pdFAIL;
        static uint16_t usSequenceNumber = 0;
        uint8_t * pucChar;
        size_t uxTotalLength;
        IPStackEvent_t xStackTxEvent = { eStackTxEvent, NULL };

        uxTotalLength = uxNumberOfBytesToSend + sizeof( ICMPPacket_t );
        BaseType_t xEnoughSpace;

        if( uxNumberOfBytesToSend < ( ipconfigNETWORK_MTU - ( sizeof( IPHeader_t ) + sizeof( ICMPHeader_t ) ) ) )
        {
            xEnoughSpace = pdTRUE;
        }
        else
        {
            xEnoughSpace = pdFALSE;
        }

        if( ( uxGetNumberOfFreeNetworkBuffers() >= 4U ) && ( uxNumberOfBytesToSend >= 1U ) && ( xEnoughSpace != pdFALSE ) )
        {
            pxNetworkBuffer = pxGetNetworkBufferWithDescriptor( uxTotalLength, uxBlockTimeTicks );

            if( pxNetworkBuffer != NULL )
            {
                pxEthernetHeader = ( ( EthernetHeader_t * ) pxNetworkBuffer->pucEthernetBuffer );
                pxEthernetHeader->usFrameType = ipIPv4_FRAME_TYPE;

                pxICMPHeader = ( ( ICMPHeader_t * ) &( pxNetworkBuffer->pucEthernetBuffer[ ipIP_PAYLOAD_OFFSET ] ) );
                usSequenceNumber++;

                /* Fill in the basic header information. */
                pxICMPHeader->ucTypeOfMessage = ipICMP_ECHO_REQUEST;
                pxICMPHeader->ucTypeOfService = 0;
                pxICMPHeader->usIdentifier = usSequenceNumber;
                pxICMPHeader->usSequenceNumber = usSequenceNumber;

                /* Find the start of the data. */
                pucChar = ( uint8_t * ) pxICMPHeader;
                pucChar = &( pucChar[ sizeof( ICMPHeader_t ) ] );

                /* Just memset the data to a fixed value. */
                ( void ) memset( pucChar, ( int ) ipECHO_DATA_FILL_BYTE, uxNumberOfBytesToSend );

                /* The message is complete, IP and checksum's are handled by
                 * vProcessGeneratedUDPPacket */
                pxNetworkBuffer->pucEthernetBuffer[ ipSOCKET_OPTIONS_OFFSET ] = FREERTOS_SO_UDPCKSUM_OUT;
                pxNetworkBuffer->xIPAddress.ulIP_IPv4 = ulIPAddress;
                pxNetworkBuffer->usPort = ipPACKET_CONTAINS_ICMP_DATA;
                /* xDataLength is the size of the total packet, including the Ethernet header. */
                pxNetworkBuffer->xDataLength = uxTotalLength;

                /* Send to the stack. */
                xStackTxEvent.pvData = pxNetworkBuffer;

                if( xSendEventStructToIPTask( &( xStackTxEvent ), uxBlockTimeTicks ) != pdPASS )
                {
                    vReleaseNetworkBufferAndDescriptor( pxNetworkBuffer );
                    iptraceSTACK_TX_EVENT_LOST( ipSTACK_TX_EVENT );
                }
                else
                {
                    xReturn = ( BaseType_t ) usSequenceNumber;
                }
            }
        }
        else
        {
            /* The requested number of bytes will not fit in the available space
             * in the network buffer. */
        }

        return xReturn;
    }

#endif /* ipconfigSUPPORT_OUTGOING_PINGS == 1 */
/*-----------------------------------------------------------*/

/**
 * @brief Send an event to the IP task. It calls 'xSendEventStructToIPTask' internally.
 *
 * @param[in] eEvent: The event to be sent.
 *
 * @return pdPASS if the event was sent (or the desired effect was achieved). Else, pdFAIL.
 */
BaseType_t xSendEventToIPTask( eIPEvent_t eEvent )
{
    IPStackEvent_t xEventMessage;
    const TickType_t xDontBlock = ( TickType_t ) 0;

    xEventMessage.eEventType = eEvent;
    xEventMessage.pvData = ( void * ) NULL;

    return xSendEventStructToIPTask( &xEventMessage, xDontBlock );
}
/*-----------------------------------------------------------*/

/**
 * @brief Send an event (in form of struct) to the IP task to be processed.
 *
 * @param[in] pxEvent: The event to be sent.
 * @param[in] uxTimeout: Timeout for waiting in case the queue is full. 0 for non-blocking calls.
 *
 * @return pdPASS if the event was sent (or the desired effect was achieved). Else, pdFAIL.
 */
BaseType_t xSendEventStructToIPTask( const IPStackEvent_t * pxEvent,
                                     TickType_t uxTimeout )
{
    BaseType_t xReturn, xSendMessage;
    TickType_t uxUseTimeout = uxTimeout;

    if( ( xIPIsNetworkTaskReady() == pdFALSE ) && ( pxEvent->eEventType != eNetworkDownEvent ) )
    {
        /* Only allow eNetworkDownEvent events if the IP task is not ready
         * yet.  Not going to attempt to send the message so the send failed. */
        xReturn = pdFAIL;
    }
    else
    {
        xSendMessage = pdTRUE;

        #if ( ipconfigUSE_TCP == 1 )
            {
                if( pxEvent->eEventType == eTCPTimerEvent )
                {
                    /* TCP timer events are sent to wake the timer task when
                     * xTCPTimer has expired, but there is no point sending them if the
                     * IP task is already awake processing other message. */
                    vIPSetTCPTimerExpiredState( pdTRUE );

                    if( uxQueueMessagesWaiting( xNetworkEventQueue ) != 0U )
                    {
                        /* Not actually going to send the message but this is not a
                         * failure as the message didn't need to be sent. */
                        xSendMessage = pdFALSE;
                    }
                }
            }
        #endif /* ipconfigUSE_TCP */

        if( xSendMessage != pdFALSE )
        {
            /* The IP task cannot block itself while waiting for itself to
             * respond. */
            if( ( xIsCallingFromIPTask() == pdTRUE ) && ( uxUseTimeout > ( TickType_t ) 0U ) )
            {
                uxUseTimeout = ( TickType_t ) 0;
            }

            xReturn = xQueueSendToBack( xNetworkEventQueue, pxEvent, uxUseTimeout );

            if( xReturn == pdFAIL )
            {
                /* A message should have been sent to the IP task, but wasn't. */
                FreeRTOS_debug_printf( ( "xSendEventStructToIPTask: CAN NOT ADD %d\n", pxEvent->eEventType ) );
                iptraceSTACK_TX_EVENT_LOST( pxEvent->eEventType );
            }
        }
        else
        {
            /* It was not necessary to send the message to process the event so
             * even though the message was not sent the call was successful. */
            xReturn = pdPASS;
        }
    }

    return xReturn;
}
/*-----------------------------------------------------------*/

/**
 * @brief Decide whether this packet should be processed or not based on the IP address in the packet.
 *
 * @param[in] pucEthernetBuffer: The ethernet packet under consideration.
 *
 * @return Enum saying whether to release or to process the packet.
 */
eFrameProcessingResult_t eConsiderFrameForProcessing( const uint8_t * const pucEthernetBuffer )
{
    eFrameProcessingResult_t eReturn;
    const EthernetHeader_t * pxEthernetHeader;
    const NetworkEndPoint_t * pxEndPoint;

    /* Map the buffer onto Ethernet Header struct for easy access to fields. */

    /* MISRA Ref 11.3.1 [Misaligned access] */
    /* More details at: https://github.com/FreeRTOS/FreeRTOS-Plus-TCP/blob/main/MISRA.md#rule-113 */
    /* coverity[misra_c_2012_rule_11_3_violation] */
    pxEthernetHeader = ( ( const EthernetHeader_t * ) pucEthernetBuffer );

    /* Examine the destination MAC from the Ethernet header to see if it matches
     * that of an end point managed by FreeRTOS+TCP. */
    pxEndPoint = FreeRTOS_FindEndPointOnMAC( &( pxEthernetHeader->xDestinationAddress ), NULL );

    if( pxEndPoint != NULL )
    {
        /* The packet was directed to this node - process it. */
        eReturn = eProcessBuffer;
    }
    else if( memcmp( xBroadcastMACAddress.ucBytes, pxEthernetHeader->xDestinationAddress.ucBytes, sizeof( MACAddress_t ) ) == 0 )
    {
        /* The packet was a broadcast - process it. */
        eReturn = eProcessBuffer;
    }
    else
    #if ( ipconfigUSE_LLMNR == 1 )
        if( memcmp( xLLMNR_MacAdress.ucBytes, pxEthernetHeader->xDestinationAddress.ucBytes, sizeof( MACAddress_t ) ) == 0 )
        {
            /* The packet is a request for LLMNR - process it. */
            eReturn = eProcessBuffer;
        }
        else
    #endif /* ipconfigUSE_LLMNR */
    #if ( ipconfigUSE_MDNS == 1 )
        if( memcmp( xMDNS_MacAdress.ucBytes, pxEthernetHeader->xDestinationAddress.ucBytes, sizeof( MACAddress_t ) ) == 0 )
        {
            /* The packet is a request for MDNS - process it. */
            eReturn = eProcessBuffer;
        }
        else
    #endif /* ipconfigUSE_MDNS */
    {
        /* The packet was not a broadcast, or for this node, just release
         * the buffer without taking any other action. */
        eReturn = eReleaseBuffer;
    }
    if( ( pxEthernetHeader->xDestinationAddress.ucBytes[ 0 ] == ipMULTICAST_MAC_ADDRESS_IPv6_0 ) &&
        ( pxEthernetHeader->xDestinationAddress.ucBytes[ 1 ] == ipMULTICAST_MAC_ADDRESS_IPv6_1 ) )
    {
        /* The packet is a request for LLMNR - process it. */
        eReturn = eProcessBuffer;
    }
    #if ( ipconfigFILTER_OUT_NON_ETHERNET_II_FRAMES == 1 )
        {
            uint16_t usFrameType;

            if( eReturn == eProcessBuffer )
            {
                usFrameType = pxEthernetHeader->usFrameType;
                usFrameType = FreeRTOS_ntohs( usFrameType );

                if( usFrameType <= 0x600U )
                {
                    /* Not an Ethernet II frame. */
                    eReturn = eReleaseBuffer;
                }
            }
        }
    #endif /* ipconfigFILTER_OUT_NON_ETHERNET_II_FRAMES == 1  */

    return eReturn;
}
/*-----------------------------------------------------------*/

/**
 * @brief Process the Ethernet packet.
 *
 * @param[in,out] pxNetworkBuffer: the network buffer containing the ethernet packet. If the
 *                                 buffer is large enough, it may be reused to send a reply.
 */
static void prvProcessEthernetPacket( NetworkBufferDescriptor_t * const pxNetworkBuffer )
{
    const EthernetHeader_t * pxEthernetHeader;
    eFrameProcessingResult_t eReturned = eReleaseBuffer;

    configASSERT( pxNetworkBuffer != NULL );

    iptraceNETWORK_INTERFACE_INPUT( pxNetworkBuffer->xDataLength, pxNetworkBuffer->pucEthernetBuffer );

    /* Interpret the Ethernet frame. */
    if( pxNetworkBuffer->xDataLength >= sizeof( EthernetHeader_t ) )
    {
        eReturned = ipCONSIDER_FRAME_FOR_PROCESSING( pxNetworkBuffer->pucEthernetBuffer );

        /* Map the buffer onto the Ethernet Header struct for easy access to the fields. */

        /* MISRA Ref 11.3.1 [Misaligned access] */
        /* More details at: https://github.com/FreeRTOS/FreeRTOS-Plus-TCP/blob/main/MISRA.md#rule-113 */
        /* coverity[misra_c_2012_rule_11_3_violation] */
        pxEthernetHeader = ( ( const EthernetHeader_t * ) pxNetworkBuffer->pucEthernetBuffer );

        /* The condition "eReturned == eProcessBuffer" must be true. */
        #if ( ipconfigETHERNET_DRIVER_FILTERS_FRAME_TYPES == 0 )
            if( eReturned == eProcessBuffer )
        #endif
        {
            /* Interpret the received Ethernet packet. */
            switch( pxEthernetHeader->usFrameType )
            {
                case ipARP_FRAME_TYPE:

                    /* The Ethernet frame contains an ARP packet. */
                    if( pxNetworkBuffer->xDataLength >= sizeof( ARPPacket_t ) )
                    {
                        /* MISRA Ref 11.3.1 [Misaligned access] */
                        /* More details at: https://github.com/FreeRTOS/FreeRTOS-Plus-TCP/blob/main/MISRA.md#rule-113 */
                        /* coverity[misra_c_2012_rule_11_3_violation] */
                        eReturned = eARPProcessPacket( pxNetworkBuffer );
                    }
                    else
                    {
                        eReturned = eReleaseBuffer;
                    }

                    break;

                case ipIPv4_FRAME_TYPE:
                case ipIPv6_FRAME_TYPE:
                    /* The Ethernet frame contains an IP packet. */
                    if( pxNetworkBuffer->xDataLength >= sizeof( IPPacket_t ) )
                    {
                        /* MISRA Ref 11.3.1 [Misaligned access] */
                        /* More details at: https://github.com/FreeRTOS/FreeRTOS-Plus-TCP/blob/main/MISRA.md#rule-113 */
                        /* coverity[misra_c_2012_rule_11_3_violation] */
                        eReturned = prvProcessIPPacket( ( ( IPPacket_t * ) pxNetworkBuffer->pucEthernetBuffer ), pxNetworkBuffer );
                    }
                    else
                    {
                        eReturned = eReleaseBuffer;
                    }

                    break;

                default:
                    #if ( ipconfigPROCESS_CUSTOM_ETHERNET_FRAMES != 0 )
                        /* Custom frame handler. */
                        eReturned = eApplicationProcessCustomFrameHook( pxNetworkBuffer );
                    #else
                        /* No other packet types are handled.  Nothing to do. */
                        eReturned = eReleaseBuffer;
                    #endif
                    break;
            }
        }
    }

    /* Perform any actions that resulted from processing the Ethernet frame. */
    switch( eReturned )
    {
        case eReturnEthernetFrame:

            /* The Ethernet frame will have been updated (maybe it was
             * an ARP request or a PING request?) and should be sent back to
             * its source. */
            vReturnEthernetFrame( pxNetworkBuffer, pdTRUE );

            /* parameter pdTRUE: the buffer must be released once
             * the frame has been transmitted */
            break;

        case eFrameConsumed:

            /* The frame is in use somewhere, don't release the buffer
             * yet. */
            break;

        case eWaitingARPResolution:

            if( pxARPWaitingNetworkBuffer == NULL )
            {
                pxARPWaitingNetworkBuffer = pxNetworkBuffer;
                vIPTimerStartARPResolution( ipARP_RESOLUTION_MAX_DELAY );

                iptraceDELAYED_ARP_REQUEST_STARTED();
            }
            else
            {
                /* We are already waiting on one ARP resolution. This frame will be dropped. */
                vReleaseNetworkBufferAndDescriptor( pxNetworkBuffer );

                iptraceDELAYED_ARP_BUFFER_FULL();
            }

            break;

        case eReleaseBuffer:
        case eProcessBuffer:
        default:

            /* The frame is not being used anywhere, and the
             * NetworkBufferDescriptor_t structure containing the frame should
             * just be released back to the list of free buffers. */
            vReleaseNetworkBufferAndDescriptor( pxNetworkBuffer );
            break;
    }
}
/*-----------------------------------------------------------*/

/**
 * @brief Check the sizes of the UDP packet and forward it to the UDP module
 *        ( xProcessReceivedUDPPacket() )
 * @param[in] pxNetworkBuffer: The network buffer containing the UDP packet.
 * @return eReleaseBuffer ( please release the buffer ).
 *         eFrameConsumed ( the buffer has now been released ).
 */

static eFrameProcessingResult_t prvProcessUDPPacket( NetworkBufferDescriptor_t * const pxNetworkBuffer )
{
    eFrameProcessingResult_t eReturn = eReleaseBuffer;
    BaseType_t xIsWaitingARPResolution = pdFALSE;
    /* The IP packet contained a UDP frame. */
    /* MISRA Ref 11.3.1 [Misaligned access] */
    /* More details at: https://github.com/FreeRTOS/FreeRTOS-Plus-TCP/blob/main/MISRA.md#rule-113 */
    /* coverity[misra_c_2012_rule_11_3_violation] */
    const UDPPacket_t * pxUDPPacket = ( ( UDPPacket_t * ) pxNetworkBuffer->pucEthernetBuffer );
    const UDPHeader_t * pxUDPHeader = &( pxUDPPacket->xUDPHeader );

    size_t uxMinSize = ipSIZE_OF_ETH_HEADER + ( size_t ) uxIPHeaderSizePacket( pxNetworkBuffer ) + ipSIZE_OF_UDP_HEADER;
    size_t uxLength;
    uint16_t usLength;
    if( pxUDPPacket->xEthernetHeader.usFrameType == ipIPv6_FRAME_TYPE )
    {
        const ProtocolHeaders_t * pxProtocolHeaders;

        /* MISRA Ref 11.3.1 [Misaligned access] */
        /* More details at: https://github.com/FreeRTOS/FreeRTOS-Plus-TCP/blob/main/MISRA.md#rule-113 */
        /* coverity[misra_c_2012_rule_11_3_violation] */
        pxProtocolHeaders = ( ( ProtocolHeaders_t * ) &( pxNetworkBuffer->pucEthernetBuffer[ ipSIZE_OF_ETH_HEADER + ipSIZE_OF_IPv6_HEADER ] ) );
        pxUDPHeader = &( pxProtocolHeaders->xUDPHeader );
    }
    usLength = FreeRTOS_ntohs( pxUDPHeader->usLength );
    uxLength = ( size_t ) usLength;

    /* Note the header values required prior to the checksum
     * generation as the checksum pseudo header may clobber some of
     * these values. */
    if( ( pxNetworkBuffer->xDataLength >= uxMinSize ) &&
        ( uxLength >= sizeof( UDPHeader_t ) ) )
    {
        size_t uxPayloadSize_1, uxPayloadSize_2;

        /* Ensure that downstream UDP packet handling has the lesser
         * of: the actual network buffer Ethernet frame length, or
         * the sender's UDP packet header payload length, minus the
         * size of the UDP header.
         *
         * The size of the UDP packet structure in this implementation
         * includes the size of the Ethernet header, the size of
         * the IP header, and the size of the UDP header. */
        uxPayloadSize_1 = pxNetworkBuffer->xDataLength - uxMinSize;
        uxPayloadSize_2 = uxLength - ipSIZE_OF_UDP_HEADER;

        if( uxPayloadSize_1 > uxPayloadSize_2 )
        {
            pxNetworkBuffer->xDataLength = uxPayloadSize_2 + uxMinSize;
        }

        pxNetworkBuffer->usPort = pxUDPHeader->usSourcePort;
        pxNetworkBuffer->xIPAddress.ulIP_IPv4 = pxUDPPacket->xIPHeader.ulSourceIPAddress;

        /* ipconfigDRIVER_INCLUDED_RX_IP_CHECKSUM:
         * In some cases, the upper-layer checksum has been calculated
         * by the NIC driver. */

        /* Pass the packet payload to the UDP sockets
         * implementation. */
        if( xProcessReceivedUDPPacket( pxNetworkBuffer,
                                       pxUDPHeader->usDestinationPort,
                                       &( xIsWaitingARPResolution ) ) == pdPASS )
        {
            eReturn = eFrameConsumed;
        }
        else
        {
            /* Is this packet to be set aside for ARP resolution. */
            if( xIsWaitingARPResolution == pdTRUE )
            {
                eReturn = eWaitingARPResolution;
            }
        }
    }
    else
    {
        /* Length checks failed, the buffer will be released. */
    }

    return eReturn;
}
/*-----------------------------------------------------------*/

/**
 * @brief Process an IP-packet.
 *
 * @param[in] pxIPPacket: The IP packet to be processed.
 * @param[in] pxNetworkBuffer: The networkbuffer descriptor having the IP packet.
 *
 * @return An enum to show whether the packet should be released/kept/processed etc.
 */
static eFrameProcessingResult_t prvProcessIPPacket( const IPPacket_t * pxIPPacket,
                                                    NetworkBufferDescriptor_t * const pxNetworkBuffer )
{
    eFrameProcessingResult_t eReturn;
    const IPHeader_t * pxIPHeader = &( pxIPPacket->xIPHeader );
    UBaseType_t uxHeaderLength;
    uint8_t ucProtocol = 0U;
    const IPHeader_IPv6_t * pxIPHeader_IPv6 = NULL;

    if( pxIPPacket->xEthernetHeader.usFrameType == ipIPv6_FRAME_TYPE )
    {
        /* MISRA Ref 11.3.1 [Misaligned access] */
        /* More details at: https://github.com/FreeRTOS/FreeRTOS-Plus-TCP/blob/main/MISRA.md#rule-113 */
        /* coverity[misra_c_2012_rule_11_3_violation] */
        pxIPHeader_IPv6 = ( ( const IPHeader_IPv6_t * ) &( pxNetworkBuffer->pucEthernetBuffer[ ipSIZE_OF_ETH_HEADER ] ) );


        uxHeaderLength = ipSIZE_OF_IPv6_HEADER;
        ucProtocol = pxIPHeader_IPv6->ucNextHeader;
        /* MISRA Ref 11.3.1 [Misaligned access] */
        /* More details at: https://github.com/FreeRTOS/FreeRTOS-Plus-TCP/blob/main/MISRA.md#rule-113 */
        /* coverity[misra_c_2012_rule_11_3_violation] */
        eReturn = prvAllowIPPacketIPv6( ( ( const IPHeader_IPv6_t * ) &( pxIPPacket->xIPHeader ) ), pxNetworkBuffer, uxHeaderLength );

        /* The IP-header type is copied to a location 6 bytes before the messages
         * starts.  It might be needed later on when a UDP-payload buffer is being
         * used. */
        pxNetworkBuffer->pucEthernetBuffer[ 0 - ( BaseType_t ) ipIP_TYPE_OFFSET ] = pxIPHeader_IPv6->ucVersionTrafficClass;
    }
    else
    {
        size_t uxLength = ( size_t ) pxIPHeader->ucVersionHeaderLength;

        /* Check if the IP headers are acceptable and if it has our destination.
         * The lowest four bits of 'ucVersionHeaderLength' indicate the IP-header
         * length in multiples of 4. */
        uxHeaderLength = ( size_t ) ( ( uxLength & 0x0FU ) << 2 );

        if( ( uxHeaderLength > ( pxNetworkBuffer->xDataLength - ipSIZE_OF_ETH_HEADER ) ) ||
            ( uxHeaderLength < ipSIZE_OF_IPv4_HEADER ) )
        {
            eReturn = eReleaseBuffer;
        }
        else
        {
            ucProtocol = pxIPPacket->xIPHeader.ucProtocol;
            /* Check if the IP headers are acceptable and if it has our destination. */
            eReturn = prvAllowIPPacketIPv4( pxIPPacket, pxNetworkBuffer, uxHeaderLength );

            {
                /* The IP-header type is copied to a location 6 bytes before the
                 * messages starts.  It might be needed later on when a UDP-payload
                 * buffer is being used. */
                pxNetworkBuffer->pucEthernetBuffer[ 0 - ( BaseType_t ) ipIP_TYPE_OFFSET ] = pxIPHeader->ucVersionHeaderLength;
            }
        }
    }
    /* MISRA Ref 14.3.1 [Configuration dependent invariant] */
    /* More details at: https://github.com/FreeRTOS/FreeRTOS-Plus-TCP/blob/main/MISRA.md#rule-143 */
    /* coverity[misra_c_2012_rule_14_3_violation] */
    /* coverity[cond_const] */
    if( eReturn == eProcessBuffer )
    {
        /* Are there IP-options. */
        if( ( pxIPPacket->xEthernetHeader.usFrameType == ipIPv4_FRAME_TYPE ) &&
            ( uxHeaderLength > ipSIZE_OF_IPv4_HEADER ) )
        {
            /* The size of the IP-header is larger than 20 bytes.
             * The extra space is used for IP-options. */
            eReturn = prvCheckIP4HeaderOptions( pxNetworkBuffer );
        }
        if( ( pxIPPacket->xEthernetHeader.usFrameType == ipIPv6_FRAME_TYPE ) &&
            ( xGetExtensionOrder( ucProtocol, 0U ) > 0 ) )
        {
            eReturn = eHandleIPv6ExtensionHeaders( pxNetworkBuffer, pdTRUE );

            if( eReturn != eReleaseBuffer )
            {
                /* Ignore warning for `pxIPHeader_IPv6`. */
                ucProtocol = pxIPHeader_IPv6->ucNextHeader;
            }
        }
        /* MISRA Ref 14.3.1 [Configuration dependent invariant] */
        /* More details at: https://github.com/FreeRTOS/FreeRTOS-Plus-TCP/blob/main/MISRA.md#rule-143 */
        /* coverity[misra_c_2012_rule_14_3_violation] */
        /* coverity[const] */
        if( eReturn != eReleaseBuffer )
        {
            /* Add the IP and MAC addresses to the ARP table if they are not
             * already there - otherwise refresh the age of the existing
             * entry. */
            if( ucProtocol != ( uint8_t ) ipPROTOCOL_UDP )
            {
                /* Refresh the ARP cache with the IP/MAC-address of the received
                 *  packet.  For UDP packets, this will be done later in
                 *  xProcessReceivedUDPPacket(), as soon as it's know that the message
                 *  will be handled.  This will prevent the ARP cache getting
                 *  overwritten with the IP address of useless broadcast packets. */
                if( pxIPPacket->xEthernetHeader.usFrameType == ipIPv6_FRAME_TYPE )
                {
                    vNDRefreshCacheEntry( &( pxIPPacket->xEthernetHeader.xSourceAddress ), &( pxIPHeader_IPv6->xSourceAddress ), pxNetworkBuffer->pxEndPoint );
                }
                else

                if( xCheckRequiresARPResolution( pxNetworkBuffer ) == pdTRUE )
                {
                    eReturn = eWaitingARPResolution;
                }
                else
                {
                    /* IP address is not on the same subnet, ARP table can be updated.
                     * Refresh the ARP cache with the IP/MAC-address of the received
                     *  packet. For UDP packets, this will be done later in
                     *  xProcessReceivedUDPPacket(), as soon as it's know that the message
                     *  will be handled.  This will prevent the ARP cache getting
                     *  overwritten with the IP address of useless broadcast packets.
                     */
                    vARPRefreshCacheEntry( &( pxIPPacket->xEthernetHeader.xSourceAddress ), pxIPHeader->ulSourceIPAddress, pxNetworkBuffer->pxEndPoint );
                }
            }

            if( eReturn != eWaitingARPResolution ) /*TODO eReturn != eReleaseBuffer */
            {
                switch( ucProtocol )
                {
                    case ipPROTOCOL_ICMP:

                        /* The IP packet contained an ICMP frame.  Don't bother checking
                         * the ICMP checksum, as if it is wrong then the wrong data will
                         * also be returned, and the source of the ping will know something
                         * went wrong because it will not be able to validate what it
                         * receives. */
                        #if ( ipconfigREPLY_TO_INCOMING_PINGS == 1 ) || ( ipconfigSUPPORT_OUTGOING_PINGS == 1 )
                            {
                                if( pxIPHeader->ulDestinationIPAddress == *ipLOCAL_IP_ADDRESS_POINTER )
                                {
                                    eReturn = ProcessICMPPacket( pxNetworkBuffer );
                                }
                            }
                        #endif /* ( ipconfigREPLY_TO_INCOMING_PINGS == 1 ) || ( ipconfigSUPPORT_OUTGOING_PINGS == 1 ) */
                        break;
                    case ipPROTOCOL_ICMP_IPv6:
                        eReturn = prvProcessICMPMessage_IPv6( pxNetworkBuffer );
                        break;
                    case ipPROTOCOL_UDP:
                        /* The IP packet contained a UDP frame. */

                        eReturn = prvProcessUDPPacket( pxNetworkBuffer );
                        break;

                        #if ipconfigUSE_TCP == 1
                            case ipPROTOCOL_TCP:

                                if( xProcessReceivedTCPPacket( pxNetworkBuffer ) == pdPASS )
                                {
                                    eReturn = eFrameConsumed;
                                }

                                /* Setting this variable will cause xTCPTimerCheck()
                                 * to be called just before the IP-task blocks. */
                                xProcessedTCPMessage++;
                                break;
                        #endif /* if ipconfigUSE_TCP == 1 */
                    default:
                        /* Not a supported frame type. */
                        eReturn = eReleaseBuffer;
                        break;
                }
            }
        }
    }

    return eReturn;
}

/*-----------------------------------------------------------*/

#if ( ipconfigDRIVER_INCLUDED_RX_IP_CHECKSUM == 1 )

/**
 * @brief Although the driver will take care of checksum calculations, the IP-task
 *        will still check if the length fields are OK.
 *
 * @param[in] pucEthernetBuffer: The Ethernet packet received.
 * @param[in] uxBufferLength: The total number of bytes received.
 *
 * @return pdPASS when the length fields in the packet OK, pdFAIL when the packet
 *         should be dropped.
 */
    BaseType_t xCheckSizeFields( const uint8_t * const pucEthernetBuffer,
                                 size_t uxBufferLength )
    {
        size_t uxLength;
        const IPPacket_t * pxIPPacket;
        UBaseType_t uxIPHeaderLength;
        uint8_t ucProtocol;
        uint16_t usLength;
        uint16_t ucVersionHeaderLength;
        size_t uxMinimumLength;
        BaseType_t xResult = pdFAIL;

        DEBUG_DECLARE_TRACE_VARIABLE( BaseType_t, xLocation, 0 );

        do
        {
            /* Check for minimum packet size: Ethernet header and an IP-header, 34 bytes */
            if( uxBufferLength < sizeof( IPPacket_t ) )
            {
                DEBUG_SET_TRACE_VARIABLE( xLocation, 1 );
                break;
            }

            /* Map the buffer onto a IP-Packet struct to easily access the
             * fields of the IP packet. */

            /* MISRA Ref 11.3.1 [Misaligned access] */
            /* More details at: https://github.com/FreeRTOS/FreeRTOS-Plus-TCP/blob/main/MISRA.md#rule-113 */
            /* coverity[misra_c_2012_rule_11_3_violation] */
            pxIPPacket = ( ( const IPPacket_t * ) pucEthernetBuffer );

            ucVersionHeaderLength = pxIPPacket->xIPHeader.ucVersionHeaderLength;

            /* Test if the length of the IP-header is between 20 and 60 bytes,
             * and if the IP-version is 4. */
            if( ( ucVersionHeaderLength < ipIPV4_VERSION_HEADER_LENGTH_MIN ) ||
                ( ucVersionHeaderLength > ipIPV4_VERSION_HEADER_LENGTH_MAX ) )
            {
                DEBUG_SET_TRACE_VARIABLE( xLocation, 2 );
                break;
            }

            ucVersionHeaderLength = ( ucVersionHeaderLength & ( uint8_t ) 0x0FU ) << 2;
            uxIPHeaderLength = ( UBaseType_t ) ucVersionHeaderLength;

            /* Check if the complete IP-header is transferred. */
            if( uxBufferLength < ( ipSIZE_OF_ETH_HEADER + uxIPHeaderLength ) )
            {
                DEBUG_SET_TRACE_VARIABLE( xLocation, 3 );
                break;
            }

            /* Check if the complete IP-header plus protocol data have been transferred: */
            usLength = pxIPPacket->xIPHeader.usLength;
            usLength = FreeRTOS_ntohs( usLength );

            if( uxBufferLength < ( size_t ) ( ipSIZE_OF_ETH_HEADER + ( size_t ) usLength ) )
            {
                DEBUG_SET_TRACE_VARIABLE( xLocation, 4 );
                break;
            }

            /* Identify the next protocol. */
            ucProtocol = pxIPPacket->xIPHeader.ucProtocol;

            /* Switch on the Layer 3/4 protocol. */
            if( ucProtocol == ( uint8_t ) ipPROTOCOL_UDP )
            {
                /* Expect at least a complete UDP header. */
                uxMinimumLength = uxIPHeaderLength + ipSIZE_OF_ETH_HEADER + ipSIZE_OF_UDP_HEADER;
            }
            else if( ucProtocol == ( uint8_t ) ipPROTOCOL_TCP )
            {
                uxMinimumLength = uxIPHeaderLength + ipSIZE_OF_ETH_HEADER + ipSIZE_OF_TCP_HEADER;
            }
            else if( ( ucProtocol == ( uint8_t ) ipPROTOCOL_ICMP ) ||
                     ( ucProtocol == ( uint8_t ) ipPROTOCOL_IGMP ) )
            {
                uxMinimumLength = uxIPHeaderLength + ipSIZE_OF_ETH_HEADER + ipSIZE_OF_ICMPv4_HEADER;
            }
            else
            {
                /* Unhandled protocol, other than ICMP, IGMP, UDP, or TCP. */
                DEBUG_SET_TRACE_VARIABLE( xLocation, 5 );
                break;
            }

            if( uxBufferLength < uxMinimumLength )
            {
                DEBUG_SET_TRACE_VARIABLE( xLocation, 6 );
                break;
            }

            uxLength = ( size_t ) usLength;
            uxLength -= ( ( uint16_t ) uxIPHeaderLength ); /* normally, minus 20. */

            if( ( uxLength < ( ( size_t ) sizeof( UDPHeader_t ) ) ) ||
                ( uxLength > ( ( size_t ) ipconfigNETWORK_MTU - ( size_t ) uxIPHeaderLength ) ) )
            {
                /* For incoming packets, the length is out of bound: either
                 * too short or too long. For outgoing packets, there is a
                 * serious problem with the format/length. */
                DEBUG_SET_TRACE_VARIABLE( xLocation, 7 );
                break;
            }

            xResult = pdPASS;
        } while( ipFALSE_BOOL );

        if( xResult != pdPASS )
        {
            /* NOP if ipconfigHAS_PRINTF != 1 */
            FreeRTOS_printf( ( "xCheckSizeFields: location %ld\n", xLocation ) );
        }

        return xResult;
    }
#endif /* ( ipconfigDRIVER_INCLUDED_RX_IP_CHECKSUM == 1 ) */
/*-----------------------------------------------------------*/

/* This function is used in other files, has external linkage e.g. in
 * FreeRTOS_DNS.c. Not to be made static. */

/**
 * @brief Send the Ethernet frame after checking for some conditions.
 *
 * @param[in,out] pxNetworkBuffer: The network buffer which is to be sent.
 * @param[in] xReleaseAfterSend: Whether this network buffer is to be released or not.
 */
void vReturnEthernetFrame( NetworkBufferDescriptor_t * pxNetworkBuffer,
                           BaseType_t xReleaseAfterSend )
{
    IPPacket_t * pxIPPacket;
/* memcpy() helper variables for MISRA Rule 21.15 compliance*/
    const void * pvCopySource;
    void * pvCopyDest;

    #if ( ipconfigZERO_COPY_TX_DRIVER != 0 )
        NetworkBufferDescriptor_t * pxNewBuffer;
    #endif

    #if ( ipconfigETHERNET_MINIMUM_PACKET_BYTES > 0 )
        {
            if( pxNetworkBuffer->xDataLength < ( size_t ) ipconfigETHERNET_MINIMUM_PACKET_BYTES )
            {
                BaseType_t xIndex;

                FreeRTOS_printf( ( "vReturnEthernetFrame: length %u\n", ( unsigned ) pxNetworkBuffer->xDataLength ) );

                for( xIndex = ( BaseType_t ) pxNetworkBuffer->xDataLength; xIndex < ( BaseType_t ) ipconfigETHERNET_MINIMUM_PACKET_BYTES; xIndex++ )
                {
                    pxNetworkBuffer->pucEthernetBuffer[ xIndex ] = 0U;
                }

                pxNetworkBuffer->xDataLength = ( size_t ) ipconfigETHERNET_MINIMUM_PACKET_BYTES;
            }
        }
    #endif /* if( ipconfigETHERNET_MINIMUM_PACKET_BYTES > 0 ) */

    #if ( ipconfigZERO_COPY_TX_DRIVER != 0 )
        if( xReleaseAfterSend == pdFALSE )
        {
            pxNewBuffer = pxDuplicateNetworkBufferWithDescriptor( pxNetworkBuffer, pxNetworkBuffer->xDataLength );

            if( pxNewBuffer != NULL )
            {
                xReleaseAfterSend = pdTRUE;
                /* Want no rounding up. */
                pxNewBuffer->xDataLength = pxNetworkBuffer->xDataLength;
            }

            pxNetworkBuffer = pxNewBuffer;
        }

        if( pxNetworkBuffer != NULL )
    #endif /* if ( ipconfigZERO_COPY_TX_DRIVER != 0 ) */
    {
        /* MISRA Ref 11.3.1 [Misaligned access] */
        /* More details at: https://github.com/FreeRTOS/FreeRTOS-Plus-TCP/blob/main/MISRA.md#rule-113 */
        /* coverity[misra_c_2012_rule_11_3_violation] */
        pxIPPacket = ( ( IPPacket_t * ) pxNetworkBuffer->pucEthernetBuffer );

        /* Send! */
        if( pxNetworkBuffer->pxEndPoint == NULL )
        {
            /* _HT_ I wonder if this ad-hoc search of an end-point it necessary. */
            FreeRTOS_printf( ( "vReturnEthernetFrame: No pxEndPoint yet for %lxip?\n", FreeRTOS_ntohl( pxIPPacket->xIPHeader.ulDestinationIPAddress ) ) );

            /* MISRA Ref 11.3.1 [Misaligned access] */
            /* More details at: https://github.com/FreeRTOS/FreeRTOS-Plus-TCP/blob/main/MISRA.md#rule-113 */
            /* coverity[misra_c_2012_rule_11_3_violation] */
            if( ( ( ( EthernetHeader_t * ) pxNetworkBuffer->pucEthernetBuffer ) )->usFrameType == ipIPv6_FRAME_TYPE )
            {
                /* To do */
            }
            else
            {
                pxNetworkBuffer->pxEndPoint = FreeRTOS_FindEndPointOnNetMask( pxIPPacket->xIPHeader.ulDestinationIPAddress, 7 );
            }
        }

        if( pxNetworkBuffer->pxEndPoint != NULL )
        {
            NetworkInterface_t * pxInterface = pxNetworkBuffer->pxEndPoint->pxNetworkInterface; /*_RB_ Why not use the pxNetworkBuffer->pxNetworkInterface directly? */

            /* Swap source and destination MAC addresses. */
            pvCopySource = &( pxIPPacket->xEthernetHeader.xSourceAddress );
            pvCopyDest = &( pxIPPacket->xEthernetHeader.xDestinationAddress );
            ( void ) memcpy( pvCopyDest, pvCopySource, sizeof( pxIPPacket->xEthernetHeader.xDestinationAddress ) );

            pvCopySource = pxNetworkBuffer->pxEndPoint->xMACAddress.ucBytes;
            pvCopyDest = &( pxIPPacket->xEthernetHeader.xSourceAddress );
            ( void ) memcpy( pvCopyDest, pvCopySource, ( size_t ) ipMAC_ADDRESS_LENGTH_BYTES );
            /* Send! */
            iptraceNETWORK_INTERFACE_OUTPUT( pxNetworkBuffer->xDataLength, pxNetworkBuffer->pucEthernetBuffer );
            ( void ) pxInterface->pfOutput( pxInterface, pxNetworkBuffer, xReleaseAfterSend );
        }
    }
}
/*-----------------------------------------------------------*/

/**
 * @brief Returns the IP address of the NIC.
 *
 * @return The IP address of the NIC.
 */
uint32_t FreeRTOS_GetIPAddress( void )
{
    NetworkEndPoint_t * pxEndPoint;
    uint32_t ulIPAddress;

    pxEndPoint = FreeRTOS_FirstEndPoint( NULL );

    if( ENDPOINT_IS_IPv6( pxEndPoint ) )
    {
        for( ;
             pxEndPoint != NULL;
             pxEndPoint = FreeRTOS_NextEndPoint( NULL, pxEndPoint ) )
        {
            if( ENDPOINT_IS_IPv4( pxEndPoint ) )
            {
                break;
            }
        }
    }

    /* Returns the IP address of the NIC. */
    if( pxEndPoint == NULL )
    {
        ulIPAddress = 0U;
    }
    else if( pxEndPoint->ipv4_settings.ulIPAddress != 0U )
    {
        ulIPAddress = pxEndPoint->ipv4_settings.ulIPAddress;
    }
    else
    {
        ulIPAddress = pxEndPoint->ipv4_defaults.ulIPAddress;
    }

    return ulIPAddress;
}
/*-----------------------------------------------------------*/

/**
 * @brief Returns whether the IP task is ready.
 *
 * @return pdTRUE if IP task is ready, else pdFALSE.
 */
BaseType_t xIPIsNetworkTaskReady( void )
{
    return xIPTaskInitialised;
}
/*-----------------------------------------------------------*/

/**
 * @brief Returns whether all end-points are up.
 *
 * @return pdTRUE if all defined end-points are up.
 */
BaseType_t FreeRTOS_IsNetworkUp( void )
{
    /* IsNetworkUp() is kept for backward compatibility. */
    return FreeRTOS_IsEndPointUp( NULL );
}
/*-----------------------------------------------------------*/

/**
 * @brief The variable 'xNetworkDownEventPending' is declared static.  This function
 *        gives read-only access to it.
 *
 * @return pdTRUE if there a network-down event pending. pdFALSE otherwise.
 */
BaseType_t xIsNetworkDownEventPending( void )
{
    return xNetworkDownEventPending;
}
/*-----------------------------------------------------------*/

/**
 * @brief Returns whether a particular end-point is up.
 *
 * @return pdTRUE if a particular end-points is up.
 */
BaseType_t FreeRTOS_IsEndPointUp( const struct xNetworkEndPoint * pxEndPoint )
{
    BaseType_t xReturn;

    if( pxEndPoint != NULL )
    {
        /* Is this particular end-point up? */
        xReturn = ( BaseType_t ) pxEndPoint->bits.bEndPointUp;
    }
    else
    {
        /* Are all end-points up? */
        xReturn = FreeRTOS_AllEndPointsUp( NULL );
    }

    return xReturn;
}
/*-----------------------------------------------------------*/

/**
 * @brief Return pdTRUE if all end-points belonging to a given interface are up.  When
 *        pxInterface is null, all end-points will be checked.
 *
 * @param[in] pxInterface: The network interface of interest, or NULL to check all end-points.
 *
 * @return pdTRUE if all end-points are up, otherwise pdFALSE;
 */
BaseType_t FreeRTOS_AllEndPointsUp( const struct xNetworkInterface * pxInterface )
{
    BaseType_t xResult = pdTRUE;
    const NetworkEndPoint_t * pxEndPoint = pxNetworkEndPoints;

    while( pxEndPoint != NULL )
    {
        if( ( pxInterface == NULL ) ||
            ( pxEndPoint->pxNetworkInterface == pxInterface ) )

        {
            if( pxEndPoint->bits.bEndPointUp == pdFALSE_UNSIGNED )
            {
                xResult = pdFALSE;
                break;
            }
        }

        pxEndPoint = pxEndPoint->pxNext;
    }

    return xResult;
}
/*-----------------------------------------------------------*/

#if ( ipconfigCHECK_IP_QUEUE_SPACE != 0 )

/**
 * @brief Get the minimum space in the IP task queue.
 *
 * @return The minimum possible space in the IP task queue.
 */
    UBaseType_t uxGetMinimumIPQueueSpace( void )
    {
        return uxQueueMinimumSpace;
    }
#endif
/*-----------------------------------------------------------*/

/**
 * @brief Get the size of the IP-header, by checking the type of the network buffer.
 * @param[in] pxNetworkBuffer: The network buffer.
 * @return The size of the corresponding IP-header.
 */
size_t uxIPHeaderSizePacket( const NetworkBufferDescriptor_t * pxNetworkBuffer )
{
    size_t uxResult;
    /* Map the buffer onto Ethernet Header struct for easy access to fields. */
    /* MISRA Ref 11.3.1 [Misaligned access] */
    /* More details at: https://github.com/FreeRTOS/FreeRTOS-Plus-TCP/blob/main/MISRA.md#rule-113 */
    /* coverity[misra_c_2012_rule_11_3_violation] */
    const EthernetHeader_t * pxHeader = ( ( const EthernetHeader_t * ) pxNetworkBuffer->pucEthernetBuffer );
    if( pxHeader->usFrameType == ( uint16_t ) ipIPv6_FRAME_TYPE )
    {
        uxResult = ipSIZE_OF_IPv6_HEADER;
    }
    else
    {
        uxResult = ipSIZE_OF_IPv4_HEADER;
    }
    return uxResult;
}
/*-----------------------------------------------------------*/

/**
 * @brief Get the size of the IP-header, by checking if the socket bIsIPv6 set.
 * @param[in] pxSocket: The socket.
 * @return The size of the corresponding IP-header.
 */
size_t uxIPHeaderSizeSocket( const FreeRTOS_Socket_t * pxSocket )
{
    size_t uxResult;

    if( ( pxSocket != NULL ) && ( pxSocket->bits.bIsIPv6 != pdFALSE_UNSIGNED ) )
    {
        uxResult = ipSIZE_OF_IPv6_HEADER;
    }
    else
    {
        uxResult = ipSIZE_OF_IPv4_HEADER;
    }

    return uxResult;
}
/*-----------------------------------------------------------*/

/* Provide access to private members for verification. */
#ifdef FREERTOS_TCP_ENABLE_VERIFICATION
    #include "aws_freertos_ip_verification_access_ip_define.h"
#endif<|MERGE_RESOLUTION|>--- conflicted
+++ resolved
@@ -313,24 +313,7 @@
             prvHandleEthernetPacket( ( NetworkBufferDescriptor_t * ) xReceivedEvent.pvData );
             break;
 
-<<<<<<< HEAD
         case eNetworkTxEvent:
-=======
-        case eNetworkTxEvent: /*TODO */
-
-           {
-               NetworkBufferDescriptor_t * pxDescriptor = ( NetworkBufferDescriptor_t * ) xReceivedEvent.pvData;
-
-               /* Send a network packet. The ownership will  be transferred to
-                * the driver, which will release it after delivery. */
-               iptraceNETWORK_INTERFACE_OUTPUT( pxDescriptor->xDataLength, pxDescriptor->pucEthernetBuffer );
-               if(pxDescriptor->pxInterface != NULL)
-               {
-                    (void)pxDescriptor->pxInterface->pfOutput(pxDescriptor->pxInterface, pxDescriptor, pdTRUE);
-               }
-           }
->>>>>>> 44cf8eec
-
             /* Send a network packet. The ownership will  be transferred to
              * the driver, which will release it after delivery. */
             prvForwardTxPacket( ( ( NetworkBufferDescriptor_t * ) xReceivedEvent.pvData ), pdTRUE );
@@ -919,40 +902,6 @@
 {
     BaseType_t xReturn = pdFALSE;
     NetworkEndPoint_t * pxFirstEndPoint;
-<<<<<<< HEAD
-=======
-    static NetworkEndPoint_t xEndPoints[ 1 ];
-
-    /* IF the following function should be declared in the NetworkInterface.c
-     * linked in the project. */
-    pxFillInterfaceDescriptor( 0, &( xInterfaces[ 0 ] ) );
-    FreeRTOS_FillEndPoint( &( xInterfaces[ 0 ] ), &( xEndPoints[ 0 ] ), ucIPAddress, ucNetMask, ucGatewayAddress, ucDNSServerAddress, ucMACAddress );
-    #if ( ipconfigUSE_DHCP != 0 )
-        {
-            xEndPoints[ 0 ].bits.bWantDHCP = pdTRUE;
-        }
-    #endif /* ipconfigUSE_DHCP */
-    
-    #if (ipconfigUSE_DHCP != 0)
-        {
-            
-            *ipLOCAL_IP_ADDRESS_POINTER = 0x00U;
-        }
-    #else
-        {
-            
-            *ipLOCAL_IP_ADDRESS_POINTER = xEndPoints[0].ipv4_defaults.ulIPAddress;
-            
-            if (xEndPoints[0].ipv4_settings.ulGatewayAddress != 0U)
-            {
-                configASSERT(((*ipLOCAL_IP_ADDRESS_POINTER) & xEndPoints[0].ipv4_settings.ulNetMask) == (xEndPoints[0].ipv4_settings.ulGatewayAddress & xEndPoints[0].ipv4_settings.ulNetMask));
-            }
-        }
-    #endif 
-    
-    /* The MAC address is stored in the start of the default packet header fragment, which is used when sending UDP packets. */
-    ( void ) memcpy( ipLOCAL_MAC_ADDRESS, ucMACAddress, ( size_t ) ipMAC_ADDRESS_LENGTH_BYTES );
->>>>>>> 44cf8eec
 
     /* There must be at least one interface and one end-point. */
     configASSERT( FreeRTOS_FirstNetworkInterface() != NULL );
