--- conflicted
+++ resolved
@@ -1545,18 +1545,12 @@
     const EthernetHeader_t * pxEthernetHeader;
     eFrameProcessingResult_t eReturned = eReleaseBuffer;
 
-<<<<<<< HEAD
-    configASSERT( pxNetworkBuffer != NULL );
-    configASSERT( pxNetworkBuffer->pxInterface != NULL );
-    /* From here on, all incoming packet processing can rely on all of the above non-NULL */
-=======
     /* Use do{}while(pdFALSE) to allow the use of break; */
     do
     {
         /* prvHandleEthernetPacket() already checked for ( pxNetworkBuffer != NULL ) so
          * it is safe to break out of the do{}while() and let the second half of this
          * function handle the releasing of pxNetworkBuffer */
->>>>>>> a87f4899
 
         if( ( pxNetworkBuffer->pxInterface == NULL ) || ( pxNetworkBuffer->pxEndPoint == NULL ) )
         {
@@ -1580,12 +1574,6 @@
             break;
         }
 
-<<<<<<< HEAD
-    /* Interpret the Ethernet frame. */
-    if( ( pxNetworkBuffer->pxEndPoint != NULL ) && ( pxNetworkBuffer->xDataLength >= sizeof( EthernetHeader_t ) ) )
-    {
-=======
->>>>>>> a87f4899
         eReturned = ipCONSIDER_FRAME_FOR_PROCESSING( pxNetworkBuffer->pucEthernetBuffer );
 
         /* Map the buffer onto the Ethernet Header struct for easy access to the fields. */
