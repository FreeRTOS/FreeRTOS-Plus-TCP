--- conflicted
+++ resolved
@@ -206,10 +206,7 @@
     static UBaseType_t uxQueueMinimumSpace = ipconfigEVENT_QUEUE_LENGTH;
 #endif
 
-<<<<<<< HEAD
 /** @brief Stores the network interfaces */
-=======
->>>>>>> 66ca9c20
 static NetworkInterface_t xInterfaces[ 1 ];
 
 /*-----------------------------------------------------------*/
