/*
 * FreeRTOS+TCP <DEVELOPMENT BRANCH>
 * Copyright (C) 2022 Amazon.com, Inc. or its affiliates.  All Rights Reserved.
 *
 * SPDX-License-Identifier: MIT
 *
 * Permission is hereby granted, free of charge, to any person obtaining a copy of
 * this software and associated documentation files (the "Software"), to deal in
 * the Software without restriction, including without limitation the rights to
 * use, copy, modify, merge, publish, distribute, sublicense, and/or sell copies of
 * the Software, and to permit persons to whom the Software is furnished to do so,
 * subject to the following conditions:
 *
 * The above copyright notice and this permission notice shall be included in all
 * copies or substantial portions of the Software.
 *
 * THE SOFTWARE IS PROVIDED "AS IS", WITHOUT WARRANTY OF ANY KIND, EXPRESS OR
 * IMPLIED, INCLUDING BUT NOT LIMITED TO THE WARRANTIES OF MERCHANTABILITY, FITNESS
 * FOR A PARTICULAR PURPOSE AND NONINFRINGEMENT. IN NO EVENT SHALL THE AUTHORS OR
 * COPYRIGHT HOLDERS BE LIABLE FOR ANY CLAIM, DAMAGES OR OTHER LIABILITY, WHETHER
 * IN AN ACTION OF CONTRACT, TORT OR OTHERWISE, ARISING FROM, OUT OF OR IN
 * CONNECTION WITH THE SOFTWARE OR THE USE OR OTHER DEALINGS IN THE SOFTWARE.
 *
 * http://aws.amazon.com/freertos
 * http://www.FreeRTOS.org
 */

/**
 * @file FreeRTOS_DNS_Cache.c
 * @brief File that handles the DNS caching option
 */

/* FreeRTOS+TCP includes. */
#include "FreeRTOS_IP.h"
#include "FreeRTOS_Sockets.h"
#include "FreeRTOS_UDP_IP.h"
#include "FreeRTOS_DHCP.h"
#include "NetworkBufferManagement.h"
#include "NetworkInterface.h"

#include "FreeRTOS_DNS_Cache.h"
#include "FreeRTOS_DNS_Globals.h"

/* Standard includes. */
#include <stdint.h>
#include <stdio.h>
#include <string.h>

#if ( ( ipconfigUSE_DNS != 0 ) && ( ipconfigUSE_DNS_CACHE == 1 ) )

/**
 * @brief cache entry format structure
 */
    typedef struct xDNS_CACHE_TABLE_ROW
    {
        IPv46_Address_t xAddresses[ ipconfigDNS_CACHE_ADDRESSES_PER_ENTRY ]; /*!< The IP address(es) of an ARP cache entry. */
        char pcName[ ipconfigDNS_CACHE_NAME_LENGTH ];                        /*!< The name of the host */
        uint32_t ulTTL;                                                      /*!< Time-to-Live (in seconds) from the DNS server. */
        uint32_t ulTimeWhenAddedInSeconds;                                   /*!< time at which the entry was added */
        #if ( ipconfigDNS_CACHE_ADDRESSES_PER_ENTRY > 1 )
            uint8_t ucNumIPAddresses;                                        /*!< number of ip addresses for the same entry */
            uint8_t ucCurrentIPAddress;                                      /*!< current ip address index */
        #endif
    } DNSCacheRow_t;

/*!
 * @brief DNS cache structure instantiation
 */
    static DNSCacheRow_t xDNSCache[ ipconfigDNS_CACHE_ENTRIES ] = { 0x0 };

/*!
 * @brief indicates the index of a free entry in the cache structure
 *        \a  DNSCacheRow_t
 */
    static UBaseType_t uxFreeEntry = 0U;

/** returns the index of the hostname entry in the dns cache. */
    static BaseType_t prvFindEntryIndex( const char * pcName,
                                         IPv46_Address_t * pxIP,
                                         UBaseType_t * uxResult );

/** get entry at \p index from the cache. */
    static BaseType_t prvGetCacheIPEntry( UBaseType_t uxIndex,
                                          IPv46_Address_t * pxIP,
                                          uint32_t ulCurrentTimeSeconds,
                                          struct freertos_addrinfo ** ppxAddressInfo );

/** update entry at \p index in the cache. */
    static void prvUpdateCacheEntry( UBaseType_t uxIndex,
                                     uint32_t ulTTL,
                                     IPv46_Address_t * pxIP,
                                     uint32_t ulCurrentTimeSeconds );

/** insert entry in the cache. */
    static void prvInsertCacheEntry( const char * pcName,
                                     uint32_t ulTTL,
                                     IPv46_Address_t * pxIP,
                                     uint32_t ulCurrentTimeSeconds );

    #if ( ipconfigUSE_DNS_CACHE == 1 )
        /** Copy DNS cache entries at xIndex to a linked struct addrinfo. */
        static void prvReadDNSCache( BaseType_t uxIndex,
                                     struct freertos_addrinfo ** ppxAddressInfo );
    #endif

/*-----------------------------------------------------------*/

/**
 * @brief perform a dns lookup in the local cache
 * @param pcHostName the lookup name
 * @return ulIPAddress with the value from the cache else returns a zero if the
 *         cache is not enabled or the lookup is not successful
 * @post the global structure \a xDNSCache might be modified
 */
    uint32_t FreeRTOS_dnslookup( const char * pcHostName )
    {
        IPv46_Address_t xIPv46_Address;

/* Looking up an IPv4 address in the DNS cache. */
        ( void ) memset( &xIPv46_Address, 0, sizeof( xIPv46_Address ) );
        ( void ) FreeRTOS_ProcessDNSCache( pcHostName,
                                           &( xIPv46_Address ),
                                           0,
                                           pdTRUE,
                                           NULL );

        return xIPv46_Address.ulIPAddress;
    }
/*-----------------------------------------------------------*/
    uint32_t FreeRTOS_dnslookup6( const char * pcHostName,
                                  IPv6_Address_t * pxAddress_IPv6 )
    {
        IPv46_Address_t xIPv46_Address;
        BaseType_t xResult;
        uint32_t ulReturn = 0U;

        /* Looking up an IPv6 address in the DNS cache. */
        ( void ) memset( &xIPv46_Address, 0, sizeof xIPv46_Address );
        /* Let FreeRTOS_ProcessDNSCache only return IPv6 addresses. */
        xIPv46_Address.xIs_IPv6 = pdTRUE;
        xResult = FreeRTOS_ProcessDNSCache( pcHostName, &xIPv46_Address, 0, pdTRUE, NULL );

        if( xResult != pdFALSE )
        {
            ( void ) memcpy( pxAddress_IPv6->ucBytes, xIPv46_Address.xAddress_IPv6.ucBytes, ipSIZE_OF_IPv6_ADDRESS );
            ulReturn = 1U;
        }

        return ulReturn;
    }
/*-----------------------------------------------------------*/

/**
 * @brief perform a dns update in the local cache
 * @param pcName the lookup name
 * @param pulIP the ip value to insert/replace
 * @param ulTTL Time To live (in seconds)
 * @return this is a dummy return, we are actually ignoring the return value
 *         from this function
 * @post the global structure \a xDNSCache might be modified
 */
    BaseType_t FreeRTOS_dns_update( const char * pcName,
                                    IPv46_Address_t * pxIP,
                                    uint32_t ulTTL,
                                    BaseType_t xLookUp,
                                    struct freertos_addrinfo ** ppxAddressInfo )
    {
        /* _HT_ we can as well remove the parameter 'xLookUp'. */
        ( void ) xLookUp;
        ( void ) FreeRTOS_ProcessDNSCache( pcName,
                                           pxIP,
                                           ulTTL,
                                           pdFALSE,
                                           ppxAddressInfo );
        return pdTRUE;
    }

/**
 * @brief perform a dns clear in the local cache
 * @post the global structure \a xDNSCache is modified
 */
    void FreeRTOS_dnsclear( void )
    {
        ( void ) memset( xDNSCache, 0x0, sizeof( xDNSCache ) );
        uxFreeEntry = 0U;
    }

/**
 * @brief process a DNS Cache request (get, update, or insert)
 *
 * @param[in] pcName: the name of the host
 * @param[in,out] pxIP: when doing a lookup, will be set, when doing an update,
 *                       will be read.
 * @param[in] ulTTL: Time To Live (in seconds)
 * @param[in] xLookUp: pdTRUE if a look-up is expected, pdFALSE, when the DNS cache must
 *                     be updated.
 * @param[in,out] ppxAddressInfo: A pointer to a pointer where the find results
 *                                will be stored.
 * @return whether the operation was successful
 * @post the global structure \a xDNSCache might be modified
 */
    BaseType_t FreeRTOS_ProcessDNSCache( const char * pcName,
                                         IPv46_Address_t * pxIP,
                                         uint32_t ulTTL,
                                         BaseType_t xLookUp,
                                         struct freertos_addrinfo ** ppxAddressInfo )
    {
        UBaseType_t uxIndex;
        BaseType_t xResult;
        /* Get the current time in clock-ticks. */
        TickType_t xCurrentTickCount = xTaskGetTickCount();
        /* In milliseconds. */
        uint32_t ulCurrentTimeSeconds;

        configASSERT( ( pcName != NULL ) );

        if( xLookUp != pdFALSE )
        {
            pxIP->ulIPAddress = 0U;
        }

        ulCurrentTimeSeconds = ( xCurrentTickCount / portTICK_PERIOD_MS ) / 1000U;
        xResult = prvFindEntryIndex( pcName, pxIP, &uxIndex );

        if( xResult == pdTRUE )
        { /* Element found */
            /* Is this function called for a lookup or to add/update an IP address? */
            if( xLookUp == pdTRUE )
            {
                /* This statement can only be reached when xResult is true; which
                 * implies that the entry is present and a 'get' operation will result
                 * in success. Therefore, it is safe to ignore the return value of the
                 * below function. */
                ( void ) prvGetCacheIPEntry( uxIndex,
                                             pxIP,
                                             ulCurrentTimeSeconds,
                                             ppxAddressInfo );
            }
            else
            {
                prvUpdateCacheEntry( uxIndex,
                                     ulTTL,
                                     pxIP,
                                     ulCurrentTimeSeconds );
            }
        }
        else /* Element not Found xResult = pdFALSE */
        {
            if( xLookUp == pdTRUE )
            {
                pxIP->ulIPAddress = 0U;
            }
            else
            {
                prvInsertCacheEntry( pcName,
                                     ulTTL,
                                     pxIP,
                                     ulCurrentTimeSeconds );
            }
        }

        if( ( xLookUp == pdFALSE ) || ( pxIP->ulIPAddress != 0U ) )
        {
            FreeRTOS_debug_printf( ( "FreeRTOS_ProcessDNSCache: %s: '%s' @ %xip (TTL %u)\n",
                                     ( xLookUp != 0 ) ? "look-up" : "add",
                                     pcName,
<<<<<<< HEAD
                                     ( unsigned ) FreeRTOS_ntohl( pxIP->ulIPAddress ),
=======
                                     ( unsigned ) FreeRTOS_ntohl( (*pxIP ).ulIPAddress),
>>>>>>> 44cf8eec
                                     ( unsigned ) FreeRTOS_ntohl( ulTTL ) ) );
        }

        return xResult;
    }

/**
 * @brief returns the index of the hostname entry in the dns cache.
 * @param[in] pcName find it in the cache
 * @param[in] pxIP ip address
 * @param [out] xResult index number
 * @returns res pdTRUE if index in found else pdFALSE
 */
    static BaseType_t prvFindEntryIndex( const char * pcName,
                                         IPv46_Address_t * pxIP,
                                         UBaseType_t * uxResult )
    {
        BaseType_t xReturn = pdFALSE;
        UBaseType_t uxIndex;

        /* For each entry in the DNS cache table. */
        for( uxIndex = 0; uxIndex < ipconfigDNS_CACHE_ENTRIES; uxIndex++ )
        {
            if( xDNSCache[ uxIndex ].pcName[ 0 ] == ( char ) 0 )
            { /* empty slot */
                continue;
            }

            if( strcmp( xDNSCache[ uxIndex ].pcName, pcName ) == 0 )
            { /* hostname found */
                /* IPv6 is enabled, See if the cache entry has the correct type. */
                if( pxIP->xIs_IPv6 == xDNSCache[ uxIndex ].xAddresses[ 0 ].xIs_IPv6 )
                {
                    xReturn = pdTRUE;
                    *uxResult = uxIndex;
                    break;
                }
            }
        }

        return xReturn;
    }
/*-----------------------------------------------------------*/

/**
 * @brief get entry at \p index from the cache
 * @param[in]  uxIndex : index in the cache
 * @param[out] pxIP fill it with the result
 * @param[in]  ulCurrentTimeSeconds current time
 * @param[out] ppxAddressInfo Target to store the DNS entries.
 * @returns    \c pdTRUE if the value is valid \c pdFALSE otherwise
 * @post the global structure \a xDNSCache might be modified
 *
 */

    static BaseType_t prvGetCacheIPEntry( UBaseType_t uxIndex,
                                          IPv46_Address_t * pxIP,
                                          uint32_t ulCurrentTimeSeconds,
                                          struct freertos_addrinfo ** ppxAddressInfo )
    {
        BaseType_t isRead;
        uint32_t ulIPAddressIndex = 0;
        uint32_t ulAge = ulCurrentTimeSeconds - xDNSCache[ uxIndex ].ulTimeWhenAddedInSeconds;

        /* Confirm that the record is still fresh.
         * The field ulTTL was stored as network-endian. */
        if( ulAge < FreeRTOS_ntohl( xDNSCache[ uxIndex ].ulTTL ) )
        {
            #if ( ipconfigDNS_CACHE_ADDRESSES_PER_ENTRY > 1 )
                uint8_t ucIndex;

                /* The ucCurrentIPAddress value increments without bound and will rollover, */
                /*  modulo it by the number of IP addresses to keep it in range.     */
                /*  Also perform a final modulo by the max number of IP addresses    */
                /*  per DNS cache entry to prevent out-of-bounds access in the event */
                /*  that ucNumIPAddresses has been corrupted.                        */

                ucIndex = xDNSCache[ uxIndex ].ucCurrentIPAddress % xDNSCache[ uxIndex ].ucNumIPAddresses;
                ucIndex = ucIndex % ( uint8_t ) ipconfigDNS_CACHE_ADDRESSES_PER_ENTRY;
                ulIPAddressIndex = ucIndex;

                xDNSCache[ uxIndex ].ucCurrentIPAddress++;
            #endif /* if ( ipconfigDNS_CACHE_ADDRESSES_PER_ENTRY > 1 ) */

            ( void ) memcpy( pxIP, &( xDNSCache[ uxIndex ].xAddresses[ ulIPAddressIndex ] ), sizeof( *pxIP ) );
            isRead = pdTRUE;

            if( ppxAddressInfo != NULL )
            {
                /* Copy all entries from position 'uxIndex' to a linked struct addrinfo. */
                prvReadDNSCache( uxIndex, ppxAddressInfo );
            }
        }
        else
        {
            /* Age out the old cached record. */
            xDNSCache[ uxIndex ].pcName[ 0 ] = ( char ) 0;
            isRead = pdFALSE;
        }

        return isRead;
    }
/*-----------------------------------------------------------*/

/**
 * @brief update entry at \p index in the cache
 * @param[in] uxIndex : index in the cache
 * @param[in] ulTTL time to live (in seconds)
 * @param[in] pxIP ip to update the cache with
 * @param[in] ulCurrentTimeSeconds current time
 * @post the global structure \a xDNSCache is modified
 */
    static void prvUpdateCacheEntry( UBaseType_t uxIndex,
                                     uint32_t ulTTL,
                                     IPv46_Address_t * pxIP,
                                     uint32_t ulCurrentTimeSeconds )
    {
        uint32_t ulIPAddressIndex = 0;

        #if ( ipconfigDNS_CACHE_ADDRESSES_PER_ENTRY > 1 )
            if( xDNSCache[ uxIndex ].ucNumIPAddresses <
                ( uint8_t ) ipconfigDNS_CACHE_ADDRESSES_PER_ENTRY )
            {
                /* If more answers exist than there are IP address storage
                 * slots they will overwrite entry 0 */
                ulIPAddressIndex = xDNSCache[ uxIndex ].ucNumIPAddresses;
                xDNSCache[ uxIndex ].ucNumIPAddresses++;
            }
        #endif
        ( void ) memcpy( &( xDNSCache[ uxIndex ].xAddresses[ ulIPAddressIndex ] ), pxIP, sizeof( *pxIP ) );
        xDNSCache[ uxIndex ].ulTTL = ulTTL;
        xDNSCache[ uxIndex ].ulTimeWhenAddedInSeconds = ulCurrentTimeSeconds;
    }
/*-----------------------------------------------------------*/

/**
 * @brief insert entry in the cache
 * @param[in] pcName cache entry key
 * @param[in] ulTTL time to live (in seconds)
 * @param[in] pxIP ip address
 * @param[in] ulCurrentTimeSeconds current time
 * @post the global structure \a xDNSCache is modified
 */
    static void prvInsertCacheEntry( const char * pcName,
                                     uint32_t ulTTL,
                                     IPv46_Address_t * pxIP,
                                     uint32_t ulCurrentTimeSeconds )
    {
        /* Add or update the item. */
        if( strlen( pcName ) < ( size_t ) ipconfigDNS_CACHE_NAME_LENGTH )
        {
            ( void ) strcpy( xDNSCache[ uxFreeEntry ].pcName, pcName );
            ( void ) memcpy( &( xDNSCache[ uxFreeEntry ].xAddresses[ 0 ] ), pxIP, sizeof( *pxIP ) );


            xDNSCache[ uxFreeEntry ].ulTTL = ulTTL;
            xDNSCache[ uxFreeEntry ].ulTimeWhenAddedInSeconds = ulCurrentTimeSeconds;
            #if ( ipconfigDNS_CACHE_ADDRESSES_PER_ENTRY > 1 )
                xDNSCache[ uxFreeEntry ].ucNumIPAddresses = 1;
                xDNSCache[ uxFreeEntry ].ucCurrentIPAddress = 0;

                /* Initialize all remaining IP addresses in this entry to 0 */
                ( void ) memset( &xDNSCache[ uxFreeEntry ].xAddresses[ 1 ],
                                 0,
                                 sizeof( xDNSCache[ uxFreeEntry ].xAddresses[ 1 ] ) *
                                 ( ( uint32_t ) ipconfigDNS_CACHE_ADDRESSES_PER_ENTRY - 1U ) );
            #endif
            uxFreeEntry++;

            if( uxFreeEntry == ipconfigDNS_CACHE_ENTRIES )
            {
                uxFreeEntry = 0;
            }
        }
    }
/*-----------------------------------------------------------*/

    #if ( ipconfigUSE_DNS_CACHE == 1 )

/**
 * @brief Copy DNS cache entries at xIndex to a linked struct addrinfo.
 * @param[in] xIndex: The index from where entries must be copied.
 * @param[out] ppxAddressInfo: Target to store the DNS entries.
 */
        static void prvReadDNSCache( BaseType_t uxIndex,
                                     struct freertos_addrinfo ** ppxAddressInfo )
        {
            size_t uxIPAddressIndex;
            size_t uxNumIPAddresses = 1U;
            IPv46_Address_t * pxAddresses;
            struct freertos_addrinfo * pxNewAddress;
            struct freertos_addrinfo * pxLastAddress;
            struct freertos_addrinfo ** ppxLastAddress = &( pxLastAddress );

            #if ( ipconfigDNS_CACHE_ADDRESSES_PER_ENTRY > 1 )
                uxNumIPAddresses = ( size_t ) xDNSCache[ uxIndex ].ucNumIPAddresses;

                if( uxNumIPAddresses > ipconfigDNS_CACHE_ADDRESSES_PER_ENTRY )
                {
                    /* Make this a configASSERT()? */
                    uxNumIPAddresses = ipconfigDNS_CACHE_ADDRESSES_PER_ENTRY;
                }
            #endif /* ( ipconfigDNS_CACHE_ADDRESSES_PER_ENTRY > 1 ) */

            for( uxIPAddressIndex = 0; uxIPAddressIndex < uxNumIPAddresses; uxIPAddressIndex++ )
            {
                pxAddresses = &( xDNSCache[ uxIndex ].xAddresses[ uxIPAddressIndex ] );

                if( pxAddresses->xIs_IPv6 != pdFALSE )
                {
                    pxNewAddress = pxNew_AddrInfo( xDNSCache[ uxIndex ].pcName, FREERTOS_AF_INET6, pxAddresses->xAddress_IPv6.ucBytes );
                }
                else
                {
                    uint8_t * ucBytes = ( uint8_t * ) &( pxAddresses->ulIPAddress );

                    pxNewAddress = pxNew_AddrInfo( xDNSCache[ uxIndex ].pcName, FREERTOS_AF_INET4, ucBytes );
                }

                if( pxNewAddress != NULL )
                {
                    if( *( ppxAddressInfo ) == NULL )
                    {
                        /* For the first address found. */
                        *( ppxAddressInfo ) = pxNewAddress;
                    }
                    else
                    {
                        /* For the next address found. */
                        *( ppxLastAddress ) = pxNewAddress;
                    }

                    ppxLastAddress = &( pxNewAddress->ai_next );
                }
            }
        }
    #endif /* #if( ipconfigUSE_DNS_CACHE == 1 ) */
/*-----------------------------------------------------------*/

    #if ( ipconfigUSE_DNS_CACHE == 1 )
        uint32_t Prepare_CacheLookup( const char * pcHostName,
                                      BaseType_t xFamily,
                                      struct freertos_addrinfo ** ppxAddressInfo )
        {
            uint32_t ulIPAddress = 0U;
            IPv46_Address_t xIPv46_Address;

            if( xFamily == FREERTOS_AF_INET6 )
            {
                BaseType_t xFound;

                xIPv46_Address.xIs_IPv6 = pdTRUE;
                xFound = FreeRTOS_ProcessDNSCache( pcHostName, &( xIPv46_Address ), 0, pdTRUE, ppxAddressInfo );

                if( xFound != 0 )
                {
                    if( ( ppxAddressInfo != NULL ) && ( *( ppxAddressInfo ) != NULL ) )
                    {
                        /* This function returns either a valid IPv4 address, or
                         * in case of an IPv6 lookup, it will return a non-zero */
                        ulIPAddress = 1U;
                    }
                }
                else
                {
                    /* prvGetHostByName will be called to start a DNS lookup. */
                }
            }
            else
            {
                BaseType_t xFound;

                xIPv46_Address.xIs_IPv6 = pdFALSE;
                xFound = FreeRTOS_ProcessDNSCache( pcHostName, &( xIPv46_Address ), 0, pdTRUE, ppxAddressInfo );

                if( xFound != 0 )
                {
                    if( ( ppxAddressInfo != NULL ) && ( *( ppxAddressInfo ) != NULL ) )
                    {
                        struct freertos_sockaddr * sockaddr = ( *( ppxAddressInfo ) )->ai_addr;

                        ulIPAddress = sockaddr->sin_addr;
                    }
                }
                else
                {
                    /* prvGetHostByName will be called to start a DNS lookup. */
                }
            }

            return ulIPAddress;
        }
    #endif /* ( ipconfigUSE_DNS_CACHE == 1 ) */
/*-----------------------------------------------------------*/


#endif /* if ( ( ipconfigUSE_DNS != 0 ) && ( ipconfigUSE_DNS_CACHE == 1 ) ) */<|MERGE_RESOLUTION|>--- conflicted
+++ resolved
@@ -264,11 +264,7 @@
             FreeRTOS_debug_printf( ( "FreeRTOS_ProcessDNSCache: %s: '%s' @ %xip (TTL %u)\n",
                                      ( xLookUp != 0 ) ? "look-up" : "add",
                                      pcName,
-<<<<<<< HEAD
                                      ( unsigned ) FreeRTOS_ntohl( pxIP->ulIPAddress ),
-=======
-                                     ( unsigned ) FreeRTOS_ntohl( (*pxIP ).ulIPAddress),
->>>>>>> 44cf8eec
                                      ( unsigned ) FreeRTOS_ntohl( ulTTL ) ) );
         }
 
