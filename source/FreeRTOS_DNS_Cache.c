--- conflicted
+++ resolved
@@ -190,11 +190,7 @@
  * @brief process a DNS Cache request (get, update, or insert)
  *
  * @param[in] pcName the name of the host
-<<<<<<< HEAD
- * @param[in,out] pulIP when doing a lookup, will be set, when doing an update,
-=======
  * @param[in,out] pxIP when doing a lookup, will be set, when doing an update,
->>>>>>> 0d64b439
  *                       will be read.
  * @param[in] ulTTL Time To Live (in seconds)
  * @param[in] xLookUp pdTRUE if a look-up is expected, pdFALSE, when the DNS cache must
@@ -219,10 +215,6 @@
 
         configASSERT( ( pcName != NULL ) );
 
-<<<<<<< HEAD
-        ulCurrentTimeSeconds = ( uint32_t ) ( ( xCurrentTickCount / portTICK_PERIOD_MS ) / 1000U );
-        xResult = prvFindEntryIndex( pcName, &uxIndex );
-=======
         if( xLookUp != pdFALSE )
         {
             pxIP->xIPAddress.ulIP_IPv4 = 0U;
@@ -230,7 +222,6 @@
 
         ulCurrentTimeSeconds = ( uint32_t ) ( ( xCurrentTickCount / portTICK_PERIOD_MS ) / 1000U );
         xResult = prvFindEntryIndex( pcName, pxIP, &uxIndex );
->>>>>>> 0d64b439
 
         if( xResult == pdTRUE )
         { /* Element found */
@@ -315,10 +306,7 @@
 /**
  * @brief returns the index of the hostname entry in the dns cache.
  * @param[in] pcName find it in the cache
-<<<<<<< HEAD
-=======
  * @param[in] pxIP ip address
->>>>>>> 0d64b439
  * @param [out] uxResult index number
  * @returns res pdTRUE if index in found else pdFALSE
  */
@@ -356,11 +344,7 @@
 /**
  * @brief get entry at \p index from the cache
  * @param[in]  uxIndex index in the cache
-<<<<<<< HEAD
- * @param[out] pulIP fill it with the result
-=======
  * @param[out] pxIP fill it with the result
->>>>>>> 0d64b439
  * @param[in]  ulCurrentTimeSeconds current time
  * @param[out] ppxAddressInfo Target to store the DNS entries.
  * @returns    \c pdTRUE if the value is valid \c pdFALSE otherwise
