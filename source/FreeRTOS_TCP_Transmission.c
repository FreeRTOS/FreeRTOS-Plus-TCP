--- conflicted
+++ resolved
@@ -1260,19 +1260,11 @@
             {
                 if( uxIPHeaderSizePacket( pxNetworkBuffer ) == ipSIZE_OF_IPv6_HEADER )
                 {
-<<<<<<< HEAD
                     xReturn = prvTCPSendSpecialPktHelper_IPV6( pxNetworkBuffer, ucTCPFlags );
                 }
                 else
                 {
                     xReturn = prvTCPSendSpecialPktHelper_IPV4( pxNetworkBuffer, ucTCPFlags );
-=======
-                    xReturn = prvTCPSendSpecialPacketHelper_IPV6( pxNetworkBuffer, ucTCPFlags );
-                }
-                else
-                {
-                    xReturn = prvTCPSendSpecialPacketHelper_IPV4( pxNetworkBuffer, ucTCPFlags );
->>>>>>> 2b0c174b
                 }
             }
         #endif /* !ipconfigIGNORE_UNKNOWN_PACKETS */
