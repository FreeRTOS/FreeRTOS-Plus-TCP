/*
 * FreeRTOS+TCP <DEVELOPMENT BRANCH>
 * Copyright (C) 2022 Amazon.com, Inc. or its affiliates.  All Rights Reserved.
 *
 * SPDX-License-Identifier: MIT
 *
 * Permission is hereby granted, free of charge, to any person obtaining a copy of
 * this software and associated documentation files (the "Software"), to deal in
 * the Software without restriction, including without limitation the rights to
 * use, copy, modify, merge, publish, distribute, sublicense, and/or sell copies of
 * the Software, and to permit persons to whom the Software is furnished to do so,
 * subject to the following conditions:
 *
 * The above copyright notice and this permission notice shall be included in all
 * copies or substantial portions of the Software.
 *
 * THE SOFTWARE IS PROVIDED "AS IS", WITHOUT WARRANTY OF ANY KIND, EXPRESS OR
 * IMPLIED, INCLUDING BUT NOT LIMITED TO THE WARRANTIES OF MERCHANTABILITY, FITNESS
 * FOR A PARTICULAR PURPOSE AND NONINFRINGEMENT. IN NO EVENT SHALL THE AUTHORS OR
 * COPYRIGHT HOLDERS BE LIABLE FOR ANY CLAIM, DAMAGES OR OTHER LIABILITY, WHETHER
 * IN AN ACTION OF CONTRACT, TORT OR OTHERWISE, ARISING FROM, OUT OF OR IN
 * CONNECTION WITH THE SOFTWARE OR THE USE OR OTHER DEALINGS IN THE SOFTWARE.
 *
 * http://aws.amazon.com/freertos
 * http://www.FreeRTOS.org
 */

/**
 * @file FreeRTOS_TCP_Utils.c
 * @brief Module contains utility functions used by FreeRTOS+TCP module.
 *
 * Endianness: in this module all ports and IP addresses are stored in
 * host byte-order, except fields in the IP-packets
 */
/* Standard includes. */
#include <stdint.h>
#include <stdio.h>

/* FreeRTOS includes. */
#include "FreeRTOS.h"

/* FreeRTOS+TCP includes. */
#include "FreeRTOS_IP.h"
#include "FreeRTOS_IP_Private.h"

#include "FreeRTOS_TCP_Utils.h"

/* Just make sure the contents doesn't get compiled if TCP is not enabled. */
#if ipconfigUSE_TCP == 1

/**
 * @brief Set the MSS (Maximum segment size) associated with the given socket.
 *
 * @param[in] pxSocket: The socket whose MSS is to be set.
 */
    void prvSocketSetMSS_IPV6( FreeRTOS_Socket_t * pxSocket )
    {
        uint32_t ulMSS = ipconfigTCP_MSS;
        const NetworkEndPoint_t * pxEndPoint = pxSocket->pxEndPoint;

        if( pxEndPoint != NULL )
        {
            /* Do not allow MSS smaller than tcpMINIMUM_SEGMENT_LENGTH. */
            #if ( ipconfigTCP_MSS >= tcpMINIMUM_SEGMENT_LENGTH )
                {
<<<<<<< HEAD
                    ulMSS = ( ipconfigNETWORK_MTU - ( ipSIZE_OF_IPv6_HEADER + ipSIZE_OF_TCP_HEADER ) );
=======
                    ulMSS = ipconfigTCP_MSS;
>>>>>>> 2b0c174b
                }
            #else
                {
                    ulMSS = tcpMINIMUM_SEGMENT_LENGTH;
                }
            #endif
            
            BaseType_t xResult;

            xResult = xCompareIPv6_Address( &( pxEndPoint->ipv6_settings.xIPAddress ),
                                            &( pxSocket->u.xTCP.xRemoteIP.xIP_IPv6 ),
                                            pxEndPoint->ipv6_settings.uxPrefixLength );

            if( xResult != 0 )
            {
                ulMSS = FreeRTOS_min_uint32( ( uint32_t ) tcpREDUCED_MSS_THROUGH_INTERNET, ulMSS );
            }
        }

        FreeRTOS_debug_printf( ( "prvSocketSetMSS: %u bytes for %xip:%u\n", ( unsigned ) ulMSS, ( unsigned ) pxSocket->u.xTCP.xRemoteIP.xIP_IPv4, pxSocket->u.xTCP.usRemotePort ) );

        pxSocket->u.xTCP.usMSS = ( uint16_t ) ulMSS;
    }
    /*-----------------------------------------------------------*/

#endif /* ipconfigUSE_TCP == 1 */<|MERGE_RESOLUTION|>--- conflicted
+++ resolved
@@ -63,11 +63,7 @@
             /* Do not allow MSS smaller than tcpMINIMUM_SEGMENT_LENGTH. */
             #if ( ipconfigTCP_MSS >= tcpMINIMUM_SEGMENT_LENGTH )
                 {
-<<<<<<< HEAD
-                    ulMSS = ( ipconfigNETWORK_MTU - ( ipSIZE_OF_IPv6_HEADER + ipSIZE_OF_TCP_HEADER ) );
-=======
                     ulMSS = ipconfigTCP_MSS;
->>>>>>> 2b0c174b
                 }
             #else
                 {
