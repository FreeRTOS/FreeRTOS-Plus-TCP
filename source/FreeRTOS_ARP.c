/*
 * FreeRTOS+TCP <DEVELOPMENT BRANCH>
 * Copyright (C) 2022 Amazon.com, Inc. or its affiliates.  All Rights Reserved.
 *
 * SPDX-License-Identifier: MIT
 *
 * Permission is hereby granted, free of charge, to any person obtaining a copy of
 * this software and associated documentation files (the "Software"), to deal in
 * the Software without restriction, including without limitation the rights to
 * use, copy, modify, merge, publish, distribute, sublicense, and/or sell copies of
 * the Software, and to permit persons to whom the Software is furnished to do so,
 * subject to the following conditions:
 *
 * The above copyright notice and this permission notice shall be included in all
 * copies or substantial portions of the Software.
 *
 * THE SOFTWARE IS PROVIDED "AS IS", WITHOUT WARRANTY OF ANY KIND, EXPRESS OR
 * IMPLIED, INCLUDING BUT NOT LIMITED TO THE WARRANTIES OF MERCHANTABILITY, FITNESS
 * FOR A PARTICULAR PURPOSE AND NONINFRINGEMENT. IN NO EVENT SHALL THE AUTHORS OR
 * COPYRIGHT HOLDERS BE LIABLE FOR ANY CLAIM, DAMAGES OR OTHER LIABILITY, WHETHER
 * IN AN ACTION OF CONTRACT, TORT OR OTHERWISE, ARISING FROM, OUT OF OR IN
 * CONNECTION WITH THE SOFTWARE OR THE USE OR OTHER DEALINGS IN THE SOFTWARE.
 *
 * http://aws.amazon.com/freertos
 * http://www.FreeRTOS.org
 */

/**
 * @file FreeRTOS_ARP.c
 * @brief Implements the Address Resolution Protocol for the FreeRTOS+TCP network stack.
 */

/* Standard includes. */
#include <stdint.h>
#include <stdio.h>

/* FreeRTOS includes. */
#include "FreeRTOS.h"
#include "task.h"
#include "queue.h"
#include "semphr.h"

/* FreeRTOS+TCP includes. */
#include "FreeRTOS_IP.h"
#include "FreeRTOS_IP_Timers.h"
#include "FreeRTOS_Sockets.h"
#include "FreeRTOS_IP_Private.h"
#include "FreeRTOS_ARP.h"
#include "FreeRTOS_UDP_IP.h"
#include "FreeRTOS_DHCP.h"
#if ( ipconfigUSE_LLMNR == 1 )
    #include "FreeRTOS_DNS.h"
#endif /* ipconfigUSE_LLMNR */
#include "NetworkBufferManagement.h"
#include "NetworkInterface.h"
#include "FreeRTOS_Routing.h"
#include "FreeRTOS_ND.h"


/** @brief When the age of an entry in the ARP table reaches this value (it counts down
 * to zero, so this is an old entry) an ARP request will be sent to see if the
 * entry is still valid and can therefore be refreshed. */
#define arpMAX_ARP_AGE_BEFORE_NEW_ARP_REQUEST    ( 3U )

/** @brief The time between gratuitous ARPs. */
#ifndef arpGRATUITOUS_ARP_PERIOD
    #define arpGRATUITOUS_ARP_PERIOD    ( pdMS_TO_TICKS( 20000U ) )
#endif

/** @brief When there is another device which has the same IP address as the IP address
 * of this device, a defensive ARP request should be sent out. However, according to
 * RFC 5227 section 1.1, there must be a minimum interval of 10 seconds between
 * consecutive defensive ARP packets. */
#ifndef arpIP_CLASH_RESET_TIMEOUT_MS
    #define arpIP_CLASH_RESET_TIMEOUT_MS    10000U
#endif

/** @brief Maximum number of defensive ARPs to be sent for an ARP clash per
 * arpIP_CLASH_RESET_TIMEOUT_MS period. The retries are limited to one as outlined
 * by RFC 5227 section 2.4 part b.*/
#ifndef arpIP_CLASH_MAX_RETRIES
    #define arpIP_CLASH_MAX_RETRIES    1U
#endif

static void vARPProcessPacketRequest( ARPPacket_t * pxARPFrame,
                                      NetworkEndPoint_t * pxTargetEndPoint,
                                      uint32_t ulSenderProtocolAddress );

static void vARPProcessPacketReply( const ARPPacket_t * pxARPFrame,
                                    NetworkEndPoint_t * pxTargetEndPoint,
                                    uint32_t ulSenderProtocolAddress );

#if ( ipconfigUSE_IPv4 != 0 )

/*
 * Lookup an MAC address in the ARP cache from the IP address.
 */
    static eARPLookupResult_t prvCacheLookup( uint32_t ulAddressToLookup,
                                              MACAddress_t * const pxMACAddress,
                                              NetworkEndPoint_t ** ppxEndPoint );

    static eARPLookupResult_t eARPGetCacheEntryGateWay( uint32_t * pulIPAddress,
                                                        MACAddress_t * const pxMACAddress,
                                                        struct xNetworkEndPoint ** ppxEndPoint );

#endif /* ( ipconfigUSE_IPv4 != 0 ) */

static BaseType_t prvFindCacheEntry( const MACAddress_t * pxMACAddress,
                                     const uint32_t ulIPAddress,
                                     struct xNetworkEndPoint * pxEndPoint,
                                     CacheLocation_t * pxLocation );

/*-----------------------------------------------------------*/

/** @brief The ARP cache. */
_static ARPCacheRow_t xARPCache[ ipconfigARP_CACHE_ENTRIES ];

/** @brief  The time at which the last gratuitous ARP was sent.  Gratuitous ARPs are used
 * to ensure ARP tables are up to date and to detect IP address conflicts. */
static TickType_t xLastGratuitousARPTime = 0U;

/*
 * IP-clash detection is currently only used internally. When DHCP doesn't respond, the
 * driver can try out a random LinkLayer IP address (169.254.x.x).  It will send out a
 * gratuitous ARP message and, after a period of time, check the variables here below:
 */
#if ( ipconfigARP_USE_CLASH_DETECTION != 0 )
    /* Becomes non-zero if another device responded to a gratuitous ARP message. */
    BaseType_t xARPHadIPClash;
    /* MAC-address of the other device containing the same IP-address. */
    MACAddress_t xARPClashMacAddress;
#endif /* ipconfigARP_USE_CLASH_DETECTION */

/*-----------------------------------------------------------*/

/**
 * @brief Process the ARP packets.
 *
<<<<<<< HEAD
 * @param[in] pxARPFrame The ARP Frame (the ARP packet).
=======
 * @param[in] pxNetworkBuffer The network buffer with the packet to be processed.
>>>>>>> f2709189
 *
 * @return An enum which says whether to return the frame or to release it.
 */
eFrameProcessingResult_t eARPProcessPacket( const NetworkBufferDescriptor_t * pxNetworkBuffer )
{
    /* MISRA Ref 11.3.1 [Misaligned access] */
    /* More details at: https://github.com/FreeRTOS/FreeRTOS-Plus-TCP/blob/main/MISRA.md#rule-113 */
    /* coverity[misra_c_2012_rule_11_3_violation] */
    ARPPacket_t * pxARPFrame = ( ( ARPPacket_t * ) pxNetworkBuffer->pucEthernetBuffer );
    eFrameProcessingResult_t eReturn = eReleaseBuffer;
    const ARPHeader_t * pxARPHeader;
    uint32_t ulTargetProtocolAddress, ulSenderProtocolAddress;

    /* memcpy() helper variables for MISRA Rule 21.15 compliance*/
    const void * pvCopySource;
    void * pvCopyDest;
    NetworkEndPoint_t * pxTargetEndPoint = pxNetworkBuffer->pxEndPoint;

    /* Next defensive request must not be sent for arpIP_CLASH_RESET_TIMEOUT_MS
     * period. */
    static TickType_t uxARPClashTimeoutPeriod = pdMS_TO_TICKS( arpIP_CLASH_RESET_TIMEOUT_MS );

    /* This local variable is used to keep track of number of ARP requests sent and
     * also to limit the requests to arpIP_CLASH_MAX_RETRIES per arpIP_CLASH_RESET_TIMEOUT_MS
     * period. */
    static UBaseType_t uxARPClashCounter = 0U;
    /* The time at which the last ARP clash was sent. */
    static TimeOut_t xARPClashTimeOut;

    pxARPHeader = &( pxARPFrame->xARPHeader );

    /* Only Ethernet hardware type is supported.
     * Only IPv4 address can be present in the ARP packet.
     * The hardware length (the MAC address) must be 6 bytes. And,
     * The Protocol address length must be 4 bytes as it is IPv4. */
    if( ( pxARPHeader->usHardwareType == ipARP_HARDWARE_TYPE_ETHERNET ) &&
        ( pxARPHeader->usProtocolType == ipARP_PROTOCOL_TYPE ) &&
        ( pxARPHeader->ucHardwareAddressLength == ipMAC_ADDRESS_LENGTH_BYTES ) &&
        ( pxARPHeader->ucProtocolAddressLength == ipIP_ADDRESS_LENGTH_BYTES ) )
    {
        /* The field ucSenderProtocolAddress is badly aligned, copy byte-by-byte. */

        /*
         * Use helper variables for memcpy() to remain
         * compliant with MISRA Rule 21.15.  These should be
         * optimized away.
         */
        pvCopySource = pxARPHeader->ucSenderProtocolAddress;
        pvCopyDest = &ulSenderProtocolAddress;
        ( void ) memcpy( pvCopyDest, pvCopySource, sizeof( ulSenderProtocolAddress ) );
        /* The field ulTargetProtocolAddress is well-aligned, a 32-bits copy. */
        ulTargetProtocolAddress = pxARPHeader->ulTargetProtocolAddress;

        if( uxARPClashCounter != 0U )
        {
<<<<<<< HEAD
            /* We have waited long enough, reset the counter. */
            uxARPClashCounter = 0;
        }
    }

    /* Introduce a do while loop to allow use of breaks. */
    do
    {
        uint32_t ulHostEndianProtocolAddr;

        /* Only Ethernet hardware type is supported.
         * Only IPv4 address can be present in the ARP packet.
         * The hardware length (the MAC address) must be 6 bytes. And,
         * The Protocol address length must be 4 bytes as it is IPv4. */
        if( ( pxARPHeader->usHardwareType != ipARP_HARDWARE_TYPE_ETHERNET ) ||
            ( pxARPHeader->usProtocolType != ipARP_PROTOCOL_TYPE ) ||
            ( pxARPHeader->ucHardwareAddressLength != ipMAC_ADDRESS_LENGTH_BYTES ) ||
            ( pxARPHeader->ucProtocolAddressLength != ipIP_ADDRESS_LENGTH_BYTES ) )
        {
            /* One or more fields are not valid. */
            iptraceDROPPED_INVALID_ARP_PACKET( pxARPHeader );
            break;
=======
            /* Has the timeout been reached? */
            if( xTaskCheckForTimeOut( &xARPClashTimeOut, &uxARPClashTimeoutPeriod ) == pdTRUE )
            {
                /* We have waited long enough, reset the counter. */
                uxARPClashCounter = 0;
            }
>>>>>>> f2709189
        }

        /* Check whether the lowest bit of the highest byte is 1 to check for
         * multicast address or even a broadcast address (FF:FF:FF:FF:FF:FF). */
        if( ( pxARPHeader->xSenderHardwareAddress.ucBytes[ 0 ] & 0x01U ) == 0x01U )
        {
            /* Senders address is a multicast OR broadcast address which is not
             * allowed for an ARP packet. Drop the packet. See RFC 1812 section
             * 3.3.2. */
            iptraceDROPPED_INVALID_ARP_PACKET( pxARPHeader );
        }
<<<<<<< HEAD

        ulHostEndianProtocolAddr = FreeRTOS_ntohl( ulSenderProtocolAddress );

        if( ( ipFIRST_LOOPBACK_IPv4 <= ulHostEndianProtocolAddr ) &&
            ( ulHostEndianProtocolAddr < ipLAST_LOOPBACK_IPv4 ) )
=======
        else if( ( ipFIRST_LOOPBACK_IPv4 <= ( FreeRTOS_ntohl( ulSenderProtocolAddress ) ) ) &&
                 ( ( FreeRTOS_ntohl( ulSenderProtocolAddress ) ) < ipLAST_LOOPBACK_IPv4 ) )
>>>>>>> f2709189
        {
            /* The local loopback addresses must never appear outside a host. See RFC 1122
             * section 3.2.1.3. */
            iptraceDROPPED_INVALID_ARP_PACKET( pxARPHeader );
        }
        /* Check whether there is a clash with another device for this IP address. */
        else if( ( pxTargetEndPoint != NULL ) && ( ulSenderProtocolAddress == pxTargetEndPoint->ipv4_settings.ulIPAddress ) )
        {
            if( uxARPClashCounter < arpIP_CLASH_MAX_RETRIES )
            {
                /* Increment the counter. */
                uxARPClashCounter++;

                /* Send out a defensive ARP request. */
                FreeRTOS_OutputARPRequest( pxTargetEndPoint->ipv4_settings.ulIPAddress );

                /* Since an ARP Request for this IP was just sent, do not send a gratuitous
                 * ARP for arpGRATUITOUS_ARP_PERIOD. */
                xLastGratuitousARPTime = xTaskGetTickCount();

                /* Note the time at which this request was sent. */
                vTaskSetTimeOutState( &xARPClashTimeOut );

                /* Reset the time-out period to the given value. */
                uxARPClashTimeoutPeriod = pdMS_TO_TICKS( arpIP_CLASH_RESET_TIMEOUT_MS );
            }

            /* Process received ARP frame to see if there is a clash. */
            #if ( ipconfigARP_USE_CLASH_DETECTION != 0 )
                {
                    NetworkEndPoint_t * pxSourceEndPoint = FreeRTOS_FindEndPointOnIP_IPv4( ulSenderProtocolAddress, 2 );

                    if( ( pxSourceEndPoint != NULL ) && ( pxSourceEndPoint->ipv4_settings.ulIPAddress == ulSenderProtocolAddress ) )
                    {
                        xARPHadIPClash = pdTRUE;
                        /* Remember the MAC-address of the other device which has the same IP-address. */
                        ( void ) memcpy( xARPClashMacAddress.ucBytes, pxARPHeader->xSenderHardwareAddress.ucBytes, sizeof( xARPClashMacAddress.ucBytes ) );
                    }
                }
            #endif /* ipconfigARP_USE_CLASH_DETECTION */
        }
        else
        {
            traceARP_PACKET_RECEIVED();

            /* Some extra logging while still testing. */
            #if ( ipconfigHAS_PRINTF != 0 )
                if( pxARPHeader->usOperation == ( uint16_t ) ipARP_REPLY )
                {
                    FreeRTOS_printf( ( "ipARP_REPLY from %xip to %xip end-point %xip\n",
                                       ( unsigned ) FreeRTOS_ntohl( ulSenderProtocolAddress ),
                                       ( unsigned ) FreeRTOS_ntohl( ulTargetProtocolAddress ),
                                       ( unsigned ) FreeRTOS_ntohl( ( pxTargetEndPoint != NULL ) ? pxTargetEndPoint->ipv4_settings.ulIPAddress : 0U ) ) );
                }
            #endif /* ( ipconfigHAS_DEBUG_PRINTF != 0 ) */

            #if ( ipconfigHAS_DEBUG_PRINTF != 0 )
                if( ( pxARPHeader->usOperation == ( uint16_t ) ipARP_REQUEST ) &&
                    ( ulSenderProtocolAddress != ulTargetProtocolAddress ) &&
                    ( pxTargetEndPoint != NULL ) )
                {
                    FreeRTOS_debug_printf( ( "ipARP_REQUEST from %xip to %xip end-point %xip\n",
                                             ( unsigned ) FreeRTOS_ntohl( ulSenderProtocolAddress ),
                                             ( unsigned ) FreeRTOS_ntohl( ulTargetProtocolAddress ),
                                             ( unsigned ) ( FreeRTOS_ntohl( ( pxTargetEndPoint != NULL ) ? pxTargetEndPoint->ipv4_settings.ulIPAddress : 0U ) ) ) );
                }
            #endif /* ( ipconfigHAS_PRINTF != 0 ) */

            /* ulTargetProtocolAddress won't be used unless logging is enabled. */
            ( void ) ulTargetProtocolAddress;

            /* Don't do anything if the local IP address is zero because
             * that means a DHCP request has not completed. */
            if( ( pxTargetEndPoint != NULL ) && ( pxTargetEndPoint->bits.bEndPointUp != pdFALSE_UNSIGNED ) )
            {
                switch( pxARPHeader->usOperation )
                {
                    case ipARP_REQUEST:

                        if( ( ulTargetProtocolAddress == pxTargetEndPoint->ipv4_settings.ulIPAddress ) &&
                            ( memcmp( ( void * ) pxTargetEndPoint->xMACAddress.ucBytes,
                                      ( pxARPHeader->xSenderHardwareAddress.ucBytes ),
                                      ipMAC_ADDRESS_LENGTH_BYTES ) != 0 ) )
                        {
                            vARPProcessPacketRequest( pxARPFrame, pxTargetEndPoint, ulSenderProtocolAddress );
                            eReturn = eReturnEthernetFrame;
                        }

                        break;

                    case ipARP_REPLY:
                        vARPProcessPacketReply( pxARPFrame, pxTargetEndPoint, ulSenderProtocolAddress );
                        break;

                    default:
                        /* Invalid. */
                        break;
                }
            }
        }
    }
    else
    {
        iptraceDROPPED_INVALID_ARP_PACKET( pxARPHeader );
    }

    return eReturn;
}
/*-----------------------------------------------------------*/

/**
 * @brief Process an ARP request packets.
 *
 * @param[in] pxARPFrame the complete ARP-frame.
 * @param[in] pxTargetEndPoint the end-point that handles the peer's address.
 * @param[in] ulSenderProtocolAddress the IP-address of the sender.
 *
 */
static void vARPProcessPacketRequest( ARPPacket_t * pxARPFrame,
                                      NetworkEndPoint_t * pxTargetEndPoint,
                                      uint32_t ulSenderProtocolAddress )
{
    ARPHeader_t * pxARPHeader = &( pxARPFrame->xARPHeader );
/* memcpy() helper variables for MISRA Rule 21.15 compliance*/
    const void * pvCopySource;
    void * pvCopyDest;


    /* The packet contained an ARP request.  Was it for the IP
     * address of one of the end-points? */
    /* It has been confirmed that pxTargetEndPoint is not NULL. */
    iptraceSENDING_ARP_REPLY( ulSenderProtocolAddress );

    /* The request is for the address of this node.  Add the
     * entry into the ARP cache, or refresh the entry if it
     * already exists. */
    vARPRefreshCacheEntry( &( pxARPHeader->xSenderHardwareAddress ), ulSenderProtocolAddress, pxTargetEndPoint );

    /* Generate a reply payload in the same buffer. */
    pxARPHeader->usOperation = ( uint16_t ) ipARP_REPLY;

    /* A double IP address cannot be detected here, it is taken care in the Process ARP Packets path */

    /*
     * Use helper variables for memcpy() to remain
     * compliant with MISRA Rule 21.15.  These should be
     * optimized away.
     */
    pvCopySource = pxARPHeader->xSenderHardwareAddress.ucBytes;
    pvCopyDest = pxARPHeader->xTargetHardwareAddress.ucBytes;
    ( void ) memcpy( pvCopyDest, pvCopySource, sizeof( MACAddress_t ) );
    pxARPHeader->ulTargetProtocolAddress = ulSenderProtocolAddress;

    /*
     * Use helper variables for memcpy() to remain
     * compliant with MISRA Rule 21.15.  These should be
     * optimized away.
     */
    pvCopySource = pxTargetEndPoint->xMACAddress.ucBytes;
    pvCopyDest = pxARPHeader->xSenderHardwareAddress.ucBytes;
    ( void ) memcpy( pvCopyDest, pvCopySource, sizeof( MACAddress_t ) );
    pvCopySource = &( pxTargetEndPoint->ipv4_settings.ulIPAddress );
    pvCopyDest = pxARPHeader->ucSenderProtocolAddress;
    ( void ) memcpy( pvCopyDest, pvCopySource, sizeof( pxARPHeader->ucSenderProtocolAddress ) );
}
/*-----------------------------------------------------------*/

/**
 * @brief A device has sent an ARP reply, process it.
 * @param[in] pxARPFrame The ARP packet received.
<<<<<<< HEAD
=======
 * @param[in] pxTargetEndPoint The end-point on which it is received.
>>>>>>> f2709189
 * @param[in] ulSenderProtocolAddress The IPv4 address involved.
 */
static void vARPProcessPacketReply( const ARPPacket_t * pxARPFrame,
                                    NetworkEndPoint_t * pxTargetEndPoint,
                                    uint32_t ulSenderProtocolAddress )
{
    const ARPHeader_t * pxARPHeader = &( pxARPFrame->xARPHeader );
    uint32_t ulTargetProtocolAddress = pxARPHeader->ulTargetProtocolAddress;

    /* If the packet is meant for this device or if the entry already exists. */
    if( ( ulTargetProtocolAddress == pxTargetEndPoint->ipv4_settings.ulIPAddress ) ||
        ( xIsIPInARPCache( ulSenderProtocolAddress ) == pdTRUE ) )
    {
        iptracePROCESSING_RECEIVED_ARP_REPLY( ulTargetProtocolAddress );
        vARPRefreshCacheEntry( &( pxARPHeader->xSenderHardwareAddress ), ulSenderProtocolAddress, pxTargetEndPoint );
    }

    if( ( pxARPWaitingNetworkBuffer != NULL ) &&
        ( uxIPHeaderSizePacket( pxARPWaitingNetworkBuffer ) == ipSIZE_OF_IPv4_HEADER ) )
    {
        /* MISRA Ref 11.3.1 [Misaligned access] */
/* More details at: https://github.com/FreeRTOS/FreeRTOS-Plus-TCP/blob/main/MISRA.md#rule-113 */
        /* coverity[misra_c_2012_rule_11_3_violation] */
        const IPPacket_t * pxARPWaitingIPPacket = ( ( IPPacket_t * ) pxARPWaitingNetworkBuffer->pucEthernetBuffer );
        const IPHeader_t * pxARPWaitingIPHeader = &( pxARPWaitingIPPacket->xIPHeader );

        if( ulSenderProtocolAddress == pxARPWaitingIPHeader->ulSourceIPAddress )
        {
            IPStackEvent_t xEventMessage;
            const TickType_t xDontBlock = ( TickType_t ) 0;

            xEventMessage.eEventType = eNetworkRxEvent;
            xEventMessage.pvData = ( void * ) pxARPWaitingNetworkBuffer;

            if( xSendEventStructToIPTask( &xEventMessage, xDontBlock ) != pdPASS )
            {
                /* Failed to send the message, so release the network buffer. */
                vReleaseNetworkBufferAndDescriptor( pxARPWaitingNetworkBuffer );
            }

            /* Clear the buffer. */
            pxARPWaitingNetworkBuffer = NULL;

            /* Found an ARP resolution, disable ARP resolution timer. */
            vIPSetARPResolutionTimerEnableState( pdFALSE );

            iptrace_DELAYED_ARP_REQUEST_REPLIED();
        }
    }
}
/*-----------------------------------------------------------*/

/**
 * @brief Check whether an IP address is in the ARP cache.
 *
 * @param[in] ulAddressToLookup The 32-bit representation of an IP address to
 *                    check for.
 *
 * @return When the IP-address is found: pdTRUE, else pdFALSE.
 */
BaseType_t xIsIPInARPCache( uint32_t ulAddressToLookup )
{
    BaseType_t x, xReturn = pdFALSE;

    /* Loop through each entry in the ARP cache. */
    for( x = 0; x < ipconfigARP_CACHE_ENTRIES; x++ )
    {
        /* Does this row in the ARP cache table hold an entry for the IP address
         * being queried? */
        if( xARPCache[ x ].ulIPAddress == ulAddressToLookup )
        {
            xReturn = pdTRUE;

            /* A matching valid entry was found. */
            if( xARPCache[ x ].ucValid == ( uint8_t ) pdFALSE )
            {
                /* This entry is waiting an ARP reply, so is not valid. */
                xReturn = pdFALSE;
            }

            break;
        }
    }

    return xReturn;
}

/**
 * @brief Check whether a packet needs ARP resolution if it is on local subnet. If required send an ARP request.
 *
 * @param[in] pxNetworkBuffer The network buffer with the packet to be checked.
 *
 * @return pdTRUE if the packet needs ARP resolution, pdFALSE otherwise.
 */
BaseType_t xCheckRequiresARPResolution( const NetworkBufferDescriptor_t * pxNetworkBuffer )
{
    BaseType_t xNeedsARPResolution = pdFALSE;

<<<<<<< HEAD
    /* MISRA Ref 11.3.1 [Misaligned access] */
/* More details at: https://github.com/FreeRTOS/FreeRTOS-Plus-TCP/blob/main/MISRA.md#rule-113 */
    /* coverity[misra_c_2012_rule_11_3_violation] */
    const IPPacket_t * pxIPPacket = ( ( IPPacket_t * ) pxNetworkBuffer->pucEthernetBuffer );
    const IPHeader_t * pxIPHeader = &( pxIPPacket->xIPHeader );

    if( ( ( pxIPHeader->ulSourceIPAddress & xNetworkAddressing.ulNetMask ) == ( *ipLOCAL_IP_ADDRESS_POINTER & xNetworkAddressing.ulNetMask ) ) &&
        ( ( pxIPHeader->ulDestinationIPAddress & ipLOOPBACK_NETMASK ) != ( ipLOOPBACK_ADDRESS & ipLOOPBACK_NETMASK ) ) )
=======
    switch( uxIPHeaderSizePacket( pxNetworkBuffer ) )
>>>>>>> f2709189
    {
        #if ( ipconfigUSE_IPv4 != 0 )
            case ipSIZE_OF_IPv4_HEADER:
               {
                   /* MISRA Ref 11.3.1 [Misaligned access] */
                   /* More details at: https://github.com/FreeRTOS/FreeRTOS-Plus-TCP/blob/main/MISRA.md#rule-113 */
                   /* coverity[misra_c_2012_rule_11_3_violation] */
                   const IPPacket_t * pxIPPacket = ( ( const IPPacket_t * ) pxNetworkBuffer->pucEthernetBuffer );
                   const IPHeader_t * pxIPHeader = &( pxIPPacket->xIPHeader );
                   const IPV4Parameters_t * pxIPv4Settings = &( pxNetworkBuffer->pxEndPoint->ipv4_settings );

                   if( ( pxIPHeader->ulSourceIPAddress & pxIPv4Settings->ulNetMask ) == ( pxIPv4Settings->ulIPAddress & pxIPv4Settings->ulNetMask ) )
                   {
                       /* If the IP is on the same subnet and we do not have an ARP entry already,
                        * then we should send out ARP for finding the MAC address. */
                       if( xIsIPInARPCache( pxIPHeader->ulSourceIPAddress ) == pdFALSE )
                       {
                           FreeRTOS_OutputARPRequest( pxIPHeader->ulSourceIPAddress );

                           /* This packet needs resolution since this is on the same subnet
                            * but not in the ARP cache. */
                           xNeedsARPResolution = pdTRUE;
                       }
                   }

                   break;
               }
        #endif /* ( ipconfigUSE_IPv4 != 0 ) */

        #if ( ipconfigUSE_IPv6 != 0 )
            case ipSIZE_OF_IPv6_HEADER:
               {
                   /* MISRA Ref 11.3.1 [Misaligned access] */
                   /* More details at: https://github.com/FreeRTOS/FreeRTOS-Plus-TCP/blob/main/MISRA.md#rule-113 */
                   /* coverity[misra_c_2012_rule_11_3_violation] */
                   IPPacket_IPv6_t * pxIPPacket = ( ( IPPacket_IPv6_t * ) pxNetworkBuffer->pucEthernetBuffer );
                   IPHeader_IPv6_t * pxIPHeader = &( pxIPPacket->xIPHeader );
                   IPv6_Address_t * pxIPAddress = &( pxIPHeader->xSourceAddress );
                   uint8_t ucNextHeader = pxIPHeader->ucNextHeader;

                   if( ( ucNextHeader == ipPROTOCOL_TCP ) ||
                       ( ucNextHeader == ipPROTOCOL_UDP ) )
                   {
                       IPv6_Type_t eType = xIPv6_GetIPType( ( const IPv6_Address_t * ) pxIPAddress );
                       FreeRTOS_printf( ( "xCheckRequiresARPResolution: %pip type %s\n", pxIPAddress->ucBytes, ( eType == eIPv6_Global ) ? "Global" : ( eType == eIPv6_LinkLocal ) ? "LinkLocal" : "other" ) );

                       if( eType == eIPv6_LinkLocal )
                       {
                           MACAddress_t xMACAddress;
                           NetworkEndPoint_t * pxEndPoint;
                           eARPLookupResult_t eResult;
                           char pcName[ 80 ];

                           ( void ) memset( &( pcName ), 0, sizeof( pcName ) );
                           eResult = eNDGetCacheEntry( pxIPAddress, &xMACAddress, &pxEndPoint );
                           FreeRTOS_printf( ( "xCheckRequiresARPResolution: eResult %s with EP %s\n", ( eResult == eARPCacheMiss ) ? "Miss" : ( eResult == eARPCacheHit ) ? "Hit" : "Error", pcEndpointName( pxEndPoint, pcName, sizeof pcName ) ) );

                           if( eResult == eARPCacheMiss )
                           {
                               NetworkBufferDescriptor_t * pxTempBuffer;
                               size_t uxNeededSize;

                               uxNeededSize = ipSIZE_OF_ETH_HEADER + ipSIZE_OF_IPv6_HEADER + sizeof( ICMPRouterSolicitation_IPv6_t );
                               pxTempBuffer = pxGetNetworkBufferWithDescriptor( BUFFER_FROM_WHERE_CALL( 199 ) uxNeededSize, 0U );

                               if( pxTempBuffer != NULL )
                               {
                                   pxTempBuffer->pxEndPoint = pxNetworkBuffer->pxEndPoint;
                                   pxTempBuffer->pxInterface = pxNetworkBuffer->pxInterface;
                                   vNDSendNeighbourSolicitation( pxTempBuffer, pxIPAddress );
                               }

                               xNeedsARPResolution = pdTRUE;
                           }
                       }
                   }

                   break;
               }
        #endif /* ( ipconfigUSE_IPv6 != 0 ) */

        default:
            /* Shouldn't reach here */
            /* MISRA 16.4 Compliance */
            break;
    }

    return xNeedsARPResolution;
}

#if ( ipconfigUSE_ARP_REMOVE_ENTRY != 0 )

/**
 * @brief Remove an ARP cache entry that matches with .pxMACAddress.
 *
 * @param[in] pxMACAddress Pointer to the MAC address whose entry shall
 *                          be removed.
 * @return When the entry was found and remove: the IP-address, otherwise zero.
 */
    uint32_t ulARPRemoveCacheEntryByMac( const MACAddress_t * pxMACAddress )
    {
        BaseType_t x;
        uint32_t lResult = 0;

        configASSERT( pxMACAddress != NULL );

        /* For each entry in the ARP cache table. */
        for( x = 0; x < ipconfigARP_CACHE_ENTRIES; x++ )
        {
            if( ( memcmp( xARPCache[ x ].xMACAddress.ucBytes, pxMACAddress->ucBytes, sizeof( pxMACAddress->ucBytes ) ) == 0 ) )
            {
                lResult = xARPCache[ x ].ulIPAddress;
                ( void ) memset( &xARPCache[ x ], 0, sizeof( xARPCache[ x ] ) );
                break;
            }
        }

        return lResult;
    }

#endif /* ipconfigUSE_ARP_REMOVE_ENTRY != 0 */
/*-----------------------------------------------------------*/

/**
 * @brief Add/update the ARP cache entry MAC-address to IP-address mapping.
 *
 * @param[in] pxMACAddress Pointer to the MAC address whose mapping is being
 *                          updated.
 * @param[in] ulIPAddress 32-bit representation of the IP-address whose mapping
 *                         is being updated.
 * @param[in] pxEndPoint The end-point stored in the table.
 */
void vARPRefreshCacheEntry( const MACAddress_t * pxMACAddress,
                            const uint32_t ulIPAddress,
                            struct xNetworkEndPoint * pxEndPoint )
{
    #if ( ipconfigARP_STORES_REMOTE_ADDRESSES == 0 )
        /* Only process the IP address if it is on the local network. */
        BaseType_t xAddressIsLocal = ( FreeRTOS_FindEndPointOnNetMask( ulIPAddress, 2 ) != NULL ) ? 1 : 0; /* ARP remote address. */

        /* Only process the IP address if it matches with one of the end-points. */
        if( xAddressIsLocal != 0 )
    #else

        /* If ipconfigARP_STORES_REMOTE_ADDRESSES is non-zero, IP addresses with
         * a different netmask will also be stored.  After when replying to a UDP
         * message from a different netmask, the IP address can be looped up and a
         * reply sent.  This option is useful for systems with multiple gateways,
         * the reply will surely arrive.  If ipconfigARP_STORES_REMOTE_ADDRESSES is
         * zero the the gateway address is the only option. */

        if( pdTRUE )
    #endif
    {
        CacheLocation_t xLocation;
        BaseType_t xReady;

        xReady = prvFindCacheEntry( pxMACAddress, ulIPAddress, pxEndPoint, &( xLocation ) );

        if( xReady == pdFALSE )
        {
            if( xLocation.xMacEntry >= 0 )
            {
                xLocation.xUseEntry = xLocation.xMacEntry;

                if( xLocation.xIpEntry >= 0 )
                {
                    /* Both the MAC address as well as the IP address were found in
                     * different locations: clear the entry which matches the
                     * IP-address */
                    ( void ) memset( &( xARPCache[ xLocation.xIpEntry ] ), 0, sizeof( ARPCacheRow_t ) );
                }
            }
            else if( xLocation.xIpEntry >= 0 )
            {
                /* An entry containing the IP-address was found, but it had a different MAC address */
                xLocation.xUseEntry = xLocation.xIpEntry;
            }
            else
            {
                /* No matching entry found. */
            }

            /* If the entry was not found, we use the oldest entry and set the IPaddress */
            xARPCache[ xLocation.xUseEntry ].ulIPAddress = ulIPAddress;

            if( pxMACAddress != NULL )
            {
                ( void ) memcpy( xARPCache[ xLocation.xUseEntry ].xMACAddress.ucBytes, pxMACAddress->ucBytes, sizeof( pxMACAddress->ucBytes ) );

                iptraceARP_TABLE_ENTRY_CREATED( ulIPAddress, ( *pxMACAddress ) );
                /* And this entry does not need immediate attention */
                xARPCache[ xLocation.xUseEntry ].ucAge = ( uint8_t ) ipconfigMAX_ARP_AGE;
                xARPCache[ xLocation.xUseEntry ].ucValid = ( uint8_t ) pdTRUE;
                xARPCache[ xLocation.xUseEntry ].pxEndPoint = pxEndPoint;
            }
            else if( xLocation.xIpEntry < 0 )
            {
                xARPCache[ xLocation.xUseEntry ].ucAge = ( uint8_t ) ipconfigMAX_ARP_RETRANSMISSIONS;
                xARPCache[ xLocation.xUseEntry ].ucValid = ( uint8_t ) pdFALSE;
            }
            else
            {
                /* Nothing will be stored. */
            }
        }
    }
}
/*-----------------------------------------------------------*/

/**
 * @brief The results of an ARP look-up shall be stored in the ARP cache.
 *        This helper function looks up the location.
 * @param[in] pxMACAddress The MAC-address belonging to the IP-address.
 * @param[in] ulIPAddress The IP-address of the entry.
 * @param[in] pxEndPoint The end-point that will stored in the table.
 * @param[out] pxLocation The results of this search are written in this struct.
 */
static BaseType_t prvFindCacheEntry( const MACAddress_t * pxMACAddress,
                                     const uint32_t ulIPAddress,
                                     struct xNetworkEndPoint * pxEndPoint,
                                     CacheLocation_t * pxLocation )
{
    BaseType_t x = 0;
    uint8_t ucMinAgeFound = 0U;
    BaseType_t xReturn = pdFALSE;

    #if ( ipconfigARP_STORES_REMOTE_ADDRESSES != 0 )
        BaseType_t xAddressIsLocal = ( FreeRTOS_FindEndPointOnNetMask( ulIPAddress, 2 ) != NULL ) ? 1 : 0; /* ARP remote address. */
    #endif

    /* Start with the maximum possible number. */
    ucMinAgeFound--;

    pxLocation->xIpEntry = -1;
    pxLocation->xMacEntry = -1;
    pxLocation->xUseEntry = 0;

    /* For each entry in the ARP cache table. */
    for( x = 0; x < ipconfigARP_CACHE_ENTRIES; x++ )
    {
        BaseType_t xMatchingMAC = pdFALSE;

        if( pxMACAddress != NULL )
        {
            if( memcmp( xARPCache[ x ].xMACAddress.ucBytes, pxMACAddress->ucBytes, sizeof( pxMACAddress->ucBytes ) ) == 0 )
            {
                xMatchingMAC = pdTRUE;
            }
        }

        /* Does this line in the cache table hold an entry for the IP
         * address being queried? */
        if( xARPCache[ x ].ulIPAddress == ulIPAddress )
        {
            if( pxMACAddress == NULL )
            {
                /* In case the parameter pxMACAddress is NULL, an entry will be reserved to
                 * indicate that there is an outstanding ARP request, This entry will have
                 * "ucValid == pdFALSE". */
                pxLocation->xIpEntry = x;
                break;
            }

            /* See if the MAC-address also matches. */
            if( xMatchingMAC != pdFALSE )
            {
                /* This function will be called for each received packet
                 * This is by far the most common path. */
                xARPCache[ x ].ucAge = ( uint8_t ) ipconfigMAX_ARP_AGE;
                xARPCache[ x ].ucValid = ( uint8_t ) pdTRUE;
                xARPCache[ x ].pxEndPoint = pxEndPoint;
                /* Indicate to the caller that the entry is updated. */
                xReturn = pdTRUE;
                break;
            }

            /* Found an entry containing ulIPAddress, but the MAC address
             * doesn't match.  Might be an entry with ucValid=pdFALSE, waiting
             * for an ARP reply.  Still want to see if there is match with the
             * given MAC address.ucBytes.  If found, either of the two entries
             * must be cleared. */
            pxLocation->xIpEntry = x;
        }
        else if( xMatchingMAC != pdFALSE )
        {
            /* Found an entry with the given MAC-address, but the IP-address
             * is different.  Continue looping to find a possible match with
             * ulIPAddress. */
            #if ( ipconfigARP_STORES_REMOTE_ADDRESSES != 0 )
                {
                    /* If ARP stores the MAC address of IP addresses outside the
                     * network, than the MAC address of the gateway should not be
                     * overwritten. */
                    BaseType_t xOtherIsLocal = ( FreeRTOS_FindEndPointOnNetMask( xARPCache[ x ].ulIPAddress, 3 ) != NULL ) ? 1 : 0; /* ARP remote address. */

                    if( xAddressIsLocal == xOtherIsLocal )
                    {
                        pxLocation->xMacEntry = x;
                    }
                }
            #else /* if ( ipconfigARP_STORES_REMOTE_ADDRESSES != 0 ) */
                {
                    pxLocation->xMacEntry = x;
                }
            #endif /* if ( ipconfigARP_STORES_REMOTE_ADDRESSES != 0 ) */
        }

        /* _HT_
         * Shouldn't we test for xARPCache[ x ].ucValid == pdFALSE here ? */
        else if( xARPCache[ x ].ucAge < ucMinAgeFound )
        {
            /* As the table is traversed, remember the table row that
             * contains the oldest entry (the lowest age count, as ages are
             * decremented to zero) so the row can be re-used if this function
             * needs to add an entry that does not already exist. */
            ucMinAgeFound = xARPCache[ x ].ucAge;
            pxLocation->xUseEntry = x;
        }
        else
        {
            /* Nothing happens to this cache entry for now. */
        }
    } /* for( x = 0; x < ipconfigARP_CACHE_ENTRIES; x++ ) */

    return xReturn;
}
/*-----------------------------------------------------------*/

#if ( ipconfigUSE_ARP_REVERSED_LOOKUP == 1 )

/**
 * @brief Retrieve an entry from the cache table
 *
 * @param[in] pxMACAddress The MAC-address of the entry of interest.
 * @param[out] pulIPAddress set to the IP-address found, or unchanged when not found.
 *
 * @return Either eARPCacheMiss or eARPCacheHit.
 */
    eARPLookupResult_t eARPGetCacheEntryByMac( const MACAddress_t * const pxMACAddress,
                                               uint32_t * pulIPAddress,
                                               struct xNetworkInterface ** ppxInterface )
    {
        BaseType_t x;
        eARPLookupResult_t eReturn = eARPCacheMiss;

        configASSERT( pxMACAddress != NULL );
        configASSERT( pulIPAddress != NULL );

        if( ppxInterface != NULL )
        {
            *( ppxInterface ) = NULL;
        }

        /* Loop through each entry in the ARP cache. */
        for( x = 0; x < ipconfigARP_CACHE_ENTRIES; x++ )
        {
            /* Does this row in the ARP cache table hold an entry for the MAC
             * address being searched? */
            if( memcmp( pxMACAddress->ucBytes, xARPCache[ x ].xMACAddress.ucBytes, sizeof( MACAddress_t ) ) == 0 )
            {
                *pulIPAddress = xARPCache[ x ].ulIPAddress;

                if( ( ppxInterface != NULL ) &&
                    ( xARPCache[ x ].pxEndPoint != NULL ) )
                {
                    *( ppxInterface ) = xARPCache[ x ].pxEndPoint->pxNetworkInterface;
                }

                eReturn = eARPCacheHit;
                break;
            }
        }

        return eReturn;
    }
#endif /* ipconfigUSE_ARP_REVERSED_LOOKUP */

/*-----------------------------------------------------------*/

#if ( ipconfigUSE_IPv4 != 0 )

/**
 * @brief Look for ulIPAddress in the ARP cache.
 *
 * @param[in,out] pulIPAddress Pointer to the IP-address to be queried to the ARP cache.
 * @param[in,out] pxMACAddress Pointer to a MACAddress_t variable where the MAC address
 *                          will be stored, if found.
 * @param[out] ppxEndPoint Pointer to the end-point of the gateway will be stored.
 *
 * @return If the IP address exists, copy the associated MAC address into pxMACAddress,
 *         refresh the ARP cache entry's age, and return eARPCacheHit. If the IP
 *         address does not exist in the ARP cache return eARPCacheMiss. If the packet
 *         cannot be sent for any reason (maybe DHCP is still in process, or the
 *         addressing needs a gateway but there isn't a gateway defined) then return
 *         eCantSendPacket.
 */
    eARPLookupResult_t eARPGetCacheEntry( uint32_t * pulIPAddress,
                                          MACAddress_t * const pxMACAddress,
                                          struct xNetworkEndPoint ** ppxEndPoint )
    {
        eARPLookupResult_t eReturn;
        uint32_t ulAddressToLookup;
        NetworkEndPoint_t * pxEndPoint = NULL;

        configASSERT( pxMACAddress != NULL );
        configASSERT( pulIPAddress != NULL );
        configASSERT( ppxEndPoint != NULL );

        *( ppxEndPoint ) = NULL;
        ulAddressToLookup = *pulIPAddress;
        pxEndPoint = FreeRTOS_FindEndPointOnIP_IPv4( ulAddressToLookup, 0 );

        if( xIsIPv4Multicast( ulAddressToLookup ) != 0 )
        {
            /* Get the lowest 23 bits of the IP-address. */
            vSetMultiCastIPv4MacAddress( ulAddressToLookup, pxMACAddress );

<<<<<<< HEAD
        eReturn = eARPCacheHit;
    }
    else if( ( *pulIPAddress == ipBROADCAST_IP_ADDRESS ) ||               /* Is it the general broadcast address 255.255.255.255? */
             ( *pulIPAddress == xNetworkAddressing.ulBroadcastAddress ) ) /* Or a local broadcast address, eg 192.168.1.255? */
    {
        /* This is a broadcast so it uses the broadcast MAC address. */
        ( void ) memcpy( pxMACAddress->ucBytes, xBroadcastMACAddress.ucBytes, sizeof( MACAddress_t ) );
        eReturn = eARPCacheHit;
    }
    else if( *ipLOCAL_IP_ADDRESS_POINTER == 0U )
    {
        /* The IP address has not yet been assigned, so there is nothing that
         * can be done. */
        eReturn = eCantSendPacket;
    }
    else if( ( *ipLOCAL_IP_ADDRESS_POINTER == *pulIPAddress ) ||
             ( ( *pulIPAddress & ipLOOPBACK_NETMASK ) == ( ipLOOPBACK_ADDRESS & ipLOOPBACK_NETMASK ) ) )
    {
        /* The address of this device. May be useful for the loopback device. */
        eReturn = eARPCacheHit;
        ( void ) memcpy( pxMACAddress->ucBytes, ipLOCAL_MAC_ADDRESS, sizeof( pxMACAddress->ucBytes ) );
=======
            eReturn = eCantSendPacket;
            pxEndPoint = FreeRTOS_FirstEndPoint( NULL );

            for( ;
                 pxEndPoint != NULL;
                 pxEndPoint = FreeRTOS_NextEndPoint( NULL, pxEndPoint ) )
            {
                if( pxEndPoint->bits.bIPv6 == 0U ) /*NULL End Point is checked in the for loop, no need for an extra check */
                {
                    /* For multi-cast, use the first IPv4 end-point. */
                    *( ppxEndPoint ) = pxEndPoint;
                    eReturn = eARPCacheHit;
                    break;
                }
            }
        }
        else if( ( FreeRTOS_htonl( ulAddressToLookup ) & 0xffU ) == 0xffU ) /* Is this a broadcast address like x.x.x.255 ? */
        {
            /* This is a broadcast so it uses the broadcast MAC address. */
            ( void ) memcpy( pxMACAddress->ucBytes, xBroadcastMACAddress.ucBytes, sizeof( MACAddress_t ) );
            pxEndPoint = FreeRTOS_FindEndPointOnNetMask( ulAddressToLookup, 4 );

            if( pxEndPoint != NULL )
            {
                *( ppxEndPoint ) = pxEndPoint;
            }

            eReturn = eARPCacheHit;
        }
        else
        {
            eReturn = eARPGetCacheEntryGateWay( pulIPAddress, pxMACAddress, ppxEndPoint );
        }

        return eReturn;
>>>>>>> f2709189
    }
/*-----------------------------------------------------------*/

/**
 * @brief The IPv4 address is apparently a web-address. Find a gateway..
 * @param[in] pulIPAddress The target IP-address. It may be replaced with the IP
 *                          address of a gateway.
 * @param[in] pxMACAddress In case the MAC-address is found in cache, it will be
 *                          stored to the buffer provided.
 * @param[out] ppxEndPoint The end-point of the gateway will be copy to the pointee.
 */
    static eARPLookupResult_t eARPGetCacheEntryGateWay( uint32_t * pulIPAddress,
                                                        MACAddress_t * const pxMACAddress,
                                                        struct xNetworkEndPoint ** ppxEndPoint )
    {
        eARPLookupResult_t eReturn = eARPCacheMiss;
        uint32_t ulAddressToLookup = *( pulIPAddress );
        NetworkEndPoint_t * pxEndPoint;
        uint32_t ulOrginal = *pulIPAddress;

        /* It is assumed that devices with the same netmask are on the same
         * LAN and don't need a gateway. */
        pxEndPoint = FreeRTOS_FindEndPointOnNetMask( ulAddressToLookup, 4 );

        if( pxEndPoint == NULL )
        {
            /* No matching end-point is found, look for a gateway. */
            #if ( ipconfigARP_STORES_REMOTE_ADDRESSES == 1 )
                eReturn = prvCacheLookup( ulAddressToLookup, pxMACAddress, ppxEndPoint );

                if( eReturn == eARPCacheHit )
                {
                    /* The stack is configured to store 'remote IP addresses', i.e. addresses
                     * belonging to a different the netmask.  prvCacheLookup() returned a hit, so
                     * the MAC address is known. */
                }
                else
            #endif
            {
                /* The IP address is off the local network, so look up the
                 * hardware address of the router, if any. */
                *( ppxEndPoint ) = FreeRTOS_FindGateWay( ( BaseType_t ) ipTYPE_IPv4 );

                if( *( ppxEndPoint ) != NULL )
                {
                    /* 'ipv4_settings' can be accessed safely, because 'ipTYPE_IPv4' was provided. */
                    ulAddressToLookup = ( *ppxEndPoint )->ipv4_settings.ulGatewayAddress;
                }
                else
                {
                    ulAddressToLookup = *pulIPAddress;
                }
            }
        }
        else
        {
            /* The IP address is on the local network, so lookup the requested
             * IP address directly. */
            ulAddressToLookup = *pulIPAddress;
            *ppxEndPoint = pxEndPoint;
        }

        #if ( ipconfigARP_STORES_REMOTE_ADDRESSES == 1 )
            if( eReturn == eARPCacheMiss )
        #endif
        {
            if( ulAddressToLookup == 0U )
            {
                /* The address is not on the local network, and there is not a
                 * router. */
                eReturn = eCantSendPacket;
            }
            else
            {
                eReturn = prvCacheLookup( ulAddressToLookup, pxMACAddress, ppxEndPoint );

                if( ( eReturn != eARPCacheHit ) || ( ulOrginal != ulAddressToLookup ) )
                {
                    FreeRTOS_debug_printf( ( "ARP %xip %s using %xip\n",
                                             ( unsigned ) FreeRTOS_ntohl( ulOrginal ),
                                             ( eReturn == eARPCacheHit ) ? "hit" : "miss",
                                             ( unsigned ) FreeRTOS_ntohl( ulAddressToLookup ) ) );
                }

                /* It might be that the ARP has to go to the gateway. */
                *pulIPAddress = ulAddressToLookup;
            }
        }

        return eReturn;
    }
/*-----------------------------------------------------------*/

/**
 * @brief Lookup an IP address in the ARP cache.
 *
 * @param[in] ulAddressToLookup The 32-bit representation of an IP address to
 *                               lookup.
 * @param[out] pxMACAddress A pointer to MACAddress_t variable where, if there
 *                          is an ARP cache hit, the MAC address corresponding to
 *                          the IP address will be stored.
 * @param[in,out] ppxEndPoint a pointer to the end-point will be stored.
 *
 * @return When the IP-address is found: eARPCacheHit, when not found: eARPCacheMiss,
 *         and when waiting for a ARP reply: eCantSendPacket.
 */
    static eARPLookupResult_t prvCacheLookup( uint32_t ulAddressToLookup,
                                              MACAddress_t * const pxMACAddress,
                                              NetworkEndPoint_t ** ppxEndPoint )
    {
        BaseType_t x;
        eARPLookupResult_t eReturn = eARPCacheMiss;

        /* Loop through each entry in the ARP cache. */
        for( x = 0; x < ipconfigARP_CACHE_ENTRIES; x++ )
        {
            /* Does this row in the ARP cache table hold an entry for the IP address
             * being queried? */
            if( xARPCache[ x ].ulIPAddress == ulAddressToLookup )
            {
                /* A matching valid entry was found. */
                if( xARPCache[ x ].ucValid == ( uint8_t ) pdFALSE )
                {
                    /* This entry is waiting an ARP reply, so is not valid. */
                    eReturn = eCantSendPacket;
                }
                else
                {
                    /* A valid entry was found. */
                    ( void ) memcpy( pxMACAddress->ucBytes, xARPCache[ x ].xMACAddress.ucBytes, sizeof( MACAddress_t ) );
                    /* ppxEndPoint != NULL was tested in the only caller eARPGetCacheEntry(). */
                    *( ppxEndPoint ) = xARPCache[ x ].pxEndPoint;
                    eReturn = eARPCacheHit;
                }

                break;
            }
        }

        return eReturn;
    }
/*-----------------------------------------------------------*/

#endif /* ( ipconfigUSE_IPv4 != 0 ) */

/**
 * @brief A call to this function will update (or 'Age') the ARP cache entries.
 *        The function will also try to prevent a removal of entry by sending
 *        an ARP query. It will also check whether we are waiting on an ARP
 *        reply - if we are, then an ARP request will be re-sent.
 *        In case an ARP entry has 'Aged' to 0, it will be removed from the ARP
 *        cache.
 */
void vARPAgeCache( void )
{
    BaseType_t x;
    TickType_t xTimeNow;

    /* Loop through each entry in the ARP cache. */
    for( x = 0; x < ipconfigARP_CACHE_ENTRIES; x++ )
    {
        /* If the entry is valid (its age is greater than zero). */
        if( xARPCache[ x ].ucAge > 0U )
        {
            /* Decrement the age value of the entry in this ARP cache table row.
             * When the age reaches zero it is no longer considered valid. */
            ( xARPCache[ x ].ucAge )--;

            /* If the entry is not yet valid, then it is waiting an ARP
             * reply, and the ARP request should be retransmitted. */
            if( xARPCache[ x ].ucValid == ( uint8_t ) pdFALSE )
            {
                FreeRTOS_OutputARPRequest( xARPCache[ x ].ulIPAddress );
            }
            else if( xARPCache[ x ].ucAge <= ( uint8_t ) arpMAX_ARP_AGE_BEFORE_NEW_ARP_REQUEST )
            {
                /* This entry will get removed soon.  See if the MAC address is
                 * still valid to prevent this happening. */
                iptraceARP_TABLE_ENTRY_WILL_EXPIRE( xARPCache[ x ].ulIPAddress );
                FreeRTOS_OutputARPRequest( xARPCache[ x ].ulIPAddress );
            }
            else
            {
                /* The age has just ticked down, with nothing to do. */
            }

            if( xARPCache[ x ].ucAge == 0U )
            {
                /* The entry is no longer valid.  Wipe it out. */
                iptraceARP_TABLE_ENTRY_EXPIRED( xARPCache[ x ].ulIPAddress );
                xARPCache[ x ].ulIPAddress = 0U;
            }
        }
    }

    xTimeNow = xTaskGetTickCount();

    if( ( xLastGratuitousARPTime == ( TickType_t ) 0 ) || ( ( xTimeNow - xLastGratuitousARPTime ) > ( TickType_t ) arpGRATUITOUS_ARP_PERIOD ) )
    {
        NetworkEndPoint_t * pxEndPoint = pxNetworkEndPoints;

        while( pxEndPoint != NULL )
        {
            if( ( pxEndPoint->bits.bEndPointUp != pdFALSE_UNSIGNED ) && ( pxEndPoint->ipv4_settings.ulIPAddress != 0U ) )
            {
                /* Case default is never toggled because IPv6 flag can be TRUE or FALSE */
                switch( pxEndPoint->bits.bIPv6 ) /* LCOV_EXCL_BR_LINE */
                {
                    #if ( ipconfigUSE_IPv4 != 0 )
                        case pdFALSE_UNSIGNED:
                            FreeRTOS_OutputARPRequest( pxEndPoint->ipv4_settings.ulIPAddress );
                            break;
                    #endif /* ( ipconfigUSE_IPv4 != 0 ) */

                    #if ( ipconfigUSE_IPv6 != 0 )
                        case pdTRUE_UNSIGNED:
                            FreeRTOS_OutputAdvertiseIPv6( pxEndPoint );
                            break;
                    #endif /* ( ipconfigUSE_IPv6 != 0 ) */

                    default: /* LCOV_EXCL_LINE */
                        /* Shouldn't reach here */
                        /* MISRA 16.4 Compliance */
                        break; /* LCOV_EXCL_LINE */
                }
            }

            pxEndPoint = pxEndPoint->pxNext;
        }

        xLastGratuitousARPTime = xTimeNow;
    }
}
/*-----------------------------------------------------------*/

/**
 * @brief Send a Gratuitous ARP packet to allow this node to announce the IP-MAC
 *        mapping to the entire network.
 */
void vARPSendGratuitous( void )
{
    /* Setting xLastGratuitousARPTime to 0 will force a gratuitous ARP the next
     * time vARPAgeCache() is called. */
    xLastGratuitousARPTime = ( TickType_t ) 0;

    /* Let the IP-task call vARPAgeCache(). */
    ( void ) xSendEventToIPTask( eARPTimerEvent );
}

/*-----------------------------------------------------------*/

/**
 * @brief Create and send an ARP request packet.
 *
 * @param[in] ulIPAddress A 32-bit representation of the IP-address whose
 *                         physical (MAC) address is required.
 */
void FreeRTOS_OutputARPRequest( uint32_t ulIPAddress )
{
    NetworkBufferDescriptor_t * pxNetworkBuffer;
    NetworkEndPoint_t * pxEndPoint;

    /* Send an ARP request to every end-point which has the type IPv4,
     * and which already has an IP-address assigned. */
    for( pxEndPoint = FreeRTOS_FirstEndPoint( NULL );
         pxEndPoint != NULL;
         pxEndPoint = FreeRTOS_NextEndPoint( NULL, pxEndPoint ) )
    {
        if( ( pxEndPoint->bits.bIPv6 == pdFALSE_UNSIGNED ) &&
            ( pxEndPoint->ipv4_settings.ulIPAddress != 0U ) )
        {
            /* This is called from the context of the IP event task, so a block time
             * must not be used. */
            pxNetworkBuffer = pxGetNetworkBufferWithDescriptor( sizeof( ARPPacket_t ), ( TickType_t ) 0U );

            if( pxNetworkBuffer != NULL )
            {
                pxNetworkBuffer->xIPAddress.ulIP_IPv4 = ulIPAddress;
                pxNetworkBuffer->pxEndPoint = pxEndPoint;
                pxNetworkBuffer->pxInterface = pxEndPoint->pxNetworkInterface;
                vARPGenerateRequestPacket( pxNetworkBuffer );

                #if ( ipconfigETHERNET_MINIMUM_PACKET_BYTES > 0 )
                    {
                        if( pxNetworkBuffer->xDataLength < ( size_t ) ipconfigETHERNET_MINIMUM_PACKET_BYTES )
                        {
                            BaseType_t xIndex;

                            for( xIndex = ( BaseType_t ) pxNetworkBuffer->xDataLength; xIndex < ( BaseType_t ) ipconfigETHERNET_MINIMUM_PACKET_BYTES; xIndex++ )
                            {
                                pxNetworkBuffer->pucEthernetBuffer[ xIndex ] = 0U;
                            }

                            pxNetworkBuffer->xDataLength = ( size_t ) ipconfigETHERNET_MINIMUM_PACKET_BYTES;
                        }
                    }
                #endif /* if( ipconfigETHERNET_MINIMUM_PACKET_BYTES > 0 ) */

                if( xIsCallingFromIPTask() != pdFALSE )
                {
                    iptraceNETWORK_INTERFACE_OUTPUT( pxNetworkBuffer->xDataLength, pxNetworkBuffer->pucEthernetBuffer );

                    /* Only the IP-task is allowed to call this function directly. */
                    if( pxEndPoint->pxNetworkInterface != NULL )
                    {
                        ( void ) pxEndPoint->pxNetworkInterface->pfOutput( pxEndPoint->pxNetworkInterface, pxNetworkBuffer, pdTRUE );
                    }
                }
                else
                {
                    IPStackEvent_t xSendEvent;

                    /* Send a message to the IP-task to send this ARP packet. */
                    xSendEvent.eEventType = eNetworkTxEvent;
                    xSendEvent.pvData = pxNetworkBuffer;

                    if( xSendEventStructToIPTask( &xSendEvent, ( TickType_t ) portMAX_DELAY ) == pdFAIL )
                    {
                        /* Failed to send the message, so release the network buffer. */
                        vReleaseNetworkBufferAndDescriptor( pxNetworkBuffer );
                    }
                }
            }
        }
    }
}
/*-----------------------------------------------------------*/
#if ( ipconfigUSE_IPv4 != 0 )

/**
 * @brief  Wait for address resolution: look-up the IP-address in the ARP-cache, and if
 *         needed send an ARP request, and wait for a reply.  This function is useful when
 *         called before FreeRTOS_sendto().
 *
 * @param[in] ulIPAddress The IP-address to look-up.
 * @param[in] uxTicksToWait The maximum number of clock ticks to wait for a reply.
 *
 * @return Zero when successful.
 */
    BaseType_t xARPWaitResolution( uint32_t ulIPAddress,
                                   TickType_t uxTicksToWait )
    {
        BaseType_t xResult = -pdFREERTOS_ERRNO_EADDRNOTAVAIL;
        TimeOut_t xTimeOut;
        MACAddress_t xMACAddress;
        eARPLookupResult_t xLookupResult;
        NetworkEndPoint_t * pxEndPoint;
        size_t uxSendCount = ipconfigMAX_ARP_RETRANSMISSIONS;
        uint32_t ulIPAddressCopy = ulIPAddress;

        /* The IP-task is not supposed to call this function. */
        configASSERT( xIsCallingFromIPTask() == pdFALSE );

        xLookupResult = eARPGetCacheEntry( &( ulIPAddressCopy ), &( xMACAddress ), &( pxEndPoint ) );

        if( xLookupResult == eARPCacheMiss )
        {
            const TickType_t uxSleepTime = pdMS_TO_TICKS( 250U );

            /* We might use ipconfigMAX_ARP_RETRANSMISSIONS here. */
            vTaskSetTimeOutState( &xTimeOut );

            while( uxSendCount > 0U )
            {
                FreeRTOS_OutputARPRequest( ulIPAddressCopy );

                vTaskDelay( uxSleepTime );

                xLookupResult = eARPGetCacheEntry( &( ulIPAddressCopy ), &( xMACAddress ), &( pxEndPoint ) );

                if( ( xTaskCheckForTimeOut( &( xTimeOut ), &( uxTicksToWait ) ) == pdTRUE ) ||
                    ( xLookupResult != eARPCacheMiss ) )
                {
                    break;
                }

                /* Decrement the count. */
                uxSendCount--;
            }
        }

        if( xLookupResult == eARPCacheHit )
        {
            xResult = 0;
        }

        return xResult;
    }
/*-----------------------------------------------------------*/

#endif /* ( ipconfigUSE_IPv4 != 0 ) */

/**
 * @brief Generate an ARP request packet by copying various constant details to
 *        the buffer.
 *
 * @param[in,out] pxNetworkBuffer Pointer to the buffer which has to be filled with
 *                             the ARP request packet details.
 */
void vARPGenerateRequestPacket( NetworkBufferDescriptor_t * const pxNetworkBuffer )
{
/* Part of the Ethernet and ARP headers are always constant when sending an IPv4
 * ARP packet.  This array defines the constant parts, allowing this part of the
 * packet to be filled in using a simple memcpy() instead of individual writes. */
    static const uint8_t xDefaultPartARPPacketHeader[] =
    {
        0xff, 0xff, 0xff, 0xff, 0xff, 0xff, /* Ethernet destination address. */
        0x00, 0x00, 0x00, 0x00, 0x00, 0x00, /* Ethernet source address. */
        0x08, 0x06,                         /* Ethernet frame type (ipARP_FRAME_TYPE). */
        0x00, 0x01,                         /* usHardwareType (ipARP_HARDWARE_TYPE_ETHERNET). */
        0x08, 0x00,                         /* usProtocolType. */
        ipMAC_ADDRESS_LENGTH_BYTES,         /* ucHardwareAddressLength. */
        ipIP_ADDRESS_LENGTH_BYTES,          /* ucProtocolAddressLength. */
        0x00, 0x01,                         /* usOperation (ipARP_REQUEST). */
        0x00, 0x00, 0x00, 0x00, 0x00, 0x00, /* xSenderHardwareAddress. */
        0x00, 0x00, 0x00, 0x00,             /* ulSenderProtocolAddress. */
        0x00, 0x00, 0x00, 0x00, 0x00, 0x00  /* xTargetHardwareAddress. */
    };

    ARPPacket_t * pxARPPacket;

/* memcpy() helper variables for MISRA Rule 21.15 compliance*/
    const void * pvCopySource;
    void * pvCopyDest;

    /* Buffer allocation ensures that buffers always have space
     * for an ARP packet. See buffer allocation implementations 1
     * and 2 under portable/BufferManagement. */
    configASSERT( pxNetworkBuffer != NULL );
    configASSERT( pxNetworkBuffer->xDataLength >= sizeof( ARPPacket_t ) );
    configASSERT( pxNetworkBuffer->pxEndPoint != NULL );

    /* MISRA Ref 11.3.1 [Misaligned access] */
/* More details at: https://github.com/FreeRTOS/FreeRTOS-Plus-TCP/blob/main/MISRA.md#rule-113 */
    /* coverity[misra_c_2012_rule_11_3_violation] */
    pxARPPacket = ( ( ARPPacket_t * ) pxNetworkBuffer->pucEthernetBuffer );

    /* memcpy the const part of the header information into the correct
     * location in the packet.  This copies:
     *  xEthernetHeader.ulDestinationAddress
     *  xEthernetHeader.usFrameType;
     *  xARPHeader.usHardwareType;
     *  xARPHeader.usProtocolType;
     *  xARPHeader.ucHardwareAddressLength;
     *  xARPHeader.ucProtocolAddressLength;
     *  xARPHeader.usOperation;
     *  xARPHeader.xTargetHardwareAddress;
     */

    /*
     * Use helper variables for memcpy() to remain
     * compliant with MISRA Rule 21.15.  These should be
     * optimized away.
     */
    pvCopySource = xDefaultPartARPPacketHeader;
    pvCopyDest = pxARPPacket;
    ( void ) memcpy( pvCopyDest, pvCopySource, sizeof( xDefaultPartARPPacketHeader ) );

    pvCopySource = pxNetworkBuffer->pxEndPoint->xMACAddress.ucBytes;
    pvCopyDest = pxARPPacket->xEthernetHeader.xSourceAddress.ucBytes;
    ( void ) memcpy( pvCopyDest, pvCopySource, ipMAC_ADDRESS_LENGTH_BYTES );

    pvCopySource = pxNetworkBuffer->pxEndPoint->xMACAddress.ucBytes;
    pvCopyDest = pxARPPacket->xARPHeader.xSenderHardwareAddress.ucBytes;
    ( void ) memcpy( pvCopyDest, pvCopySource, ipMAC_ADDRESS_LENGTH_BYTES );

    pvCopySource = &( pxNetworkBuffer->pxEndPoint->ipv4_settings.ulIPAddress );
    pvCopyDest = pxARPPacket->xARPHeader.ucSenderProtocolAddress;
    ( void ) memcpy( pvCopyDest, pvCopySource, sizeof( pxARPPacket->xARPHeader.ucSenderProtocolAddress ) );
    pxARPPacket->xARPHeader.ulTargetProtocolAddress = pxNetworkBuffer->xIPAddress.ulIP_IPv4;

    pxNetworkBuffer->xDataLength = sizeof( ARPPacket_t );

    iptraceCREATING_ARP_REQUEST( pxNetworkBuffer->xIPAddress.ulIP_IPv4 );
}
/*-----------------------------------------------------------*/

/**
 * @brief A call to this function will clear the ARP cache.
 * @param[in] pxEndPoint only clean entries with this end-point, or when NULL,
 *                        clear the entire ARP cache.
 */
void FreeRTOS_ClearARP( const struct xNetworkEndPoint * pxEndPoint )
{
    if( pxEndPoint != NULL )
    {
        BaseType_t x;

        for( x = 0; x < ipconfigARP_CACHE_ENTRIES; x++ )
        {
            if( xARPCache[ x ].pxEndPoint == pxEndPoint )
            {
                ( void ) memset( &( xARPCache[ x ] ), 0, sizeof( ARPCacheRow_t ) );
            }
        }
    }
    else
    {
        ( void ) memset( xARPCache, 0, sizeof( xARPCache ) );
    }
}
/*-----------------------------------------------------------*/

#if 1

/**
 * @brief  This function will check if the target IP-address belongs to this device.
 *         If so, the packet will be passed to the IP-stack, who will answer it.
 *         The function is to be called within the function xNetworkInterfaceOutput().
 *
 * @param[in] pxDescriptor The network buffer which is to be checked for loop-back.
 * @param[in] bReleaseAfterSend pdTRUE: Driver is allowed to transfer ownership of descriptor.
 *                              pdFALSE: Driver is not allowed to take ownership of descriptor,
 *                                       make a copy of it.
 *
 * @return pdTRUE/pdFALSE: There is/isn't a loopback address in the packet.
 */
    BaseType_t xCheckLoopback( NetworkBufferDescriptor_t * const pxDescriptor,
                               BaseType_t bReleaseAfterSend )
    {
        BaseType_t xResult = pdFALSE;
        NetworkBufferDescriptor_t * pxUseDescriptor = pxDescriptor;

        const IPPacket_t * pxIPPacket;

        if( ( pxUseDescriptor == NULL ) || ( pxUseDescriptor->xDataLength < sizeof( IPPacket_t ) ) )
        {
            /* The packet is too small to parse. */
        }
        else
        {
            /* MISRA Ref 11.3.1 [Misaligned access] */
            /* More details at: https://github.com/FreeRTOS/FreeRTOS-Plus-TCP/blob/main/MISRA.md#rule-113 */
            /* coverity[misra_c_2012_rule_11_3_violation] */
            pxIPPacket = ( ( IPPacket_t * ) pxUseDescriptor->pucEthernetBuffer );

            if( pxIPPacket->xEthernetHeader.usFrameType == ipIPv4_FRAME_TYPE )
            {
                NetworkEndPoint_t * pxEndPoint;

                pxEndPoint = FreeRTOS_FindEndPointOnMAC( &( pxIPPacket->xEthernetHeader.xDestinationAddress ), NULL );

                if( ( pxEndPoint != NULL ) &&
                    ( memcmp( pxIPPacket->xEthernetHeader.xDestinationAddress.ucBytes, pxEndPoint->xMACAddress.ucBytes, ipMAC_ADDRESS_LENGTH_BYTES ) == 0 ) )
                {
                    xResult = pdTRUE;

                    if( bReleaseAfterSend == pdFALSE )
                    {
                        /* Driver is not allowed to transfer the ownership
                         * of descriptor,  so make a copy of it */
                        pxUseDescriptor =
                            pxDuplicateNetworkBufferWithDescriptor( pxDescriptor, pxDescriptor->xDataLength );
                    }

                    if( pxUseDescriptor != NULL )
                    {
                        IPStackEvent_t xRxEvent;

                        pxUseDescriptor->pxInterface = pxEndPoint->pxNetworkInterface;
                        pxUseDescriptor->pxEndPoint = pxEndPoint;

                        xRxEvent.eEventType = eNetworkRxEvent;
                        xRxEvent.pvData = pxUseDescriptor;

                        if( xSendEventStructToIPTask( &xRxEvent, 0U ) != pdTRUE )
                        {
                            vReleaseNetworkBufferAndDescriptor( pxUseDescriptor );
                            iptraceETHERNET_RX_EVENT_LOST();
                            FreeRTOS_printf( ( "prvEMACRxPoll: Can not queue return packet!\n" ) );
                        }
                    }
                }
            }
        }

        return xResult;
    }

#endif /* 0 */
/*-----------------------------------------------------------*/

#if ( ipconfigHAS_PRINTF != 0 ) || ( ipconfigHAS_DEBUG_PRINTF != 0 )

    void FreeRTOS_PrintARPCache( void )
    {
        BaseType_t x, xCount = 0;

        /* Loop through each entry in the ARP cache. */
        for( x = 0; x < ipconfigARP_CACHE_ENTRIES; x++ )
        {
            if( ( xARPCache[ x ].ulIPAddress != 0U ) && ( xARPCache[ x ].ucAge > ( uint8_t ) 0U ) )
            {
                /* See if the MAC-address also matches, and we're all happy */
                FreeRTOS_printf( ( "ARP %2d: %3u - %16xip : %02x:%02x:%02x : %02x:%02x:%02x\n",
                                   ( int ) x,
                                   xARPCache[ x ].ucAge,
                                   ( unsigned ) FreeRTOS_ntohl( xARPCache[ x ].ulIPAddress ),
                                   xARPCache[ x ].xMACAddress.ucBytes[ 0 ],
                                   xARPCache[ x ].xMACAddress.ucBytes[ 1 ],
                                   xARPCache[ x ].xMACAddress.ucBytes[ 2 ],
                                   xARPCache[ x ].xMACAddress.ucBytes[ 3 ],
                                   xARPCache[ x ].xMACAddress.ucBytes[ 4 ],
                                   xARPCache[ x ].xMACAddress.ucBytes[ 5 ] ) );
                xCount++;
            }
        }

        FreeRTOS_printf( ( "Arp has %ld entries\n", xCount ) );
    }
#endif /* ( ipconfigHAS_PRINTF != 0 ) || ( ipconfigHAS_DEBUG_PRINTF != 0 ) */<|MERGE_RESOLUTION|>--- conflicted
+++ resolved
@@ -136,11 +136,7 @@
 /**
  * @brief Process the ARP packets.
  *
-<<<<<<< HEAD
- * @param[in] pxARPFrame The ARP Frame (the ARP packet).
-=======
  * @param[in] pxNetworkBuffer The network buffer with the packet to be processed.
->>>>>>> f2709189
  *
  * @return An enum which says whether to return the frame or to release it.
  */
@@ -196,37 +192,12 @@
 
         if( uxARPClashCounter != 0U )
         {
-<<<<<<< HEAD
-            /* We have waited long enough, reset the counter. */
-            uxARPClashCounter = 0;
-        }
-    }
-
-    /* Introduce a do while loop to allow use of breaks. */
-    do
-    {
-        uint32_t ulHostEndianProtocolAddr;
-
-        /* Only Ethernet hardware type is supported.
-         * Only IPv4 address can be present in the ARP packet.
-         * The hardware length (the MAC address) must be 6 bytes. And,
-         * The Protocol address length must be 4 bytes as it is IPv4. */
-        if( ( pxARPHeader->usHardwareType != ipARP_HARDWARE_TYPE_ETHERNET ) ||
-            ( pxARPHeader->usProtocolType != ipARP_PROTOCOL_TYPE ) ||
-            ( pxARPHeader->ucHardwareAddressLength != ipMAC_ADDRESS_LENGTH_BYTES ) ||
-            ( pxARPHeader->ucProtocolAddressLength != ipIP_ADDRESS_LENGTH_BYTES ) )
-        {
-            /* One or more fields are not valid. */
-            iptraceDROPPED_INVALID_ARP_PACKET( pxARPHeader );
-            break;
-=======
             /* Has the timeout been reached? */
             if( xTaskCheckForTimeOut( &xARPClashTimeOut, &uxARPClashTimeoutPeriod ) == pdTRUE )
             {
                 /* We have waited long enough, reset the counter. */
                 uxARPClashCounter = 0;
             }
->>>>>>> f2709189
         }
 
         /* Check whether the lowest bit of the highest byte is 1 to check for
@@ -238,16 +209,8 @@
              * 3.3.2. */
             iptraceDROPPED_INVALID_ARP_PACKET( pxARPHeader );
         }
-<<<<<<< HEAD
-
-        ulHostEndianProtocolAddr = FreeRTOS_ntohl( ulSenderProtocolAddress );
-
-        if( ( ipFIRST_LOOPBACK_IPv4 <= ulHostEndianProtocolAddr ) &&
-            ( ulHostEndianProtocolAddr < ipLAST_LOOPBACK_IPv4 ) )
-=======
         else if( ( ipFIRST_LOOPBACK_IPv4 <= ( FreeRTOS_ntohl( ulSenderProtocolAddress ) ) ) &&
                  ( ( FreeRTOS_ntohl( ulSenderProtocolAddress ) ) < ipLAST_LOOPBACK_IPv4 ) )
->>>>>>> f2709189
         {
             /* The local loopback addresses must never appear outside a host. See RFC 1122
              * section 3.2.1.3. */
@@ -418,10 +381,7 @@
 /**
  * @brief A device has sent an ARP reply, process it.
  * @param[in] pxARPFrame The ARP packet received.
-<<<<<<< HEAD
-=======
  * @param[in] pxTargetEndPoint The end-point on which it is received.
->>>>>>> f2709189
  * @param[in] ulSenderProtocolAddress The IPv4 address involved.
  */
 static void vARPProcessPacketReply( const ARPPacket_t * pxARPFrame,
@@ -520,18 +480,7 @@
 {
     BaseType_t xNeedsARPResolution = pdFALSE;
 
-<<<<<<< HEAD
-    /* MISRA Ref 11.3.1 [Misaligned access] */
-/* More details at: https://github.com/FreeRTOS/FreeRTOS-Plus-TCP/blob/main/MISRA.md#rule-113 */
-    /* coverity[misra_c_2012_rule_11_3_violation] */
-    const IPPacket_t * pxIPPacket = ( ( IPPacket_t * ) pxNetworkBuffer->pucEthernetBuffer );
-    const IPHeader_t * pxIPHeader = &( pxIPPacket->xIPHeader );
-
-    if( ( ( pxIPHeader->ulSourceIPAddress & xNetworkAddressing.ulNetMask ) == ( *ipLOCAL_IP_ADDRESS_POINTER & xNetworkAddressing.ulNetMask ) ) &&
-        ( ( pxIPHeader->ulDestinationIPAddress & ipLOOPBACK_NETMASK ) != ( ipLOOPBACK_ADDRESS & ipLOOPBACK_NETMASK ) ) )
-=======
     switch( uxIPHeaderSizePacket( pxNetworkBuffer ) )
->>>>>>> f2709189
     {
         #if ( ipconfigUSE_IPv4 != 0 )
             case ipSIZE_OF_IPv4_HEADER:
@@ -950,29 +899,6 @@
             /* Get the lowest 23 bits of the IP-address. */
             vSetMultiCastIPv4MacAddress( ulAddressToLookup, pxMACAddress );
 
-<<<<<<< HEAD
-        eReturn = eARPCacheHit;
-    }
-    else if( ( *pulIPAddress == ipBROADCAST_IP_ADDRESS ) ||               /* Is it the general broadcast address 255.255.255.255? */
-             ( *pulIPAddress == xNetworkAddressing.ulBroadcastAddress ) ) /* Or a local broadcast address, eg 192.168.1.255? */
-    {
-        /* This is a broadcast so it uses the broadcast MAC address. */
-        ( void ) memcpy( pxMACAddress->ucBytes, xBroadcastMACAddress.ucBytes, sizeof( MACAddress_t ) );
-        eReturn = eARPCacheHit;
-    }
-    else if( *ipLOCAL_IP_ADDRESS_POINTER == 0U )
-    {
-        /* The IP address has not yet been assigned, so there is nothing that
-         * can be done. */
-        eReturn = eCantSendPacket;
-    }
-    else if( ( *ipLOCAL_IP_ADDRESS_POINTER == *pulIPAddress ) ||
-             ( ( *pulIPAddress & ipLOOPBACK_NETMASK ) == ( ipLOOPBACK_ADDRESS & ipLOOPBACK_NETMASK ) ) )
-    {
-        /* The address of this device. May be useful for the loopback device. */
-        eReturn = eARPCacheHit;
-        ( void ) memcpy( pxMACAddress->ucBytes, ipLOCAL_MAC_ADDRESS, sizeof( pxMACAddress->ucBytes ) );
-=======
             eReturn = eCantSendPacket;
             pxEndPoint = FreeRTOS_FirstEndPoint( NULL );
 
@@ -1008,7 +934,6 @@
         }
 
         return eReturn;
->>>>>>> f2709189
     }
 /*-----------------------------------------------------------*/
 
