--- conflicted
+++ resolved
@@ -329,13 +329,9 @@
     if( pxARPWaitingNetworkBuffer != NULL )
     {
         /* MISRA C-2012 Rule 11.3 warns about casting pointer type to a different data type.
-<<<<<<< HEAD
-         * To be able to access various predefined fields from a data buffer, this mapping is intentional. */
-=======
          * The casting is used to map the data buffer to a predefined data structure
          * so that the data can be easily accessed. The buffer length has been validated to be
          * at least as big as the size of the data structure to be casted to. */
->>>>>>> c756a1d9
         /* coverity[misra_c_2012_rule_11_3_violation] */
         IPPacket_t * pxARPWaitingIPPacket = ( ( IPPacket_t * ) pxARPWaitingNetworkBuffer->pucEthernetBuffer );
         IPHeader_t * pxARPWaitingIPHeader = &( pxARPWaitingIPPacket->xIPHeader );
@@ -412,13 +408,9 @@
     BaseType_t xNeedsARPResolution = pdFALSE;
 
     /* MISRA C-2012 Rule 11.3 warns about casting pointer type to a different data type.
-<<<<<<< HEAD
-     * To be able to access various predefined fields from a data buffer, this mapping is intentional. */
-=======
      * The casting is used to map the data buffer to a predefined data structure
      * so that the data can be easily accessed. The buffer length has been validated to be
      * at least as big as the size of the data structure to be casted to. */
->>>>>>> c756a1d9
     /* coverity[misra_c_2012_rule_11_3_violation] */
     IPPacket_t * pxIPPacket = ( ( IPPacket_t * ) pxNetworkBuffer->pucEthernetBuffer );
     IPHeader_t * pxIPHeader = &( pxIPPacket->xIPHeader );
@@ -1091,13 +1083,9 @@
     configASSERT( pxNetworkBuffer->xDataLength >= sizeof( ARPPacket_t ) );
 
     /* MISRA C-2012 Rule 11.3 warns about casting pointer type to a different data type.
-<<<<<<< HEAD
-     * To be able to access various predefined fields from a data buffer, this mapping is intentional. */
-=======
      * The casting is used to map the data buffer to a predefined data structure
      * so that the data can be easily accessed. The buffer length has been validated to be
      * at least as big as the size of the data structure to be casted to. */
->>>>>>> c756a1d9
     /* coverity[misra_c_2012_rule_11_3_violation] */
     pxARPPacket = ( ( ARPPacket_t * ) pxNetworkBuffer->pucEthernetBuffer );
 
@@ -1171,13 +1159,9 @@
         NetworkBufferDescriptor_t * pxUseDescriptor = pxDescriptor;
 
         /* MISRA C-2012 Rule 11.3 warns about casting pointer type to a different data type.
-<<<<<<< HEAD
-         * To be able to access various predefined fields from a data buffer, this mapping is intentional. */
-=======
          * The casting is used to map the data buffer to a predefined data structure
          * so that the data can be easily accessed. The buffer length has been validated to be
          * at least as big as the size of the data structure to be casted to. */
->>>>>>> c756a1d9
         /* coverity[misra_c_2012_rule_11_3_violation] */
         const IPPacket_t * pxIPPacket = ( ( IPPacket_t * ) pxUseDescriptor->pucEthernetBuffer );
 
