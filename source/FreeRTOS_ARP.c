--- conflicted
+++ resolved
@@ -508,12 +508,7 @@
         if( ( ucNextHeader == ipPROTOCOL_TCP ) ||
             ( ucNextHeader == ipPROTOCOL_UDP ) )
         {
-<<<<<<< HEAD
             IPv6_Type_t eType = xIPv6_GetIPType( pxIPAddress );
-=======
-            IPv6_Type_t eType = xIPv6_GetIPType( ( const IPv6_Address_t * ) pxIPAddress );
-            FreeRTOS_printf( ( "xCheckRequiresARPResolution: %pip type %s\n", pxIPAddress->ucBytes, ( eType == eIPv6_Global ) ? "Global" : ( eType == eIPv6_LinkLocal ) ? "LinkLocal" : "other" ) );
->>>>>>> 0b67e455
 
             if( eType == eIPv6_LinkLocal )
             {
