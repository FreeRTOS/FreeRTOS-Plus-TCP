/*
 * FreeRTOS+TCP <DEVELOPMENT BRANCH>
 * Copyright (C) 2022 Amazon.com, Inc. or its affiliates.  All Rights Reserved.
 *
 * SPDX-License-Identifier: MIT
 *
 * Permission is hereby granted, free of charge, to any person obtaining a copy of
 * this software and associated documentation files (the "Software"), to deal in
 * the Software without restriction, including without limitation the rights to
 * use, copy, modify, merge, publish, distribute, sublicense, and/or sell copies of
 * the Software, and to permit persons to whom the Software is furnished to do so,
 * subject to the following conditions:
 *
 * The above copyright notice and this permission notice shall be included in all
 * copies or substantial portions of the Software.
 *
 * THE SOFTWARE IS PROVIDED "AS IS", WITHOUT WARRANTY OF ANY KIND, EXPRESS OR
 * IMPLIED, INCLUDING BUT NOT LIMITED TO THE WARRANTIES OF MERCHANTABILITY, FITNESS
 * FOR A PARTICULAR PURPOSE AND NONINFRINGEMENT. IN NO EVENT SHALL THE AUTHORS OR
 * COPYRIGHT HOLDERS BE LIABLE FOR ANY CLAIM, DAMAGES OR OTHER LIABILITY, WHETHER
 * IN AN ACTION OF CONTRACT, TORT OR OTHERWISE, ARISING FROM, OUT OF OR IN
 * CONNECTION WITH THE SOFTWARE OR THE USE OR OTHER DEALINGS IN THE SOFTWARE.
 *
 * http://aws.amazon.com/freertos
 * http://www.FreeRTOS.org
 */

/**
 * @file FreeRTOS_ARP.c
 * @brief Implements the Address Resolution Protocol for the FreeRTOS+TCP network stack.
 */

/* Standard includes. */
#include <stdint.h>
#include <stdio.h>

/* FreeRTOS includes. */
#include "FreeRTOS.h"
#include "task.h"
#include "queue.h"
#include "semphr.h"

/* FreeRTOS+TCP includes. */
#include "FreeRTOS_IP.h"
#include "FreeRTOS_IP_Timers.h"
#include "FreeRTOS_Sockets.h"
#include "FreeRTOS_IP_Private.h"
#include "FreeRTOS_ARP.h"
#include "FreeRTOS_UDP_IP.h"
#include "FreeRTOS_DHCP.h"
#if ( ipconfigUSE_LLMNR == 1 )
    #include "FreeRTOS_DNS.h"
#endif /* ipconfigUSE_LLMNR */
#include "NetworkBufferManagement.h"
#include "NetworkInterface.h"
#include "FreeRTOS_Routing.h"
#include "FreeRTOS_ND.h"

/** @brief When the age of an entry in the ARP table reaches this value (it counts down
 * to zero, so this is an old entry) an ARP request will be sent to see if the
 * entry is still valid and can therefore be refreshed. */
#define arpMAX_ARP_AGE_BEFORE_NEW_ARP_REQUEST    ( 3U )

/** @brief The time between gratuitous ARPs. */
#ifndef arpGRATUITOUS_ARP_PERIOD
    #define arpGRATUITOUS_ARP_PERIOD    ( pdMS_TO_TICKS( 20000U ) )
#endif

/** @brief When there is another device which has the same IP address as the IP address
 * of this device, a defensive ARP request should be sent out. However, according to
 * RFC 5227 section 1.1, there must be a minimum interval of 10 seconds between
 * consecutive defensive ARP packets. */
#ifndef arpIP_CLASH_RESET_TIMEOUT_MS
    #define arpIP_CLASH_RESET_TIMEOUT_MS    10000U
#endif

/** @brief Maximum number of defensive ARPs to be sent for an ARP clash per
 * arpIP_CLASH_RESET_TIMEOUT_MS period. The retries are limited to one as outlined
 * by RFC 5227 section 2.4 part b.*/
#ifndef arpIP_CLASH_MAX_RETRIES
    #define arpIP_CLASH_MAX_RETRIES    1U
#endif

/*
 * Lookup an MAC address in the ARP cache from the IP address.
 */
static eARPLookupResult_t prvCacheLookup( uint32_t ulAddressToLookup,
                                          MACAddress_t * const pxMACAddress,
                                          NetworkEndPoint_t ** ppxEndPoint );

/*-----------------------------------------------------------*/

static void vProcessARPPacketReply( const ARPPacket_t * pxARPFrame,
                                    NetworkEndPoint_t * pxTargetEndPoint,
                                    uint32_t ulSenderProtocolAddress );

static eARPLookupResult_t eARPGetCacheEntryGateWay( uint32_t * pulIPAddress,
                                                    MACAddress_t * const pxMACAddress,
                                                    struct xNetworkEndPoint ** ppxEndPoint );


/*-----------------------------------------------------------*/


static eARPLookupResult_t eARPGetCacheEntryGateWay(uint32_t* pulIPAddress,
                                                   MACAddress_t* const pxMACAddress,
                                                   struct xNetworkEndPoint** ppxEndPoint);

/*-----------------------------------------------------------*/

/** @brief The ARP cache. */
_static ARPCacheRow_t xARPCache[ ipconfigARP_CACHE_ENTRIES ];

/** @brief  The time at which the last gratuitous ARP was sent.  Gratuitous ARPs are used
 * to ensure ARP tables are up to date and to detect IP address conflicts. */
static TickType_t xLastGratuitousARPTime = 0U;

/*
 * IP-clash detection is currently only used internally. When DHCP doesn't respond, the
 * driver can try out a random LinkLayer IP address (169.254.x.x).  It will send out a
 * gratuitous ARP message and, after a period of time, check the variables here below:
 */
#if ( ipconfigARP_USE_CLASH_DETECTION != 0 )
    /* Becomes non-zero if another device responded to a gratuitous ARP message. */
    BaseType_t xARPHadIPClash;
    /* MAC-address of the other device containing the same IP-address. */
    MACAddress_t xARPClashMacAddress;
#endif /* ipconfigARP_USE_CLASH_DETECTION */

/*-----------------------------------------------------------*/

/**
 * @brief Process the ARP packets.
 *
 * @param[in] pxARPFrame: The ARP Frame (the ARP packet).
 *
 * @return An enum which says whether to return the frame or to release it.
 */
eFrameProcessingResult_t eARPProcessPacket( const NetworkBufferDescriptor_t * pxNetworkBuffer )
{
    /* MISRA Ref 11.3.1 [Misaligned access] */
    /* More details at: https://github.com/FreeRTOS/FreeRTOS-Plus-TCP/blob/main/MISRA.md#rule-113 */
    /* coverity[misra_c_2012_rule_11_3_violation] */
    ARPPacket_t * pxARPFrame = ( ( ARPPacket_t * ) pxNetworkBuffer->pucEthernetBuffer );
    eFrameProcessingResult_t eReturn = eReleaseBuffer;
    ARPHeader_t * pxARPHeader;
    uint32_t ulTargetProtocolAddress, ulSenderProtocolAddress;

    /* memcpy() helper variables for MISRA Rule 21.15 compliance*/
    const void * pvCopySource;
    void * pvCopyDest;
    NetworkEndPoint_t * pxTargetEndPoint = pxNetworkBuffer->pxEndPoint;

    #if ( ipconfigARP_USE_CLASH_DETECTION != 0 )
        NetworkEndPoint_t * pxSourceEndPoint;
    #endif

    /* Next defensive request must not be sent for arpIP_CLASH_RESET_TIMEOUT_MS
     * period. */
    static TickType_t uxARPClashTimeoutPeriod = pdMS_TO_TICKS( arpIP_CLASH_RESET_TIMEOUT_MS );

    /* This local variable is used to keep track of number of ARP requests sent and
     * also to limit the requests to arpIP_CLASH_MAX_RETRIES per arpIP_CLASH_RESET_TIMEOUT_MS
     * period. */
    static UBaseType_t uxARPClashCounter = 0U;
    /* The time at which the last ARP clash was sent. */
    static TimeOut_t xARPClashTimeOut;

    pxARPHeader = &( pxARPFrame->xARPHeader );

    /* The field ucSenderProtocolAddress is badly aligned, copy byte-by-byte. */

    /*
     * Use helper variables for memcpy() to remain
     * compliant with MISRA Rule 21.15.  These should be
     * optimized away.
     */
    pvCopySource = pxARPHeader->ucSenderProtocolAddress;
    pvCopyDest = &ulSenderProtocolAddress;
    ( void ) memcpy( pvCopyDest, pvCopySource, sizeof( ulSenderProtocolAddress ) );
    /* The field ulTargetProtocolAddress is well-aligned, a 32-bits copy. */
    ulTargetProtocolAddress = pxARPHeader->ulTargetProtocolAddress;

    if( uxARPClashCounter != 0U )
    {
        /* Has the timeout been reached? */
        if( xTaskCheckForTimeOut( &xARPClashTimeOut, &uxARPClashTimeoutPeriod ) == pdTRUE )
        {
            /* We have waited long enough, reset the counter. */
            uxARPClashCounter = 0;
        }
    }

    /* Introduce a do while loop to allow use of breaks. */
    do
    {
        /* Only Ethernet hardware type is supported.
         * Only IPv4 address can be present in the ARP packet.
         * The hardware length (the MAC address) must be 6 bytes. And,
         * The Protocol address length must be 4 bytes as it is IPv4. */
        if( ( pxARPHeader->usHardwareType != ipARP_HARDWARE_TYPE_ETHERNET ) ||
            ( pxARPHeader->usProtocolType != ipARP_PROTOCOL_TYPE ) ||
            ( pxARPHeader->ucHardwareAddressLength != ipMAC_ADDRESS_LENGTH_BYTES ) ||
            ( pxARPHeader->ucProtocolAddressLength != ipIP_ADDRESS_LENGTH_BYTES ) )
        {
            /* One or more fields are not valid. */
            iptraceDROPPED_INVALID_ARP_PACKET( pxARPHeader );
            break;
        }

        #if ( ipconfigARP_USE_CLASH_DETECTION != 0 )
            pxSourceEndPoint = FreeRTOS_FindEndPointOnIP_IPv4( ulSenderProtocolAddress, 2 ); /* Clash detection. */
        #endif

        /* Check whether the lowest bit of the highest byte is 1 to check for
         * multicast address or even a broadcast address (FF:FF:FF:FF:FF:FF). */
        if( ( pxARPHeader->xSenderHardwareAddress.ucBytes[ 0 ] & 0x01U ) == 0x01U )
        {
            /* Senders address is a multicast OR broadcast address which is not
             * allowed for an ARP packet. Drop the packet. See RFC 1812 section
             * 3.3.2. */
            iptraceDROPPED_INVALID_ARP_PACKET( pxARPHeader );
            break;
        }

        uint32_t ulHostEndianProtocolAddr = FreeRTOS_ntohl( ulSenderProtocolAddress );

        if( ( ipFIRST_LOOPBACK_IPv4 <= ulHostEndianProtocolAddr ) &&
            ( ulHostEndianProtocolAddr < ipLAST_LOOPBACK_IPv4 ) )
        {
            /* The local loopback addresses must never appear outside a host. See RFC 1122
             * section 3.2.1.3. */
            iptraceDROPPED_INVALID_ARP_PACKET( pxARPHeader );
            break;
        }

        /* Check whether there is a clash with another device for this IP address. */
        if( ( ulSenderProtocolAddress == *ipLOCAL_IP_ADDRESS_POINTER ) &&
            ( *ipLOCAL_IP_ADDRESS_POINTER != 0UL ) )
        {
            if( uxARPClashCounter < arpIP_CLASH_MAX_RETRIES )
            {
                /* Increment the counter. */
                uxARPClashCounter++;

                /* Send out a defensive ARP request. */
                FreeRTOS_OutputARPRequest( *ipLOCAL_IP_ADDRESS_POINTER );

                /* Since an ARP Request for this IP was just sent, do not send a gratuitous
                 * ARP for arpGRATUITOUS_ARP_PERIOD. */
                xLastGratuitousARPTime = xTaskGetTickCount();

                /* Note the time at which this request was sent. */
                vTaskSetTimeOutState( &xARPClashTimeOut );

                /* Reset the time-out period to the given value. */
                uxARPClashTimeoutPeriod = pdMS_TO_TICKS( arpIP_CLASH_RESET_TIMEOUT_MS );
            }

            /* Process received ARP frame to see if there is a clash. */
            #if ( ipconfigARP_USE_CLASH_DETECTION != 0 )
                {
                    if( pxSourceEndPoint != NULL )
                    {
                        xARPHadIPClash = pdTRUE;
                        /* Remember the MAC-address of the other device which has the same IP-address. */
                        ( void ) memcpy( xARPClashMacAddress.ucBytes, pxARPHeader->xSenderHardwareAddress.ucBytes, sizeof( xARPClashMacAddress.ucBytes ) );
                    }
                }
            #endif /* ipconfigARP_USE_CLASH_DETECTION */

            break;
        }

        traceARP_PACKET_RECEIVED();

        /* Don't do anything if the local IP address is zero because
         * that means a DHCP request has not completed. */
        if( ( pxTargetEndPoint != NULL ) && ( pxTargetEndPoint->bits.bEndPointUp != pdFALSE_UNSIGNED ) )
        {
            switch( pxARPHeader->usOperation )
            {
                case ipARP_REQUEST:

                    /* The packet contained an ARP request.  Was it for the IP
                     * address of the node running this code? And does the MAC
                     * address claim that it is coming from this device itself? */
                    if( ( ulTargetProtocolAddress == pxTargetEndPoint->ipv4_settings.ulIPAddress ) &&
                        ( memcmp( ( void * ) pxTargetEndPoint->xMACAddress.ucBytes,
                                  ( void * ) ( pxARPHeader->xSenderHardwareAddress.ucBytes ),
                                  ipMAC_ADDRESS_LENGTH_BYTES ) != 0 ) )
                    {
                        iptraceSENDING_ARP_REPLY( ulSenderProtocolAddress );

                        /* The request is for the address of this node.  Add the
                         * entry into the ARP cache, or refresh the entry if it
                         * already exists. */
                        vARPRefreshCacheEntry( &( pxARPHeader->xSenderHardwareAddress ), ulSenderProtocolAddress, pxTargetEndPoint );

                        /* Generate a reply payload in the same buffer. */
                        pxARPHeader->usOperation = ( uint16_t ) ipARP_REPLY;

                        ( void ) memcpy( &( pxARPHeader->xTargetHardwareAddress ),
                                         &( pxARPHeader->xSenderHardwareAddress ),
                                         sizeof( MACAddress_t ) );

                        pxARPHeader->ulTargetProtocolAddress = ulSenderProtocolAddress;

                        /*
                         * Use helper variables for memcpy() to remain
                         * compliant with MISRA Rule 21.15.  These should be
                         * optimized away.
                         */
                        pvCopySource = pxTargetEndPoint->xMACAddress.ucBytes;
                        pvCopyDest = pxARPHeader->xSenderHardwareAddress.ucBytes;
                        ( void ) memcpy( pvCopyDest, pvCopySource, sizeof( MACAddress_t ) );

                        pvCopySource = &( pxTargetEndPoint->ipv4_settings.ulIPAddress );
                        pvCopyDest = pxARPHeader->ucSenderProtocolAddress;
                        ( void ) memcpy( pvCopyDest, pvCopySource, sizeof( pxARPHeader->ucSenderProtocolAddress ) );


                        /*
                         * Use helper variables for memcpy() to remain
                         * compliant with MISRA Rule 21.15.  These should be
                         * optimized away.
                         */
                        pvCopySource = pxTargetEndPoint->xMACAddress.ucBytes;
                        pvCopyDest = pxARPHeader->xSenderHardwareAddress.ucBytes;
                        ( void ) memcpy( pvCopyDest, pvCopySource, sizeof( MACAddress_t ) );

                        pvCopySource = &( pxTargetEndPoint->ipv4_settings.ulIPAddress );
                        pvCopyDest = pxARPHeader->ucSenderProtocolAddress;
                        ( void ) memcpy( pvCopyDest, pvCopySource, sizeof( pxARPHeader->ucSenderProtocolAddress ) );

                        eReturn = eReturnEthernetFrame;
                    }

                    break;

                case ipARP_REPLY:
                    vProcessARPPacketReply( pxARPFrame, pxTargetEndPoint, ulSenderProtocolAddress );

                    break;

                default:
                    /* Invalid. */
                    break;
            }
        }
    } while( ipFALSE_BOOL );

    return eReturn;
}
/*-----------------------------------------------------------*/

/**
 * @brief A device has sent an ARP reply, process it.
 * @param[in] pxARPFrame: The ARP packet received.
 * @param[in] ulSenderProtocolAddress: The IPv4 address involved.
 */
static void vProcessARPPacketReply( const ARPPacket_t * pxARPFrame,
                                    NetworkEndPoint_t * pxTargetEndPoint,
                                    uint32_t ulSenderProtocolAddress )
{
    const ARPHeader_t * pxARPHeader = &( pxARPFrame->xARPHeader );
    uint32_t ulTargetProtocolAddress = pxARPHeader->ulTargetProtocolAddress;

    /* If the packet is meant for this device or if the entry already exists. */
    if( ( ulTargetProtocolAddress == pxTargetEndPoint->ipv4_settings.ulIPAddress ) ||
        ( xIsIPInARPCache( ulSenderProtocolAddress ) == pdTRUE ) )
    {
        iptracePROCESSING_RECEIVED_ARP_REPLY( ulTargetProtocolAddress );
        vARPRefreshCacheEntry( &( pxARPHeader->xSenderHardwareAddress ), ulSenderProtocolAddress, pxTargetEndPoint );
    }

    if( pxARPWaitingNetworkBuffer != NULL )
    {
        /* MISRA Ref 11.3.1 [Misaligned access] */
/* More details at: https://github.com/FreeRTOS/FreeRTOS-Plus-TCP/blob/main/MISRA.md#rule-113 */
        /* coverity[misra_c_2012_rule_11_3_violation] */
        const IPPacket_t * pxARPWaitingIPPacket = ( ( IPPacket_t * ) pxARPWaitingNetworkBuffer->pucEthernetBuffer );
        const IPHeader_t * pxARPWaitingIPHeader = &( pxARPWaitingIPPacket->xIPHeader );

        if( ulSenderProtocolAddress == pxARPWaitingIPHeader->ulSourceIPAddress )
        {
            IPStackEvent_t xEventMessage;
            const TickType_t xDontBlock = ( TickType_t ) 0;

            xEventMessage.eEventType = eNetworkRxEvent;
            xEventMessage.pvData = ( void * ) pxARPWaitingNetworkBuffer;

            if( xSendEventStructToIPTask( &xEventMessage, xDontBlock ) != pdPASS )
            {
                /* Failed to send the message, so release the network buffer. */
                vReleaseNetworkBufferAndDescriptor( pxARPWaitingNetworkBuffer );
            }

            /* Clear the buffer. */
            pxARPWaitingNetworkBuffer = NULL;

            /* Found an ARP resolution, disable ARP resolution timer. */
            vIPSetARPResolutionTimerEnableState( pdFALSE );

            iptrace_DELAYED_ARP_REQUEST_REPLIED();
        }
    }
}

/**
 * @brief Check whether an IP address is in the ARP cache.
 *
 * @param[in] ulAddressToLookup: The 32-bit representation of an IP address to
 *                    check for.
 *
 * @return When the IP-address is found: pdTRUE, else pdFALSE.
 */
BaseType_t xIsIPInARPCache( uint32_t ulAddressToLookup )
{
    BaseType_t x, xReturn = pdFALSE;

    /* Loop through each entry in the ARP cache. */
    for( x = 0; x < ipconfigARP_CACHE_ENTRIES; x++ )
    {
        /* Does this row in the ARP cache table hold an entry for the IP address
         * being queried? */
        if( xARPCache[ x ].ulIPAddress == ulAddressToLookup )
        {
            xReturn = pdTRUE;

            /* A matching valid entry was found. */
            if( xARPCache[ x ].ucValid == ( uint8_t ) pdFALSE )
            {
                /* This entry is waiting an ARP reply, so is not valid. */
                xReturn = pdFALSE;
            }

            break;
        }
    }

    return xReturn;
}

/**
 * @brief Check whether a packet needs ARP resolution if it is on local subnet. If required send an ARP request.
 *
 * @param[in] pxNetworkBuffer: The network buffer with the packet to be checked.
 *
 * @return pdTRUE if the packet needs ARP resolution, pdFALSE otherwise.
 */
BaseType_t xCheckRequiresARPResolution( const NetworkBufferDescriptor_t * pxNetworkBuffer )
{
    BaseType_t xNeedsARPResolution = pdFALSE;

    /* MISRA Ref 11.3.1 [Misaligned access] */
/* More details at: https://github.com/FreeRTOS/FreeRTOS-Plus-TCP/blob/main/MISRA.md#rule-113 */
    /* coverity[misra_c_2012_rule_11_3_violation] */
    const IPPacket_t * pxIPPacket = ( ( IPPacket_t * ) pxNetworkBuffer->pucEthernetBuffer );
    const IPHeader_t * pxIPHeader = &( pxIPPacket->xIPHeader );
    IPV4Parameters_t * pxIPv4Settings = &( pxNetworkBuffer->pxEndPoint->ipv4_settings );

    if( ( pxIPHeader->ulSourceIPAddress & pxIPv4Settings->ulNetMask ) == ( pxIPv4Settings->ulIPAddress & pxIPv4Settings->ulNetMask ) )
    {
        /* If the IP is on the same subnet and we do not have an ARP entry already,
         * then we should send out ARP for finding the MAC address. */
        if( xIsIPInARPCache( pxIPHeader->ulSourceIPAddress ) == pdFALSE )
        {
            FreeRTOS_OutputARPRequest( pxIPHeader->ulSourceIPAddress );

            /* This packet needs resolution since this is on the same subnet
             * but not in the ARP cache. */
            xNeedsARPResolution = pdTRUE;
        }
    }

    return xNeedsARPResolution;
}

#if ( ipconfigUSE_ARP_REMOVE_ENTRY != 0 )

/**
 * @brief Remove an ARP cache entry that matches with .pxMACAddress.
 *
 * @param[in] pxMACAddress: Pointer to the MAC address whose entry shall
 *                          be removed..
 * @return When the entry was found and remove: the IP-address, otherwise zero.
 */
    uint32_t ulARPRemoveCacheEntryByMac( const MACAddress_t * pxMACAddress )
    {
        BaseType_t x;
        uint32_t lResult = 0;

        configASSERT( pxMACAddress != NULL );

        /* For each entry in the ARP cache table. */
        for( x = 0; x < ipconfigARP_CACHE_ENTRIES; x++ )
        {
            if( ( memcmp( xARPCache[ x ].xMACAddress.ucBytes, pxMACAddress->ucBytes, sizeof( pxMACAddress->ucBytes ) ) == 0 ) )
            {
                lResult = xARPCache[ x ].ulIPAddress;
                ( void ) memset( &xARPCache[ x ], 0, sizeof( xARPCache[ x ] ) );
                break;
            }
        }

        return lResult;
    }

#endif /* ipconfigUSE_ARP_REMOVE_ENTRY != 0 */
/*-----------------------------------------------------------*/

/**
 * @brief Add/update the ARP cache entry MAC-address to IP-address mapping.
 *
 * @param[in] pxMACAddress: Pointer to the MAC address whose mapping is being
 *                          updated.
 * @param[in] ulIPAddress: 32-bit representation of the IP-address whose mapping
 *                         is being updated.
 */
void vARPRefreshCacheEntry( const MACAddress_t * pxMACAddress,
                            const uint32_t ulIPAddress,
                            struct xNetworkEndPoint * pxEndPoint )
{
    BaseType_t x = 0;
    BaseType_t xIpEntry = -1;
    BaseType_t xMacEntry = -1;
    BaseType_t xUseEntry = 0;
    BaseType_t xAllDone = pdFALSE;
    uint8_t ucMinAgeFound = 0U;

    #if ( ipconfigARP_STORES_REMOTE_ADDRESSES == 0 )
        /* Only process the IP address if it is on the local network. */
        BaseType_t xAddressIsLocal = ( FreeRTOS_FindEndPointOnNetMask( ulIPAddress, 2 ) != NULL ) ? 1 : 0; /* ARP remote address. */

        /* Only process the IP address if it matches with one of the end-points. */
        if( xAddressIsLocal != 0 )
    #else

        /* If ipconfigARP_STORES_REMOTE_ADDRESSES is non-zero, IP addresses with
         * a different netmask will also be stored.  After when replying to a UDP
         * message from a different netmask, the IP address can be looped up and a
         * reply sent.  This option is useful for systems with multiple gateways,
         * the reply will surely arrive.  If ipconfigARP_STORES_REMOTE_ADDRESSES is
         * zero the the gateway address is the only option. */

        if( pdTRUE )
    #endif
    {
        /* Start with the maximum possible number. */
        ucMinAgeFound--;

        /* For each entry in the ARP cache table. */
        for( x = 0; x < ipconfigARP_CACHE_ENTRIES; x++ )
        {
            BaseType_t xMatchingMAC;

            if( pxMACAddress != NULL )
            {
                if( memcmp( xARPCache[ x ].xMACAddress.ucBytes, pxMACAddress->ucBytes, sizeof( pxMACAddress->ucBytes ) ) == 0 )
                {
                    xMatchingMAC = pdTRUE;
                }
                else
                {
                    xMatchingMAC = pdFALSE;
                }
            }
            else
            {
                xMatchingMAC = pdFALSE;
            }

            /* Does this line in the cache table hold an entry for the IP
             * address being queried? */
            if( xARPCache[ x ].ulIPAddress == ulIPAddress )
            {
                if( pxMACAddress == NULL )
                {
                    /* In case the parameter pxMACAddress is NULL, an entry will be reserved to
                     * indicate that there is an outstanding ARP request, This entry will have
                     * "ucValid == pdFALSE". */
                    xIpEntry = x;
                    break;
                }

                /* See if the MAC-address also matches. */
                if( xMatchingMAC != pdFALSE )
                {
                    /* A perfect match is found, update the entry and leave this
                     * function by setting 'xAllDone' to pdTRUE. */
                    xARPCache[ x ].ucAge = ( uint8_t ) ipconfigMAX_ARP_AGE;
                    xARPCache[ x ].ucValid = ( uint8_t ) pdTRUE;
                    xARPCache[ x ].pxEndPoint = pxEndPoint;
                    xAllDone = pdTRUE;
                    break;
                }

                /* Found an entry containing ulIPAddress, but the MAC address
                 * doesn't match.  Might be an entry with ucValid=pdFALSE, waiting
                 * for an ARP reply.  Still want to see if there is match with the
                 * given MAC address.ucBytes.  If found, either of the two entries
                 * must be cleared. */
                xIpEntry = x;
            }
            else if( xMatchingMAC != pdFALSE )
            {
                /* Found an entry with the given MAC-address, but the IP-address
                 * is different.  Continue looping to find a possible match with
                 * ulIPAddress. */
                #if ( ipconfigARP_STORES_REMOTE_ADDRESSES != 0 )

                    /* If ARP stores the MAC address of IP addresses outside the
                     * network, than the MAC address of the gateway should not be
                     * overwritten. */
                    BaseType_t xOtherIsLocal = ( FreeRTOS_FindEndPointOnNetMask( xARPCache[ x ].ulIPAddress, 3 ) != NULL ) ? 1 : 0; /* ARP remote address. */
                #else /* if ( ipconfigARP_STORES_REMOTE_ADDRESSES != 0 ) */
                    xMacEntry = x;
                #endif /* if ( ipconfigARP_STORES_REMOTE_ADDRESSES != 0 ) */
            }

            /* _HT_
             * Shouldn't we test for xARPCache[ x ].ucValid == pdFALSE here ? */
            else if( xARPCache[ x ].ucAge < ucMinAgeFound )
            {
                /* As the table is traversed, remember the table row that
                 * contains the oldest entry (the lowest age count, as ages are
                 * decremented to zero) so the row can be re-used if this function
                 * needs to add an entry that does not already exist. */
                ucMinAgeFound = xARPCache[ x ].ucAge;
                xUseEntry = x;
            }
            else
            {
                /* Nothing happens to this cache entry for now. */
            }
        }

        if( xAllDone == pdFALSE )
        {
            /* A perfect match was not found. See if either the MAC-address
             * or the IP-address has a match. */
            if( xMacEntry >= 0 )
            {
                xUseEntry = xMacEntry;

                if( xIpEntry >= 0 )
                {
                    /* Both the MAC address as well as the IP address were found in
                     * different locations: clear the entry which matches the
                     * IP-address */
                    ( void ) memset( &( xARPCache[ xIpEntry ] ), 0, sizeof( ARPCacheRow_t ) );
                }
            }
            else if( xIpEntry >= 0 )
            {
                /* An entry containing the IP-address was found, but it had a different MAC address */
                xUseEntry = xIpEntry;
            }
            else
            {
                /* No matching entry found. */
            }

            /* If the entry was not found, we use the oldest entry and set the IPaddress */
            xARPCache[ xUseEntry ].ulIPAddress = ulIPAddress;

            if( pxMACAddress != NULL )
            {
                ( void ) memcpy( xARPCache[ xUseEntry ].xMACAddress.ucBytes, pxMACAddress->ucBytes, sizeof( pxMACAddress->ucBytes ) );

                iptraceARP_TABLE_ENTRY_CREATED( ulIPAddress, ( *pxMACAddress ) );
                /* And this entry does not need immediate attention */
                xARPCache[ xUseEntry ].ucAge = ( uint8_t ) ipconfigMAX_ARP_AGE;
                xARPCache[ xUseEntry ].ucValid = ( uint8_t ) pdTRUE;
                xARPCache[ xUseEntry ].pxEndPoint = pxEndPoint;
            }
            else if( xIpEntry < 0 )
            {
                xARPCache[ xUseEntry ].ucAge = ( uint8_t ) ipconfigMAX_ARP_RETRANSMISSIONS;
                xARPCache[ xUseEntry ].ucValid = ( uint8_t ) pdFALSE;
            }
            else
            {
                /* Nothing will be stored. */
            }
        }
    }
}
/*-----------------------------------------------------------*/

#if ( ipconfigUSE_ARP_REVERSED_LOOKUP == 1 )

/**
 * @brief Retrieve an entry from the cache table
 *
 * @param[in] pxMACAddress: The MAC-address of the entry of interest.
 * @param[out] pulIPAddress: set to the IP-address found, or unchanged when not found.
 *
 * @return Either eARPCacheMiss or eARPCacheHit.
 */
    eARPLookupResult_t eARPGetCacheEntryByMac( const MACAddress_t * const pxMACAddress,
                                               uint32_t * pulIPAddress,
                                               struct xNetworkInterface ** ppxInterface )
    {
        BaseType_t x;
        eARPLookupResult_t eReturn = eARPCacheMiss;

        configASSERT( pxMACAddress != NULL );
        configASSERT( pulIPAddress != NULL );

        if( ppxInterface != NULL )
        {
            *( ppxInterface ) = NULL;
        }

        /* Loop through each entry in the ARP cache. */
        for( x = 0; x < ipconfigARP_CACHE_ENTRIES; x++ )
        {
            /* Does this row in the ARP cache table hold an entry for the MAC
             * address being searched? */
            if( memcmp( pxMACAddress->ucBytes, xARPCache[ x ].xMACAddress.ucBytes, sizeof( MACAddress_t ) ) == 0 )
            {
                *pulIPAddress = xARPCache[ x ].ulIPAddress;

                if( ( ppxInterface != NULL ) &&
                    ( xARPCache[ x ].pxEndPoint != NULL ) )
                {
                    *( ppxInterface ) = xARPCache[ x ].pxEndPoint->pxNetworkInterface;
                }

                eReturn = eARPCacheHit;
                break;
            }
        }

        return eReturn;
    }
#endif /* ipconfigUSE_ARP_REVERSED_LOOKUP */

/*-----------------------------------------------------------*/

/**
 * @brief Look for ulIPAddress in the ARP cache.
 *
 * @param[in,out] pulIPAddress: Pointer to the IP-address to be queried to the ARP cache.
 * @param[in,out] pxMACAddress: Pointer to a MACAddress_t variable where the MAC address
 *                          will be stored, if found.
 *
 * @return If the IP address exists, copy the associated MAC address into pxMACAddress,
 *         refresh the ARP cache entry's age, and return eARPCacheHit. If the IP
 *         address does not exist in the ARP cache return eARPCacheMiss. If the packet
 *         cannot be sent for any reason (maybe DHCP is still in process, or the
 *         addressing needs a gateway but there isn't a gateway defined) then return
 *         eCantSendPacket.
 */
eARPLookupResult_t eARPGetCacheEntry( uint32_t * pulIPAddress,
                                      MACAddress_t * const pxMACAddress,
                                      struct xNetworkEndPoint ** ppxEndPoint )
{
    eARPLookupResult_t eReturn;
    uint32_t ulAddressToLookup;
    NetworkEndPoint_t * pxEndPoint = NULL;

    configASSERT( pxMACAddress != NULL );
    configASSERT( pulIPAddress != NULL );
    configASSERT( ppxEndPoint != NULL );

    *( ppxEndPoint ) = NULL;
    ulAddressToLookup = *pulIPAddress;
    pxEndPoint = FreeRTOS_FindEndPointOnIP_IPv4( ulAddressToLookup, 0 );

    if( xIsIPv4Multicast( ulAddressToLookup ) != 0 )
    {
        /* Get the lowest 23 bits of the IP-address. */
        vSetMultiCastIPv4MacAddress( ulAddressToLookup, pxMACAddress );

        eReturn = eCantSendPacket;
        pxEndPoint = FreeRTOS_FirstEndPoint( NULL );

        for( ;
             pxEndPoint != NULL;
             pxEndPoint = FreeRTOS_NextEndPoint( NULL, pxEndPoint ) )
        {
            if( ENDPOINT_IS_IPv4( pxEndPoint ) )
            {
                /* For multi-cast, use the first IPv4 end-point. */
                *( ppxEndPoint ) = pxEndPoint;
                eReturn = eARPCacheHit;
                break;
            }
        }
    }
<<<<<<< HEAD
    else if( ( FreeRTOS_htonl( ulAddressToLookup ) & 0xffU ) == 0xffU ) /* Is this a broadcast address like x.x.x.255 ? */
=======
    else if (pxEndPoint != NULL) /* ARP lookup loop-back? */
    {
        /* Targeted at this device? Make sure that xNetworkInterfaceOutput()
         * in NetworkInterface.c calls xCheckLoopback(). */
        *(ppxEndPoint) = pxEndPoint;
        (void)memcpy(pxMACAddress->ucBytes, pxEndPoint->xMACAddress.ucBytes, ipMAC_ADDRESS_LENGTH_BYTES);
        eReturn = eARPCacheHit;
    }
    else if( ( *pulIPAddress == ipBROADCAST_IP_ADDRESS ) ||                      /* Is it the general broadcast address 255.255.255.255?  */
             ( *pulIPAddress == pxEndPoint->ipv4_settings.ulBroadcastAddress ) ) /* Or a local broadcast address, eg 192.168.1.255? */
>>>>>>> 44cf8eec
    {
        /* This is a broadcast so it uses the broadcast MAC address. */
        ( void ) memcpy( pxMACAddress->ucBytes, xBroadcastMACAddress.ucBytes, sizeof( MACAddress_t ) );
        pxEndPoint = FreeRTOS_FindEndPointOnNetMask( ulAddressToLookup, 4 );

        if( pxEndPoint != NULL )
        {
            *( ppxEndPoint ) = pxEndPoint;
        }

        eReturn = eARPCacheHit;
    }
<<<<<<< HEAD
    else
    {
        eReturn = eARPGetCacheEntryGateWay( pulIPAddress, pxMACAddress, ppxEndPoint );
=======
    else if( *ipLOCAL_IP_ADDRESS_POINTER == 0U )
    {
        /* The IP address has not yet been assigned, so there is nothing that
         * can be done. */
        eReturn = eCantSendPacket;
    }
    else
    {
        eReturn = eARPGetCacheEntryGateWay(pulIPAddress, pxMACAddress, ppxEndPoint);
>>>>>>> 44cf8eec
    }

    return eReturn;
}
<<<<<<< HEAD
/*-----------------------------------------------------------*/

uint32_t ulAddressToLookup;
uint32_t ulOrginal;
=======

/*-----------------------------------------------------------*/
>>>>>>> 44cf8eec

/**
 * @brief The IPv4 address is apparently a web-address. Find a gateway..
 * @param[in] pulIPAddress: The target IP-address. It may be replaced with the IP
 *                          address of a gateway.
 * @param[in] pxMACAddress: In case the MAC-address is found in cache, it will be
 *                          stored to the buffer provided.
 * @param[out] ppxEndPoint: The end-point of the gateway will be copy to the pointee.
 */
<<<<<<< HEAD
static eARPLookupResult_t eARPGetCacheEntryGateWay( uint32_t * pulIPAddress,
                                                    MACAddress_t * const pxMACAddress,
                                                    struct xNetworkEndPoint ** ppxEndPoint )
{
    eARPLookupResult_t eReturn = eARPCacheMiss;
/*  uint32_t ulAddressToLookup = *( pulIPAddress ); */
    NetworkEndPoint_t * pxEndPoint;

/*  uint32_t ulOrginal = *pulIPAddress; */

    ulAddressToLookup = *( pulIPAddress );
    ulOrginal = *pulIPAddress;

    /* It is assumed that devices with the same netmask are on the same
     * LAN and don't need a gateway. */
    pxEndPoint = FreeRTOS_FindEndPointOnNetMask( ulAddressToLookup, 4 );

    if( pxEndPoint == NULL )
    {
        /* No matching end-point is found, look for a gateway. */
        #if ( ipconfigARP_STORES_REMOTE_ADDRESSES == 1 )
            eReturn = prvCacheLookup( ulAddressToLookup, pxMACAddress, ppxEndPoint );

            if( eReturn == eARPCacheHit )
            {
                /* The stack is configured to store 'remote IP addresses', i.e. addresses
                 * belonging to a different the netmask.  prvCacheLookup() returned a hit, so
                 * the MAC address is known. */
            }
            else
        #endif
        {
            /* The IP address is off the local network, so look up the
             * hardware address of the router, if any. */
            *( ppxEndPoint ) = FreeRTOS_FindGateWay( ( BaseType_t ) ipTYPE_IPv4 );

            if( *( ppxEndPoint ) != NULL )
            {
                /* 'ipv4_settings' can be accessed safely, because 'ipTYPE_IPv4' was provided. */
                ulAddressToLookup = ( *ppxEndPoint )->ipv4_settings.ulGatewayAddress;
=======
static eARPLookupResult_t eARPGetCacheEntryGateWay(uint32_t* pulIPAddress,
    MACAddress_t* const pxMACAddress,
    struct xNetworkEndPoint** ppxEndPoint)
{
    eARPLookupResult_t eReturn = eARPCacheMiss;
    uint32_t ulAddressToLookup = *(pulIPAddress);
    NetworkEndPoint_t* pxEndPoint;
    uint32_t ulOrginal = *pulIPAddress;

    /* It is assumed that devices with the same netmask are on the same
     * LAN and don't need a gateway. */
    pxEndPoint = FreeRTOS_FindEndPointOnNetMask(ulAddressToLookup, 4);

    if (pxEndPoint == NULL)
    {
        /* No matching end-point is found, look for a gateway. */
#if ( ipconfigARP_STORES_REMOTE_ADDRESSES == 1 )
        eReturn = prvCacheLookup(ulAddressToLookup, pxMACAddress, ppxEndPoint);

        if (eReturn == eARPCacheHit)
        {
            /* The stack is configured to store 'remote IP addresses', i.e. addresses
             * belonging to a different the netmask.  prvCacheLookup() returned a hit, so
             * the MAC address is known. */
        }
        else
#endif
        {
            /* The IP address is off the local network, so look up the
             * hardware address of the router, if any. */
            *(ppxEndPoint) = FreeRTOS_FindGateWay((BaseType_t)ipTYPE_IPv4);

            if (*(ppxEndPoint) != NULL)
            {
                /* 'ipv4_settings' can be accessed safely, because 'ipTYPE_IPv4' was provided. */
                ulAddressToLookup = (*ppxEndPoint)->ipv4_settings.ulGatewayAddress;
>>>>>>> 44cf8eec
            }
            else
            {
                ulAddressToLookup = *pulIPAddress;
            }

<<<<<<< HEAD
            FreeRTOS_printf( ( "Using gateway %lxip\n", FreeRTOS_ntohl( ulAddressToLookup ) ) );
=======
            FreeRTOS_printf(("Using gateway %lxip\n", FreeRTOS_ntohl(ulAddressToLookup)));
>>>>>>> 44cf8eec
        }
    }
    else
    {
        /* The IP address is on the local network, so lookup the requested
         * IP address directly. */
        ulAddressToLookup = *pulIPAddress;
    }

<<<<<<< HEAD
    #if ( ipconfigARP_STORES_REMOTE_ADDRESSES == 1 )
        if( eReturn == eARPCacheMiss )
    #endif
    {
        if( ulAddressToLookup == 0U )
=======
#if ( ipconfigARP_STORES_REMOTE_ADDRESSES == 1 )
    if (eReturn == eARPCacheMiss)
#endif
    {
        if (ulAddressToLookup == 0U)
>>>>>>> 44cf8eec
        {
            /* The address is not on the local network, and there is not a
             * router. */
            eReturn = eCantSendPacket;
        }
        else
        {
<<<<<<< HEAD
            eReturn = prvCacheLookup( ulAddressToLookup, pxMACAddress, ppxEndPoint );

            if( ( eReturn != eARPCacheHit ) || ( ulOrginal != ulAddressToLookup ) )
            {
                FreeRTOS_printf( ( "ARP %xip %s using %xip\n",
                                   ( unsigned ) FreeRTOS_ntohl( ulOrginal ),
                                   ( eReturn == eARPCacheHit ) ? "hit" : "miss",
                                   ( unsigned ) FreeRTOS_ntohl( ulAddressToLookup ) ) );
=======
            eReturn = prvCacheLookup(ulAddressToLookup, pxMACAddress, ppxEndPoint);

            if ((eReturn != eARPCacheHit) || (ulOrginal != ulAddressToLookup))
            {
                FreeRTOS_printf(("ARP %lxip %s using %lxip\n",
                    FreeRTOS_ntohl(ulOrginal),
                    (eReturn == eARPCacheHit) ? "hit" : "miss",
                    FreeRTOS_ntohl(ulAddressToLookup)));
>>>>>>> 44cf8eec
            }

            /* It might be that the ARP has to go to the gateway. */
            *pulIPAddress = ulAddressToLookup;
        }
    }

    return eReturn;
}
/*-----------------------------------------------------------*/

/**
 * @brief Lookup an IP address in the ARP cache.
 *
 * @param[in] ulAddressToLookup: The 32-bit representation of an IP address to
 *                               lookup.
 * @param[out] pxMACAddress: A pointer to MACAddress_t variable where, if there
 *                          is an ARP cache hit, the MAC address corresponding to
 *                          the IP address will be stored.
 * @param[in,out] ppxEndPoint: a pointer to the end-point will be stored.
 *
 * @return When the IP-address is found: eARPCacheHit, when not found: eARPCacheMiss,
 *         and when waiting for a ARP reply: eCantSendPacket.
 */
static eARPLookupResult_t prvCacheLookup( uint32_t ulAddressToLookup,
                                          MACAddress_t * const pxMACAddress,
                                          NetworkEndPoint_t ** ppxEndPoint )
{
    BaseType_t x;
    eARPLookupResult_t eReturn = eARPCacheMiss;

    /* Loop through each entry in the ARP cache. */
    for( x = 0; x < ipconfigARP_CACHE_ENTRIES; x++ )
    {
        /* Does this row in the ARP cache table hold an entry for the IP address
         * being queried? */
        if( xARPCache[ x ].ulIPAddress == ulAddressToLookup )
        {
            /* A matching valid entry was found. */
            if( xARPCache[ x ].ucValid == ( uint8_t ) pdFALSE )
            {
                /* This entry is waiting an ARP reply, so is not valid. */
                eReturn = eCantSendPacket;
            }
            else
            {
                /* A valid entry was found. */
                ( void ) memcpy( pxMACAddress->ucBytes, xARPCache[ x ].xMACAddress.ucBytes, sizeof( MACAddress_t ) );
                /* ppxEndPoint != NULL was tested in the only caller eARPGetCacheEntry(). */
                *( ppxEndPoint ) = xARPCache[ x ].pxEndPoint;
                eReturn = eARPCacheHit;
            }

            break;
        }
    }

    return eReturn;
}
/*-----------------------------------------------------------*/

/**
 * @brief A call to this function will update (or 'Age') the ARP cache entries.
 *        The function will also try to prevent a removal of entry by sending
 *        an ARP query. It will also check whether we are waiting on an ARP
 *        reply - if we are, then an ARP request will be re-sent.
 *        In case an ARP entry has 'Aged' to 0, it will be removed from the ARP
 *        cache.
 */
void vARPAgeCache( void )
{
    BaseType_t x;
    TickType_t xTimeNow;

    /* Loop through each entry in the ARP cache. */
    for( x = 0; x < ipconfigARP_CACHE_ENTRIES; x++ )
    {
        /* If the entry is valid (its age is greater than zero). */
        if( xARPCache[ x ].ucAge > 0U )
        {
            /* Decrement the age value of the entry in this ARP cache table row.
             * When the age reaches zero it is no longer considered valid. */
            ( xARPCache[ x ].ucAge )--;

            /* If the entry is not yet valid, then it is waiting an ARP
             * reply, and the ARP request should be retransmitted. */
            if( xARPCache[ x ].ucValid == ( uint8_t ) pdFALSE )
            {
                FreeRTOS_OutputARPRequest( xARPCache[ x ].ulIPAddress );
            }
            else if( xARPCache[ x ].ucAge <= ( uint8_t ) arpMAX_ARP_AGE_BEFORE_NEW_ARP_REQUEST )
            {
                /* This entry will get removed soon.  See if the MAC address is
                 * still valid to prevent this happening. */
                iptraceARP_TABLE_ENTRY_WILL_EXPIRE( xARPCache[ x ].ulIPAddress );
                FreeRTOS_OutputARPRequest( xARPCache[ x ].ulIPAddress );
            }
            else
            {
                /* The age has just ticked down, with nothing to do. */
            }

            if( xARPCache[ x ].ucAge == 0U )
            {
                /* The entry is no longer valid.  Wipe it out. */
                iptraceARP_TABLE_ENTRY_EXPIRED( xARPCache[ x ].ulIPAddress );
                xARPCache[ x ].ulIPAddress = 0U;
            }
        }
    }

    xTimeNow = xTaskGetTickCount();

    if( ( xLastGratuitousARPTime == ( TickType_t ) 0 ) || ( ( xTimeNow - xLastGratuitousARPTime ) > ( TickType_t ) arpGRATUITOUS_ARP_PERIOD ) )
    {
        NetworkEndPoint_t * pxEndPoint = pxNetworkEndPoints;

        while( pxEndPoint != NULL )
        {
            if( ( pxEndPoint->bits.bEndPointUp != pdFALSE_UNSIGNED ) && ( pxEndPoint->ipv4_settings.ulIPAddress != 0U ) )
            {
                if( pxEndPoint->bits.bIPv6 != pdFALSE_UNSIGNED )
                {
                    FreeRTOS_OutputAdvertiseIPv6( pxEndPoint );
                }
                else
                {
                    if( pxEndPoint->ipv4_settings.ulIPAddress != 0U )
                    {
                        FreeRTOS_OutputARPRequest( pxEndPoint->ipv4_settings.ulIPAddress );
                    }
                }
            }

            pxEndPoint = pxEndPoint->pxNext;
        }

        xLastGratuitousARPTime = xTimeNow;
    }
}
/*-----------------------------------------------------------*/

/**
 * @brief Send a Gratuitous ARP packet to allow this node to announce the IP-MAC
 *        mapping to the entire network.
 */
void vARPSendGratuitous( void )
{
    /* Setting xLastGratuitousARPTime to 0 will force a gratuitous ARP the next
     * time vARPAgeCache() is called. */
    xLastGratuitousARPTime = ( TickType_t ) 0;

    /* Let the IP-task call vARPAgeCache(). */
    ( void ) xSendEventToIPTask( eARPTimerEvent );
}

/*-----------------------------------------------------------*/

/**
 * @brief Create and send an ARP request packet.
 *
 * @param[in] ulIPAddress: A 32-bit representation of the IP-address whose
 *                         physical (MAC) address is required.
 */
void FreeRTOS_OutputARPRequest( uint32_t ulIPAddress )
{
    NetworkBufferDescriptor_t * pxNetworkBuffer;
    const NetworkEndPoint_t * pxEndPoint;
    const NetworkInterface_t * pxInterface;

    for( pxInterface = FreeRTOS_FirstNetworkInterface();
         pxInterface != NULL;
         pxInterface = FreeRTOS_NextNetworkInterface( pxInterface ) )
    {
        pxEndPoint = FreeRTOS_FindEndPointOnIP_IPv4( ulIPAddress, 25 );

        if( pxEndPoint == NULL )
        {
            pxEndPoint = FreeRTOS_InterfaceEndPointOnNetMask( pxInterface, ulIPAddress, 26 );
        }

        if( pxEndPoint != NULL )
        {
            /* This is called from the context of the IP event task, so a block time
             * must not be used. */
            pxNetworkBuffer = pxGetNetworkBufferWithDescriptor( sizeof( ARPPacket_t ), ( TickType_t ) 0U );

            if( pxNetworkBuffer != NULL )
            {
<<<<<<< HEAD
                pxNetworkBuffer->pxEndPoint = pxEndPoint;
                pxNetworkBuffer->xIPAddress.ulIP_IPv4 = ulIPAddress;
=======
                pxNetworkBuffer->xIPAddress.xIP_IPv4 = ulIPAddress;
                pxNetworkBuffer->pxEndPoint = pxEndPoint;
                pxNetworkBuffer->pxInterface = pxInterface;
>>>>>>> 44cf8eec
                vARPGenerateRequestPacket( pxNetworkBuffer );

                #if ( ipconfigETHERNET_MINIMUM_PACKET_BYTES > 0 )
                    {
                        if( pxNetworkBuffer->xDataLength < ( size_t ) ipconfigETHERNET_MINIMUM_PACKET_BYTES )
                        {
                            BaseType_t xIndex;

                            for( xIndex = ( BaseType_t ) pxNetworkBuffer->xDataLength; xIndex < ( BaseType_t ) ipconfigETHERNET_MINIMUM_PACKET_BYTES; xIndex++ )
                            {
                                pxNetworkBuffer->pucEthernetBuffer[ xIndex ] = 0U;
                            }

                            pxNetworkBuffer->xDataLength = ( size_t ) ipconfigETHERNET_MINIMUM_PACKET_BYTES;
                        }
                    }
                #endif /* if( ipconfigETHERNET_MINIMUM_PACKET_BYTES > 0 ) */

                if( xIsCallingFromIPTask() != pdFALSE )
                {
                    iptraceNETWORK_INTERFACE_OUTPUT( pxNetworkBuffer->xDataLength, pxNetworkBuffer->pucEthernetBuffer );
                    /* Only the IP-task is allowed to call this function directly. */
<<<<<<< HEAD
                    pxEndPoint->pxNetworkInterface->pfOutput( pxEndPoint->pxNetworkInterface, pxNetworkBuffer, pdTRUE );
=======
                    if(pxInterface != NULL)
                    {
                        (void)pxNetworkBuffer->pxInterface->pfOutput(pxNetworkBuffer->pxInterface, pxNetworkBuffer, pdTRUE);
                    }
                
>>>>>>> 44cf8eec
                }
                else
                {
                    IPStackEvent_t xSendEvent;

                    /* Send a message to the IP-task to send this ARP packet. */
                    xSendEvent.eEventType = eNetworkTxEvent;
                    xSendEvent.pvData = pxNetworkBuffer;

                    if( xSendEventStructToIPTask( &xSendEvent, ( TickType_t ) portMAX_DELAY ) == pdFAIL )
                    {
                        /* Failed to send the message, so release the network buffer. */
                        vReleaseNetworkBufferAndDescriptor( pxNetworkBuffer );
                    }
                }
            }
        }
    }
}
/*-----------------------------------------------------------*/

/**
 * @brief  Wait for address resolution: look-up the IP-address in the ARP-cache, and if
 *         needed send an ARP request, and wait for a reply.  This function is useful when
 *         called before FreeRTOS_sendto().
 *
 * @param[in] ulIPAddress: The IP-address to look-up.
 * @param[in] uxTicksToWait: The maximum number of clock ticks to wait for a reply.
 *
 * @return Zero when successful.
 */
BaseType_t xARPWaitResolution( uint32_t ulIPAddress,
                               TickType_t uxTicksToWait )
{
    BaseType_t xResult = -pdFREERTOS_ERRNO_EADDRNOTAVAIL;
    TimeOut_t xTimeOut;
    MACAddress_t xMACAddress;
    eARPLookupResult_t xLookupResult;
    NetworkEndPoint_t * pxEndPoint;
    size_t uxSendCount = ipconfigMAX_ARP_RETRANSMISSIONS;
    uint32_t ulIPAddressCopy = ulIPAddress;

    /* The IP-task is not supposed to call this function. */
    configASSERT( xIsCallingFromIPTask() == pdFALSE );

    xLookupResult = eARPGetCacheEntry( &( ulIPAddressCopy ), &( xMACAddress ), &( pxEndPoint ) );

    if( xLookupResult == eARPCacheMiss )
    {
        const TickType_t uxSleepTime = pdMS_TO_TICKS( 250U );

        /* We might use ipconfigMAX_ARP_RETRANSMISSIONS here. */
        vTaskSetTimeOutState( &xTimeOut );

        while( uxSendCount > 0U )
        {
            FreeRTOS_OutputARPRequest( ulIPAddressCopy );

            vTaskDelay( uxSleepTime );

            xLookupResult = eARPGetCacheEntry( &( ulIPAddressCopy ), &( xMACAddress ), &( pxEndPoint ) );

            if( ( xTaskCheckForTimeOut( &( xTimeOut ), &( uxTicksToWait ) ) == pdTRUE ) ||
                ( xLookupResult != eARPCacheMiss ) )
            {
                break;
            }

            /* Decrement the count. */
            uxSendCount--;
        }
    }

    if( xLookupResult == eARPCacheHit )
    {
        xResult = 0;
    }

    return xResult;
}
/*-----------------------------------------------------------*/

/**
 * @brief Generate an ARP request packet by copying various constant details to
 *        the buffer.
 *
 * @param[in,out] pxNetworkBuffer: Pointer to the buffer which has to be filled with
 *                             the ARP request packet details.
 */
void vARPGenerateRequestPacket( NetworkBufferDescriptor_t * const pxNetworkBuffer )
{
/* Part of the Ethernet and ARP headers are always constant when sending an IPv4
 * ARP packet.  This array defines the constant parts, allowing this part of the
 * packet to be filled in using a simple memcpy() instead of individual writes. */
    static const uint8_t xDefaultPartARPPacketHeader[] =
    {
        0xff, 0xff, 0xff, 0xff, 0xff, 0xff, /* Ethernet destination address. */
        0x00, 0x00, 0x00, 0x00, 0x00, 0x00, /* Ethernet source address. */
        0x08, 0x06,                         /* Ethernet frame type (ipARP_FRAME_TYPE). */
        0x00, 0x01,                         /* usHardwareType (ipARP_HARDWARE_TYPE_ETHERNET). */
        0x08, 0x00,                         /* usProtocolType. */
        ipMAC_ADDRESS_LENGTH_BYTES,         /* ucHardwareAddressLength. */
        ipIP_ADDRESS_LENGTH_BYTES,          /* ucProtocolAddressLength. */
        0x00, 0x01,                         /* usOperation (ipARP_REQUEST). */
        0x00, 0x00, 0x00, 0x00, 0x00, 0x00, /* xSenderHardwareAddress. */
        0x00, 0x00, 0x00, 0x00,             /* ulSenderProtocolAddress. */
        0x00, 0x00, 0x00, 0x00, 0x00, 0x00  /* xTargetHardwareAddress. */
    };

    ARPPacket_t * pxARPPacket;

/* memcpy() helper variables for MISRA Rule 21.15 compliance*/
    const void * pvCopySource;
    void * pvCopyDest;

    /* Buffer allocation ensures that buffers always have space
     * for an ARP packet. See buffer allocation implementations 1
     * and 2 under portable/BufferManagement. */
    configASSERT( pxNetworkBuffer != NULL );
    configASSERT( pxNetworkBuffer->xDataLength >= sizeof( ARPPacket_t ) );
    configASSERT( pxNetworkBuffer->pxEndPoint != NULL );

    /* MISRA Ref 11.3.1 [Misaligned access] */
/* More details at: https://github.com/FreeRTOS/FreeRTOS-Plus-TCP/blob/main/MISRA.md#rule-113 */
    /* coverity[misra_c_2012_rule_11_3_violation] */
    pxARPPacket = ( ( ARPPacket_t * ) pxNetworkBuffer->pucEthernetBuffer );

    /* memcpy the const part of the header information into the correct
     * location in the packet.  This copies:
     *  xEthernetHeader.ulDestinationAddress
     *  xEthernetHeader.usFrameType;
     *  xARPHeader.usHardwareType;
     *  xARPHeader.usProtocolType;
     *  xARPHeader.ucHardwareAddressLength;
     *  xARPHeader.ucProtocolAddressLength;
     *  xARPHeader.usOperation;
     *  xARPHeader.xTargetHardwareAddress;
     */

    /*
     * Use helper variables for memcpy() to remain
     * compliant with MISRA Rule 21.15.  These should be
     * optimized away.
     */
    pvCopySource = xDefaultPartARPPacketHeader;
    pvCopyDest = pxARPPacket;
    ( void ) memcpy( pvCopyDest, pvCopySource, sizeof( xDefaultPartARPPacketHeader ) );

    pvCopySource = pxNetworkBuffer->pxEndPoint->xMACAddress.ucBytes;
    pvCopyDest = pxARPPacket->xEthernetHeader.xSourceAddress.ucBytes;
    ( void ) memcpy( pvCopyDest, pvCopySource, ipMAC_ADDRESS_LENGTH_BYTES );

    pvCopySource = pxNetworkBuffer->pxEndPoint->xMACAddress.ucBytes;
    pvCopyDest = pxARPPacket->xARPHeader.xSenderHardwareAddress.ucBytes;
    ( void ) memcpy( pvCopyDest, pvCopySource, ipMAC_ADDRESS_LENGTH_BYTES );

    pvCopySource = &( pxNetworkBuffer->pxEndPoint->ipv4_settings.ulIPAddress );
    pvCopyDest = pxARPPacket->xARPHeader.ucSenderProtocolAddress;
    ( void ) memcpy( pvCopyDest, pvCopySource, sizeof( pxARPPacket->xARPHeader.ucSenderProtocolAddress ) );
    pxARPPacket->xARPHeader.ulTargetProtocolAddress = pxNetworkBuffer->xIPAddress.ulIP_IPv4;

    pxNetworkBuffer->xDataLength = sizeof( ARPPacket_t );

    iptraceCREATING_ARP_REQUEST( pxNetworkBuffer->xIPAddress.ulIP_IPv4 );
}
/*-----------------------------------------------------------*/

/**
 * @brief A call to this function will clear the ARP cache.
 * @param[in] pxEndPoint: only clean entries with this end-point, or when NULL,
 *                        clear the entire ARP cache.
 */
void FreeRTOS_ClearARP( const struct xNetworkEndPoint * pxEndPoint )
{
    if( pxEndPoint != NULL )
    {
        BaseType_t x;

        for( x = 0; x < ipconfigARP_CACHE_ENTRIES; x++ )
        {
            if( xARPCache[ x ].pxEndPoint == pxEndPoint )
            {
                ( void ) memset( &( xARPCache[ x ] ), 0, sizeof( ARPCacheRow_t ) );
            }
        }
    }
    else
    {
        ( void ) memset( xARPCache, 0, sizeof( xARPCache ) );
    }
}
/*-----------------------------------------------------------*/

#if 1

/**
 * @brief  This function will check if the target IP-address belongs to this device.
 *         If so, the packet will be passed to the IP-stack, who will answer it.
 *         The function is to be called within the function xNetworkInterfaceOutput().
 *
 * @param[in] pxDescriptor: The network buffer which is to be checked for loop-back.
 * @param[in] bReleaseAfterSend: pdTRUE: Driver is allowed to transfer ownership of descriptor.
 *                              pdFALSE: Driver is not allowed to take ownership of descriptor,
 *                                       make a copy of it.
 *
 * @return pdTRUE/pdFALSE: There is/isn't a loopback address in the packet.
 */
    BaseType_t xCheckLoopback( NetworkBufferDescriptor_t * const pxDescriptor,
                               BaseType_t bReleaseAfterSend )
    {
        BaseType_t xResult = pdFALSE;
        NetworkBufferDescriptor_t * pxUseDescriptor = pxDescriptor;

        /* MISRA Ref 11.3.1 [Misaligned access] */
/* More details at: https://github.com/FreeRTOS/FreeRTOS-Plus-TCP/blob/main/MISRA.md#rule-113 */
        /* coverity[misra_c_2012_rule_11_3_violation] */
        const IPPacket_t * pxIPPacket = ( ( IPPacket_t * ) pxUseDescriptor->pucEthernetBuffer );

        if( pxIPPacket->xEthernetHeader.usFrameType == ipIPv4_FRAME_TYPE )
        {
            NetworkEndPoint_t * pxEndPoint;

            pxEndPoint = FreeRTOS_FindEndPointOnMAC( &( pxIPPacket->xEthernetHeader.xDestinationAddress ), NULL );

            if( ( pxEndPoint != NULL ) &&
                ( memcmp( pxIPPacket->xEthernetHeader.xDestinationAddress.ucBytes, pxEndPoint->xMACAddress.ucBytes, ipMAC_ADDRESS_LENGTH_BYTES ) == 0 ) )
            {
                xResult = pdTRUE;

                if( bReleaseAfterSend == pdFALSE )
                {
                    /* Driver is not allowed to transfer the ownership
                     * of descriptor,  so make a copy of it */
                    pxUseDescriptor =
                        pxDuplicateNetworkBufferWithDescriptor( pxDescriptor, pxDescriptor->xDataLength );
                }

                if( pxUseDescriptor != NULL )
                {
                    IPStackEvent_t xRxEvent;

                    pxUseDescriptor->pxInterface = pxEndPoint->pxNetworkInterface;
                    pxUseDescriptor->pxEndPoint = pxEndPoint;

                    xRxEvent.eEventType = eNetworkRxEvent;
                    xRxEvent.pvData = pxUseDescriptor;

                    if( xSendEventStructToIPTask( &xRxEvent, 0U ) != pdTRUE )
                    {
                        vReleaseNetworkBufferAndDescriptor( pxUseDescriptor );
                        iptraceETHERNET_RX_EVENT_LOST();
                        FreeRTOS_printf( ( "prvEMACRxPoll: Can not queue return packet!\n" ) );
                    }
                }
            }
        }

        return xResult;
    }

#endif /* 0 */
/*-----------------------------------------------------------*/

#if ( ipconfigHAS_PRINTF != 0 ) || ( ipconfigHAS_DEBUG_PRINTF != 0 )

    void FreeRTOS_PrintARPCache( void )
    {
        BaseType_t x, xCount = 0;

        /* Loop through each entry in the ARP cache. */
        for( x = 0; x < ipconfigARP_CACHE_ENTRIES; x++ )
        {
            if( ( xARPCache[ x ].ulIPAddress != 0U ) && ( xARPCache[ x ].ucAge > ( uint8_t ) 0U ) )
            {
                /* See if the MAC-address also matches, and we're all happy */
                FreeRTOS_printf( ( "ARP %2d: %3u - %16xip : %02x:%02x:%02x : %02x:%02x:%02x\n",
                                   ( int ) x,
                                   xARPCache[ x ].ucAge,
                                   ( unsigned ) xARPCache[ x ].ulIPAddress,
                                   xARPCache[ x ].xMACAddress.ucBytes[ 0 ],
                                   xARPCache[ x ].xMACAddress.ucBytes[ 1 ],
                                   xARPCache[ x ].xMACAddress.ucBytes[ 2 ],
                                   xARPCache[ x ].xMACAddress.ucBytes[ 3 ],
                                   xARPCache[ x ].xMACAddress.ucBytes[ 4 ],
                                   xARPCache[ x ].xMACAddress.ucBytes[ 5 ] ) );
                xCount++;
            }
        }

        FreeRTOS_printf( ( "Arp has %ld entries\n", xCount ) );
    }

#endif /* ( ipconfigHAS_PRINTF != 0 ) || ( ipconfigHAS_DEBUG_PRINTF != 0 ) */<|MERGE_RESOLUTION|>--- conflicted
+++ resolved
@@ -791,20 +791,7 @@
             }
         }
     }
-<<<<<<< HEAD
     else if( ( FreeRTOS_htonl( ulAddressToLookup ) & 0xffU ) == 0xffU ) /* Is this a broadcast address like x.x.x.255 ? */
-=======
-    else if (pxEndPoint != NULL) /* ARP lookup loop-back? */
-    {
-        /* Targeted at this device? Make sure that xNetworkInterfaceOutput()
-         * in NetworkInterface.c calls xCheckLoopback(). */
-        *(ppxEndPoint) = pxEndPoint;
-        (void)memcpy(pxMACAddress->ucBytes, pxEndPoint->xMACAddress.ucBytes, ipMAC_ADDRESS_LENGTH_BYTES);
-        eReturn = eARPCacheHit;
-    }
-    else if( ( *pulIPAddress == ipBROADCAST_IP_ADDRESS ) ||                      /* Is it the general broadcast address 255.255.255.255?  */
-             ( *pulIPAddress == pxEndPoint->ipv4_settings.ulBroadcastAddress ) ) /* Or a local broadcast address, eg 192.168.1.255? */
->>>>>>> 44cf8eec
     {
         /* This is a broadcast so it uses the broadcast MAC address. */
         ( void ) memcpy( pxMACAddress->ucBytes, xBroadcastMACAddress.ucBytes, sizeof( MACAddress_t ) );
@@ -817,34 +804,14 @@
 
         eReturn = eARPCacheHit;
     }
-<<<<<<< HEAD
     else
     {
         eReturn = eARPGetCacheEntryGateWay( pulIPAddress, pxMACAddress, ppxEndPoint );
-=======
-    else if( *ipLOCAL_IP_ADDRESS_POINTER == 0U )
-    {
-        /* The IP address has not yet been assigned, so there is nothing that
-         * can be done. */
-        eReturn = eCantSendPacket;
-    }
-    else
-    {
-        eReturn = eARPGetCacheEntryGateWay(pulIPAddress, pxMACAddress, ppxEndPoint);
->>>>>>> 44cf8eec
     }
 
     return eReturn;
 }
-<<<<<<< HEAD
-/*-----------------------------------------------------------*/
-
-uint32_t ulAddressToLookup;
-uint32_t ulOrginal;
-=======
-
-/*-----------------------------------------------------------*/
->>>>>>> 44cf8eec
+
 
 /**
  * @brief The IPv4 address is apparently a web-address. Find a gateway..
@@ -854,19 +821,15 @@
  *                          stored to the buffer provided.
  * @param[out] ppxEndPoint: The end-point of the gateway will be copy to the pointee.
  */
-<<<<<<< HEAD
+
 static eARPLookupResult_t eARPGetCacheEntryGateWay( uint32_t * pulIPAddress,
                                                     MACAddress_t * const pxMACAddress,
                                                     struct xNetworkEndPoint ** ppxEndPoint )
 {
     eARPLookupResult_t eReturn = eARPCacheMiss;
-/*  uint32_t ulAddressToLookup = *( pulIPAddress ); */
+    uint32_t ulAddressToLookup = *( pulIPAddress );
     NetworkEndPoint_t * pxEndPoint;
-
-/*  uint32_t ulOrginal = *pulIPAddress; */
-
-    ulAddressToLookup = *( pulIPAddress );
-    ulOrginal = *pulIPAddress;
+    uint32_t ulOrginal = *pulIPAddress;
 
     /* It is assumed that devices with the same netmask are on the same
      * LAN and don't need a gateway. */
@@ -895,55 +858,13 @@
             {
                 /* 'ipv4_settings' can be accessed safely, because 'ipTYPE_IPv4' was provided. */
                 ulAddressToLookup = ( *ppxEndPoint )->ipv4_settings.ulGatewayAddress;
-=======
-static eARPLookupResult_t eARPGetCacheEntryGateWay(uint32_t* pulIPAddress,
-    MACAddress_t* const pxMACAddress,
-    struct xNetworkEndPoint** ppxEndPoint)
-{
-    eARPLookupResult_t eReturn = eARPCacheMiss;
-    uint32_t ulAddressToLookup = *(pulIPAddress);
-    NetworkEndPoint_t* pxEndPoint;
-    uint32_t ulOrginal = *pulIPAddress;
-
-    /* It is assumed that devices with the same netmask are on the same
-     * LAN and don't need a gateway. */
-    pxEndPoint = FreeRTOS_FindEndPointOnNetMask(ulAddressToLookup, 4);
-
-    if (pxEndPoint == NULL)
-    {
-        /* No matching end-point is found, look for a gateway. */
-#if ( ipconfigARP_STORES_REMOTE_ADDRESSES == 1 )
-        eReturn = prvCacheLookup(ulAddressToLookup, pxMACAddress, ppxEndPoint);
-
-        if (eReturn == eARPCacheHit)
-        {
-            /* The stack is configured to store 'remote IP addresses', i.e. addresses
-             * belonging to a different the netmask.  prvCacheLookup() returned a hit, so
-             * the MAC address is known. */
-        }
-        else
-#endif
-        {
-            /* The IP address is off the local network, so look up the
-             * hardware address of the router, if any. */
-            *(ppxEndPoint) = FreeRTOS_FindGateWay((BaseType_t)ipTYPE_IPv4);
-
-            if (*(ppxEndPoint) != NULL)
-            {
-                /* 'ipv4_settings' can be accessed safely, because 'ipTYPE_IPv4' was provided. */
-                ulAddressToLookup = (*ppxEndPoint)->ipv4_settings.ulGatewayAddress;
->>>>>>> 44cf8eec
             }
             else
             {
                 ulAddressToLookup = *pulIPAddress;
             }
 
-<<<<<<< HEAD
             FreeRTOS_printf( ( "Using gateway %lxip\n", FreeRTOS_ntohl( ulAddressToLookup ) ) );
-=======
-            FreeRTOS_printf(("Using gateway %lxip\n", FreeRTOS_ntohl(ulAddressToLookup)));
->>>>>>> 44cf8eec
         }
     }
     else
@@ -953,19 +874,11 @@
         ulAddressToLookup = *pulIPAddress;
     }
 
-<<<<<<< HEAD
     #if ( ipconfigARP_STORES_REMOTE_ADDRESSES == 1 )
         if( eReturn == eARPCacheMiss )
     #endif
     {
         if( ulAddressToLookup == 0U )
-=======
-#if ( ipconfigARP_STORES_REMOTE_ADDRESSES == 1 )
-    if (eReturn == eARPCacheMiss)
-#endif
-    {
-        if (ulAddressToLookup == 0U)
->>>>>>> 44cf8eec
         {
             /* The address is not on the local network, and there is not a
              * router. */
@@ -973,7 +886,6 @@
         }
         else
         {
-<<<<<<< HEAD
             eReturn = prvCacheLookup( ulAddressToLookup, pxMACAddress, ppxEndPoint );
 
             if( ( eReturn != eARPCacheHit ) || ( ulOrginal != ulAddressToLookup ) )
@@ -982,16 +894,6 @@
                                    ( unsigned ) FreeRTOS_ntohl( ulOrginal ),
                                    ( eReturn == eARPCacheHit ) ? "hit" : "miss",
                                    ( unsigned ) FreeRTOS_ntohl( ulAddressToLookup ) ) );
-=======
-            eReturn = prvCacheLookup(ulAddressToLookup, pxMACAddress, ppxEndPoint);
-
-            if ((eReturn != eARPCacheHit) || (ulOrginal != ulAddressToLookup))
-            {
-                FreeRTOS_printf(("ARP %lxip %s using %lxip\n",
-                    FreeRTOS_ntohl(ulOrginal),
-                    (eReturn == eARPCacheHit) ? "hit" : "miss",
-                    FreeRTOS_ntohl(ulAddressToLookup)));
->>>>>>> 44cf8eec
             }
 
             /* It might be that the ARP has to go to the gateway. */
@@ -1181,14 +1083,9 @@
 
             if( pxNetworkBuffer != NULL )
             {
-<<<<<<< HEAD
-                pxNetworkBuffer->pxEndPoint = pxEndPoint;
-                pxNetworkBuffer->xIPAddress.ulIP_IPv4 = ulIPAddress;
-=======
                 pxNetworkBuffer->xIPAddress.xIP_IPv4 = ulIPAddress;
                 pxNetworkBuffer->pxEndPoint = pxEndPoint;
                 pxNetworkBuffer->pxInterface = pxInterface;
->>>>>>> 44cf8eec
                 vARPGenerateRequestPacket( pxNetworkBuffer );
 
                 #if ( ipconfigETHERNET_MINIMUM_PACKET_BYTES > 0 )
@@ -1211,15 +1108,10 @@
                 {
                     iptraceNETWORK_INTERFACE_OUTPUT( pxNetworkBuffer->xDataLength, pxNetworkBuffer->pucEthernetBuffer );
                     /* Only the IP-task is allowed to call this function directly. */
-<<<<<<< HEAD
-                    pxEndPoint->pxNetworkInterface->pfOutput( pxEndPoint->pxNetworkInterface, pxNetworkBuffer, pdTRUE );
-=======
                     if(pxInterface != NULL)
                     {
-                        (void)pxNetworkBuffer->pxInterface->pfOutput(pxNetworkBuffer->pxInterface, pxNetworkBuffer, pdTRUE);
+                        ( void ) pxEndPoint->pxNetworkInterface->pfOutput( pxEndPoint->pxNetworkInterface, pxNetworkBuffer, pdTRUE );
                     }
-                
->>>>>>> 44cf8eec
                 }
                 else
                 {
