/*
 * FreeRTOS+TCP <DEVELOPMENT BRANCH>
 * Copyright (C) 2022 Amazon.com, Inc. or its affiliates.  All Rights Reserved.
 *
 * SPDX-License-Identifier: MIT
 *
 * Permission is hereby granted, free of charge, to any person obtaining a copy of
 * this software and associated documentation files (the "Software"), to deal in
 * the Software without restriction, including without limitation the rights to
 * use, copy, modify, merge, publish, distribute, sublicense, and/or sell copies of
 * the Software, and to permit persons to whom the Software is furnished to do so,
 * subject to the following conditions:
 *
 * The above copyright notice and this permission notice shall be included in all
 * copies or substantial portions of the Software.
 *
 * THE SOFTWARE IS PROVIDED "AS IS", WITHOUT WARRANTY OF ANY KIND, EXPRESS OR
 * IMPLIED, INCLUDING BUT NOT LIMITED TO THE WARRANTIES OF MERCHANTABILITY, FITNESS
 * FOR A PARTICULAR PURPOSE AND NONINFRINGEMENT. IN NO EVENT SHALL THE AUTHORS OR
 * COPYRIGHT HOLDERS BE LIABLE FOR ANY CLAIM, DAMAGES OR OTHER LIABILITY, WHETHER
 * IN AN ACTION OF CONTRACT, TORT OR OTHERWISE, ARISING FROM, OUT OF OR IN
 * CONNECTION WITH THE SOFTWARE OR THE USE OR OTHER DEALINGS IN THE SOFTWARE.
 *
 * http://aws.amazon.com/freertos
 * http://www.FreeRTOS.org
 */

/**
 * @file FreeRTOS_DHCP.c
 * @brief Implements the Dynamic Host Configuration Protocol for the FreeRTOS+TCP network stack.
 */

/* Standard includes. */
#include <stdint.h>

/* FreeRTOS includes. */
#include "FreeRTOS.h"
#include "task.h"
#include "semphr.h"

/* FreeRTOS+TCP includes. */
#include "FreeRTOS_IP.h"
#include "FreeRTOS_Sockets.h"
#include "FreeRTOS_IP_Private.h"
#include "FreeRTOS_UDP_IP.h"
#include "FreeRTOS_DHCP.h"
#include "FreeRTOS_ARP.h"
#include "FreeRTOS_IP_Timers.h"


/* Exclude the entire file if DHCP is not enabled. */
#if ( ipconfigUSE_DHCP != 0 )

    #include "NetworkInterface.h"
    #include "NetworkBufferManagement.h"

    #include "FreeRTOS_Routing.h"

/* The following define is temporary and serves to make the /single source
 * code more similar to the /multi version. */

    #define EP_DHCPData         pxEndPoint->xDHCPData                 /**< Temporary define to make /single source similar to /multi version. */
    #define EP_IPv4_SETTINGS    pxEndPoint->ipv4_settings             /**< Temporary define to make /single source similar to /multi version. */



/** @brief The UDP socket used for all incoming and outgoing DHCP traffic. */
    _static Socket_t xDHCPv4Socket;

    #if ( ipconfigDHCP_FALL_BACK_AUTO_IP != 0 )
        /* Define the Link Layer IP address: 169.254.x.x */
        #define LINK_LAYER_ADDRESS_0    169
        #define LINK_LAYER_ADDRESS_1    254

/* Define the netmask used: 255.255.0.0 */
        #define LINK_LAYER_NETMASK_0    255
        #define LINK_LAYER_NETMASK_1    255
        #define LINK_LAYER_NETMASK_2    0
        #define LINK_LAYER_NETMASK_3    0
    #endif

/*-----------------------------------------------------------*/

/*
 * @brief The number of end-points that are making use of the UDP-socket.
 */
    static BaseType_t xDHCPSocketUserCount = 0;

/*
 * Generate a DHCP discover message and send it on the DHCP socket.
 */
    static BaseType_t prvSendDHCPDiscover( const NetworkEndPoint_t * pxEndPoint );

/*
 * Interpret message received on the DHCP socket.
 */
    static BaseType_t prvProcessDHCPReplies( BaseType_t xExpectedMessageType,
                                             NetworkEndPoint_t * pxEndPoint );

/*
 * Generate a DHCP request packet, and send it on the DHCP socket.
 */
    static BaseType_t prvSendDHCPRequest( const NetworkEndPoint_t * pxEndPoint );

/*
 * Prepare to start a DHCP transaction.  This initialises some state variables
 * and creates the DHCP socket if necessary.
 */
    static void prvInitialiseDHCP( NetworkEndPoint_t * pxEndPoint );

/*
 * Creates the part of outgoing DHCP messages that are common to all outgoing
 * DHCP messages.
 */
    static uint8_t * prvCreatePartDHCPMessage( struct freertos_sockaddr * pxAddress,
                                               BaseType_t xOpcode,
                                               const uint8_t * const pucOptionsArray,
                                               size_t * pxOptionsArraySize,
                                               const NetworkEndPoint_t * pxEndPoint );

/*
 * Create the DHCP socket, if it has not been created already.
 */
    _static void prvCreateDHCPSocket( NetworkEndPoint_t * pxEndPoint );

/*
 * Close the DHCP socket, only when not in use anymore (i.e. xDHCPSocketUserCount = 0).
 */
    static void prvCloseDHCPSocket( NetworkEndPoint_t * pxEndPoint );

    static void vDHCPProcessEndPoint( BaseType_t xReset,
                                      BaseType_t xDoCheck,
                                      NetworkEndPoint_t * pxEndPoint );

    static BaseType_t xHandleWaitingOffer( NetworkEndPoint_t * pxEndPoint,
                                           BaseType_t xDoCheck );

    static void vHandleWaitingAcknowledge( NetworkEndPoint_t * pxEndPoint,
                                           BaseType_t xDoCheck );

    static BaseType_t xHandleWaitingFirstDiscover( NetworkEndPoint_t * pxEndPoint );

    static void prvHandleWaitingeLeasedAddress( NetworkEndPoint_t * pxEndPoint );

    static void vProcessHandleOption( NetworkEndPoint_t * pxEndPoint,
                                      ProcessSet_t * pxSet,
                                      BaseType_t xExpectedMessageType );
    static BaseType_t xProcessCheckOption( ProcessSet_t * pxSet );


/*-----------------------------------------------------------*/

/**
 * @brief Check whether a given socket is the DHCP socket or not.
 *
 * @param[in] xSocket: The socket to be checked.
 *
 * @return If the socket given as parameter is the DHCP socket - return
 *         pdTRUE, else pdFALSE.
 */
    BaseType_t xIsDHCPSocket( const ConstSocket_t xSocket )
    {
        BaseType_t xReturn;

        if( xDHCPv4Socket == xSocket )
        {
            xReturn = pdTRUE;
        }
        else
        {
            xReturn = pdFALSE;
        }

        return xReturn;
    }
    /*-----------------------------------------------------------*/

/**
 * @brief Returns the current state of a DHCP process.
 *
 * @param[in] pxEndPoint: the end-point which is going through the DHCP process.
 */
    eDHCPState_t eGetDHCPState( const struct xNetworkEndPoint * pxEndPoint )
    {
        /* Note that EP_DHCPData is defined as "pxEndPoint->xDHCPData". */
        return EP_DHCPData.eDHCPState;
    }
/*-----------------------------------------------------------*/

/**
 * @brief Process the DHCP state machine based on current state.
 *
 * @param[in] xReset: Is the DHCP state machine starting over? pdTRUE/pdFALSE.
 * @param[in] pxEndPoint: The end-point for which the DHCP state machine should
 *                        make one cycle.
 */
    void vDHCPProcess( BaseType_t xReset,
                       struct xNetworkEndPoint * pxEndPoint )
    {
        BaseType_t xDoProcess = pdTRUE;

<<<<<<< HEAD
        if( xDHCPv4Socket != NULL ) /* If there is a socket, check for incoming messages first. */
=======
        /* Is DHCP starting over? */
        if( xReset != pdFALSE )
        {
            EP_DHCPData.eDHCPState = eInitialWait;
        }

        if( ( EP_DHCPData.eDHCPState != EP_DHCPData.eExpectedState ) && ( xReset == pdFALSE ) )
        {
            /* When the DHCP event was generated, the DHCP client was
            * in a different state.  Therefore, ignore this event. */
            FreeRTOS_debug_printf( ( "DHCP wrong state: expect: %d got: %d : ignore\n",
                                     EP_DHCPData.eExpectedState, EP_DHCPData.eDHCPState ) );
        }
        else if( xDHCPv4Socket != NULL ) /* If there is a socket, check for incoming messages first. */
>>>>>>> 7315e4b3
        {
            uint8_t * pucUDPPayload;
            const DHCPMessage_IPv4_t * pxDHCPMessage;
            BaseType_t lBytes;

            for( ; ; )
            {
                BaseType_t xRecvFlags = FREERTOS_ZERO_COPY + FREERTOS_MSG_PEEK;
                NetworkEndPoint_t * pxIterator = NULL;

                /* Peek the next UDP message. */
                lBytes = FreeRTOS_recvfrom( xDHCPv4Socket, &( pucUDPPayload ), 0, xRecvFlags, NULL, NULL );

                if( lBytes <= 0 )
                {
                    if( ( lBytes < 0 ) && ( lBytes != -pdFREERTOS_ERRNO_EAGAIN ) )
                    {
                        FreeRTOS_printf( ( "vDHCPProcess: FreeRTOS_recvfrom returns %d\n", ( int ) lBytes ) );
                    }

                    break;
                }

                /* Map a DHCP structure onto the received data. */
                /* MISRA Ref 11.3.1 [Misaligned access] */
                /* More details at: https://github.com/FreeRTOS/FreeRTOS-Plus-TCP/blob/main/MISRA.md#rule-113 */
                /* coverity[misra_c_2012_rule_11_3_violation] */
                pxDHCPMessage = ( ( const DHCPMessage_IPv4_t * ) pucUDPPayload );

                /* Sanity check. */
                if( ( pxDHCPMessage->ulDHCPCookie == dhcpCOOKIE ) && ( pxDHCPMessage->ucOpcode == dhcpREPLY_OPCODE ) )
                {
                    pxIterator = pxNetworkEndPoints;

                    /* Find the end-point with given transaction ID. */
                    while( pxIterator != NULL )
                    {
                        if( pxDHCPMessage->ulTransactionID == FreeRTOS_htonl( pxIterator->xDHCPData.ulTransactionId ) )
                        {
                            break;
                        }

                        pxIterator = pxIterator->pxNext;
                    }
                }

                if( ( pxIterator != NULL ) && ( pxIterator->xDHCPData.eDHCPState == eLeasedAddress ) )
                {
                    /* No DHCP messages are expected while in eLeasedAddress state. */
                    pxIterator = NULL;
                }

                if( pxIterator != NULL )
                {
                    /* The second parameter pdTRUE tells to check for a UDP message. */
                    vDHCPProcessEndPoint( pdFALSE, pdTRUE, pxIterator );

                    if( pxEndPoint == pxIterator )
                    {
                        xDoProcess = pdFALSE;
                    }
                }
                else
                {
                    /* Target not found, fetch the message and delete it. */
                    /* PAss the address of a pointer pucUDPPayload, because zero-copy is used. */
                    lBytes = FreeRTOS_recvfrom( xDHCPv4Socket, &( pucUDPPayload ), 0, FREERTOS_ZERO_COPY, NULL, NULL );

                    if( lBytes > 0 )
                    {
                        /* Remove it now, destination not found. */
                        FreeRTOS_ReleaseUDPPayloadBuffer( pucUDPPayload );
                        FreeRTOS_printf( ( "vDHCPProcess: Removed a %d-byte message: target not found\n", ( int ) lBytes ) );
                    }
                }
            }
        }
        else
        {
            /* do nothing, coverity happy */
        }

        if( ( pxEndPoint != NULL ) && ( xDoProcess != pdFALSE ) )
        {
            /* Process the end-point, but do not expect incoming packets. */
            vDHCPProcessEndPoint( xReset, pdFALSE, pxEndPoint );
        }
    }

/**
 * @brief Called by vDHCPProcessEndPoint(), this function handles the state 'eWaitingOffer'.
 *        If there is a reply, it will be examined, if there is a time-out, there may be a new
 *        new attempt, or it will give up.
 * @param[in] pxEndPoint: The end-point that is getting an IP-address from a DHCP server
 * @param[in] xDoCheck: When true, the function must handle any replies.
 * @return It returns pdTRUE in case the DHCP process must be given up.
 */
    static BaseType_t xHandleWaitingOffer( NetworkEndPoint_t * pxEndPoint,
                                           BaseType_t xDoCheck )
    {
        BaseType_t xGivingUp = pdFALSE;

        #if ( ipconfigUSE_DHCP_HOOK != 0 )
            eDHCPCallbackAnswer_t eAnswer;
        #endif

        /* Look for offers coming in. */
        if( xDoCheck != pdFALSE )
        {
            if( prvProcessDHCPReplies( dhcpMESSAGE_TYPE_OFFER, pxEndPoint ) == pdPASS )
            {
                #if ( ipconfigUSE_DHCP_HOOK != 0 )
                    /* Ask the user if a DHCP request is required. */
                    eAnswer = xApplicationDHCPHook( eDHCPPhasePreRequest, EP_DHCPData.ulOfferedIPAddress );

                    if( eAnswer == eDHCPContinue )
                #endif /* ipconfigUSE_DHCP_HOOK */
                {
                    /* An offer has been made, the user wants to continue,
                     * generate the request. */
                    if( prvSendDHCPRequest( pxEndPoint ) == pdPASS )
                    {
                        EP_DHCPData.xDHCPTxTime = xTaskGetTickCount();
                        EP_DHCPData.xDHCPTxPeriod = dhcpINITIAL_DHCP_TX_PERIOD;
                        EP_DHCPData.eDHCPState = eWaitingAcknowledge;
                    }
                    else
                    {
                        /* Either the creation of a message buffer failed, or sendto().
                         * Try again in the next cycle. */
                        FreeRTOS_debug_printf( ( "Send failed during eWaitingOffer/1.\n" ) );
                        EP_DHCPData.eDHCPState = eSendDHCPRequest;
                    }
                }

                #if ( ipconfigUSE_DHCP_HOOK != 0 )
                    else
                    {
                        if( eAnswer == eDHCPUseDefaults )
                        {
                            ( void ) memcpy( &( pxEndPoint->ipv4_settings ), &( pxEndPoint->ipv4_defaults ), sizeof( pxEndPoint->ipv4_settings ) );
                        }

                        /* The user indicates that the DHCP process does not continue. */
                        xGivingUp = pdTRUE;
                    }
                #endif /* ipconfigUSE_DHCP_HOOK */
            }
        }

        /* Is it time to send another Discover? */
        else if( ( xTaskGetTickCount() - EP_DHCPData.xDHCPTxTime ) > EP_DHCPData.xDHCPTxPeriod )
        {
            /* It is time to send another Discover.  Increase the time
             * period, and if it has not got to the point of giving up - send
             * another discovery. */
            EP_DHCPData.xDHCPTxPeriod <<= 1;

            if( EP_DHCPData.xDHCPTxPeriod <= ( ( TickType_t ) ipconfigMAXIMUM_DISCOVER_TX_PERIOD ) )
            {
                if( xApplicationGetRandomNumber( &( EP_DHCPData.ulTransactionId ) ) != pdFALSE )
                {
                    EP_DHCPData.xDHCPTxTime = xTaskGetTickCount();

                    if( EP_DHCPData.xUseBroadcast != pdFALSE )
                    {
                        EP_DHCPData.xUseBroadcast = pdFALSE;
                    }
                    else
                    {
                        EP_DHCPData.xUseBroadcast = pdTRUE;
                    }

                    if( prvSendDHCPDiscover( pxEndPoint ) == pdPASS )
                    {
                        FreeRTOS_debug_printf( ( "vDHCPProcess: timeout %lu ticks\n", EP_DHCPData.xDHCPTxPeriod ) );
                    }
                    else
                    {
                        /* Either the creation of a message buffer failed, or sendto().
                         * Try again in the next cycle. */
                        FreeRTOS_debug_printf( ( "Send failed during eWaitingOffer/2.\n" ) );
                        EP_DHCPData.eDHCPState = eInitialWait;
                    }
                }
                else
                {
                    FreeRTOS_debug_printf( ( "vDHCPProcess: failed to generate a random Transaction ID\n" ) );
                }
            }
            else
            {
                FreeRTOS_debug_printf( ( "vDHCPProcess: giving up %lu > %lu ticks\n", EP_DHCPData.xDHCPTxPeriod, ipconfigMAXIMUM_DISCOVER_TX_PERIOD ) );

                #if ( ipconfigDHCP_FALL_BACK_AUTO_IP != 0 )
                    {
                        /* Only use a fake Ack if the default IP address == 0x00
                         * and the link local addressing is used.  Start searching
                         * a free LinkLayer IP-address.  Next state will be
                         * 'eGetLinkLayerAddress'. */
                        prvPrepareLinkLayerIPLookUp( pxEndPoint );

                        /* Setting an IP address manually so set to not using
                         * leased address mode. */
                        EP_DHCPData.eDHCPState = eGetLinkLayerAddress;
                    }
                #else
                    {
                        xGivingUp = pdTRUE;
                    }
                #endif /* ipconfigDHCP_FALL_BACK_AUTO_IP */
            }
        }
        else
        {
            /* There was no DHCP reply, there was no time-out, just keep on waiting. */
        }

        return xGivingUp;
    }
/*-----------------------------------------------------------*/

/**
 * @brief Called by vDHCPProcessEndPoint(), this function handles the state 'eWaitingAcknowledge'.
 *        If there is a reply, it will be examined, if there is a time-out, there may be a new
 *        new attempt, or it will give up.
 *        After the acknowledge, the leasing of an IP-address will start.
 * @param[in] pxEndPoint: The end-point that is getting an IP-address from a DHCP server
 * @param[in] xDoCheck: When true, the function must handle any replies.
 */
    static void vHandleWaitingAcknowledge( NetworkEndPoint_t * pxEndPoint,
                                           BaseType_t xDoCheck )
    {
        if( xDoCheck == pdFALSE )
        {
            /* Is it time to send another Discover? */
            if( ( xTaskGetTickCount() - EP_DHCPData.xDHCPTxTime ) > EP_DHCPData.xDHCPTxPeriod )
            {
                /* Increase the time period, and if it has not got to the
                 * point of giving up - send another request. */
                EP_DHCPData.xDHCPTxPeriod <<= 1;

                if( EP_DHCPData.xDHCPTxPeriod <= ( TickType_t ) ipconfigMAXIMUM_DISCOVER_TX_PERIOD )
                {
                    EP_DHCPData.xDHCPTxTime = xTaskGetTickCount();

                    if( prvSendDHCPRequest( pxEndPoint ) == pdPASS )
                    {
                        /* The message is sent. Stay in state 'eWaitingAcknowledge'. */
                    }
                    else
                    {
                        /* Either the creation of a message buffer failed, or sendto().
                         * Try again in the next cycle. */
                        FreeRTOS_debug_printf( ( "Send failed during eWaitingAcknowledge.\n" ) );
                        EP_DHCPData.eDHCPState = eSendDHCPRequest;
                    }
                }
                else
                {
                    /* Give up, start again. */
                    EP_DHCPData.eDHCPState = eInitialWait;
                }
            }
        }
        else if( prvProcessDHCPReplies( dhcpMESSAGE_TYPE_ACK, pxEndPoint ) == pdPASS )
        {
            FreeRTOS_debug_printf( ( "vDHCPProcess: acked %lxip\n", FreeRTOS_ntohl( EP_DHCPData.ulOfferedIPAddress ) ) );

            /* DHCP completed.  The IP address can now be used, and the
             * timer set to the lease timeout time. */
            EP_IPv4_SETTINGS.ulIPAddress = EP_DHCPData.ulOfferedIPAddress;

            /* Setting the 'local' broadcast address, something like
             * '192.168.1.255'. */
            EP_IPv4_SETTINGS.ulBroadcastAddress = EP_DHCPData.ulOfferedIPAddress | ~( EP_IPv4_SETTINGS.ulNetMask );
            EP_DHCPData.eDHCPState = eLeasedAddress;

            *ipLOCAL_IP_ADDRESS_POINTER = EP_IPv4_SETTINGS.ulIPAddress;

            iptraceDHCP_SUCCEDEED( EP_DHCPData.ulOfferedIPAddress );

            /* DHCP failed, the default configured IP-address will be used
             * Now call vIPNetworkUpCalls() to send the network-up event and
             * start the ARP timer. */
            vIPNetworkUpCalls( pxEndPoint );
            /* Close socket to ensure packets don't queue on it. */
            prvCloseDHCPSocket( pxEndPoint );

            if( EP_DHCPData.ulLeaseTime == 0U )
            {
                EP_DHCPData.ulLeaseTime = dhcpDEFAULT_LEASE_TIME;
            }
            else if( EP_DHCPData.ulLeaseTime < dhcpMINIMUM_LEASE_TIME )
            {
                EP_DHCPData.ulLeaseTime = dhcpMINIMUM_LEASE_TIME;
            }
            else
            {
                /* The lease time is already valid. */
            }

            /* Check for clashes. */
            vARPSendGratuitous();
            vDHCP_RATimerReload( ( struct xNetworkEndPoint * ) pxEndPoint, EP_DHCPData.ulLeaseTime );
        }
        else
        {
            /* There are no replies yet. */
        }
    }

/**
 * @brief Called by vDHCPProcessEndPoint(), this function handles the state 'eWaitingSendFirstDiscover'.
 *        If will send a DISCOVER message to a DHCP server, and move to the next status 'eWaitingOffer'.
 * @param[in] pxEndPoint: The end-point that is getting an IP-address from a DHCP server
 * @return xGivingUp: when pdTRUE, there was a fatal error and the process can not continue;
 */
    static BaseType_t xHandleWaitingFirstDiscover( NetworkEndPoint_t * pxEndPoint )
    {
        BaseType_t xGivingUp = pdFALSE;

        /* Ask the user if a DHCP discovery is required. */
        #if ( ipconfigUSE_DHCP_HOOK != 0 )
            eDHCPCallbackAnswer_t eAnswer = xApplicationDHCPHook( eDHCPPhasePreDiscover, pxEndPoint->ipv4_defaults.ulIPAddress );

            if( eAnswer == eDHCPContinue )
        #endif /* ipconfigUSE_DHCP_HOOK */
        {
            /* See if prvInitialiseDHCP() has creates a socket. */
            if( xDHCPv4Socket == NULL )
            {
                xGivingUp = pdTRUE;
            }
            else
            {
                /* Put 'ulIPAddress' to zero to indicate that the end-point is down. */
                EP_IPv4_SETTINGS.ulIPAddress = 0U;

                /* Send the first discover request. */
                EP_DHCPData.xDHCPTxTime = xTaskGetTickCount();

                if( prvSendDHCPDiscover( pxEndPoint ) == pdPASS )
                {
                    EP_DHCPData.eDHCPState = eWaitingOffer;
                }
                else
                {
                    /* Either the creation of a message buffer failed, or sendto().
                     * Try again in the next cycle. */
                    FreeRTOS_debug_printf( ( "Send failed during eWaitingSendFirstDiscover\n" ) );
                }
            }
        }

        #if ( ipconfigUSE_DHCP_HOOK != 0 )
            else
            {
                if( eAnswer == eDHCPUseDefaults )
                {
                    ( void ) memcpy( &( pxEndPoint->ipv4_settings ), &( pxEndPoint->ipv4_defaults ), sizeof( pxEndPoint->ipv4_settings ) );
                }

                /* The user indicates that the DHCP process does not continue. */
                xGivingUp = pdTRUE;
            }
        #endif /* ipconfigUSE_DHCP_HOOK */

        return xGivingUp;
    }
/*-----------------------------------------------------------*/

/**
 * @brief Called by vDHCPProcessEndPoint(), this function handles the state 'eLeasedAddress'.
 *        If waits until the lease must be renewed, and then send a new request.
 * @param[in] pxEndPoint: The end-point that is getting an IP-address from a DHCP server
 */
    static void prvHandleWaitingeLeasedAddress( NetworkEndPoint_t * pxEndPoint )
    {
        if( FreeRTOS_IsEndPointUp( pxEndPoint ) != 0 )
        {
            /* Resend the request at the appropriate time to renew the lease. */
            prvCreateDHCPSocket( pxEndPoint );

            if( xDHCPv4Socket != NULL )
            {
                uint32_t ulID = 0U;

                if( xApplicationGetRandomNumber( &( ulID ) ) != pdFALSE )
                {
                    EP_DHCPData.ulTransactionId = ulID;
                }

                EP_DHCPData.xDHCPTxTime = xTaskGetTickCount();
                EP_DHCPData.xDHCPTxPeriod = dhcpINITIAL_DHCP_TX_PERIOD;

                if( prvSendDHCPRequest( pxEndPoint ) == pdPASS )
                {
                    /* The packet was sent successfully, wait for an acknowledgement. */
                    EP_DHCPData.eDHCPState = eWaitingAcknowledge;
                }
                else
                {
                    /* The packet was not sent, try sending it later. */
                    EP_DHCPData.eDHCPState = eSendDHCPRequest;
                    FreeRTOS_debug_printf( ( "Send failed eLeasedAddress.\n" ) );
                }

                /* From now on, we should be called more often */
                vDHCP_RATimerReload( pxEndPoint, dhcpINITIAL_TIMER_PERIOD );
            }
        }
        else
        {
            /* See PR #53 on github/freertos/freertos */
            FreeRTOS_printf( ( "DHCP: lease time finished but network is down\n" ) );
            vDHCP_RATimerReload( ( struct xNetworkEndPoint * ) pxEndPoint, pdMS_TO_TICKS( 5000U ) );
        }
    }
/*-----------------------------------------------------------*/

/**
 * @brief Process the DHCP state machine based on current state.
 *
 * @param[in] xReset: Is the DHCP state machine starting over? pdTRUE/pdFALSE.
 * @param[in] xDoCheck: true when an incoming message is to be expected, and
 *                      prvProcessDHCPReplies() will be called.
 * @param[in] pxEndPoint: The end-point for which the DHCP state machine should
 *                        make one cycle.
 */
    static void vDHCPProcessEndPoint( BaseType_t xReset,
                                      BaseType_t xDoCheck,
                                      NetworkEndPoint_t * pxEndPoint )
    {
        BaseType_t xGivingUp = pdFALSE;

        configASSERT( pxEndPoint != NULL );

        /* Is DHCP starting over? */
        if( xReset != pdFALSE )
        {
            EP_DHCPData.eDHCPState = eInitialWait;
        }

        if( ( EP_DHCPData.eDHCPState != EP_DHCPData.eExpectedState ) && ( xReset == pdFALSE ) )
        {
            /* When the DHCP event was generated, the DHCP client was
            * in a different state.  Therefore, ignore this event. */
            FreeRTOS_debug_printf( ( "vDHCPProcessEndPoint: wrong state: expect: %d got: %d : ignore\n",
                                     EP_DHCPData.eExpectedState, EP_DHCPData.eDHCPState ) );
        }
        else
        {
            {
                static eDHCPState_t eLastState = eNotUsingLeasedAddress;

                if( eLastState != EP_DHCPData.eDHCPState )
                {
                    eLastState = EP_DHCPData.eDHCPState;
                    FreeRTOS_debug_printf( ( "vDHCPProcessEndPoint: enter %d\n", EP_DHCPData.eDHCPState ) );
                }
            }

            switch( EP_DHCPData.eDHCPState )
            {
                case eInitialWait:

                    /* Initial state.  Create the DHCP socket, timer, etc. if they
                     * have not already been created. */

                    /* Initial state.  Create the DHCP socket, timer, etc. if they
                     * have not already been created. */
                    prvInitialiseDHCP( pxEndPoint );
                    EP_DHCPData.eDHCPState = eWaitingSendFirstDiscover;
                    break;

                case eWaitingSendFirstDiscover:
                    xGivingUp = xHandleWaitingFirstDiscover( pxEndPoint );
                    break;

                case eSendDHCPRequest:

                    if( prvSendDHCPRequest( pxEndPoint ) == pdPASS )
                    {
                        /* Send succeeded, go to state 'eWaitingAcknowledge'. */
                        EP_DHCPData.xDHCPTxTime = xTaskGetTickCount();
                        EP_DHCPData.xDHCPTxPeriod = dhcpINITIAL_DHCP_TX_PERIOD;
                        EP_DHCPData.eDHCPState = eWaitingAcknowledge;
                    }
                    else
                    {
                        /* Either the creation of a message buffer failed, or sendto().
                         * Try again in the next cycle. */
                        FreeRTOS_debug_printf( ( "Send failed during eSendDHCPRequest.\n" ) );
                    }

                    break;

                case eWaitingOffer:
                    xGivingUp = xHandleWaitingOffer( pxEndPoint, xDoCheck );
                    break;

                case eWaitingAcknowledge:
                    vHandleWaitingAcknowledge( pxEndPoint, xDoCheck );
                    break;

                    #if ( ipconfigDHCP_FALL_BACK_AUTO_IP != 0 )
                        case eGetLinkLayerAddress:

                            if( ( xTaskGetTickCount() - EP_DHCPData.xDHCPTxTime ) > EP_DHCPData.xDHCPTxPeriod )
                            {
                                if( xARPHadIPClash == pdFALSE )
                                {
                                    /* ARP OK. proceed. */
                                    iptraceDHCP_SUCCEDEED( EP_DHCPData.ulOfferedIPAddress );

                                    /* Auto-IP succeeded, the default configured IP-address will
                                     * be used.  Now call vIPNetworkUpCalls() to send the
                                     * network-up event and start the ARP timer. */
                                    vIPNetworkUpCalls( pxEndPoint );

                                    EP_DHCPData.eDHCPState = eNotUsingLeasedAddress;
                                }
                                else
                                {
                                    /* ARP clashed - try another IP address. */
                                    prvPrepareLinkLayerIPLookUp( pxEndPoint );

                                    /* Setting an IP address manually so set to not using leased
                                     * address mode. */
                                    EP_DHCPData.eDHCPState = eGetLinkLayerAddress;
                                }
                            }
                            break;
                    #endif /* ipconfigDHCP_FALL_BACK_AUTO_IP */

                case eLeasedAddress:
                    prvHandleWaitingeLeasedAddress( pxEndPoint );
                    break;

                case eNotUsingLeasedAddress:

                    vIPSetDHCP_RATimerEnableState( pxEndPoint, pdFALSE );
                    break;

                default:
                    /* Lint: all options are included. */
                    break;
            }

            {
                static eDHCPState_t eLastState = eNotUsingLeasedAddress;

                if( eLastState != EP_DHCPData.eDHCPState )
                {
                    eLastState = EP_DHCPData.eDHCPState;
                    FreeRTOS_debug_printf( ( "vDHCPProcessEndPoint: exit %d\n", EP_DHCPData.eDHCPState ) );
                }
            }

            if( xGivingUp != pdFALSE )
            {
                /* xGivingUp became true either because of a time-out, or because
                 * xApplicationDHCPHook() returned another value than 'eDHCPContinue',
                 * meaning that the conversion is cancelled from here. */

                /* Revert to static IP address. */
                taskENTER_CRITICAL();
                {
                    EP_IPv4_SETTINGS.ulIPAddress = pxEndPoint->ipv4_defaults.ulIPAddress;
                    iptraceDHCP_REQUESTS_FAILED_USING_DEFAULT_IP_ADDRESS( pxEndPoint->ipv4_defaults.ulIPAddress );
                }
                taskEXIT_CRITICAL();

                EP_DHCPData.eDHCPState = eNotUsingLeasedAddress;
                vIPSetDHCP_RATimerEnableState( pxEndPoint, pdFALSE );

                /* DHCP failed, the default configured IP-address will be used. Now
                 * call vIPNetworkUpCalls() to send the network-up event and start the ARP
                 * timer. */

                vIPNetworkUpCalls( pxEndPoint );

                /* Close socket to ensure packets don't queue on it. */
                prvCloseDHCPSocket( pxEndPoint );
            }
        }
    }
/*-----------------------------------------------------------*/

/**
 * @brief Close the DHCP socket, but only when there are no other end-points
 *        using it.
 * @param[in] pxEndPoint: The end-point that stops using the socket.
 */
    static void prvCloseDHCPSocket( NetworkEndPoint_t * pxEndPoint )
    {
        if( xDHCPv4Socket != NULL && xDHCPSocketUserCount > 0 )
        {
            xDHCPSocketUserCount--;

            if( xDHCPSocketUserCount == 0 )
            {
                /* This modules runs from the IP-task. Use the internal
                 * function 'vSocketClose()` to close the socket. */
                ( void ) vSocketClose( xDHCPv4Socket );
                xDHCPv4Socket = NULL;
            }
        }
        else
        {
            /* Strange: there is a socket, but there are no users. */
        }

        FreeRTOS_printf( ( "DHCP-socket[%02x-%02x]: closed, user count %d\n",
                           pxEndPoint->xMACAddress.ucBytes[ 4 ],
                           pxEndPoint->xMACAddress.ucBytes[ 5 ],
                           ( int ) xDHCPSocketUserCount ) );
    }
    /*-----------------------------------------------------------*/

/**
 * @brief Create a DHCP socket with the defined timeouts. The same socket
 *        will be shared among all end-points that need DHCP.
 */
    _static void prvCreateDHCPSocket( NetworkEndPoint_t * pxEndPoint )
    {
        struct freertos_sockaddr xAddress;
        BaseType_t xReturn;
        TickType_t xTimeoutTime = ( TickType_t ) 0;

        if( xDHCPv4Socket != NULL )
        {
            /* the socket is still valid. */
        }
        else if( xDHCPv4Socket == NULL ) /* Create the socket, if it has not already been created. */
        {
            xDHCPv4Socket = FreeRTOS_socket( FREERTOS_AF_INET, FREERTOS_SOCK_DGRAM, FREERTOS_IPPROTO_UDP );
            configASSERT( xSocketValid( xDHCPv4Socket ) == pdTRUE );

            /* MISRA Ref 11.4.1 [Socket error and integer to pointer conversion] */
/* More details at: https://github.com/FreeRTOS/FreeRTOS-Plus-TCP/blob/main/MISRA.md#rule-114 */
            /* coverity[misra_c_2012_rule_11_4_violation] */
            if( xDHCPv4Socket != FREERTOS_INVALID_SOCKET )
            {
                /* Ensure the Rx and Tx timeouts are zero as the DHCP executes in the
                 * context of the IP task. */
                ( void ) FreeRTOS_setsockopt( xDHCPv4Socket, 0, FREERTOS_SO_RCVTIMEO, &( xTimeoutTime ), sizeof( TickType_t ) );
                ( void ) FreeRTOS_setsockopt( xDHCPv4Socket, 0, FREERTOS_SO_SNDTIMEO, &( xTimeoutTime ), sizeof( TickType_t ) );

                /* Bind to the standard DHCP client port. */
                xAddress.sin_port = ( uint16_t ) dhcpCLIENT_PORT_IPv4;
                xReturn = vSocketBind( xDHCPv4Socket, &xAddress, sizeof( xAddress ), pdFALSE );
                /*configASSERT( xReturn == 0 ); */
                xDHCPSocketUserCount = 1;
                FreeRTOS_printf( ( "DHCP-socket[%02x-%02x]: DHCP Socket Create\n",
                                   pxEndPoint->xMACAddress.ucBytes[ 4 ],
                                   pxEndPoint->xMACAddress.ucBytes[ 5 ] ) );

                if( xReturn != 0 )
                {
                    /* Binding failed, close the socket again. */
                    prvCloseDHCPSocket( pxEndPoint );
                }
            }
            else
            {
                /* Change to NULL for easier testing. */
                xDHCPv4Socket = NULL;
            }
        }
        else
        {
            xDHCPSocketUserCount++;
        }
    }
    /*-----------------------------------------------------------*/

/**
 * @brief Initialise the DHCP state machine by creating DHCP socket and
 *        begin the transaction.
 *
 * @param[in] pxEndPoint: The end-point that needs DHCP.
 */
    static void prvInitialiseDHCP( NetworkEndPoint_t * pxEndPoint )
    {
        /* Initialise the parameters that will be set by the DHCP process. Per
         * https://www.ietf.org/rfc/rfc2131.txt, Transaction ID should be a random
         * value chosen by the client. */

        /* Check for random number generator API failure. */
        if( xApplicationGetRandomNumber( &( EP_DHCPData.ulTransactionId ) ) != pdFALSE )
        {
            EP_DHCPData.xUseBroadcast = 0;
            EP_DHCPData.ulOfferedIPAddress = 0U;
            EP_DHCPData.ulDHCPServerAddress = 0U;
            EP_DHCPData.xDHCPTxPeriod = dhcpINITIAL_DHCP_TX_PERIOD;

            /* Create the DHCP socket if it has not already been created. */
            prvCreateDHCPSocket( pxEndPoint );
            FreeRTOS_debug_printf( ( "prvInitialiseDHCP: start after %lu ticks\n", dhcpINITIAL_TIMER_PERIOD ) );
            vDHCP_RATimerReload( pxEndPoint, dhcpINITIAL_TIMER_PERIOD );
        }
        else
        {
            /* There was a problem with the randomiser. */
        }
    }
/*-----------------------------------------------------------*/

/**
 * @brief Called by prvProcessDHCPReplies(), which walks through an array of DHCP options,
 *        this function will check a single option.
 * @param[in] pxEndPoint: The end-point that needs an IP-address.
 * @param[in] pxSet: A set of variables that describe the parsing process.
 * @param[in] xExpectedMessageType: The type of message expected in the
 *                                  dhcpIPv4_MESSAGE_TYPE_OPTION_CODE option.
 */
    static void vProcessHandleOption( NetworkEndPoint_t * pxEndPoint,
                                      ProcessSet_t * pxSet,
                                      BaseType_t xExpectedMessageType )
    {
        /* Option-specific handling. */

        switch( pxSet->ucOptionCode )
        {
            case dhcpIPv4_MESSAGE_TYPE_OPTION_CODE:

                if( pxSet->pucByte[ pxSet->uxIndex ] == ( uint8_t ) xExpectedMessageType )
                {
                    /* The message type is the message type the
                     * state machine is expecting. */
                    pxSet->ulProcessed++;
                }
                else
                {
                    if( pxSet->pucByte[ pxSet->uxIndex ] == ( uint8_t ) dhcpMESSAGE_TYPE_NACK )
                    {
                        if( xExpectedMessageType == ( BaseType_t ) dhcpMESSAGE_TYPE_ACK )
                        {
                            /* Start again. */
                            EP_DHCPData.eDHCPState = eInitialWait;
                        }
                    }

                    /* Stop processing further options. */
                    pxSet->uxLength = 0;
                }

                break;

            case dhcpIPv4_SUBNET_MASK_OPTION_CODE:

                if( pxSet->uxLength == sizeof( uint32_t ) )
                {
                    EP_IPv4_SETTINGS.ulNetMask = pxSet->ulParameter;
                }

                break;

            case dhcpIPv4_GATEWAY_OPTION_CODE:

                /* The DHCP server may send more than 1 gateway addresses. */
                if( pxSet->uxLength >= sizeof( uint32_t ) )
                {
                    /* ulProcessed is not incremented in this case
                     * because the gateway is not essential. */
                    EP_IPv4_SETTINGS.ulGatewayAddress = pxSet->ulParameter;
                }

                break;

            case dhcpIPv4_DNS_SERVER_OPTIONS_CODE:

                /* ulProcessed is not incremented in this case
                 * because the DNS server is not essential.  Only the
                 * first DNS server address is taken. */
                if( pxSet->uxLength >= sizeof( uint32_t ) )
                {
                    size_t uxSourceIndex;
                    size_t uxTargetIndex = 0;
                    size_t uxDNSCount = pxSet->uxLength / sizeof( uint32_t );
                    size_t uxByteIndex = pxSet->uxIndex;

                    void * pvCopyDest = &( pxSet->ulParameter );

                    /* Just to try-out for CBMC. */
                    if( uxDNSCount > ipconfigENDPOINT_DNS_ADDRESS_COUNT )
                    {
                        uxDNSCount = ipconfigENDPOINT_DNS_ADDRESS_COUNT;
                    }

                    for( uxSourceIndex = 0U; uxSourceIndex < uxDNSCount; uxSourceIndex++ )
                    {
                        const void * pvCopySource = &( pxSet->pucByte[ uxByteIndex ] );
                        ( void ) memcpy( pvCopyDest, pvCopySource, sizeof( pxSet->ulParameter ) );

                        if( ( pxSet->ulParameter != FREERTOS_INADDR_ANY ) && ( pxSet->ulParameter != ipBROADCAST_IP_ADDRESS ) )
                        {
                            EP_IPv4_SETTINGS.ulDNSServerAddresses[ uxTargetIndex ] = pxSet->ulParameter;
                            uxTargetIndex++;

                            if( uxTargetIndex >= ipconfigENDPOINT_DNS_ADDRESS_COUNT )
                            {
                                break;
                            }
                        }

                        uxByteIndex += sizeof( uint32_t );
                    }

                    /* Clear the remaining entries. */
                    while( uxTargetIndex < ipconfigENDPOINT_DNS_ADDRESS_COUNT )
                    {
                        EP_IPv4_SETTINGS.ulDNSServerAddresses[ uxTargetIndex ] = 0U;
                        uxTargetIndex++;
                    }

                    /* For the next lookup, start using the first DNS entry. */
                    EP_IPv4_SETTINGS.ucDNSIndex = 0U;
                }

                break;

            case dhcpIPv4_SERVER_IP_ADDRESS_OPTION_CODE:

                if( pxSet->uxLength == sizeof( uint32_t ) )
                {
                    if( xExpectedMessageType == ( BaseType_t ) dhcpMESSAGE_TYPE_OFFER )
                    {
                        /* Offers state the replying server. */
                        pxSet->ulProcessed++;
                        EP_DHCPData.ulDHCPServerAddress = pxSet->ulParameter;
                    }
                    else
                    {
                        /* The ack must come from the expected server. */
                        if( EP_DHCPData.ulDHCPServerAddress == pxSet->ulParameter )
                        {
                            pxSet->ulProcessed++;
                        }
                    }
                }

                break;

            case dhcpIPv4_LEASE_TIME_OPTION_CODE:

                if( pxSet->uxLength == sizeof( EP_DHCPData.ulLeaseTime ) )
                {
                    /* ulProcessed is not incremented in this case
                     * because the lease time is not essential. */

                    /* The DHCP parameter is in seconds, convert
                     * to host-endian format. */
                    EP_DHCPData.ulLeaseTime = FreeRTOS_ntohl( pxSet->ulParameter );

                    /* Divide the lease time by two to ensure a renew
                     * request is sent before the lease actually expires. */
                    EP_DHCPData.ulLeaseTime >>= 1U;

                    /* Multiply with configTICK_RATE_HZ to get clock ticks. */
                    EP_DHCPData.ulLeaseTime = ( uint32_t ) configTICK_RATE_HZ * ( uint32_t ) EP_DHCPData.ulLeaseTime;
                }

                break;

            default:

                /* Not interested in this field. */

                break;
        }
    }
/*-----------------------------------------------------------*/

/**
 * @brief Check whether the DHCP response from the server has all valid
 *        invariant parameters and valid (non broadcast and non localhost)
 *        IP address being assigned to the device.
 *
 * @param[in] pxDHCPMessage: The DHCP message.
 *
 * @return pdPASS if the DHCP response has correct parameters; pdFAIL otherwise.
 */
    static BaseType_t prvIsValidDHCPResponse( const DHCPMessage_IPv4_t * pxDHCPMessage )
    {
        BaseType_t xReturn = pdPASS;

        if( ( pxDHCPMessage->ulDHCPCookie != ( uint32_t ) dhcpCOOKIE ) ||
            ( pxDHCPMessage->ucOpcode != ( uint8_t ) dhcpREPLY_OPCODE ) ||
            ( pxDHCPMessage->ucAddressType != ( uint8_t ) dhcpADDRESS_TYPE_ETHERNET ) ||
            ( pxDHCPMessage->ucAddressLength != ( uint8_t ) dhcpETHERNET_ADDRESS_LENGTH ) ||
            ( ( FreeRTOS_ntohl( pxDHCPMessage->ulYourIPAddress_yiaddr ) & 0xFFU ) == 0xFFU ) ||
            ( ( ( pxDHCPMessage->ulYourIPAddress_yiaddr & 0x7FU ) ^ 0x7FU ) == 0x00U ) )
        {
            /* Invalid cookie OR
             * Unexpected opcode OR
             * Incorrect address type OR
             * Incorrect address length OR
             * The DHCP server is trying to assign a broadcast address to the device OR
             * The DHCP server is trying to assign a localhost address to the device. */
            xReturn = pdFAIL;
        }

        return xReturn;
    }
/*-----------------------------------------------------------*/

/**
 * @brief Check an incoming DHCP option.
 *
 * @param[in] pxSet: A set of variables needed to parse the DHCP reply.
 *
 * @return pdPASS: 1 when the option must be analysed, 0 when the option
 *                 must be skipped, and -1 when parsing must stop.
 */
    static BaseType_t xProcessCheckOption( ProcessSet_t * pxSet )
    {
        BaseType_t xResult = -1;

        do
        {
            if( pxSet->ucOptionCode == ( uint8_t ) dhcpOPTION_END_BYTE )
            {
                /* Ready, the last byte has been seen.
                 * Return -1 so that the parsing will stop. */
                break;
            }

            if( pxSet->ucOptionCode == ( uint8_t ) dhcpIPv4_ZERO_PAD_OPTION_CODE )
            {
                /* The value zero is used as a pad byte,
                 * it is not followed by a length byte. */
                pxSet->uxIndex++;
                /* Return zero to skip this option. */
                xResult = 0;
                break;
            }

            /* Stop if the response is malformed. */
            if( ( pxSet->uxIndex + 1U ) >= pxSet->uxPayloadDataLength )
            {
                /* The length byte is missing, stop parsing. */
                break;
            }

            /* Fetch the length byte. */
            pxSet->uxLength = ( size_t ) pxSet->pucByte[ pxSet->uxIndex + 1U ];
            pxSet->uxIndex = pxSet->uxIndex + 2U;

            if( !( ( ( pxSet->uxIndex + pxSet->uxLength ) - 1U ) < pxSet->uxPayloadDataLength ) )
            {
                /* There are not as many bytes left as there should be. */
                break;
            }

            /* In most cases, a 4-byte network-endian parameter follows,
             * just get it once here and use later. */
            if( pxSet->uxLength >= sizeof( pxSet->ulParameter ) )
            {
                /*
                 * Use helper variables for memcpy() to remain
                 * compliant with MISRA Rule 21.15.  These should be
                 * optimized away.
                 */
                const void * pvCopySource = &( pxSet->pucByte[ pxSet->uxIndex ] );
                void * pvCopyDest = &( pxSet->ulParameter );
                ( void ) memcpy( pvCopyDest, pvCopySource, sizeof( pxSet->ulParameter ) );
                /* 'uxIndex' will be increased at the end of this loop. */
            }
            else
            {
                pxSet->ulParameter = 0;
            }

            /* Confirm uxIndex is still a valid index after adjustments to uxIndex above */
            if( !( pxSet->uxIndex < pxSet->uxPayloadDataLength ) )
            {
                break;
            }

            /* Return 1 so that the option will be processed. */
            xResult = 1;
            /* Try to please CBMC with a break statement here. */
            break;
        } while( ipFALSE_BOOL );

        return xResult;
    }
/*-----------------------------------------------------------*/

/**
 * @brief Process the DHCP replies.
 *
 * @param[in] xExpectedMessageType: The type of the message the DHCP state machine is expecting.
 *                                  Messages of different type will be dropped.
 * @param[in] pxEndPoint: The end-point to whom the replies are addressed.
 *
 * @return pdPASS: if DHCP options are received correctly; pdFAIL: Otherwise.
 */
    static BaseType_t prvProcessDHCPReplies( BaseType_t xExpectedMessageType,
                                             NetworkEndPoint_t * pxEndPoint )
    {
        uint8_t * pucUDPPayload;
        int32_t lBytes;
        const DHCPMessage_IPv4_t * pxDHCPMessage;
        BaseType_t xReturn = pdFALSE;
        const uint32_t ulMandatoryOptions = 2U; /* DHCP server address, and the correct DHCP message type must be present in the options. */
        ProcessSet_t xSet;

        const void * pvCopySource;
        void * pvCopyDest;

        ( void ) memset( &( xSet ), 0, sizeof( xSet ) );

        /* Passing the address of a pointer (pucUDPPayload) because FREERTOS_ZERO_COPY is used. */
        lBytes = FreeRTOS_recvfrom( xDHCPv4Socket, &pucUDPPayload, 0U, FREERTOS_ZERO_COPY, NULL, NULL );

        if( lBytes > 0 )
        {
            /* Map a DHCP structure onto the received data. */

            /* MISRA Ref 11.3.1 [Misaligned access] */
            /* More details at: https://github.com/FreeRTOS/FreeRTOS-Plus-TCP/blob/main/MISRA.md#rule-113 */
            /* coverity[misra_c_2012_rule_11_3_violation] */
            pxDHCPMessage = ( ( DHCPMessage_IPv4_t * ) pucUDPPayload );

            /* Sanity check. */
            if( lBytes < ( int32_t ) sizeof( DHCPMessage_IPv4_t ) )
            {
                /* Not enough bytes. */
            }
            else if( prvIsValidDHCPResponse( pxDHCPMessage ) == pdFAIL )
            {
                /* Invalid values in DHCP response. */
            }
            else if( ( pxDHCPMessage->ulTransactionID != FreeRTOS_htonl( EP_DHCPData.ulTransactionId ) ) )
            {
                /* Transaction ID does not match. */
            }
            else /* Looks like a valid DHCP response, with the same transaction ID. */
            {
                if( memcmp( pxDHCPMessage->ucClientHardwareAddress,
                            pxEndPoint->xMACAddress.ucBytes,
                            sizeof( MACAddress_t ) ) != 0 )
                {
                    /* Target MAC address doesn't match. */
                }
                else
                {
                    /* None of the essential options have been processed yet. */
                    xSet.ulProcessed = 0U;

                    /* Walk through the options until the dhcpOPTION_END_BYTE byte
                     * is found, taking care not to walk off the end of the options. */
                    xSet.pucByte = &( pucUDPPayload[ sizeof( DHCPMessage_IPv4_t ) ] );
                    xSet.uxIndex = 0;
                    xSet.uxPayloadDataLength = ( ( size_t ) lBytes ) - sizeof( DHCPMessage_IPv4_t );

                    while( xSet.uxIndex < xSet.uxPayloadDataLength )
                    {
                        BaseType_t xResult;
                        xSet.ucOptionCode = xSet.pucByte[ xSet.uxIndex ];

                        xResult = xProcessCheckOption( &( xSet ) );

                        if( xResult > 0 )
                        {
                            vProcessHandleOption( pxEndPoint, &( xSet ), xExpectedMessageType );
                        }

                        if( xResult != 0 )
                        {
                            if( ( xSet.uxLength == 0U ) || ( xResult < 0 ) )
                            {
                                break;
                            }

                            xSet.uxIndex += xSet.uxLength;

                        }

                    }

                    /* Were all the mandatory options received? */
                    if( xSet.ulProcessed >= ulMandatoryOptions )
                    {
                        /* HT:endian: used to be network order */
                        EP_DHCPData.ulOfferedIPAddress = pxDHCPMessage->ulYourIPAddress_yiaddr;
                        FreeRTOS_printf( ( "vDHCPProcess: offer %xip\n", ( unsigned ) FreeRTOS_ntohl( EP_DHCPData.ulOfferedIPAddress ) ) );
                        xReturn = pdPASS;
                    }
                }
            }

            FreeRTOS_ReleaseUDPPayloadBuffer( pucUDPPayload );
        } /* if( lBytes > 0 ) */

        return xReturn;
    }
    /*-----------------------------------------------------------*/

/**
 * @brief Create a partial DHCP message by filling in all the 'constant' fields.
 *
 * @param[out] pxAddress: Address to be filled in.
 * @param[out] xOpcode: Opcode to be filled in the packet. Will always be 'dhcpREQUEST_OPCODE'.
 * @param[in] pucOptionsArray: The options to be added to the packet.
 * @param[in,out] pxOptionsArraySize: Byte count of the options. Its value might change.
 *
 * @return Ethernet buffer of the partially created DHCP packet.
 */
    static uint8_t * prvCreatePartDHCPMessage( struct freertos_sockaddr * pxAddress,
                                               BaseType_t xOpcode,
                                               const uint8_t * const pucOptionsArray,
                                               size_t * pxOptionsArraySize,
                                               const NetworkEndPoint_t * pxEndPoint )
    {
        DHCPMessage_IPv4_t * pxDHCPMessage;
        size_t uxRequiredBufferSize = sizeof( DHCPMessage_IPv4_t ) + *pxOptionsArraySize;
        const NetworkBufferDescriptor_t * pxNetworkBuffer;
        uint8_t * pucUDPPayloadBuffer = NULL;

        #if ( ipconfigDHCP_REGISTER_HOSTNAME == 1 )
            const char * pucHostName = pcApplicationHostnameHook();
            size_t uxNameLength = strlen( pucHostName );
            uint8_t * pucPtr;

/* memcpy() helper variables for MISRA Rule 21.15 compliance*/
            const void * pvCopySource;
            void * pvCopyDest;

            /* Two extra bytes for option code and length. */
            uxRequiredBufferSize += ( 2U + uxNameLength );
        #endif /* if ( ipconfigDHCP_REGISTER_HOSTNAME == 1 ) */

        /* Obtain a network buffer with the required amount of storage.  It doesn't make much sense
         * to use a time-out here, because that would cause the IP-task to wait for itself. */
        pxNetworkBuffer = pxGetNetworkBufferWithDescriptor( sizeof( UDPPacket_t ) + uxRequiredBufferSize, 0U );

        if( pxNetworkBuffer != NULL )
        {
            /* Leave space for the UDP header. */
            pucUDPPayloadBuffer = &( pxNetworkBuffer->pucEthernetBuffer[ ipUDP_PAYLOAD_OFFSET_IPv4 ] );

            /* MISRA Ref 11.3.1 [Misaligned access] */
/* More details at: https://github.com/FreeRTOS/FreeRTOS-Plus-TCP/blob/main/MISRA.md#rule-113 */
            /* coverity[misra_c_2012_rule_11_3_violation] */
            pxDHCPMessage = ( ( DHCPMessage_IPv4_t * ) pucUDPPayloadBuffer );

            /* Most fields need to be zero. */
            ( void ) memset( pxDHCPMessage, 0x00, sizeof( DHCPMessage_IPv4_t ) );

            /* Create the message. */
            pxDHCPMessage->ucOpcode = ( uint8_t ) xOpcode;
            pxDHCPMessage->ucAddressType = ( uint8_t ) dhcpADDRESS_TYPE_ETHERNET;
            pxDHCPMessage->ucAddressLength = ( uint8_t ) dhcpETHERNET_ADDRESS_LENGTH;
            pxDHCPMessage->ulTransactionID = FreeRTOS_htonl( EP_DHCPData.ulTransactionId );
            pxDHCPMessage->ulDHCPCookie = ( uint32_t ) dhcpCOOKIE;

            if( EP_DHCPData.xUseBroadcast != pdFALSE )
            {
                pxDHCPMessage->usFlags = ( uint16_t ) dhcpBROADCAST;
            }
            else
            {
                pxDHCPMessage->usFlags = 0U;
            }

            ( void ) memcpy( &( pxDHCPMessage->ucClientHardwareAddress[ 0 ] ), ipLOCAL_MAC_ADDRESS, sizeof( MACAddress_t ) );

            /* Copy in the const part of the options options. */
            ( void ) memcpy( &( pucUDPPayloadBuffer[ dhcpFIRST_OPTION_BYTE_OFFSET ] ), pucOptionsArray, *pxOptionsArraySize );

            #if ( ipconfigDHCP_REGISTER_HOSTNAME == 1 )
                {
                    /* With this option, the hostname can be registered as well which makes
                     * it easier to lookup a device in a router's list of DHCP clients. */

                    /* Point to where the OPTION_END was stored to add data. */
                    pucPtr = &( pucUDPPayloadBuffer[ dhcpFIRST_OPTION_BYTE_OFFSET + ( *pxOptionsArraySize - 1U ) ] );
                    pucPtr[ 0U ] = dhcpIPv4_DNS_HOSTNAME_OPTIONS_CODE;
                    pucPtr[ 1U ] = ( uint8_t ) uxNameLength;

                    /*
                     * Use helper variables for memcpy() to remain
                     * compliant with MISRA Rule 21.15.  These should be
                     * optimized away.
                     */
                    pvCopySource = pucHostName;
                    pvCopyDest = &pucPtr[ 2U ];

                    ( void ) memcpy( pvCopyDest, pvCopySource, uxNameLength );
                    pucPtr[ 2U + uxNameLength ] = ( uint8_t ) dhcpOPTION_END_BYTE;
                    *pxOptionsArraySize += ( size_t ) ( 2U + uxNameLength );
                }
            #endif /* if ( ipconfigDHCP_REGISTER_HOSTNAME == 1 ) */

            /* Map in the client identifier. */
            ( void ) memcpy( &( pucUDPPayloadBuffer[ dhcpFIRST_OPTION_BYTE_OFFSET + dhcpCLIENT_IDENTIFIER_OFFSET ] ),
                             ipLOCAL_MAC_ADDRESS, sizeof( MACAddress_t ) );

            /* Set the addressing. */
            pxAddress->sin_addr.xIP_IPv4 = ipBROADCAST_IP_ADDRESS;
            pxAddress->sin_port = ( uint16_t ) dhcpSERVER_PORT_IPv4;
        }

        return pucUDPPayloadBuffer;
    }
    /*-----------------------------------------------------------*/

/**
 * @brief Create and send a DHCP request message through the DHCP socket.
 *
 * param[in] pxEndPoint: The end-point for which the request will be sent.
 */
    static BaseType_t prvSendDHCPRequest( const NetworkEndPoint_t * pxEndPoint )
    {
        BaseType_t xResult = pdFAIL;
        uint8_t * pucUDPPayloadBuffer;
        struct freertos_sockaddr xAddress;
        static const uint8_t ucDHCPRequestOptions[] =
        {
            /* Do not change the ordering without also changing
             * dhcpCLIENT_IDENTIFIER_OFFSET, dhcpREQUESTED_IP_ADDRESS_OFFSET and
             * dhcpDHCP_SERVER_IP_ADDRESS_OFFSET. */
            dhcpIPv4_MESSAGE_TYPE_OPTION_CODE,       1, dhcpMESSAGE_TYPE_REQUEST, /* Message type option. */
            dhcpIPv4_CLIENT_IDENTIFIER_OPTION_CODE,  7, 1, 0, 0, 0, 0, 0, 0,      /* Client identifier. */
            dhcpIPv4_REQUEST_IP_ADDRESS_OPTION_CODE, 4, 0, 0, 0, 0,               /* The IP address being requested. */
            dhcpIPv4_SERVER_IP_ADDRESS_OPTION_CODE,  4, 0, 0, 0, 0,               /* The IP address of the DHCP server. */
            dhcpOPTION_END_BYTE
        };
        size_t uxOptionsLength = sizeof( ucDHCPRequestOptions );
        /* memcpy() helper variables for MISRA Rule 21.15 compliance*/
        const void * pvCopySource;
        void * pvCopyDest;

        /* MISRA doesn't like uninitialised structs. */
        ( void ) memset( &( xAddress ), 0, sizeof( xAddress ) );
        pucUDPPayloadBuffer = prvCreatePartDHCPMessage( &xAddress,
                                                        ( BaseType_t ) dhcpREQUEST_OPCODE,
                                                        ucDHCPRequestOptions,
                                                        &( uxOptionsLength ),
                                                        pxEndPoint );

        if( pucUDPPayloadBuffer != NULL )
        {
            /* Copy in the IP address being requested. */

            /*
             * Use helper variables for memcpy() source & dest to remain
             * compliant with MISRA Rule 21.15.  These should be
             * optimized away.
             */
            pvCopySource = &EP_DHCPData.ulOfferedIPAddress;
            pvCopyDest = &pucUDPPayloadBuffer[ dhcpFIRST_OPTION_BYTE_OFFSET + dhcpREQUESTED_IP_ADDRESS_OFFSET ];
            ( void ) memcpy( pvCopyDest, pvCopySource, sizeof( EP_DHCPData.ulOfferedIPAddress ) );

            /* Copy in the address of the DHCP server being used. */
            pvCopySource = &EP_DHCPData.ulDHCPServerAddress;
            pvCopyDest = &pucUDPPayloadBuffer[ dhcpFIRST_OPTION_BYTE_OFFSET + dhcpDHCP_SERVER_IP_ADDRESS_OFFSET ];
            ( void ) memcpy( pvCopyDest, pvCopySource, sizeof( EP_DHCPData.ulDHCPServerAddress ) );

            FreeRTOS_debug_printf( ( "vDHCPProcess: reply %xip\n", ( unsigned ) FreeRTOS_ntohl( EP_DHCPData.ulOfferedIPAddress ) ) );
            iptraceSENDING_DHCP_REQUEST();

            if( FreeRTOS_sendto( xDHCPv4Socket, pucUDPPayloadBuffer, sizeof( DHCPMessage_IPv4_t ) + uxOptionsLength, FREERTOS_ZERO_COPY, &xAddress, ( socklen_t ) sizeof( xAddress ) ) == 0 )
            {
                /* The packet was not successfully queued for sending and must be
                 * returned to the stack. */
                FreeRTOS_ReleaseUDPPayloadBuffer( pucUDPPayloadBuffer );
            }
            else
            {
                xResult = pdPASS;
            }
        }

        return xResult;
    }
    /*-----------------------------------------------------------*/

/**
 * @brief Create and send a DHCP discover packet through the DHCP socket.
 *
 * @param[in] pxEndPoint: the end-point for which the discover message will be sent.
 *
 * @return: pdPASS if the DHCP discover message was sent successfully, pdFAIL otherwise.
 */
    static BaseType_t prvSendDHCPDiscover( const NetworkEndPoint_t * pxEndPoint )
    {
        BaseType_t xResult = pdFAIL;
        uint8_t * pucUDPPayloadBuffer;
        struct freertos_sockaddr xAddress;
        static const uint8_t ucDHCPDiscoverOptions[] =
        {
            /* Do not change the ordering without also changing dhcpCLIENT_IDENTIFIER_OFFSET. */
            dhcpIPv4_MESSAGE_TYPE_OPTION_CODE,       1, dhcpMESSAGE_TYPE_DISCOVER,                                                                        /* Message type option. */
            dhcpIPv4_CLIENT_IDENTIFIER_OPTION_CODE,  7, 1,                                0,                            0, 0, 0, 0, 0,                    /* Client identifier. */
            dhcpIPv4_REQUEST_IP_ADDRESS_OPTION_CODE, 4, 0,                                0,                            0, 0,                             /* The IP address being requested. */
            dhcpIPv4_PARAMETER_REQUEST_OPTION_CODE,  3, dhcpIPv4_SUBNET_MASK_OPTION_CODE, dhcpIPv4_GATEWAY_OPTION_CODE, dhcpIPv4_DNS_SERVER_OPTIONS_CODE, /* Parameter request option. */
            dhcpOPTION_END_BYTE
        };
        size_t uxOptionsLength = sizeof( ucDHCPDiscoverOptions );

        ( void ) memset( &( xAddress ), 0, sizeof( xAddress ) );
        pucUDPPayloadBuffer = prvCreatePartDHCPMessage( &xAddress,
                                                        ( BaseType_t ) dhcpREQUEST_OPCODE,
                                                        ucDHCPDiscoverOptions,
                                                        &( uxOptionsLength ),
                                                        pxEndPoint );

        if( pucUDPPayloadBuffer != NULL )
        {
            const void * pvCopySource;
            void * pvCopyDest;

            FreeRTOS_debug_printf( ( "vDHCPProcess: discover\n" ) );
            iptraceSENDING_DHCP_DISCOVER();

            if( pxEndPoint->xDHCPData.ulPreferredIPAddress != 0U )
            {
                /* Fill in the IPv4 address. */
                pvCopySource = &( pxEndPoint->xDHCPData.ulPreferredIPAddress );
                pvCopyDest = &( pucUDPPayloadBuffer[ dhcpFIRST_OPTION_BYTE_OFFSET + dhcpREQUESTED_IP_ADDRESS_OFFSET ] );
                ( void ) memcpy( pvCopyDest, pvCopySource, sizeof( EP_DHCPData.ulPreferredIPAddress ) );
            }
            else
            {
                /* Remove option-50 from the list because it is not used. */
                size_t uxCopyLength;
                /* Exclude this line from branch coverage as the not-taken condition will never happen unless the code is modified */
                configASSERT( uxOptionsLength > ( dhcpOPTION_50_OFFSET + dhcpOPTION_50_SIZE ) ); /* LCOV_EXCL_BR_LINE */
                uxCopyLength = uxOptionsLength - ( dhcpOPTION_50_OFFSET + dhcpOPTION_50_SIZE );
                pvCopySource = &( pucUDPPayloadBuffer[ dhcpFIRST_OPTION_BYTE_OFFSET + dhcpOPTION_50_OFFSET + dhcpOPTION_50_SIZE ] );
                pvCopyDest = &( pucUDPPayloadBuffer[ dhcpFIRST_OPTION_BYTE_OFFSET + dhcpOPTION_50_OFFSET ] );
                ( void ) memmove( pvCopyDest, pvCopySource, uxCopyLength );
                /* Send 6 bytes less than foreseen. */
                uxOptionsLength -= dhcpOPTION_50_SIZE;
            }

            if( FreeRTOS_sendto( xDHCPv4Socket,
                                 pucUDPPayloadBuffer,
                                 sizeof( DHCPMessage_IPv4_t ) + uxOptionsLength,
                                 FREERTOS_ZERO_COPY,
                                 &( xAddress ),
                                 ( socklen_t ) sizeof( xAddress ) ) == 0 )
            {
                /* The packet was not successfully queued for sending and must be
                 * returned to the stack. */
                FreeRTOS_ReleaseUDPPayloadBuffer( pucUDPPayloadBuffer );
            }
            else
            {
                xResult = pdTRUE;
            }
        }

        return xResult;
    }
    /*-----------------------------------------------------------*/


    #if ( ipconfigDHCP_FALL_BACK_AUTO_IP != 0 )

/**
 * @brief When DHCP has failed, the code can assign a Link-Layer address, and check if
 *        another device already uses the IP-address.
 *
 * param[in] pxEndPoint: The end-point that wants to obtain a link-layer address.
 */
        void prvPrepareLinkLayerIPLookUp( NetworkEndPoint_t * pxEndPoint )
        {
            uint8_t ucLinkLayerIPAddress[ 2 ];
            uint32_t ulNumbers[ 2 ];

            /* After DHCP has failed to answer, prepare everything to start
             * trying-out LinkLayer IP-addresses, using the random method. */
            EP_DHCPData.xDHCPTxTime = xTaskGetTickCount();

            ( void ) xApplicationGetRandomNumber( &( ulNumbers[ 0 ] ) );
            ( void ) xApplicationGetRandomNumber( &( ulNumbers[ 1 ] ) );
            ucLinkLayerIPAddress[ 0 ] = ( uint8_t ) 1 + ( uint8_t ) ( ulNumbers[ 0 ] % 0xFDU ); /* get value 1..254 for IP-address 3rd byte of IP address to try. */
            ucLinkLayerIPAddress[ 1 ] = ( uint8_t ) 1 + ( uint8_t ) ( ulNumbers[ 1 ] % 0xFDU ); /* get value 1..254 for IP-address 4th byte of IP address to try. */

            EP_IPv4_SETTINGS.ulGatewayAddress = 0U;

            /* prepare xDHCPData with data to test. */
            EP_DHCPData.ulOfferedIPAddress =
                FreeRTOS_inet_addr_quick( LINK_LAYER_ADDRESS_0, LINK_LAYER_ADDRESS_1, ucLinkLayerIPAddress[ 0 ], ucLinkLayerIPAddress[ 1 ] );

            EP_DHCPData.ulLeaseTime = dhcpDEFAULT_LEASE_TIME; /*  don't care about lease time. just put anything. */

            EP_IPv4_SETTINGS.ulNetMask =
                FreeRTOS_inet_addr_quick( LINK_LAYER_NETMASK_0, LINK_LAYER_NETMASK_1, LINK_LAYER_NETMASK_2, LINK_LAYER_NETMASK_3 );

            /* DHCP completed.  The IP address can now be used, and the
             * timer set to the lease timeout time. */
            EP_IPv4_SETTINGS.ulIPAddress = EP_DHCPData.ulOfferedIPAddress;

            /* Setting the 'local' broadcast address, something like 192.168.1.255' */
            EP_IPv4_SETTINGS.ulBroadcastAddress = ( EP_DHCPData.ulOfferedIPAddress & EP_IPv4_SETTINGS.ulNetMask ) | ~EP_IPv4_SETTINGS.ulNetMask;

            /* Close socket to ensure packets don't queue on it. not needed anymore as DHCP failed. but still need timer for ARP testing. */
            prvCloseDHCPSocket( pxEndPoint );

            xApplicationGetRandomNumber( &( ulNumbers[ 0 ] ) );
            EP_DHCPData.xDHCPTxPeriod = pdMS_TO_TICKS( 3000U + ( ulNumbers[ 0 ] & 0x3ffU ) ); /*  do ARP test every (3 + 0-1024mS) seconds. */

            xARPHadIPClash = pdFALSE;                                                         /* reset flag that shows if have ARP clash. */
            vARPSendGratuitous();
        }

    #endif /* ipconfigDHCP_FALL_BACK_AUTO_IP */
/*-----------------------------------------------------------*/

#endif /* ipconfigUSE_DHCP != 0 */<|MERGE_RESOLUTION|>--- conflicted
+++ resolved
@@ -199,9 +199,6 @@
     {
         BaseType_t xDoProcess = pdTRUE;
 
-<<<<<<< HEAD
-        if( xDHCPv4Socket != NULL ) /* If there is a socket, check for incoming messages first. */
-=======
         /* Is DHCP starting over? */
         if( xReset != pdFALSE )
         {
@@ -209,14 +206,13 @@
         }
 
         if( ( EP_DHCPData.eDHCPState != EP_DHCPData.eExpectedState ) && ( xReset == pdFALSE ) )
-        {
+        { 
             /* When the DHCP event was generated, the DHCP client was
             * in a different state.  Therefore, ignore this event. */
             FreeRTOS_debug_printf( ( "DHCP wrong state: expect: %d got: %d : ignore\n",
                                      EP_DHCPData.eExpectedState, EP_DHCPData.eDHCPState ) );
         }
         else if( xDHCPv4Socket != NULL ) /* If there is a socket, check for incoming messages first. */
->>>>>>> 7315e4b3
         {
             uint8_t * pucUDPPayload;
             const DHCPMessage_IPv4_t * pxDHCPMessage;
