/*
 * FreeRTOS+TCP <DEVELOPMENT BRANCH>
 * Copyright (C) 2022 Amazon.com, Inc. or its affiliates.  All Rights Reserved.
 *
 * SPDX-License-Identifier: MIT
 *
 * Permission is hereby granted, free of charge, to any person obtaining a copy of
 * this software and associated documentation files (the "Software"), to deal in
 * the Software without restriction, including without limitation the rights to
 * use, copy, modify, merge, publish, distribute, sublicense, and/or sell copies of
 * the Software, and to permit persons to whom the Software is furnished to do so,
 * subject to the following conditions:
 *
 * The above copyright notice and this permission notice shall be included in all
 * copies or substantial portions of the Software.
 *
 * THE SOFTWARE IS PROVIDED "AS IS", WITHOUT WARRANTY OF ANY KIND, EXPRESS OR
 * IMPLIED, INCLUDING BUT NOT LIMITED TO THE WARRANTIES OF MERCHANTABILITY, FITNESS
 * FOR A PARTICULAR PURPOSE AND NONINFRINGEMENT. IN NO EVENT SHALL THE AUTHORS OR
 * COPYRIGHT HOLDERS BE LIABLE FOR ANY CLAIM, DAMAGES OR OTHER LIABILITY, WHETHER
 * IN AN ACTION OF CONTRACT, TORT OR OTHERWISE, ARISING FROM, OUT OF OR IN
 * CONNECTION WITH THE SOFTWARE OR THE USE OR OTHER DEALINGS IN THE SOFTWARE.
 *
 * http://aws.amazon.com/freertos
 * http://www.FreeRTOS.org
 */

/**
 * @file FreeRTOS_DHCP.c
 * @brief Implements the Dynamic Host Configuration Protocol for the FreeRTOS+TCP network stack.
 */

/* Standard includes. */
#include <stdint.h>

/* FreeRTOS includes. */
#include "FreeRTOS.h"
#include "task.h"
#include "semphr.h"

/* FreeRTOS+TCP includes. */
#include "FreeRTOS_IP.h"
#include "FreeRTOS_Sockets.h"
#include "FreeRTOS_IP_Private.h"
#include "FreeRTOS_UDP_IP.h"
#include "FreeRTOS_DHCP.h"
#include "FreeRTOS_ARP.h"
#include "FreeRTOS_IP_Timers.h"


/* Exclude the entire file if DHCP is not enabled. */
#if ( ipconfigUSE_DHCP != 0 )

    #include "NetworkInterface.h"
    #include "NetworkBufferManagement.h"

    #include "FreeRTOS_Routing.h"

/* The following define is temporary and serves to make the /single source
 * code more similar to the /multi version. */

    #define EP_DHCPData         pxEndPoint->xDHCPData                 /**< Temporary define to make /single source similar to /multi version. */
    #define EP_IPv4_SETTINGS    pxEndPoint->ipv4_settings             /**< Temporary define to make /single source similar to /multi version. */



/** @brief The UDP socket used for all incoming and outgoing DHCP traffic. */
    _static Socket_t xDHCPv4Socket;

    #if ( ipconfigDHCP_FALL_BACK_AUTO_IP != 0 )
        /* Define the Link Layer IP address: 169.254.x.x */
        #define LINK_LAYER_ADDRESS_0    169
        #define LINK_LAYER_ADDRESS_1    254

/* Define the netmask used: 255.255.0.0 */
        #define LINK_LAYER_NETMASK_0    255
        #define LINK_LAYER_NETMASK_1    255
        #define LINK_LAYER_NETMASK_2    0
        #define LINK_LAYER_NETMASK_3    0
    #endif

/*-----------------------------------------------------------*/

/**
 * @brief The number of end-points that are making use of the UDP-socket.
 */
    static BaseType_t xDHCPSocketUserCount = 0;

/*
 * Generate a DHCP discover message and send it on the DHCP socket.
 */
    static BaseType_t prvSendDHCPDiscover( NetworkEndPoint_t * pxEndPoint );

/*
 * Interpret message received on the DHCP socket.
 */
    static BaseType_t prvProcessDHCPReplies( BaseType_t xExpectedMessageType,
                                             NetworkEndPoint_t * pxEndPoint );

/*
 * Generate a DHCP request packet, and send it on the DHCP socket.
 */
    static BaseType_t prvSendDHCPRequest( NetworkEndPoint_t * pxEndPoint );

/*
 * Prepare to start a DHCP transaction.  This initialises some state variables
 * and creates the DHCP socket if necessary.
 */
    static void prvInitialiseDHCP( NetworkEndPoint_t * pxEndPoint );

/*
 * Creates the part of outgoing DHCP messages that are common to all outgoing
 * DHCP messages.
 */
    static uint8_t * prvCreatePartDHCPMessage( struct freertos_sockaddr * pxAddress,
                                               BaseType_t xOpcode,
                                               const uint8_t * const pucOptionsArray,
                                               size_t * pxOptionsArraySize,
                                               const NetworkEndPoint_t * pxEndPoint );

/*
 * Create the DHCP socket, if it has not been created already.
 */
    _static void prvCreateDHCPSocket( const NetworkEndPoint_t * pxEndPoint );

/*
 * Close the DHCP socket, only when not in use anymore (i.e. xDHCPSocketUserCount = 0).
 */
    static void prvCloseDHCPSocket( const NetworkEndPoint_t * pxEndPoint );

    static void vDHCPProcessEndPoint( BaseType_t xReset,
                                      BaseType_t xDoCheck,
                                      NetworkEndPoint_t * pxEndPoint );

    static BaseType_t xHandleWaitingOffer( NetworkEndPoint_t * pxEndPoint,
                                           BaseType_t xDoCheck );

    static void vHandleWaitingAcknowledge( NetworkEndPoint_t * pxEndPoint,
                                           BaseType_t xDoCheck );

    static BaseType_t xHandleWaitingFirstDiscover( NetworkEndPoint_t * pxEndPoint );

    static void prvHandleWaitingeLeasedAddress( NetworkEndPoint_t * pxEndPoint );

    static void vProcessHandleOption( NetworkEndPoint_t * pxEndPoint,
                                      ProcessSet_t * pxSet,
                                      BaseType_t xExpectedMessageType );
    static BaseType_t xProcessCheckOption( ProcessSet_t * pxSet );


/*-----------------------------------------------------------*/

/**
 * @brief Check whether a given socket is the DHCP socket or not.
 *
 * @param[in] xSocket The socket to be checked.
 *
 * @return If the socket given as parameter is the DHCP socket - return
 *         pdTRUE, else pdFALSE.
 */
    BaseType_t xIsDHCPSocket( const ConstSocket_t xSocket )
    {
        BaseType_t xReturn;

        if( xDHCPv4Socket == xSocket )
        {
            xReturn = pdTRUE;
        }
        else
        {
            xReturn = pdFALSE;
        }

        return xReturn;
    }
    /*-----------------------------------------------------------*/

/**
<<<<<<< HEAD
 * @brief The application can indicate a preferred IP address by calling this function.
 *        before starting up the IP-task by calling FreeRTOS_IPInit().
 *
 * @param[in] ulIPAddress The preferred IP-address.
 *
 * @return The previous value of ulPreferredIPAddress.
 */
    uint32_t vDHCPSetPreferredIPAddress( uint32_t ulIPAddress )
    {
        uint32_t ulPrevious = xDHCPData.ulPreferredIPAddress;

        xDHCPData.ulPreferredIPAddress = ulIPAddress;

        return ulPrevious;
    }

/**
=======
>>>>>>> 0d64b439
 * @brief Returns the current state of a DHCP process.
 *
 * @param[in] pxEndPoint the end-point which is going through the DHCP process.
 */
    eDHCPState_t eGetDHCPState( const struct xNetworkEndPoint * pxEndPoint )
    {
        /* Note that EP_DHCPData is defined as "pxEndPoint->xDHCPData". */
        return EP_DHCPData.eDHCPState;
    }
/*-----------------------------------------------------------*/

/**
 * @brief Process the DHCP state machine based on current state.
 *
 * @param[in] xReset Is the DHCP state machine starting over? pdTRUE/pdFALSE.
<<<<<<< HEAD
 * @param[in] eExpectedState The function will only run if the state is expected.
=======
 * @param[in] pxEndPoint The end-point for which the DHCP state machine should
 *                        make one cycle.
>>>>>>> 0d64b439
 */
    void vDHCPProcess( BaseType_t xReset,
                       struct xNetworkEndPoint * pxEndPoint )
    {
        BaseType_t xDoProcess = pdTRUE;

        /* The function is called by the IP-task, so pxEndPoint
         * should be non-NULL. */
        configASSERT( pxEndPoint != NULL );
        configASSERT( pxEndPoint->bits.bIPv6 == 0 );

        /* Is DHCP starting over? */
        if( xReset != pdFALSE )
        {
            EP_DHCPData.eDHCPState = eInitialWait;
        }

        if( ( EP_DHCPData.eDHCPState != EP_DHCPData.eExpectedState ) && ( xReset == pdFALSE ) )
        {
            /* When the DHCP event was generated, the DHCP client was
            * in a different state.  Therefore, ignore this event. */
            FreeRTOS_debug_printf( ( "DHCP wrong state: expect: %d got: %d : ignore\n",
                                     EP_DHCPData.eExpectedState, EP_DHCPData.eDHCPState ) );
        }
        else if( xDHCPv4Socket != NULL ) /* If there is a socket, check for incoming messages first. */
        {
            /* No need to initialise 'pucUDPPayload', it just looks nicer. */
            uint8_t * pucUDPPayload = NULL;
            const DHCPMessage_IPv4_t * pxDHCPMessage;
            int32_t lBytes;

            while( xDHCPv4Socket != NULL )
            {
                BaseType_t xRecvFlags = FREERTOS_ZERO_COPY + FREERTOS_MSG_PEEK;
                NetworkEndPoint_t * pxIterator = NULL;

                /* Peek the next UDP message. */
                lBytes = FreeRTOS_recvfrom( xDHCPv4Socket, &( pucUDPPayload ), 0, xRecvFlags, NULL, NULL );

                if( lBytes < ( ( int32_t ) sizeof( DHCPMessage_IPv4_t ) ) )
                {
                    if( ( lBytes < 0 ) && ( lBytes != -pdFREERTOS_ERRNO_EAGAIN ) )
                    {
                        FreeRTOS_printf( ( "vDHCPProcess: FreeRTOS_recvfrom returns %d\n", ( int ) lBytes ) );
                    }

                    break;
                }

                /* Map a DHCP structure onto the received data. */
                /* MISRA Ref 11.3.1 [Misaligned access] */
                /* More details at: https://github.com/FreeRTOS/FreeRTOS-Plus-TCP/blob/main/MISRA.md#rule-113 */
                /* coverity[misra_c_2012_rule_11_3_violation] */
                pxDHCPMessage = ( ( const DHCPMessage_IPv4_t * ) pucUDPPayload );

                /* Sanity check. */
                if( ( pxDHCPMessage->ulDHCPCookie == dhcpCOOKIE ) && ( pxDHCPMessage->ucOpcode == dhcpREPLY_OPCODE ) )
                {
                    pxIterator = pxNetworkEndPoints;

                    /* Find the end-point with given transaction ID. */
                    while( pxIterator != NULL )
                    {
                        if( pxDHCPMessage->ulTransactionID == FreeRTOS_htonl( pxIterator->xDHCPData.ulTransactionId ) )
                        {
                            break;
                        }

                        pxIterator = pxIterator->pxNext;
                    }
                }

                if( ( pxIterator != NULL ) && ( pxIterator->xDHCPData.eDHCPState == eLeasedAddress ) )
                {
                    /* No DHCP messages are expected while in eLeasedAddress state. */
                    pxIterator = NULL;
                }

                if( pxIterator != NULL )
                {
                    /* The second parameter pdTRUE tells to check for a UDP message. */
                    vDHCPProcessEndPoint( pdFALSE, pdTRUE, pxIterator );

                    if( pxEndPoint == pxIterator )
                    {
                        xDoProcess = pdFALSE;
                    }
                }
                else
                {
                    /* Target not found, fetch the message and delete it. */
                    /* PAss the address of a pointer pucUDPPayload, because zero-copy is used. */
                    lBytes = FreeRTOS_recvfrom( xDHCPv4Socket, &( pucUDPPayload ), 0, FREERTOS_ZERO_COPY, NULL, NULL );

                    if( ( lBytes > 0 ) && ( pucUDPPayload != NULL ) )
                    {
                        /* Remove it now, destination not found. */
                        FreeRTOS_ReleaseUDPPayloadBuffer( pucUDPPayload );
                        FreeRTOS_printf( ( "vDHCPProcess: Removed a %d-byte message: target not found\n", ( int ) lBytes ) );
                    }
                }
            }
        }
        else
        {
            /* do nothing, coverity happy */
        }

        if( xDoProcess != pdFALSE )
        {
            /* Process the end-point, but do not expect incoming packets. */
            vDHCPProcessEndPoint( xReset, pdFALSE, pxEndPoint );
        }
    }

/**
 * @brief Called by vDHCPProcessEndPoint(), this function handles the state 'eWaitingOffer'.
 *        If there is a reply, it will be examined, if there is a time-out, there may be a new
 *        new attempt, or it will give up.
 * @param[in] pxEndPoint The end-point that is getting an IP-address from a DHCP server
 * @param[in] xDoCheck When true, the function must handle any replies.
 * @return It returns pdTRUE in case the DHCP process must be given up.
 */
    static BaseType_t xHandleWaitingOffer( NetworkEndPoint_t * pxEndPoint,
                                           BaseType_t xDoCheck )
    {
        BaseType_t xGivingUp = pdFALSE;

        #if ( ipconfigUSE_DHCP_HOOK != 0 )
            eDHCPCallbackAnswer_t eAnswer;
            #if ( ipconfigIPv4_BACKWARD_COMPATIBLE != 1 )
                IP_Address_t xIPAddress;
            #endif
        #endif

        /* Look for offers coming in. */
        if( xDoCheck != pdFALSE )
        {
            if( prvProcessDHCPReplies( dhcpMESSAGE_TYPE_OFFER, pxEndPoint ) == pdPASS )
            {
                #if ( ipconfigUSE_DHCP_HOOK != 0 )
                    /* Ask the user if a DHCP request is required. */
                    #if ( ipconfigIPv4_BACKWARD_COMPATIBLE == 1 )
                        eAnswer = xApplicationDHCPHook( eDHCPPhasePreRequest, EP_DHCPData.ulOfferedIPAddress );
                    #else /* ( ipconfigIPv4_BACKWARD_COMPATIBLE == 1 ) */
                        xIPAddress.ulIP_IPv4 = EP_DHCPData.ulOfferedIPAddress;
                        eAnswer = xApplicationDHCPHook_Multi( eDHCPPhasePreRequest, pxEndPoint, &xIPAddress );
                    #endif /* ( ipconfigIPv4_BACKWARD_COMPATIBLE == 1 ) */

                    if( eAnswer == eDHCPContinue )
                #endif /* ipconfigUSE_DHCP_HOOK */
                {
                    /* An offer has been made, the user wants to continue,
                     * generate the request. */
                    if( prvSendDHCPRequest( pxEndPoint ) == pdPASS )
                    {
                        EP_DHCPData.xDHCPTxTime = xTaskGetTickCount();
                        EP_DHCPData.xDHCPTxPeriod = dhcpINITIAL_DHCP_TX_PERIOD;
                        EP_DHCPData.eDHCPState = eWaitingAcknowledge;
                    }
                    else
                    {
                        /* Either the creation of a message buffer failed, or sendto().
                         * Try again in the next cycle. */
                        FreeRTOS_debug_printf( ( "Send failed during eWaitingOffer/1.\n" ) );
                        EP_DHCPData.eDHCPState = eSendDHCPRequest;
                    }
                }

                #if ( ipconfigUSE_DHCP_HOOK != 0 )
                    else
                    {
                        if( eAnswer == eDHCPUseDefaults )
                        {
                            ( void ) memcpy( &( pxEndPoint->ipv4_settings ), &( pxEndPoint->ipv4_defaults ), sizeof( pxEndPoint->ipv4_settings ) );
                        }

                        /* The user indicates that the DHCP process does not continue. */
                        xGivingUp = pdTRUE;
                    }
                #endif /* ipconfigUSE_DHCP_HOOK */
            }
        }

        /* Is it time to send another Discover? */
        else if( ( xTaskGetTickCount() - EP_DHCPData.xDHCPTxTime ) > EP_DHCPData.xDHCPTxPeriod )
        {
            /* It is time to send another Discover.  Increase the time
             * period, and if it has not got to the point of giving up - send
             * another discovery. */
            EP_DHCPData.xDHCPTxPeriod <<= 1;

            if( EP_DHCPData.xDHCPTxPeriod <= ( ( TickType_t ) ipconfigMAXIMUM_DISCOVER_TX_PERIOD ) )
            {
                if( xApplicationGetRandomNumber( &( EP_DHCPData.ulTransactionId ) ) != pdFALSE )
                {
                    EP_DHCPData.xDHCPTxTime = xTaskGetTickCount();

                    if( EP_DHCPData.xUseBroadcast != pdFALSE )
                    {
                        EP_DHCPData.xUseBroadcast = pdFALSE;
                    }
                    else
                    {
                        EP_DHCPData.xUseBroadcast = pdTRUE;
                    }

                    if( prvSendDHCPDiscover( pxEndPoint ) == pdPASS )
                    {
                        FreeRTOS_debug_printf( ( "vDHCPProcess: timeout %lu ticks\n", EP_DHCPData.xDHCPTxPeriod ) );
                    }
                    else
                    {
                        /* Either the creation of a message buffer failed, or sendto().
                         * Try again in the next cycle. */
                        FreeRTOS_debug_printf( ( "Send failed during eWaitingOffer/2.\n" ) );
                        EP_DHCPData.eDHCPState = eInitialWait;
                    }
                }
                else
                {
                    FreeRTOS_debug_printf( ( "vDHCPProcess: failed to generate a random Transaction ID\n" ) );
                }
            }
            else
            {
                FreeRTOS_debug_printf( ( "vDHCPProcess: giving up %lu > %lu ticks\n", EP_DHCPData.xDHCPTxPeriod, ipconfigMAXIMUM_DISCOVER_TX_PERIOD ) );

                #if ( ipconfigDHCP_FALL_BACK_AUTO_IP != 0 )
                    {
                        /* Only use a fake Ack if the default IP address == 0x00
                         * and the link local addressing is used.  Start searching
                         * a free LinkLayer IP-address.  Next state will be
                         * 'eGetLinkLayerAddress'. */
                        prvPrepareLinkLayerIPLookUp( pxEndPoint );

                        /* Setting an IP address manually so set to not using
                         * leased address mode. */
                        EP_DHCPData.eDHCPState = eGetLinkLayerAddress;
                    }
                #else
                    {
                        xGivingUp = pdTRUE;
                    }
                #endif /* ipconfigDHCP_FALL_BACK_AUTO_IP */
            }
        }
        else
        {
            /* There was no DHCP reply, there was no time-out, just keep on waiting. */
        }

        return xGivingUp;
    }
/*-----------------------------------------------------------*/

/**
 * @brief Called by vDHCPProcessEndPoint(), this function handles the state 'eWaitingAcknowledge'.
 *        If there is a reply, it will be examined, if there is a time-out, there may be a new
 *        new attempt, or it will give up.
 *        After the acknowledge, the leasing of an IP-address will start.
 * @param[in] pxEndPoint The end-point that is getting an IP-address from a DHCP server
 * @param[in] xDoCheck When true, the function must handle any replies.
 */
    static void vHandleWaitingAcknowledge( NetworkEndPoint_t * pxEndPoint,
                                           BaseType_t xDoCheck )
    {
        if( xDoCheck == pdFALSE )
        {
            /* Is it time to send another Discover? */
            if( ( xTaskGetTickCount() - EP_DHCPData.xDHCPTxTime ) > EP_DHCPData.xDHCPTxPeriod )
            {
                /* Increase the time period, and if it has not got to the
                 * point of giving up - send another request. */
                EP_DHCPData.xDHCPTxPeriod <<= 1;

                if( EP_DHCPData.xDHCPTxPeriod <= ( TickType_t ) ipconfigMAXIMUM_DISCOVER_TX_PERIOD )
                {
                    EP_DHCPData.xDHCPTxTime = xTaskGetTickCount();

                    if( prvSendDHCPRequest( pxEndPoint ) == pdPASS )
                    {
                        /* The message is sent. Stay in state 'eWaitingAcknowledge'. */
                    }
                    else
                    {
                        /* Either the creation of a message buffer failed, or sendto().
                         * Try again in the next cycle. */
                        FreeRTOS_debug_printf( ( "Send failed during eWaitingAcknowledge.\n" ) );
                        EP_DHCPData.eDHCPState = eSendDHCPRequest;
                    }
                }
                else
                {
                    /* Give up, start again. */
                    EP_DHCPData.eDHCPState = eInitialWait;
                }
            }
        }
        else if( prvProcessDHCPReplies( dhcpMESSAGE_TYPE_ACK, pxEndPoint ) == pdPASS )
        {
            FreeRTOS_debug_printf( ( "vDHCPProcess: acked %xip\n", ( unsigned int ) FreeRTOS_ntohl( EP_DHCPData.ulOfferedIPAddress ) ) );

            /* DHCP completed.  The IP address can now be used, and the
             * timer set to the lease timeout time. */
            EP_IPv4_SETTINGS.ulIPAddress = EP_DHCPData.ulOfferedIPAddress;

            /* Setting the 'local' broadcast address, something like
             * '192.168.1.255'. */
            EP_IPv4_SETTINGS.ulBroadcastAddress = EP_DHCPData.ulOfferedIPAddress | ~( EP_IPv4_SETTINGS.ulNetMask );
            EP_DHCPData.eDHCPState = eLeasedAddress;

            /* _HT_ This macro must be removed later.
             * It is enough to set 'EP_IPv4_SETTINGS.ulIPAddress'. */
            *ipLOCAL_IP_ADDRESS_POINTER = EP_IPv4_SETTINGS.ulIPAddress;

            iptraceDHCP_SUCCEDEED( EP_DHCPData.ulOfferedIPAddress );

            /* DHCP failed, the default configured IP-address will be used
             * Now call vIPNetworkUpCalls() to send the network-up event and
             * start the ARP timer. */
            vIPNetworkUpCalls( pxEndPoint );
            /* Close socket to ensure packets don't queue on it. */
            prvCloseDHCPSocket( pxEndPoint );

            if( EP_DHCPData.ulLeaseTime == 0U )
            {
                EP_DHCPData.ulLeaseTime = dhcpDEFAULT_LEASE_TIME;
            }
            else if( EP_DHCPData.ulLeaseTime < dhcpMINIMUM_LEASE_TIME )
            {
                EP_DHCPData.ulLeaseTime = dhcpMINIMUM_LEASE_TIME;
            }
            else
            {
                /* The lease time is already valid. */
            }

            /* Check for clashes. */
            vARPSendGratuitous();
            vDHCP_RATimerReload( ( struct xNetworkEndPoint * ) pxEndPoint, EP_DHCPData.ulLeaseTime );
        }
        else
        {
            /* There are no replies yet. */
        }
    }

/**
 * @brief Called by vDHCPProcessEndPoint(), this function handles the state 'eWaitingSendFirstDiscover'.
 *        If will send a DISCOVER message to a DHCP server, and move to the next status 'eWaitingOffer'.
 * @param[in] pxEndPoint The end-point that is getting an IP-address from a DHCP server
 * @return xGivingUp: when pdTRUE, there was a fatal error and the process can not continue;
 */
    static BaseType_t xHandleWaitingFirstDiscover( NetworkEndPoint_t * pxEndPoint )
    {
        BaseType_t xGivingUp = pdFALSE;

        /* Ask the user if a DHCP discovery is required. */
        #if ( ipconfigUSE_DHCP_HOOK != 0 )
            #if ( ipconfigIPv4_BACKWARD_COMPATIBLE == 1 )
                eDHCPCallbackAnswer_t eAnswer = xApplicationDHCPHook( eDHCPPhasePreDiscover, pxEndPoint->ipv4_defaults.ulIPAddress );
            #else /* ( ipconfigIPv4_BACKWARD_COMPATIBLE == 1 ) */
                IP_Address_t xIPAddress;
                eDHCPCallbackAnswer_t eAnswer;

                xIPAddress.ulIP_IPv4 = pxEndPoint->ipv4_defaults.ulIPAddress;
                eAnswer = xApplicationDHCPHook_Multi( eDHCPPhasePreDiscover, pxEndPoint, &xIPAddress );
            #endif /* ( ipconfigIPv4_BACKWARD_COMPATIBLE == 1 ) */

            if( eAnswer == eDHCPContinue )
        #endif /* ipconfigUSE_DHCP_HOOK */
        {
            /* See if prvInitialiseDHCP() has creates a socket. */
            if( xDHCPv4Socket == NULL )
            {
                xGivingUp = pdTRUE;
            }
            else
            {
                /* Put 'ulIPAddress' to zero to indicate that the end-point is down. */
                EP_IPv4_SETTINGS.ulIPAddress = 0U;

                /* Send the first discover request. */
                EP_DHCPData.xDHCPTxTime = xTaskGetTickCount();

                if( prvSendDHCPDiscover( pxEndPoint ) == pdPASS )
                {
                    EP_DHCPData.eDHCPState = eWaitingOffer;
                }
                else
                {
                    /* Either the creation of a message buffer failed, or sendto().
                     * Try again in the next cycle. */
                    FreeRTOS_debug_printf( ( "Send failed during eWaitingSendFirstDiscover\n" ) );
                }
            }
        }

        #if ( ipconfigUSE_DHCP_HOOK != 0 )
            else
            {
                if( eAnswer == eDHCPUseDefaults )
                {
                    ( void ) memcpy( &( pxEndPoint->ipv4_settings ), &( pxEndPoint->ipv4_defaults ), sizeof( pxEndPoint->ipv4_settings ) );
                }

                /* The user indicates that the DHCP process does not continue. */
                xGivingUp = pdTRUE;
            }
        #endif /* ipconfigUSE_DHCP_HOOK */

        return xGivingUp;
    }
/*-----------------------------------------------------------*/

/**
 * @brief Called by vDHCPProcessEndPoint(), this function handles the state 'eLeasedAddress'.
 *        If waits until the lease must be renewed, and then send a new request.
 * @param[in] pxEndPoint The end-point that is getting an IP-address from a DHCP server
 */
    static void prvHandleWaitingeLeasedAddress( NetworkEndPoint_t * pxEndPoint )
    {
        if( FreeRTOS_IsEndPointUp( pxEndPoint ) != 0 )
        {
            /* Resend the request at the appropriate time to renew the lease. */
            prvCreateDHCPSocket( pxEndPoint );

            if( xDHCPv4Socket != NULL )
            {
                uint32_t ulID = 0U;

                if( xApplicationGetRandomNumber( &( ulID ) ) != pdFALSE )
                {
                    EP_DHCPData.ulTransactionId = ulID;
                }

                EP_DHCPData.xDHCPTxTime = xTaskGetTickCount();
                EP_DHCPData.xDHCPTxPeriod = dhcpINITIAL_DHCP_TX_PERIOD;

                if( prvSendDHCPRequest( pxEndPoint ) == pdPASS )
                {
                    /* The packet was sent successfully, wait for an acknowledgement. */
                    EP_DHCPData.eDHCPState = eWaitingAcknowledge;
                }
                else
                {
                    /* The packet was not sent, try sending it later. */
                    EP_DHCPData.eDHCPState = eSendDHCPRequest;
                    FreeRTOS_debug_printf( ( "Send failed eLeasedAddress.\n" ) );
                }

                /* From now on, we should be called more often */
                vDHCP_RATimerReload( pxEndPoint, dhcpINITIAL_TIMER_PERIOD );
            }
        }
        else
        {
            /* See PR #53 on github/freertos/freertos */
            FreeRTOS_printf( ( "DHCP: lease time finished but network is down\n" ) );
            vDHCP_RATimerReload( ( struct xNetworkEndPoint * ) pxEndPoint, pdMS_TO_TICKS( 5000U ) );
        }
    }
/*-----------------------------------------------------------*/

/**
 * @brief Process the DHCP state machine based on current state.
 *
 * @param[in] xReset Is the DHCP state machine starting over? pdTRUE/pdFALSE.
 * @param[in] xDoCheck true when an incoming message is to be expected, and
 *                      prvProcessDHCPReplies() will be called.
 * @param[in] pxEndPoint The end-point for which the DHCP state machine should
 *                        make one cycle.
 */
    static void vDHCPProcessEndPoint( BaseType_t xReset,
                                      BaseType_t xDoCheck,
                                      NetworkEndPoint_t * pxEndPoint )
    {
        BaseType_t xGivingUp = pdFALSE;

        configASSERT( pxEndPoint != NULL );

        /* Is DHCP starting over? */
        if( xReset != pdFALSE )
        {
            EP_DHCPData.eDHCPState = eInitialWait;
        }

        if( ( EP_DHCPData.eDHCPState != EP_DHCPData.eExpectedState ) && ( xReset == pdFALSE ) )
        {
            /* When the DHCP event was generated, the DHCP client was
            * in a different state.  Therefore, ignore this event. */
            FreeRTOS_debug_printf( ( "vDHCPProcessEndPoint: wrong state: expect: %d got: %d : ignore\n",
                                     EP_DHCPData.eExpectedState, EP_DHCPData.eDHCPState ) );
        }
        else
        {
            {
                static eDHCPState_t eLastState = eNotUsingLeasedAddress;

                if( eLastState != EP_DHCPData.eDHCPState )
                {
                    eLastState = EP_DHCPData.eDHCPState;
                    FreeRTOS_debug_printf( ( "vDHCPProcessEndPoint: enter %d\n", EP_DHCPData.eDHCPState ) );
                }
            }

            switch( EP_DHCPData.eDHCPState )
            {
                case eInitialWait:

                    /* Initial state.  Create the DHCP socket, timer, etc. if they
                     * have not already been created. */

                    /* Initial state.  Create the DHCP socket, timer, etc. if they
                     * have not already been created. */
                    prvInitialiseDHCP( pxEndPoint );
                    EP_DHCPData.eDHCPState = eWaitingSendFirstDiscover;
                    break;

                case eWaitingSendFirstDiscover:
                    xGivingUp = xHandleWaitingFirstDiscover( pxEndPoint );
                    break;

                case eSendDHCPRequest:

                    if( prvSendDHCPRequest( pxEndPoint ) == pdPASS )
                    {
                        /* Send succeeded, go to state 'eWaitingAcknowledge'. */
                        EP_DHCPData.xDHCPTxTime = xTaskGetTickCount();
                        EP_DHCPData.xDHCPTxPeriod = dhcpINITIAL_DHCP_TX_PERIOD;
                        EP_DHCPData.eDHCPState = eWaitingAcknowledge;
                    }
                    else
                    {
                        /* Either the creation of a message buffer failed, or sendto().
                         * Try again in the next cycle. */
                        FreeRTOS_debug_printf( ( "Send failed during eSendDHCPRequest.\n" ) );
                    }

                    break;

                case eWaitingOffer:
                    xGivingUp = xHandleWaitingOffer( pxEndPoint, xDoCheck );
                    break;

                case eWaitingAcknowledge:
                    vHandleWaitingAcknowledge( pxEndPoint, xDoCheck );
                    break;

                    #if ( ipconfigDHCP_FALL_BACK_AUTO_IP != 0 )
                        case eGetLinkLayerAddress:

                            if( ( xTaskGetTickCount() - EP_DHCPData.xDHCPTxTime ) > EP_DHCPData.xDHCPTxPeriod )
                            {
                                if( xARPHadIPClash == pdFALSE )
                                {
                                    /* ARP OK. proceed. */
                                    iptraceDHCP_SUCCEDEED( EP_DHCPData.ulOfferedIPAddress );

                                    /* Auto-IP succeeded, the default configured IP-address will
                                     * be used.  Now call vIPNetworkUpCalls() to send the
                                     * network-up event and start the ARP timer. */
                                    vIPNetworkUpCalls( pxEndPoint );

                                    EP_DHCPData.eDHCPState = eNotUsingLeasedAddress;
                                }
                                else
                                {
                                    /* ARP clashed - try another IP address. */
                                    prvPrepareLinkLayerIPLookUp( pxEndPoint );

                                    /* Setting an IP address manually so set to not using leased
                                     * address mode. */
                                    EP_DHCPData.eDHCPState = eGetLinkLayerAddress;
                                }
                            }
                            break;
                    #endif /* ipconfigDHCP_FALL_BACK_AUTO_IP */

                case eLeasedAddress:
                    prvHandleWaitingeLeasedAddress( pxEndPoint );
                    break;

                case eNotUsingLeasedAddress:

                    vIPSetDHCP_RATimerEnableState( pxEndPoint, pdFALSE );
                    break;

                default:
                    /* Lint: all options are included. */
                    break;
            }

            {
                static eDHCPState_t eLastState = eNotUsingLeasedAddress;

                if( eLastState != EP_DHCPData.eDHCPState )
                {
                    eLastState = EP_DHCPData.eDHCPState;
                    FreeRTOS_debug_printf( ( "vDHCPProcessEndPoint: exit %d\n", EP_DHCPData.eDHCPState ) );
                }
            }

            if( xGivingUp != pdFALSE )
            {
                /* xGivingUp became true either because of a time-out, or because
                 * xApplicationDHCPHook() returned another value than 'eDHCPContinue',
                 * meaning that the conversion is cancelled from here. */

                /* Revert to static IP address. */
                taskENTER_CRITICAL();
                {
                    EP_IPv4_SETTINGS.ulIPAddress = pxEndPoint->ipv4_defaults.ulIPAddress;
                    iptraceDHCP_REQUESTS_FAILED_USING_DEFAULT_IP_ADDRESS( pxEndPoint->ipv4_defaults.ulIPAddress );
                }
                taskEXIT_CRITICAL();

                EP_DHCPData.eDHCPState = eNotUsingLeasedAddress;
                vIPSetDHCP_RATimerEnableState( pxEndPoint, pdFALSE );

                /* DHCP failed, the default configured IP-address will be used. Now
                 * call vIPNetworkUpCalls() to send the network-up event and start the ARP
                 * timer. */

                vIPNetworkUpCalls( pxEndPoint );

                /* Close socket to ensure packets don't queue on it. */
                prvCloseDHCPSocket( pxEndPoint );
            }
        }
    }
/*-----------------------------------------------------------*/

/**
 * @brief Close the DHCP socket, but only when there are no other end-points
 *        using it.
 * @param[in] pxEndPoint The end-point that stops using the socket.
 */
    static void prvCloseDHCPSocket( const NetworkEndPoint_t * pxEndPoint )
    {
        ( void ) pxEndPoint;

        if( ( xDHCPv4Socket != NULL ) && ( xDHCPSocketUserCount > 0 ) )
        {
            xDHCPSocketUserCount--;

            if( xDHCPSocketUserCount == 0 )
            {
                /* This modules runs from the IP-task. Use the internal
                 * function 'vSocketClose()` to close the socket. */
                ( void ) vSocketClose( xDHCPv4Socket );
                xDHCPv4Socket = NULL;
            }
        }
        else
        {
            /* Strange: there is a socket, but there are no users. */
        }

        FreeRTOS_printf( ( "prvCloseDHCPSocket[%02x-%02x]: %s, user count %d\n",
                           pxEndPoint->xMACAddress.ucBytes[ 4 ],
                           pxEndPoint->xMACAddress.ucBytes[ 5 ],
                           ( xDHCPv4Socket != NULL ) ? "open" : "closed",
                           ( int ) xDHCPSocketUserCount ) );
    }
    /*-----------------------------------------------------------*/

/**
 * @brief Create a DHCP socket with the defined timeouts. The same socket
 *        will be shared among all end-points that need DHCP.
 */
    _static void prvCreateDHCPSocket( const NetworkEndPoint_t * pxEndPoint )
    {
        struct freertos_sockaddr xAddress;
        BaseType_t xReturn;
        TickType_t xTimeoutTime = ( TickType_t ) 0;

        if( xDHCPv4Socket == NULL ) /* Create the socket, if it has not already been created. */
        {
            xDHCPv4Socket = FreeRTOS_socket( FREERTOS_AF_INET, FREERTOS_SOCK_DGRAM, FREERTOS_IPPROTO_UDP );
            configASSERT( xSocketValid( xDHCPv4Socket ) == pdTRUE );

            /* MISRA Ref 11.4.1 [Socket error and integer to pointer conversion] */
/* More details at: https://github.com/FreeRTOS/FreeRTOS-Plus-TCP/blob/main/MISRA.md#rule-114 */
            /* coverity[misra_c_2012_rule_11_4_violation] */
            if( xSocketValid( xDHCPv4Socket ) == pdTRUE )
            {
                /* Ensure the Rx and Tx timeouts are zero as the DHCP executes in the
                 * context of the IP task. */
                ( void ) FreeRTOS_setsockopt( xDHCPv4Socket, 0, FREERTOS_SO_RCVTIMEO, &( xTimeoutTime ), sizeof( TickType_t ) );
                ( void ) FreeRTOS_setsockopt( xDHCPv4Socket, 0, FREERTOS_SO_SNDTIMEO, &( xTimeoutTime ), sizeof( TickType_t ) );

                /* Bind to the standard DHCP client port. */
                xAddress.sin_port = ( uint16_t ) dhcpCLIENT_PORT_IPv4;
                xReturn = vSocketBind( xDHCPv4Socket, &xAddress, sizeof( xAddress ), pdFALSE );
                xDHCPSocketUserCount = 1;
                FreeRTOS_printf( ( "DHCP-socket[%02x-%02x]: DHCP Socket Create\n",
                                   pxEndPoint->xMACAddress.ucBytes[ 4 ],
                                   pxEndPoint->xMACAddress.ucBytes[ 5 ] ) );

                if( xReturn != 0 )
                {
                    /* Binding failed, close the socket again. */
                    prvCloseDHCPSocket( pxEndPoint );
                }
            }
            else
            {
                /* Change to NULL for easier testing. */
                xDHCPv4Socket = NULL;
            }
        }
        else
        {
            xDHCPSocketUserCount++;
        }

        FreeRTOS_printf( ( "prvCreateDHCPSocket[%02x-%02x]: %s, user count %d\n",
                           pxEndPoint->xMACAddress.ucBytes[ 4 ],
                           pxEndPoint->xMACAddress.ucBytes[ 5 ],
                           ( xDHCPv4Socket != NULL ) ? "open" : "closed",
                           ( int ) xDHCPSocketUserCount ) );
    }
    /*-----------------------------------------------------------*/

/**
 * @brief Initialise the DHCP state machine by creating DHCP socket and
 *        begin the transaction.
 *
 * @param[in] pxEndPoint The end-point that needs DHCP.
 */
    static void prvInitialiseDHCP( NetworkEndPoint_t * pxEndPoint )
    {
        /* Initialise the parameters that will be set by the DHCP process. Per
         * https://www.ietf.org/rfc/rfc2131.txt, Transaction ID should be a random
         * value chosen by the client. */

        /* Check for random number generator API failure. */
        if( xApplicationGetRandomNumber( &( EP_DHCPData.ulTransactionId ) ) != pdFALSE )
        {
            EP_DHCPData.xUseBroadcast = 0;
            EP_DHCPData.ulOfferedIPAddress = 0U;
            EP_DHCPData.ulDHCPServerAddress = 0U;
            EP_DHCPData.xDHCPTxPeriod = dhcpINITIAL_DHCP_TX_PERIOD;

            /* Create the DHCP socket if it has not already been created. */
            prvCreateDHCPSocket( pxEndPoint );
            FreeRTOS_debug_printf( ( "prvInitialiseDHCP: start after %lu ticks\n", dhcpINITIAL_TIMER_PERIOD ) );
            vDHCP_RATimerReload( pxEndPoint, dhcpINITIAL_TIMER_PERIOD );
        }
        else
        {
            FreeRTOS_debug_printf( ( "prvInitialiseDHCP: failed to generate a random Transaction ID\n" ) );
        }
    }
/*-----------------------------------------------------------*/

/**
 * @brief Called by prvProcessDHCPReplies(), which walks through an array of DHCP options,
 *        this function will check a single option.
 * @param[in] pxEndPoint The end-point that needs an IP-address.
 * @param[in] pxSet A set of variables that describe the parsing process.
 * @param[in] xExpectedMessageType The type of message expected in the
 *                                  dhcpIPv4_MESSAGE_TYPE_OPTION_CODE option.
 */
    static void vProcessHandleOption( NetworkEndPoint_t * pxEndPoint,
                                      ProcessSet_t * pxSet,
                                      BaseType_t xExpectedMessageType )
    {
        /* Option-specific handling. */

        switch( pxSet->ucOptionCode )
        {
            case dhcpIPv4_MESSAGE_TYPE_OPTION_CODE:

                if( pxSet->pucByte[ pxSet->uxIndex ] == ( uint8_t ) xExpectedMessageType )
                {
                    /* The message type is the message type the
                     * state machine is expecting. */
                    pxSet->ulProcessed++;
                }
                else
                {
                    if( pxSet->pucByte[ pxSet->uxIndex ] == ( uint8_t ) dhcpMESSAGE_TYPE_NACK )
                    {
                        if( xExpectedMessageType == ( BaseType_t ) dhcpMESSAGE_TYPE_ACK )
                        {
                            /* Start again. */
                            EP_DHCPData.eDHCPState = eInitialWait;
                        }
                    }

                    /* Stop processing further options. */
                    pxSet->uxLength = 0;
                }

                break;

            case dhcpIPv4_SUBNET_MASK_OPTION_CODE:

                if( pxSet->uxLength == sizeof( uint32_t ) )
                {
                    EP_IPv4_SETTINGS.ulNetMask = pxSet->ulParameter;
                }

                break;

            case dhcpIPv4_GATEWAY_OPTION_CODE:

                /* The DHCP server may send more than 1 gateway addresses. */
                if( pxSet->uxLength >= sizeof( uint32_t ) )
                {
                    /* ulProcessed is not incremented in this case
                     * because the gateway is not essential. */
                    EP_IPv4_SETTINGS.ulGatewayAddress = pxSet->ulParameter;
                }

                break;

            case dhcpIPv4_DNS_SERVER_OPTIONS_CODE:

                /* ulProcessed is not incremented in this case
                 * because the DNS server is not essential.  Only the
                 * first DNS server address is taken. */
                if( pxSet->uxLength >= sizeof( uint32_t ) )
                {
                    size_t uxSourceIndex;
                    size_t uxTargetIndex = 0;
                    size_t uxDNSCount = pxSet->uxLength / sizeof( uint32_t );
                    size_t uxByteIndex = pxSet->uxIndex;

                    void * pvCopyDest = &( pxSet->ulParameter );

                    /* Just to try-out for CBMC. */
                    if( uxDNSCount > ipconfigENDPOINT_DNS_ADDRESS_COUNT )
                    {
                        uxDNSCount = ipconfigENDPOINT_DNS_ADDRESS_COUNT;
                    }

                    for( uxSourceIndex = 0U; uxSourceIndex < uxDNSCount; uxSourceIndex++ )
                    {
                        const void * pvCopySource = &( pxSet->pucByte[ uxByteIndex ] );
                        ( void ) memcpy( pvCopyDest, pvCopySource, sizeof( pxSet->ulParameter ) );

                        if( ( pxSet->ulParameter != FREERTOS_INADDR_ANY ) && ( pxSet->ulParameter != ipBROADCAST_IP_ADDRESS ) )
                        {
                            EP_IPv4_SETTINGS.ulDNSServerAddresses[ uxTargetIndex ] = pxSet->ulParameter;
                            uxTargetIndex++;
                            /* uxDNSCount <= ipconfigENDPOINT_DNS_ADDRESS_COUNT , hence check is removed. */
                        }

                        uxByteIndex += sizeof( uint32_t );
                    }

                    /* Clear the remaining entries. */
                    while( uxTargetIndex < ipconfigENDPOINT_DNS_ADDRESS_COUNT )
                    {
                        EP_IPv4_SETTINGS.ulDNSServerAddresses[ uxTargetIndex ] = 0U;
                        uxTargetIndex++;
                    }

                    /* For the next lookup, start using the first DNS entry. */
                    EP_IPv4_SETTINGS.ucDNSIndex = 0U;
                }

                break;

            case dhcpIPv4_SERVER_IP_ADDRESS_OPTION_CODE:

                if( pxSet->uxLength == sizeof( uint32_t ) )
                {
                    if( xExpectedMessageType == ( BaseType_t ) dhcpMESSAGE_TYPE_OFFER )
                    {
                        /* Offers state the replying server. */
                        pxSet->ulProcessed++;
                        EP_DHCPData.ulDHCPServerAddress = pxSet->ulParameter;
                    }
                    else
                    {
                        /* The ack must come from the expected server. */
                        if( EP_DHCPData.ulDHCPServerAddress == pxSet->ulParameter )
                        {
                            pxSet->ulProcessed++;
                        }
                    }
                }

                break;

            case dhcpIPv4_LEASE_TIME_OPTION_CODE:

                if( pxSet->uxLength == sizeof( EP_DHCPData.ulLeaseTime ) )
                {
                    /* ulProcessed is not incremented in this case
                     * because the lease time is not essential. */

                    /* The DHCP parameter is in seconds, convert
                     * to host-endian format. */
                    EP_DHCPData.ulLeaseTime = FreeRTOS_ntohl( pxSet->ulParameter );

                    /* Divide the lease time by two to ensure a renew
                     * request is sent before the lease actually expires. */
                    EP_DHCPData.ulLeaseTime >>= 1U;

                    /* Multiply with configTICK_RATE_HZ to get clock ticks. */
                    EP_DHCPData.ulLeaseTime = ( uint32_t ) configTICK_RATE_HZ * ( uint32_t ) EP_DHCPData.ulLeaseTime;
                }

                break;

            default:

                /* Not interested in this field. */

                break;
        }
    }
/*-----------------------------------------------------------*/

/**
 * @brief Check whether the DHCP response from the server has all valid
 *        invariant parameters and valid (non broadcast and non localhost)
 *        IP address being assigned to the device.
 *
<<<<<<< HEAD
 * @param[in] pxDHCPMessage The DHCP message.
=======
 * @param[in] pxDHCPMessage  The DHCP message.
>>>>>>> 0d64b439
 *
 * @return pdPASS if the DHCP response has correct parameters; pdFAIL otherwise.
 */
    static BaseType_t prvIsValidDHCPResponse( const DHCPMessage_IPv4_t * pxDHCPMessage )
    {
        BaseType_t xReturn = pdPASS;

        if( ( pxDHCPMessage->ulDHCPCookie != ( uint32_t ) dhcpCOOKIE ) ||
            ( pxDHCPMessage->ucOpcode != ( uint8_t ) dhcpREPLY_OPCODE ) ||
            ( pxDHCPMessage->ucAddressType != ( uint8_t ) dhcpADDRESS_TYPE_ETHERNET ) ||
            ( pxDHCPMessage->ucAddressLength != ( uint8_t ) dhcpETHERNET_ADDRESS_LENGTH ) ||
            ( ( FreeRTOS_ntohl( pxDHCPMessage->ulYourIPAddress_yiaddr ) & 0xFFU ) == 0xFFU ) ||
            ( ( ( pxDHCPMessage->ulYourIPAddress_yiaddr & 0x7FU ) ^ 0x7FU ) == 0x00U ) )
        {
            /* Invalid cookie OR
             * Unexpected opcode OR
             * Incorrect address type OR
             * Incorrect address length OR
             * The DHCP server is trying to assign a broadcast address to the device OR
             * The DHCP server is trying to assign a localhost address to the device. */
            xReturn = pdFAIL;
        }

        return xReturn;
    }
/*-----------------------------------------------------------*/

/**
 * @brief Check an incoming DHCP option.
 *
 * @param[in] pxSet A set of variables needed to parse the DHCP reply.
 *
 * @return pdPASS: 1 when the option must be analysed, 0 when the option
 *                 must be skipped, and -1 when parsing must stop.
 */
    static BaseType_t xProcessCheckOption( ProcessSet_t * pxSet )
    {
        BaseType_t xResult = -1;

        do
        {
            if( pxSet->ucOptionCode == ( uint8_t ) dhcpOPTION_END_BYTE )
            {
                /* Ready, the last byte has been seen.
                 * Return -1 so that the parsing will stop. */
                break;
            }

            if( pxSet->ucOptionCode == ( uint8_t ) dhcpIPv4_ZERO_PAD_OPTION_CODE )
            {
                /* The value zero is used as a pad byte,
                 * it is not followed by a length byte. */
                pxSet->uxIndex++;
                /* Return zero to skip this option. */
                xResult = 0;
                break;
            }

            /* Stop if the response is malformed. */
            if( ( pxSet->uxIndex + 1U ) >= pxSet->uxPayloadDataLength )
            {
                /* The length byte is missing, stop parsing. */
                break;
            }

            /* Fetch the length byte. */
            pxSet->uxLength = ( size_t ) pxSet->pucByte[ pxSet->uxIndex + 1U ];
            pxSet->uxIndex = pxSet->uxIndex + 2U;

            if( !( ( ( pxSet->uxIndex + pxSet->uxLength ) - 1U ) < pxSet->uxPayloadDataLength ) )
            {
                /* There are not as many bytes left as there should be. */
                break;
            }

            /* In most cases, a 4-byte network-endian parameter follows,
             * just get it once here and use later. */
            if( pxSet->uxLength >= sizeof( pxSet->ulParameter ) )
            {
                /*
                 * Use helper variables for memcpy() to remain
                 * compliant with MISRA Rule 21.15.  These should be
                 * optimized away.
                 */
                const void * pvCopySource = &( pxSet->pucByte[ pxSet->uxIndex ] );
                void * pvCopyDest = &( pxSet->ulParameter );
                ( void ) memcpy( pvCopyDest, pvCopySource, sizeof( pxSet->ulParameter ) );
                /* 'uxIndex' will be increased at the end of this loop. */
            }
            else
            {
                pxSet->ulParameter = 0;
            }

            /* Confirm uxIndex is still a valid index after adjustments to uxIndex above */
            if( !( pxSet->uxIndex < pxSet->uxPayloadDataLength ) )
            {
                break;
            }

            /* Return 1 so that the option will be processed. */
            xResult = 1;
            /* Try to please CBMC with a break statement here. */
            break;
        } while( ipFALSE_BOOL );

        return xResult;
    }
/*-----------------------------------------------------------*/

/**
 * @brief Process the DHCP replies.
 *
 * @param[in] xExpectedMessageType The type of the message the DHCP state machine is expecting.
 *                                  Messages of different type will be dropped.
 * @param[in] pxEndPoint The end-point to whom the replies are addressed.
 *
 * @return pdPASS: if DHCP options are received correctly; pdFAIL: Otherwise.
 */
    static BaseType_t prvProcessDHCPReplies( BaseType_t xExpectedMessageType,
                                             NetworkEndPoint_t * pxEndPoint )
    {
        uint8_t * pucUDPPayload;
        int32_t lBytes;
        const DHCPMessage_IPv4_t * pxDHCPMessage;
        BaseType_t xReturn = pdFALSE;
        const uint32_t ulMandatoryOptions = 2U; /* DHCP server address, and the correct DHCP message type must be present in the options. */
        ProcessSet_t xSet;

        ( void ) memset( &( xSet ), 0, sizeof( xSet ) );

        /* Passing the address of a pointer (pucUDPPayload) because FREERTOS_ZERO_COPY is used. */
        lBytes = FreeRTOS_recvfrom( xDHCPv4Socket, &pucUDPPayload, 0U, FREERTOS_ZERO_COPY, NULL, NULL );

        if( lBytes > 0 )
        {
            /* Map a DHCP structure onto the received data. */

            /* MISRA Ref 11.3.1 [Misaligned access] */
            /* More details at: https://github.com/FreeRTOS/FreeRTOS-Plus-TCP/blob/main/MISRA.md#rule-113 */
            /* coverity[misra_c_2012_rule_11_3_violation] */
            pxDHCPMessage = ( ( DHCPMessage_IPv4_t * ) pucUDPPayload );

            /* Sanity check. */
            if( lBytes < ( int32_t ) sizeof( DHCPMessage_IPv4_t ) )
            {
                /* Not enough bytes. */
            }
            else if( prvIsValidDHCPResponse( pxDHCPMessage ) == pdFAIL )
            {
                /* Invalid values in DHCP response. */
            }
            else if( ( pxDHCPMessage->ulTransactionID != FreeRTOS_htonl( EP_DHCPData.ulTransactionId ) ) )
            {
                /* Transaction ID does not match. */
            }
            else /* Looks like a valid DHCP response, with the same transaction ID. */
            {
                if( memcmp( pxDHCPMessage->ucClientHardwareAddress,
                            pxEndPoint->xMACAddress.ucBytes,
                            sizeof( MACAddress_t ) ) != 0 )
                {
                    /* Target MAC address doesn't match. */
                }
                else
                {
                    /* None of the essential options have been processed yet. */
                    xSet.ulProcessed = 0U;

                    /* Walk through the options until the dhcpOPTION_END_BYTE byte
                     * is found, taking care not to walk off the end of the options. */
                    xSet.pucByte = &( pucUDPPayload[ sizeof( DHCPMessage_IPv4_t ) ] );
                    xSet.uxIndex = 0;
                    xSet.uxPayloadDataLength = ( ( size_t ) lBytes ) - sizeof( DHCPMessage_IPv4_t );

                    while( xSet.uxIndex < xSet.uxPayloadDataLength )
                    {
                        BaseType_t xResult;
                        xSet.ucOptionCode = xSet.pucByte[ xSet.uxIndex ];

                        xResult = xProcessCheckOption( &( xSet ) );

                        if( xResult > 0 )
                        {
                            vProcessHandleOption( pxEndPoint, &( xSet ), xExpectedMessageType );
                        }

                        if( xResult != 0 )
                        {
                            if( ( xSet.uxLength == 0U ) || ( xResult < 0 ) )
                            {
                                break;
                            }

                            xSet.uxIndex += xSet.uxLength;
                        }
                    }

                    /* Were all the mandatory options received? */
                    if( xSet.ulProcessed >= ulMandatoryOptions )
                    {
                        /* HT:endian: used to be network order */
                        EP_DHCPData.ulOfferedIPAddress = pxDHCPMessage->ulYourIPAddress_yiaddr;
                        FreeRTOS_printf( ( "vDHCPProcess: offer %xip for MAC address %02x-%02x\n",
                                           ( unsigned ) FreeRTOS_ntohl( EP_DHCPData.ulOfferedIPAddress ),
                                           pxEndPoint->xMACAddress.ucBytes[ 4 ],
                                           pxEndPoint->xMACAddress.ucBytes[ 5 ] ) );
                        xReturn = pdPASS;
                    }
                }
            }

            if( pucUDPPayload != NULL )
            {
                FreeRTOS_ReleaseUDPPayloadBuffer( pucUDPPayload );
            }
        } /* if( lBytes > 0 ) */

        return xReturn;
    }
    /*-----------------------------------------------------------*/

/**
 * @brief Create a partial DHCP message by filling in all the 'constant' fields.
 *
 * @param[out] pxAddress Address to be filled in.
 * @param[out] xOpcode Opcode to be filled in the packet. Will always be 'dhcpREQUEST_OPCODE'.
 * @param[in] pucOptionsArray The options to be added to the packet.
 * @param[in,out] pxOptionsArraySize Byte count of the options. Its value might change.
<<<<<<< HEAD
=======
 * @param[in] pxEndPoint The end-point for which the request will be sent.
>>>>>>> 0d64b439
 *
 * @return Ethernet buffer of the partially created DHCP packet.
 */
    static uint8_t * prvCreatePartDHCPMessage( struct freertos_sockaddr * pxAddress,
                                               BaseType_t xOpcode,
                                               const uint8_t * const pucOptionsArray,
                                               size_t * pxOptionsArraySize,
                                               const NetworkEndPoint_t * pxEndPoint )
    {
        DHCPMessage_IPv4_t * pxDHCPMessage;
        size_t uxRequiredBufferSize = sizeof( DHCPMessage_IPv4_t ) + *pxOptionsArraySize;
        const NetworkBufferDescriptor_t * pxNetworkBuffer;
        uint8_t * pucUDPPayloadBuffer = NULL;

        #if ( ipconfigDHCP_REGISTER_HOSTNAME == 1 )
            const char * pucHostName = pcApplicationHostnameHook();
            size_t uxNameLength = 0;

            if( pucHostName != NULL )
            {
                uxNameLength = strlen( pucHostName );
            }

            uint8_t * pucPtr;

            /* memcpy() helper variables for MISRA Rule 21.15 compliance*/
            const void * pvCopySource;
            void * pvCopyDest;

            /* Two extra bytes for option code and length. */
            uxRequiredBufferSize += ( 2U + uxNameLength );
        #endif /* if ( ipconfigDHCP_REGISTER_HOSTNAME == 1 ) */

        /* Obtain a network buffer with the required amount of storage.  It doesn't make much sense
         * to use a time-out here, because that would cause the IP-task to wait for itself. */
        pxNetworkBuffer = pxGetNetworkBufferWithDescriptor( sizeof( UDPPacket_t ) + uxRequiredBufferSize, 0U );

        if( pxNetworkBuffer != NULL )
        {
            /* Leave space for the UDP header. */
            pucUDPPayloadBuffer = &( pxNetworkBuffer->pucEthernetBuffer[ ipUDP_PAYLOAD_OFFSET_IPv4 ] );

            /* MISRA Ref 11.3.1 [Misaligned access] */
            /* More details at: https://github.com/FreeRTOS/FreeRTOS-Plus-TCP/blob/main/MISRA.md#rule-113 */
            /* coverity[misra_c_2012_rule_11_3_violation] */
            pxDHCPMessage = ( ( DHCPMessage_IPv4_t * ) pucUDPPayloadBuffer );

            {
                uint8_t * pucIPType;

                /* Store the IP type at a known location.
                 * Later the type must be known to translate
                 * a payload- to a network buffer.
                 */
                pucIPType = pucUDPPayloadBuffer - ipUDP_PAYLOAD_IP_TYPE_OFFSET;
                *pucIPType = ipTYPE_IPv4;
            }

            /* Most fields need to be zero. */
            ( void ) memset( pxDHCPMessage, 0x00, sizeof( DHCPMessage_IPv4_t ) );

            /* Create the message. */
            pxDHCPMessage->ucOpcode = ( uint8_t ) xOpcode;
            pxDHCPMessage->ucAddressType = ( uint8_t ) dhcpADDRESS_TYPE_ETHERNET;
            pxDHCPMessage->ucAddressLength = ( uint8_t ) dhcpETHERNET_ADDRESS_LENGTH;
            pxDHCPMessage->ulTransactionID = FreeRTOS_htonl( EP_DHCPData.ulTransactionId );
            pxDHCPMessage->ulDHCPCookie = ( uint32_t ) dhcpCOOKIE;

            if( EP_DHCPData.xUseBroadcast != pdFALSE )
            {
                pxDHCPMessage->usFlags = ( uint16_t ) dhcpBROADCAST;
            }
            else
            {
                pxDHCPMessage->usFlags = 0U;
            }

            ( void ) memcpy( &( pxDHCPMessage->ucClientHardwareAddress[ 0 ] ), pxEndPoint->xMACAddress.ucBytes, sizeof( MACAddress_t ) );

            /* Copy in the const part of the options options. */
            ( void ) memcpy( &( pucUDPPayloadBuffer[ dhcpFIRST_OPTION_BYTE_OFFSET ] ), pucOptionsArray, *pxOptionsArraySize );

            #if ( ipconfigDHCP_REGISTER_HOSTNAME == 1 )
                {
                    /* With this option, the hostname can be registered as well which makes
                     * it easier to lookup a device in a router's list of DHCP clients. */

                    /* Point to where the OPTION_END was stored to add data. */
                    pucPtr = &( pucUDPPayloadBuffer[ dhcpFIRST_OPTION_BYTE_OFFSET + ( *pxOptionsArraySize - 1U ) ] );
                    pucPtr[ 0U ] = dhcpIPv4_DNS_HOSTNAME_OPTIONS_CODE;
                    pucPtr[ 1U ] = ( uint8_t ) uxNameLength;

                    /*
                     * Use helper variables for memcpy() to remain
                     * compliant with MISRA Rule 21.15.  These should be
                     * optimized away.
                     */
                    if( pucHostName != NULL )
                    {
                        pvCopySource = pucHostName;
                        pvCopyDest = &pucPtr[ 2U ];

                        ( void ) memcpy( pvCopyDest, pvCopySource, uxNameLength );
                    }

                    pucPtr[ 2U + uxNameLength ] = ( uint8_t ) dhcpOPTION_END_BYTE;
                    *pxOptionsArraySize += ( size_t ) ( 2U + uxNameLength );
                }
            #endif /* if ( ipconfigDHCP_REGISTER_HOSTNAME == 1 ) */

            /* Map in the client identifier. */
            ( void ) memcpy( &( pucUDPPayloadBuffer[ dhcpFIRST_OPTION_BYTE_OFFSET + dhcpCLIENT_IDENTIFIER_OFFSET ] ),
                             pxEndPoint->xMACAddress.ucBytes, sizeof( MACAddress_t ) );

            /* Set the addressing. */
            pxAddress->sin_address.ulIP_IPv4 = ipBROADCAST_IP_ADDRESS;
            pxAddress->sin_port = ( uint16_t ) dhcpSERVER_PORT_IPv4;
            pxAddress->sin_family = FREERTOS_AF_INET4;
        }

        return pucUDPPayloadBuffer;
    }
    /*-----------------------------------------------------------*/

/**
 * @brief Create and send a DHCP request message through the DHCP socket.
 *
 * @param[in] pxEndPoint The end-point for which the request will be sent.
 */
    static BaseType_t prvSendDHCPRequest( NetworkEndPoint_t * pxEndPoint )
    {
        BaseType_t xResult = pdFAIL;
        uint8_t * pucUDPPayloadBuffer;
        struct freertos_sockaddr xAddress;
        static const uint8_t ucDHCPRequestOptions[] =
        {
            /* Do not change the ordering without also changing
             * dhcpCLIENT_IDENTIFIER_OFFSET, dhcpREQUESTED_IP_ADDRESS_OFFSET and
             * dhcpDHCP_SERVER_IP_ADDRESS_OFFSET. */
            dhcpIPv4_MESSAGE_TYPE_OPTION_CODE,       1, dhcpMESSAGE_TYPE_REQUEST, /* Message type option. */
            dhcpIPv4_CLIENT_IDENTIFIER_OPTION_CODE,  7, 1, 0, 0, 0, 0, 0, 0,      /* Client identifier. */
            dhcpIPv4_REQUEST_IP_ADDRESS_OPTION_CODE, 4, 0, 0, 0, 0,               /* The IP address being requested. */
            dhcpIPv4_SERVER_IP_ADDRESS_OPTION_CODE,  4, 0, 0, 0, 0,               /* The IP address of the DHCP server. */
            dhcpOPTION_END_BYTE
        };
        size_t uxOptionsLength = sizeof( ucDHCPRequestOptions );
        /* memcpy() helper variables for MISRA Rule 21.15 compliance*/
        const void * pvCopySource;
        void * pvCopyDest;

        /* MISRA doesn't like uninitialised structs. */
        ( void ) memset( &( xAddress ), 0, sizeof( xAddress ) );
        pucUDPPayloadBuffer = prvCreatePartDHCPMessage( &xAddress,
                                                        ( BaseType_t ) dhcpREQUEST_OPCODE,
                                                        ucDHCPRequestOptions,
                                                        &( uxOptionsLength ),
                                                        pxEndPoint );

        /* MISRA Ref 11.4.1 [Socket error and integer to pointer conversion] */
        /* More details at: https://github.com/FreeRTOS/FreeRTOS-Plus-TCP/blob/main/MISRA.md#rule-114 */
        /* coverity[misra_c_2012_rule_11_4_violation] */
        if( ( xSocketValid( xDHCPv4Socket ) == pdTRUE ) && ( pucUDPPayloadBuffer != NULL ) )
        {
            /* Copy in the IP address being requested. */

            /*
             * Use helper variables for memcpy() source & dest to remain
             * compliant with MISRA Rule 21.15.  These should be
             * optimized away.
             */
            pvCopySource = &EP_DHCPData.ulOfferedIPAddress;
            pvCopyDest = &pucUDPPayloadBuffer[ dhcpFIRST_OPTION_BYTE_OFFSET + dhcpREQUESTED_IP_ADDRESS_OFFSET ];
            ( void ) memcpy( pvCopyDest, pvCopySource, sizeof( EP_DHCPData.ulOfferedIPAddress ) );

            /* Copy in the address of the DHCP server being used. */
            pvCopySource = &EP_DHCPData.ulDHCPServerAddress;
            pvCopyDest = &pucUDPPayloadBuffer[ dhcpFIRST_OPTION_BYTE_OFFSET + dhcpDHCP_SERVER_IP_ADDRESS_OFFSET ];
            ( void ) memcpy( pvCopyDest, pvCopySource, sizeof( EP_DHCPData.ulDHCPServerAddress ) );

            FreeRTOS_debug_printf( ( "vDHCPProcess: reply %xip\n", ( unsigned ) FreeRTOS_ntohl( EP_DHCPData.ulOfferedIPAddress ) ) );
            iptraceSENDING_DHCP_REQUEST();

            xDHCPv4Socket->pxEndPoint = pxEndPoint;

            if( FreeRTOS_sendto( xDHCPv4Socket, pucUDPPayloadBuffer, sizeof( DHCPMessage_IPv4_t ) + uxOptionsLength, FREERTOS_ZERO_COPY, &xAddress, ( socklen_t ) sizeof( xAddress ) ) == 0 )
            {
                /* The packet was not successfully queued for sending and must be
                 * returned to the stack. */
                FreeRTOS_ReleaseUDPPayloadBuffer( pucUDPPayloadBuffer );
            }
            else
            {
                xResult = pdPASS;
            }
        }

        return xResult;
    }
    /*-----------------------------------------------------------*/

/**
 * @brief Create and send a DHCP discover packet through the DHCP socket.
 *
 * @param[in] pxEndPoint the end-point for which the discover message will be sent.
 *
 * @return: pdPASS if the DHCP discover message was sent successfully, pdFAIL otherwise.
 */
    static BaseType_t prvSendDHCPDiscover( NetworkEndPoint_t * pxEndPoint )
    {
        BaseType_t xResult = pdFAIL;
        uint8_t * pucUDPPayloadBuffer;
        struct freertos_sockaddr xAddress;
        static const uint8_t ucDHCPDiscoverOptions[] =
        {
            /* Do not change the ordering without also changing dhcpCLIENT_IDENTIFIER_OFFSET. */
            dhcpIPv4_MESSAGE_TYPE_OPTION_CODE,       1, dhcpMESSAGE_TYPE_DISCOVER,                                                                        /* Message type option. */
            dhcpIPv4_CLIENT_IDENTIFIER_OPTION_CODE,  7, 1,                                0,                            0, 0, 0, 0, 0,                    /* Client identifier. */
            dhcpIPv4_REQUEST_IP_ADDRESS_OPTION_CODE, 4, 0,                                0,                            0, 0,                             /* The IP address being requested. */
            dhcpIPv4_PARAMETER_REQUEST_OPTION_CODE,  3, dhcpIPv4_SUBNET_MASK_OPTION_CODE, dhcpIPv4_GATEWAY_OPTION_CODE, dhcpIPv4_DNS_SERVER_OPTIONS_CODE, /* Parameter request option. */
            dhcpOPTION_END_BYTE
        };
        size_t uxOptionsLength = sizeof( ucDHCPDiscoverOptions );

        ( void ) memset( &( xAddress ), 0, sizeof( xAddress ) );
        pucUDPPayloadBuffer = prvCreatePartDHCPMessage( &xAddress,
                                                        ( BaseType_t ) dhcpREQUEST_OPCODE,
                                                        ucDHCPDiscoverOptions,
                                                        &( uxOptionsLength ),
                                                        pxEndPoint );

        /* MISRA Ref 11.4.1 [Socket error and integer to pointer conversion] */
        /* More details at: https://github.com/FreeRTOS/FreeRTOS-Plus-TCP/blob/main/MISRA.md#rule-114 */
        /* coverity[misra_c_2012_rule_11_4_violation] */
        if( ( xSocketValid( xDHCPv4Socket ) == pdTRUE ) && ( pucUDPPayloadBuffer != NULL ) )
        {
            const void * pvCopySource;
            void * pvCopyDest;

            FreeRTOS_debug_printf( ( "vDHCPProcess: discover\n" ) );
            iptraceSENDING_DHCP_DISCOVER();

            if( pxEndPoint->xDHCPData.ulPreferredIPAddress != 0U )
            {
                /* Fill in the IPv4 address. */
                pvCopySource = &( pxEndPoint->xDHCPData.ulPreferredIPAddress );
                pvCopyDest = &( pucUDPPayloadBuffer[ dhcpFIRST_OPTION_BYTE_OFFSET + dhcpREQUESTED_IP_ADDRESS_OFFSET ] );
                ( void ) memcpy( pvCopyDest, pvCopySource, sizeof( EP_DHCPData.ulPreferredIPAddress ) );
            }
            else
            {
                /* Remove option-50 from the list because it is not used. */
                size_t uxCopyLength;
                /* Exclude this line from branch coverage as the not-taken condition will never happen unless the code is modified */
                configASSERT( uxOptionsLength > ( dhcpOPTION_50_OFFSET + dhcpOPTION_50_SIZE ) ); /* LCOV_EXCL_BR_LINE */
                uxCopyLength = uxOptionsLength - ( dhcpOPTION_50_OFFSET + dhcpOPTION_50_SIZE );
                pvCopySource = &( pucUDPPayloadBuffer[ dhcpFIRST_OPTION_BYTE_OFFSET + dhcpOPTION_50_OFFSET + dhcpOPTION_50_SIZE ] );
                pvCopyDest = &( pucUDPPayloadBuffer[ dhcpFIRST_OPTION_BYTE_OFFSET + dhcpOPTION_50_OFFSET ] );
                ( void ) memmove( pvCopyDest, pvCopySource, uxCopyLength );
                /* Send 6 bytes less than foreseen. */
                uxOptionsLength -= dhcpOPTION_50_SIZE;
            }

            xDHCPv4Socket->pxEndPoint = pxEndPoint;

            if( FreeRTOS_sendto( xDHCPv4Socket,
                                 pucUDPPayloadBuffer,
                                 sizeof( DHCPMessage_IPv4_t ) + uxOptionsLength,
                                 FREERTOS_ZERO_COPY,
                                 &( xAddress ),
                                 ( socklen_t ) sizeof( xAddress ) ) == 0 )
            {
                /* The packet was not successfully queued for sending and must be
                 * returned to the stack. */
                FreeRTOS_ReleaseUDPPayloadBuffer( pucUDPPayloadBuffer );
            }
            else
            {
                xResult = pdTRUE;
            }
        }

        return xResult;
    }
    /*-----------------------------------------------------------*/


    #if ( ipconfigDHCP_FALL_BACK_AUTO_IP != 0 )

/**
 * @brief When DHCP has failed, the code can assign a Link-Layer address, and check if
 *        another device already uses the IP-address.
 *
 * param[in] pxEndPoint The end-point that wants to obtain a link-layer address.
 */
        void prvPrepareLinkLayerIPLookUp( NetworkEndPoint_t * pxEndPoint )
        {
            uint8_t ucLinkLayerIPAddress[ 2 ];
            uint32_t ulNumbers[ 2 ];

            /* After DHCP has failed to answer, prepare everything to start
             * trying-out LinkLayer IP-addresses, using the random method. */
            EP_DHCPData.xDHCPTxTime = xTaskGetTickCount();

            ( void ) xApplicationGetRandomNumber( &( ulNumbers[ 0 ] ) );
            ( void ) xApplicationGetRandomNumber( &( ulNumbers[ 1 ] ) );
            ucLinkLayerIPAddress[ 0 ] = ( uint8_t ) 1 + ( uint8_t ) ( ulNumbers[ 0 ] % 0xFDU ); /* get value 1..254 for IP-address 3rd byte of IP address to try. */
            ucLinkLayerIPAddress[ 1 ] = ( uint8_t ) 1 + ( uint8_t ) ( ulNumbers[ 1 ] % 0xFDU ); /* get value 1..254 for IP-address 4th byte of IP address to try. */

            EP_IPv4_SETTINGS.ulGatewayAddress = 0U;

            /* prepare xDHCPData with data to test. */
            EP_DHCPData.ulOfferedIPAddress =
                FreeRTOS_inet_addr_quick( LINK_LAYER_ADDRESS_0, LINK_LAYER_ADDRESS_1, ucLinkLayerIPAddress[ 0 ], ucLinkLayerIPAddress[ 1 ] );

            EP_DHCPData.ulLeaseTime = dhcpDEFAULT_LEASE_TIME; /*  don't care about lease time. just put anything. */

            EP_IPv4_SETTINGS.ulNetMask =
                FreeRTOS_inet_addr_quick( LINK_LAYER_NETMASK_0, LINK_LAYER_NETMASK_1, LINK_LAYER_NETMASK_2, LINK_LAYER_NETMASK_3 );

            /* DHCP completed.  The IP address can now be used, and the
             * timer set to the lease timeout time. */
            EP_IPv4_SETTINGS.ulIPAddress = EP_DHCPData.ulOfferedIPAddress;

            /* Setting the 'local' broadcast address, something like 192.168.1.255' */
            EP_IPv4_SETTINGS.ulBroadcastAddress = ( EP_DHCPData.ulOfferedIPAddress & EP_IPv4_SETTINGS.ulNetMask ) | ~EP_IPv4_SETTINGS.ulNetMask;

            /* Close socket to ensure packets don't queue on it. not needed anymore as DHCP failed. but still need timer for ARP testing. */
            prvCloseDHCPSocket( pxEndPoint );

            xApplicationGetRandomNumber( &( ulNumbers[ 0 ] ) );
            EP_DHCPData.xDHCPTxPeriod = pdMS_TO_TICKS( 3000U + ( ulNumbers[ 0 ] & 0x3ffU ) ); /*  do ARP test every (3 + 0-1024mS) seconds. */

            xARPHadIPClash = pdFALSE;                                                         /* reset flag that shows if have ARP clash. */
            vARPSendGratuitous();
        }

    #endif /* ipconfigDHCP_FALL_BACK_AUTO_IP */
/*-----------------------------------------------------------*/

#endif /* ipconfigUSE_DHCP != 0 */<|MERGE_RESOLUTION|>--- conflicted
+++ resolved
@@ -176,26 +176,6 @@
     /*-----------------------------------------------------------*/
 
 /**
-<<<<<<< HEAD
- * @brief The application can indicate a preferred IP address by calling this function.
- *        before starting up the IP-task by calling FreeRTOS_IPInit().
- *
- * @param[in] ulIPAddress The preferred IP-address.
- *
- * @return The previous value of ulPreferredIPAddress.
- */
-    uint32_t vDHCPSetPreferredIPAddress( uint32_t ulIPAddress )
-    {
-        uint32_t ulPrevious = xDHCPData.ulPreferredIPAddress;
-
-        xDHCPData.ulPreferredIPAddress = ulIPAddress;
-
-        return ulPrevious;
-    }
-
-/**
-=======
->>>>>>> 0d64b439
  * @brief Returns the current state of a DHCP process.
  *
  * @param[in] pxEndPoint the end-point which is going through the DHCP process.
@@ -211,12 +191,8 @@
  * @brief Process the DHCP state machine based on current state.
  *
  * @param[in] xReset Is the DHCP state machine starting over? pdTRUE/pdFALSE.
-<<<<<<< HEAD
- * @param[in] eExpectedState The function will only run if the state is expected.
-=======
  * @param[in] pxEndPoint The end-point for which the DHCP state machine should
  *                        make one cycle.
->>>>>>> 0d64b439
  */
     void vDHCPProcess( BaseType_t xReset,
                        struct xNetworkEndPoint * pxEndPoint )
@@ -1142,11 +1118,7 @@
  *        invariant parameters and valid (non broadcast and non localhost)
  *        IP address being assigned to the device.
  *
-<<<<<<< HEAD
- * @param[in] pxDHCPMessage The DHCP message.
-=======
  * @param[in] pxDHCPMessage  The DHCP message.
->>>>>>> 0d64b439
  *
  * @return pdPASS if the DHCP response has correct parameters; pdFAIL otherwise.
  */
@@ -1376,10 +1348,7 @@
  * @param[out] xOpcode Opcode to be filled in the packet. Will always be 'dhcpREQUEST_OPCODE'.
  * @param[in] pucOptionsArray The options to be added to the packet.
  * @param[in,out] pxOptionsArraySize Byte count of the options. Its value might change.
-<<<<<<< HEAD
-=======
  * @param[in] pxEndPoint The end-point for which the request will be sent.
->>>>>>> 0d64b439
  *
  * @return Ethernet buffer of the partially created DHCP packet.
  */
