/*
 * FreeRTOS+TCP <DEVELOPMENT BRANCH>
 * Copyright (C) 2022 Amazon.com, Inc. or its affiliates.  All Rights Reserved.
 *
 * SPDX-License-Identifier: MIT
 *
 * Permission is hereby granted, free of charge, to any person obtaining a copy of
 * this software and associated documentation files (the "Software"), to deal in
 * the Software without restriction, including without limitation the rights to
 * use, copy, modify, merge, publish, distribute, sublicense, and/or sell copies of
 * the Software, and to permit persons to whom the Software is furnished to do so,
 * subject to the following conditions:
 *
 * The above copyright notice and this permission notice shall be included in all
 * copies or substantial portions of the Software.
 *
 * THE SOFTWARE IS PROVIDED "AS IS", WITHOUT WARRANTY OF ANY KIND, EXPRESS OR
 * IMPLIED, INCLUDING BUT NOT LIMITED TO THE WARRANTIES OF MERCHANTABILITY, FITNESS
 * FOR A PARTICULAR PURPOSE AND NONINFRINGEMENT. IN NO EVENT SHALL THE AUTHORS OR
 * COPYRIGHT HOLDERS BE LIABLE FOR ANY CLAIM, DAMAGES OR OTHER LIABILITY, WHETHER
 * IN AN ACTION OF CONTRACT, TORT OR OTHERWISE, ARISING FROM, OUT OF OR IN
 * CONNECTION WITH THE SOFTWARE OR THE USE OR OTHER DEALINGS IN THE SOFTWARE.
 *
 * http://aws.amazon.com/freertos
 * http://www.FreeRTOS.org
 */

/**
 * @file FreeRTOS_DHCP.c
 * @brief Implements the Dynamic Host Configuration Protocol for the FreeRTOS+TCP network stack.
 */

/* Standard includes. */
#include <stdint.h>

/* FreeRTOS includes. */
#include "FreeRTOS.h"
#include "task.h"
#include "semphr.h"

/* FreeRTOS+TCP includes. */
#include "FreeRTOS_IP.h"
#include "FreeRTOS_Sockets.h"
#include "FreeRTOS_IP_Private.h"
#include "FreeRTOS_UDP_IP.h"
#include "FreeRTOS_DHCP.h"
#include "FreeRTOS_ARP.h"
#include "FreeRTOS_IP_Timers.h"


/* Exclude the entire file if DHCP is not enabled. */
#if ( ipconfigUSE_DHCP != 0 )

    #include "NetworkInterface.h"
    #include "NetworkBufferManagement.h"

    #include "FreeRTOS_Routing.h"

/* The following define is temporary and serves to make the /single source
 * code more similar to the /multi version. */

    #define EP_DHCPData         pxEndPoint->xDHCPData                 /**< Temporary define to make /single source similar to /multi version. */
    #define EP_IPv4_SETTINGS    pxEndPoint->ipv4_settings             /**< Temporary define to make /single source similar to /multi version. */



/** @brief The UDP socket used for all incoming and outgoing DHCP traffic. */
    _static Socket_t xDHCPv4Socket;

    #if ( ipconfigDHCP_FALL_BACK_AUTO_IP != 0 )
        /* Define the Link Layer IP address: 169.254.x.x */
        #define LINK_LAYER_ADDRESS_0    169
        #define LINK_LAYER_ADDRESS_1    254

/* Define the netmask used: 255.255.0.0 */
        #define LINK_LAYER_NETMASK_0    255
        #define LINK_LAYER_NETMASK_1    255
        #define LINK_LAYER_NETMASK_2    0
        #define LINK_LAYER_NETMASK_3    0
    #endif

/*-----------------------------------------------------------*/

/*
 * @brief The number of end-points that are making use of the UDP-socket.
 */
    static BaseType_t xDHCPSocketUserCount = 0;

/*
 * Generate a DHCP discover message and send it on the DHCP socket.
 */
    static BaseType_t prvSendDHCPDiscover( const NetworkEndPoint_t * pxEndPoint );

/*
 * Interpret message received on the DHCP socket.
 */
    static BaseType_t prvProcessDHCPReplies( BaseType_t xExpectedMessageType,
                                             NetworkEndPoint_t * pxEndPoint );

/*
 * Generate a DHCP request packet, and send it on the DHCP socket.
 */
    static BaseType_t prvSendDHCPRequest( const NetworkEndPoint_t * pxEndPoint );

/*
 * Prepare to start a DHCP transaction.  This initialises some state variables
 * and creates the DHCP socket if necessary.
 */
    static void prvInitialiseDHCP( NetworkEndPoint_t * pxEndPoint );

/*
 * Creates the part of outgoing DHCP messages that are common to all outgoing
 * DHCP messages.
 */
    static uint8_t * prvCreatePartDHCPMessage( struct freertos_sockaddr * pxAddress,
                                               BaseType_t xOpcode,
                                               const uint8_t * const pucOptionsArray,
                                               size_t * pxOptionsArraySize,
                                               const NetworkEndPoint_t * pxEndPoint );

/*
 * Create the DHCP socket, if it has not been created already.
 */
    _static void prvCreateDHCPSocket( NetworkEndPoint_t * pxEndPoint );

/*
 * Close the DHCP socket, only when not in use anymore (i.e. xDHCPSocketUserCount = 0).
 */
    static void prvCloseDHCPSocket( NetworkEndPoint_t * pxEndPoint );

    static void vDHCPProcessEndPoint( BaseType_t xReset,
                                      BaseType_t xDoCheck,
                                      NetworkEndPoint_t * pxEndPoint );

    static BaseType_t xHandleWaitingOffer( NetworkEndPoint_t * pxEndPoint,
                                           BaseType_t xDoCheck );

    static void vHandleWaitingAcknowledge( NetworkEndPoint_t * pxEndPoint,
                                           BaseType_t xDoCheck );

    static BaseType_t xHandleWaitingFirstDiscover( NetworkEndPoint_t * pxEndPoint );

    static void prvHandleWaitingeLeasedAddress( NetworkEndPoint_t * pxEndPoint );

    static void vProcessHandleOption( NetworkEndPoint_t * pxEndPoint,
                                      ProcessSet_t * pxSet,
                                      BaseType_t xExpectedMessageType );
    static BaseType_t xProcessCheckOption( ProcessSet_t * pxSet );


/*-----------------------------------------------------------*/

/**
 * @brief Check whether a given socket is the DHCP socket or not.
 *
 * @param[in] xSocket: The socket to be checked.
 *
 * @return If the socket given as parameter is the DHCP socket - return
 *         pdTRUE, else pdFALSE.
 */
    BaseType_t xIsDHCPSocket( const ConstSocket_t xSocket )
    {
        BaseType_t xReturn;

        if( xDHCPv4Socket == xSocket )
        {
            xReturn = pdTRUE;
        }
        else
        {
            xReturn = pdFALSE;
        }

        return xReturn;
    }
    /*-----------------------------------------------------------*/

/**
 * @brief Returns the current state of a DHCP process.
 *
 * @param[in] pxEndPoint: the end-point which is going through the DHCP process.
 */
    eDHCPState_t eGetDHCPState( const struct xNetworkEndPoint * pxEndPoint )
    {
        /* Note that EP_DHCPData is defined as "pxEndPoint->xDHCPData". */
        return EP_DHCPData.eDHCPState;
    }
/*-----------------------------------------------------------*/

/**
 * @brief Process the DHCP state machine based on current state.
 *
 * @param[in] xReset: Is the DHCP state machine starting over? pdTRUE/pdFALSE.
 * @param[in] pxEndPoint: The end-point for which the DHCP state machine should
 *                        make one cycle.
 */
    void vDHCPProcess( BaseType_t xReset,
                       struct xNetworkEndPoint * pxEndPoint )
    {
        BaseType_t xDoProcess = pdTRUE;

        /* Is DHCP starting over? */
        if( xReset != pdFALSE )
        {
            EP_DHCPData.eDHCPState = eInitialWait;
        }

        if( ( EP_DHCPData.eDHCPState != EP_DHCPData.eExpectedState ) && ( xReset == pdFALSE ) )
        {
            /* When the DHCP event was generated, the DHCP client was
            * in a different state.  Therefore, ignore this event. */
            FreeRTOS_debug_printf( ( "DHCP wrong state: expect: %d got: %d : ignore\n",
                                     EP_DHCPData.eExpectedState, EP_DHCPData.eDHCPState ) );
        }
        else if( xDHCPv4Socket != NULL ) /* If there is a socket, check for incoming messages first. */
        {
            uint8_t * pucUDPPayload;
            const DHCPMessage_IPv4_t * pxDHCPMessage;
            BaseType_t lBytes;

            for( ; ; )
            {
                BaseType_t xRecvFlags = FREERTOS_ZERO_COPY + FREERTOS_MSG_PEEK;
                NetworkEndPoint_t * pxIterator = NULL;

                /* Peek the next UDP message. */
                lBytes = FreeRTOS_recvfrom( xDHCPv4Socket, &( pucUDPPayload ), 0, xRecvFlags, NULL, NULL );

                if( lBytes <= 0 )
                {
                    if( ( lBytes < 0 ) && ( lBytes != -pdFREERTOS_ERRNO_EAGAIN ) )
                    {
                        FreeRTOS_printf( ( "vDHCPProcess: FreeRTOS_recvfrom returns %d\n", ( int ) lBytes ) );
                    }

                    break;
                }

                /* Map a DHCP structure onto the received data. */
                /* MISRA Ref 11.3.1 [Misaligned access] */
                /* More details at: https://github.com/FreeRTOS/FreeRTOS-Plus-TCP/blob/main/MISRA.md#rule-113 */
                /* coverity[misra_c_2012_rule_11_3_violation] */
                pxDHCPMessage = ( ( const DHCPMessage_IPv4_t * ) pucUDPPayload );

                /* Sanity check. */
                if( ( pxDHCPMessage->ulDHCPCookie == dhcpCOOKIE ) && ( pxDHCPMessage->ucOpcode == dhcpREPLY_OPCODE ) )
                {
                    pxIterator = pxNetworkEndPoints;

                    /* Find the end-point with given transaction ID. */
                    while( pxIterator != NULL )
                    {
                        if( pxDHCPMessage->ulTransactionID == FreeRTOS_htonl( pxIterator->xDHCPData.ulTransactionId ) )
                        {
                            break;
                        }

                        pxIterator = pxIterator->pxNext;
                    }
                }

                if( ( pxIterator != NULL ) && ( pxIterator->xDHCPData.eDHCPState == eLeasedAddress ) )
                {
                    /* No DHCP messages are expected while in eLeasedAddress state. */
                    pxIterator = NULL;
                }

                if( pxIterator != NULL )
                {
                    /* The second parameter pdTRUE tells to check for a UDP message. */
                    vDHCPProcessEndPoint( pdFALSE, pdTRUE, pxIterator );

                    if( pxEndPoint == pxIterator )
                    {
                        xDoProcess = pdFALSE;
                    }
                }
                else
                {
                    /* Target not found, fetch the message and delete it. */
                    /* PAss the address of a pointer pucUDPPayload, because zero-copy is used. */
                    lBytes = FreeRTOS_recvfrom( xDHCPv4Socket, &( pucUDPPayload ), 0, FREERTOS_ZERO_COPY, NULL, NULL );

                    if( lBytes > 0 )
                    {
                        /* Remove it now, destination not found. */
                        FreeRTOS_ReleaseUDPPayloadBuffer( pucUDPPayload );
                        FreeRTOS_printf( ( "vDHCPProcess: Removed a %d-byte message: target not found\n", ( int ) lBytes ) );
                    }
                }
            }
        }
        else
        {
            /* do nothing, coverity happy */
        }

        if( xDoProcess != pdFALSE )
        {
            /* Process the end-point, but do not expect incoming packets. */
            vDHCPProcessEndPoint( xReset, pdFALSE, pxEndPoint );
        }
    }

/**
 * @brief Called by vDHCPProcessEndPoint(), this function handles the state 'eWaitingOffer'.
 *        If there is a reply, it will be examined, if there is a time-out, there may be a new
 *        new attempt, or it will give up.
 * @param[in] pxEndPoint: The end-point that is getting an IP-address from a DHCP server
 * @param[in] xDoCheck: When true, the function must handle any replies.
 * @return It returns pdTRUE in case the DHCP process must be given up.
 */
    static BaseType_t xHandleWaitingOffer( NetworkEndPoint_t * pxEndPoint,
                                           BaseType_t xDoCheck )
    {
        BaseType_t xGivingUp = pdFALSE;

        #if ( ipconfigUSE_DHCP_HOOK != 0 )
            eDHCPCallbackAnswer_t eAnswer;
        #endif

        /* Look for offers coming in. */
        if( xDoCheck != pdFALSE )
        {
            if( prvProcessDHCPReplies( dhcpMESSAGE_TYPE_OFFER, pxEndPoint ) == pdPASS )
            {
                #if ( ipconfigUSE_DHCP_HOOK != 0 )
                    /* Ask the user if a DHCP request is required. */
                    eAnswer = xApplicationDHCPHook( eDHCPPhasePreRequest, EP_DHCPData.ulOfferedIPAddress );

                    if( eAnswer == eDHCPContinue )
                #endif /* ipconfigUSE_DHCP_HOOK */
                {
                    /* An offer has been made, the user wants to continue,
                     * generate the request. */
                    if( prvSendDHCPRequest( pxEndPoint ) == pdPASS )
                    {
                        EP_DHCPData.xDHCPTxTime = xTaskGetTickCount();
                        EP_DHCPData.xDHCPTxPeriod = dhcpINITIAL_DHCP_TX_PERIOD;
                        EP_DHCPData.eDHCPState = eWaitingAcknowledge;
                    }
                    else
                    {
                        /* Either the creation of a message buffer failed, or sendto().
                         * Try again in the next cycle. */
                        FreeRTOS_debug_printf( ( "Send failed during eWaitingOffer/1.\n" ) );
                        EP_DHCPData.eDHCPState = eSendDHCPRequest;
                    }
                }

                #if ( ipconfigUSE_DHCP_HOOK != 0 )
                    else
                    {
                        if( eAnswer == eDHCPUseDefaults )
                        {
                            ( void ) memcpy( &( pxEndPoint->ipv4_settings ), &( pxEndPoint->ipv4_defaults ), sizeof( pxEndPoint->ipv4_settings ) );
                        }

                        /* The user indicates that the DHCP process does not continue. */
                        xGivingUp = pdTRUE;
                    }
                #endif /* ipconfigUSE_DHCP_HOOK */
            }
        }

        /* Is it time to send another Discover? */
        else if( ( xTaskGetTickCount() - EP_DHCPData.xDHCPTxTime ) > EP_DHCPData.xDHCPTxPeriod )
        {
            /* It is time to send another Discover.  Increase the time
             * period, and if it has not got to the point of giving up - send
             * another discovery. */
            EP_DHCPData.xDHCPTxPeriod <<= 1;

            if( EP_DHCPData.xDHCPTxPeriod <= ( ( TickType_t ) ipconfigMAXIMUM_DISCOVER_TX_PERIOD ) )
            {
                if( xApplicationGetRandomNumber( &( EP_DHCPData.ulTransactionId ) ) != pdFALSE )
                {
                    EP_DHCPData.xDHCPTxTime = xTaskGetTickCount();

                    if( EP_DHCPData.xUseBroadcast != pdFALSE )
                    {
                        EP_DHCPData.xUseBroadcast = pdFALSE;
                    }
                    else
                    {
                        EP_DHCPData.xUseBroadcast = pdTRUE;
                    }

                    if( prvSendDHCPDiscover( pxEndPoint ) == pdPASS )
                    {
                        FreeRTOS_debug_printf( ( "vDHCPProcess: timeout %lu ticks\n", EP_DHCPData.xDHCPTxPeriod ) );
                    }
                    else
                    {
                        /* Either the creation of a message buffer failed, or sendto().
                         * Try again in the next cycle. */
                        FreeRTOS_debug_printf( ( "Send failed during eWaitingOffer/2.\n" ) );
                        EP_DHCPData.eDHCPState = eInitialWait;
                    }
                }
                else
                {
                    FreeRTOS_debug_printf( ( "vDHCPProcess: failed to generate a random Transaction ID\n" ) );
                }
            }
            else
            {
                FreeRTOS_debug_printf( ( "vDHCPProcess: giving up %lu > %lu ticks\n", EP_DHCPData.xDHCPTxPeriod, ipconfigMAXIMUM_DISCOVER_TX_PERIOD ) );

                #if ( ipconfigDHCP_FALL_BACK_AUTO_IP != 0 )
                    {
                        /* Only use a fake Ack if the default IP address == 0x00
                         * and the link local addressing is used.  Start searching
                         * a free LinkLayer IP-address.  Next state will be
                         * 'eGetLinkLayerAddress'. */
                        prvPrepareLinkLayerIPLookUp( pxEndPoint );

                        /* Setting an IP address manually so set to not using
                         * leased address mode. */
                        EP_DHCPData.eDHCPState = eGetLinkLayerAddress;
                    }
                #else
                    {
                        xGivingUp = pdTRUE;
                    }
                #endif /* ipconfigDHCP_FALL_BACK_AUTO_IP */
            }
        }
        else
        {
            /* There was no DHCP reply, there was no time-out, just keep on waiting. */
        }

        return xGivingUp;
    }
/*-----------------------------------------------------------*/

/**
 * @brief Called by vDHCPProcessEndPoint(), this function handles the state 'eWaitingAcknowledge'.
 *        If there is a reply, it will be examined, if there is a time-out, there may be a new
 *        new attempt, or it will give up.
 *        After the acknowledge, the leasing of an IP-address will start.
 * @param[in] pxEndPoint: The end-point that is getting an IP-address from a DHCP server
 * @param[in] xDoCheck: When true, the function must handle any replies.
 */
    static void vHandleWaitingAcknowledge( NetworkEndPoint_t * pxEndPoint,
                                           BaseType_t xDoCheck )
    {
        if( xDoCheck == pdFALSE )
        {
            /* Is it time to send another Discover? */
            if( ( xTaskGetTickCount() - EP_DHCPData.xDHCPTxTime ) > EP_DHCPData.xDHCPTxPeriod )
            {
                /* Increase the time period, and if it has not got to the
                 * point of giving up - send another request. */
                EP_DHCPData.xDHCPTxPeriod <<= 1;

                if( EP_DHCPData.xDHCPTxPeriod <= ( TickType_t ) ipconfigMAXIMUM_DISCOVER_TX_PERIOD )
                {
                    EP_DHCPData.xDHCPTxTime = xTaskGetTickCount();

                    if( prvSendDHCPRequest( pxEndPoint ) == pdPASS )
                    {
                        /* The message is sent. Stay in state 'eWaitingAcknowledge'. */
                    }
                    else
                    {
                        /* Either the creation of a message buffer failed, or sendto().
                         * Try again in the next cycle. */
                        FreeRTOS_debug_printf( ( "Send failed during eWaitingAcknowledge.\n" ) );
                        EP_DHCPData.eDHCPState = eSendDHCPRequest;
                    }
                }
                else
                {
                    /* Give up, start again. */
                    EP_DHCPData.eDHCPState = eInitialWait;
                }
            }
        }
        else if( prvProcessDHCPReplies( dhcpMESSAGE_TYPE_ACK, pxEndPoint ) == pdPASS )
        {
            FreeRTOS_debug_printf( ( "vDHCPProcess: acked %lxip\n", FreeRTOS_ntohl( EP_DHCPData.ulOfferedIPAddress ) ) );

            /* DHCP completed.  The IP address can now be used, and the
             * timer set to the lease timeout time. */
            EP_IPv4_SETTINGS.ulIPAddress = EP_DHCPData.ulOfferedIPAddress;

            /* Setting the 'local' broadcast address, something like
             * '192.168.1.255'. */
            EP_IPv4_SETTINGS.ulBroadcastAddress = EP_DHCPData.ulOfferedIPAddress | ~( EP_IPv4_SETTINGS.ulNetMask );
            EP_DHCPData.eDHCPState = eLeasedAddress;
<<<<<<< HEAD

            /* _HT_ added temporarily for test */
            *ipLOCAL_IP_ADDRESS_POINTER = EP_IPv4_SETTINGS.ulIPAddress;

=======
            
            *ipLOCAL_IP_ADDRESS_POINTER = EP_IPv4_SETTINGS.ulIPAddress;
            
>>>>>>> 44cf8eec
            iptraceDHCP_SUCCEDEED( EP_DHCPData.ulOfferedIPAddress );
            
            /* DHCP failed, the default configured IP-address will be used
             * Now call vIPNetworkUpCalls() to send the network-up event and
             * start the ARP timer. */
            vIPNetworkUpCalls( pxEndPoint );
            /* Close socket to ensure packets don't queue on it. */
            prvCloseDHCPSocket( pxEndPoint );

            if( EP_DHCPData.ulLeaseTime == 0U )
            {
                EP_DHCPData.ulLeaseTime = dhcpDEFAULT_LEASE_TIME;
            }
            else if( EP_DHCPData.ulLeaseTime < dhcpMINIMUM_LEASE_TIME )
            {
                EP_DHCPData.ulLeaseTime = dhcpMINIMUM_LEASE_TIME;
            }
            else
            {
                /* The lease time is already valid. */
            }

            /* Check for clashes. */
            vARPSendGratuitous();
            vDHCP_RATimerReload( ( struct xNetworkEndPoint * ) pxEndPoint, EP_DHCPData.ulLeaseTime );
        }
        else
        {
            /* There are no replies yet. */
        }
    }

/**
 * @brief Called by vDHCPProcessEndPoint(), this function handles the state 'eWaitingSendFirstDiscover'.
 *        If will send a DISCOVER message to a DHCP server, and move to the next status 'eWaitingOffer'.
 * @param[in] pxEndPoint: The end-point that is getting an IP-address from a DHCP server
 * @return xGivingUp: when pdTRUE, there was a fatal error and the process can not continue;
 */
    static BaseType_t xHandleWaitingFirstDiscover( NetworkEndPoint_t * pxEndPoint )
    {
        BaseType_t xGivingUp = pdFALSE;

        /* Ask the user if a DHCP discovery is required. */
        #if ( ipconfigUSE_DHCP_HOOK != 0 )
            eDHCPCallbackAnswer_t eAnswer = xApplicationDHCPHook( eDHCPPhasePreDiscover, pxEndPoint->ipv4_defaults.ulIPAddress );

            if( eAnswer == eDHCPContinue )
        #endif /* ipconfigUSE_DHCP_HOOK */
        {
            /* See if prvInitialiseDHCP() has creates a socket. */
            if( xDHCPv4Socket == NULL )
            {
                xGivingUp = pdTRUE;
            }
            else
            {
                /* Put 'ulIPAddress' to zero to indicate that the end-point is down. */
                EP_IPv4_SETTINGS.ulIPAddress = 0U;

                /* Send the first discover request. */
                EP_DHCPData.xDHCPTxTime = xTaskGetTickCount();

                if( prvSendDHCPDiscover( pxEndPoint ) == pdPASS )
                {
                    EP_DHCPData.eDHCPState = eWaitingOffer;
                }
                else
                {
                    /* Either the creation of a message buffer failed, or sendto().
                     * Try again in the next cycle. */
                    FreeRTOS_debug_printf( ( "Send failed during eWaitingSendFirstDiscover\n" ) );
                }
            }
        }

        #if ( ipconfigUSE_DHCP_HOOK != 0 )
            else
            {
                if( eAnswer == eDHCPUseDefaults )
                {
                    ( void ) memcpy( &( pxEndPoint->ipv4_settings ), &( pxEndPoint->ipv4_defaults ), sizeof( pxEndPoint->ipv4_settings ) );
                }

                /* The user indicates that the DHCP process does not continue. */
                xGivingUp = pdTRUE;
            }
        #endif /* ipconfigUSE_DHCP_HOOK */

        return xGivingUp;
    }
/*-----------------------------------------------------------*/

/**
 * @brief Called by vDHCPProcessEndPoint(), this function handles the state 'eLeasedAddress'.
 *        If waits until the lease must be renewed, and then send a new request.
 * @param[in] pxEndPoint: The end-point that is getting an IP-address from a DHCP server
 */
    static void prvHandleWaitingeLeasedAddress( NetworkEndPoint_t * pxEndPoint )
    {
        if( FreeRTOS_IsEndPointUp( pxEndPoint ) != 0 )
        {
            /* Resend the request at the appropriate time to renew the lease. */
            prvCreateDHCPSocket( pxEndPoint );

            if( xDHCPv4Socket != NULL )
            {
                uint32_t ulID = 0U;

                if( xApplicationGetRandomNumber( &( ulID ) ) != pdFALSE )
                {
                    EP_DHCPData.ulTransactionId = ulID;
                }

                EP_DHCPData.xDHCPTxTime = xTaskGetTickCount();
                EP_DHCPData.xDHCPTxPeriod = dhcpINITIAL_DHCP_TX_PERIOD;

                if( prvSendDHCPRequest( pxEndPoint ) == pdPASS )
                {
                    /* The packet was sent successfully, wait for an acknowledgement. */
                    EP_DHCPData.eDHCPState = eWaitingAcknowledge;
                }
                else
                {
                    /* The packet was not sent, try sending it later. */
                    EP_DHCPData.eDHCPState = eSendDHCPRequest;
                    FreeRTOS_debug_printf( ( "Send failed eLeasedAddress.\n" ) );
                }

                /* From now on, we should be called more often */
                vDHCP_RATimerReload( pxEndPoint, dhcpINITIAL_TIMER_PERIOD );
            }
        }
        else
        {
            /* See PR #53 on github/freertos/freertos */
            FreeRTOS_printf( ( "DHCP: lease time finished but network is down\n" ) );
            vDHCP_RATimerReload( ( struct xNetworkEndPoint * ) pxEndPoint, pdMS_TO_TICKS( 5000U ) );
        }
    }
/*-----------------------------------------------------------*/

/**
 * @brief Process the DHCP state machine based on current state.
 *
 * @param[in] xReset: Is the DHCP state machine starting over? pdTRUE/pdFALSE.
 * @param[in] xDoCheck: true when an incoming message is to be expected, and
 *                      prvProcessDHCPReplies() will be called.
 * @param[in] pxEndPoint: The end-point for which the DHCP state machine should
 *                        make one cycle.
 */
    static void vDHCPProcessEndPoint( BaseType_t xReset,
                                      BaseType_t xDoCheck,
                                      NetworkEndPoint_t * pxEndPoint )
    {
        BaseType_t xGivingUp = pdFALSE;

        configASSERT( pxEndPoint != NULL );

        /* Is DHCP starting over? */
        if( xReset != pdFALSE )
        {
            EP_DHCPData.eDHCPState = eInitialWait;
        }

        if( ( EP_DHCPData.eDHCPState != EP_DHCPData.eExpectedState ) && ( xReset == pdFALSE ) )
        {
            /* When the DHCP event was generated, the DHCP client was
            * in a different state.  Therefore, ignore this event. */
            FreeRTOS_debug_printf( ( "vDHCPProcessEndPoint: wrong state: expect: %d got: %d : ignore\n",
                                     EP_DHCPData.eExpectedState, EP_DHCPData.eDHCPState ) );
        }
        else
        {
            {
                static eDHCPState_t eLastState = eNotUsingLeasedAddress;

                if( eLastState != EP_DHCPData.eDHCPState )
                {
                    eLastState = EP_DHCPData.eDHCPState;
                    FreeRTOS_debug_printf( ( "vDHCPProcessEndPoint: enter %d\n", EP_DHCPData.eDHCPState ) );
                }
            }

            switch( EP_DHCPData.eDHCPState )
            {
                case eInitialWait:

                    /* Initial state.  Create the DHCP socket, timer, etc. if they
                     * have not already been created. */

                    /* Initial state.  Create the DHCP socket, timer, etc. if they
                     * have not already been created. */
                    prvInitialiseDHCP( pxEndPoint );
                    EP_DHCPData.eDHCPState = eWaitingSendFirstDiscover;
                    break;

                case eWaitingSendFirstDiscover:
                    xGivingUp = xHandleWaitingFirstDiscover( pxEndPoint );
                    break;

                case eSendDHCPRequest:

                    if( prvSendDHCPRequest( pxEndPoint ) == pdPASS )
                    {
                        /* Send succeeded, go to state 'eWaitingAcknowledge'. */
                        EP_DHCPData.xDHCPTxTime = xTaskGetTickCount();
                        EP_DHCPData.xDHCPTxPeriod = dhcpINITIAL_DHCP_TX_PERIOD;
                        EP_DHCPData.eDHCPState = eWaitingAcknowledge;
                    }
                    else
                    {
                        /* Either the creation of a message buffer failed, or sendto().
                         * Try again in the next cycle. */
                        FreeRTOS_debug_printf( ( "Send failed during eSendDHCPRequest.\n" ) );
                    }

                    break;

                case eWaitingOffer:
                    xGivingUp = xHandleWaitingOffer( pxEndPoint, xDoCheck );
                    break;

                case eWaitingAcknowledge:
                    vHandleWaitingAcknowledge( pxEndPoint, xDoCheck );
                    break;

                    #if ( ipconfigDHCP_FALL_BACK_AUTO_IP != 0 )
                        case eGetLinkLayerAddress:

                            if( ( xTaskGetTickCount() - EP_DHCPData.xDHCPTxTime ) > EP_DHCPData.xDHCPTxPeriod )
                            {
                                if( xARPHadIPClash == pdFALSE )
                                {
                                    /* ARP OK. proceed. */
                                    iptraceDHCP_SUCCEDEED( EP_DHCPData.ulOfferedIPAddress );

                                    /* Auto-IP succeeded, the default configured IP-address will
                                     * be used.  Now call vIPNetworkUpCalls() to send the
                                     * network-up event and start the ARP timer. */
                                    vIPNetworkUpCalls( pxEndPoint );

                                    EP_DHCPData.eDHCPState = eNotUsingLeasedAddress;
                                }
                                else
                                {
                                    /* ARP clashed - try another IP address. */
                                    prvPrepareLinkLayerIPLookUp( pxEndPoint );

                                    /* Setting an IP address manually so set to not using leased
                                     * address mode. */
                                    EP_DHCPData.eDHCPState = eGetLinkLayerAddress;
                                }
                            }
                            break;
                    #endif /* ipconfigDHCP_FALL_BACK_AUTO_IP */

                case eLeasedAddress:
                    prvHandleWaitingeLeasedAddress( pxEndPoint );
                    break;

                case eNotUsingLeasedAddress:

                    vIPSetDHCP_RATimerEnableState( pxEndPoint, pdFALSE );
                    break;

                default:
                    /* Lint: all options are included. */
                    break;
            }

            {
                static eDHCPState_t eLastState = eNotUsingLeasedAddress;

                if( eLastState != EP_DHCPData.eDHCPState )
                {
                    eLastState = EP_DHCPData.eDHCPState;
                    FreeRTOS_debug_printf( ( "vDHCPProcessEndPoint: exit %d\n", EP_DHCPData.eDHCPState ) );
                }
            }

            if( xGivingUp != pdFALSE )
            {
                /* xGivingUp became true either because of a time-out, or because
                 * xApplicationDHCPHook() returned another value than 'eDHCPContinue',
                 * meaning that the conversion is cancelled from here. */

                /* Revert to static IP address. */
                taskENTER_CRITICAL();
                {
                    EP_IPv4_SETTINGS.ulIPAddress = pxEndPoint->ipv4_defaults.ulIPAddress;
                    iptraceDHCP_REQUESTS_FAILED_USING_DEFAULT_IP_ADDRESS( pxEndPoint->ipv4_defaults.ulIPAddress );
                }
                taskEXIT_CRITICAL();

                EP_DHCPData.eDHCPState = eNotUsingLeasedAddress;
                vIPSetDHCP_RATimerEnableState( pxEndPoint, pdFALSE );

                /* DHCP failed, the default configured IP-address will be used. Now
                 * call vIPNetworkUpCalls() to send the network-up event and start the ARP
                 * timer. */

                vIPNetworkUpCalls( pxEndPoint );

                /* Close socket to ensure packets don't queue on it. */
                prvCloseDHCPSocket( pxEndPoint );
            }
        }
    }
/*-----------------------------------------------------------*/

/**
 * @brief Close the DHCP socket, but only when there are no other end-points
 *        using it.
 * @param[in] pxEndPoint: The end-point that stops using the socket.
 */
    static void prvCloseDHCPSocket( NetworkEndPoint_t * pxEndPoint )
    {
        if( ( EP_DHCPData.xDHCPSocket == NULL ) || ( EP_DHCPData.xDHCPSocket != xDHCPv4Socket ) )
        {
            /* the socket can not be closed. */
        }
        else if( xDHCPSocketUserCount > 0 )
        {
            xDHCPSocketUserCount--;

            if( xDHCPSocketUserCount == 0 )
            {
                /* This modules runs from the IP-task. Use the internal
                 * function 'vSocketClose()` to close the socket. */
                ( void ) vSocketClose( xDHCPv4Socket );
                xDHCPv4Socket = NULL;
            }

            EP_DHCPData.xDHCPSocket = NULL;
        }
        else
        {
            /* Strange: there is a socket, but there are no users. */
        }

        FreeRTOS_printf( ( "DHCP-socket[%02x-%02x]: closed, user count %d\n",
                           pxEndPoint->xMACAddress.ucBytes[ 4 ],
                           pxEndPoint->xMACAddress.ucBytes[ 5 ],
                           ( int ) xDHCPSocketUserCount ) );
    }
    /*-----------------------------------------------------------*/

/**
 * @brief Create a DHCP socket with the defined timeouts. The same socket
 *        will be shared among all end-points that need DHCP.
 */
    _static void prvCreateDHCPSocket( NetworkEndPoint_t * pxEndPoint )
    {
        struct freertos_sockaddr xAddress;
        BaseType_t xReturn;
        TickType_t xTimeoutTime = ( TickType_t ) 0;

        if( ( xDHCPv4Socket != NULL ) && ( EP_DHCPData.xDHCPSocket == xDHCPv4Socket ) )
        {
            /* the socket is still valid. */
        }
        else if( xDHCPv4Socket == NULL ) /* Create the socket, if it has not already been created. */
        {
            xDHCPv4Socket = FreeRTOS_socket( FREERTOS_AF_INET, FREERTOS_SOCK_DGRAM, FREERTOS_IPPROTO_UDP );
            configASSERT( xSocketValid( xDHCPv4Socket ) == pdTRUE );

            /* MISRA Ref 11.4.1 [Socket error and integer to pointer conversion] */
/* More details at: https://github.com/FreeRTOS/FreeRTOS-Plus-TCP/blob/main/MISRA.md#rule-114 */
            /* coverity[misra_c_2012_rule_11_4_violation] */
            if( xDHCPv4Socket != FREERTOS_INVALID_SOCKET )
            {
                /* Ensure the Rx and Tx timeouts are zero as the DHCP executes in the
                 * context of the IP task. */
                ( void ) FreeRTOS_setsockopt( xDHCPv4Socket, 0, FREERTOS_SO_RCVTIMEO, &( xTimeoutTime ), sizeof( TickType_t ) );
                ( void ) FreeRTOS_setsockopt( xDHCPv4Socket, 0, FREERTOS_SO_SNDTIMEO, &( xTimeoutTime ), sizeof( TickType_t ) );

                /* Bind to the standard DHCP client port. */
                xAddress.sin_port = ( uint16_t ) dhcpCLIENT_PORT_IPv4;
                xReturn = vSocketBind( xDHCPv4Socket, &xAddress, sizeof( xAddress ), pdFALSE );
                configASSERT( xReturn == 0 );
                xDHCPSocketUserCount = 1;
                FreeRTOS_printf( ( "DHCP-socket[%02x-%02x]: DHCP Socket Create\n",
                                   pxEndPoint->xMACAddress.ucBytes[ 4 ],
                                   pxEndPoint->xMACAddress.ucBytes[ 5 ] ) );

                if( xReturn != 0 )
                {
                    /* Binding failed, close the socket again. */
                    prvCloseDHCPSocket( pxEndPoint );
                }
            }
            else
            {
                /* Change to NULL for easier testing. */
                xDHCPv4Socket = NULL;
            }
        }
        else
        {
            xDHCPSocketUserCount++;
        }

        EP_DHCPData.xDHCPSocket = xDHCPv4Socket;
    }
    /*-----------------------------------------------------------*/

/**
 * @brief Initialise the DHCP state machine by creating DHCP socket and
 *        begin the transaction.
 *
 * @param[in] pxEndPoint: The end-point that needs DHCP.
 */
    static void prvInitialiseDHCP( NetworkEndPoint_t * pxEndPoint )
    {
        /* Initialise the parameters that will be set by the DHCP process. Per
         * https://www.ietf.org/rfc/rfc2131.txt, Transaction ID should be a random
         * value chosen by the client. */

        /* Check for random number generator API failure. */
        if( xApplicationGetRandomNumber( &( EP_DHCPData.ulTransactionId ) ) != pdFALSE )
        {
            EP_DHCPData.xUseBroadcast = 0;
            EP_DHCPData.ulOfferedIPAddress = 0U;
            EP_DHCPData.ulDHCPServerAddress = 0U;
            EP_DHCPData.xDHCPTxPeriod = dhcpINITIAL_DHCP_TX_PERIOD;

            /* Create the DHCP socket if it has not already been created. */
            prvCreateDHCPSocket( pxEndPoint );
            FreeRTOS_debug_printf( ( "prvInitialiseDHCP: start after %lu ticks\n", dhcpINITIAL_TIMER_PERIOD ) );
            vDHCP_RATimerReload( pxEndPoint, dhcpINITIAL_TIMER_PERIOD );
        }
        else
        {
            /* There was a problem with the randomiser. */
        }
    }
/*-----------------------------------------------------------*/

/**
 * @brief Called by prvProcessDHCPReplies(), which walks through an array of DHCP options,
 *        this function will check a single option.
 * @param[in] pxEndPoint: The end-point that needs an IP-address.
 * @param[in] pxSet: A set of variables that describe the parsing process.
 * @param[in] xExpectedMessageType: The type of message expected in the
 *                                  dhcpIPv4_MESSAGE_TYPE_OPTION_CODE option.
 */
    static void vProcessHandleOption( NetworkEndPoint_t * pxEndPoint,
                                      ProcessSet_t * pxSet,
                                      BaseType_t xExpectedMessageType )
    {
        /* Option-specific handling. */

        switch( pxSet->ucOptionCode )
        {
            case dhcpIPv4_MESSAGE_TYPE_OPTION_CODE:

                if( pxSet->pucByte[ pxSet->uxIndex ] == ( uint8_t ) xExpectedMessageType )
                {
                    /* The message type is the message type the
                     * state machine is expecting. */
                    pxSet->ulProcessed++;
                }
                else
                {
                    if( pxSet->pucByte[ pxSet->uxIndex ] == ( uint8_t ) dhcpMESSAGE_TYPE_NACK )
                    {
                        if( xExpectedMessageType == ( BaseType_t ) dhcpMESSAGE_TYPE_ACK )
                        {
                            /* Start again. */
                            EP_DHCPData.eDHCPState = eInitialWait;
                        }
                    }

                    /* Stop processing further options. */
                    pxSet->uxLength = 0;
                }

                break;

            case dhcpIPv4_SUBNET_MASK_OPTION_CODE:

                if( pxSet->uxLength == sizeof( uint32_t ) )
                {
                    EP_IPv4_SETTINGS.ulNetMask = pxSet->ulParameter;
                }

                break;

            case dhcpIPv4_GATEWAY_OPTION_CODE:

                /* The DHCP server may send more than 1 gateway addresses. */
                if( pxSet->uxLength >= sizeof( uint32_t ) )
                {
                    /* ulProcessed is not incremented in this case
                     * because the gateway is not essential. */
                    EP_IPv4_SETTINGS.ulGatewayAddress = pxSet->ulParameter;
                }

                break;

            case dhcpIPv4_DNS_SERVER_OPTIONS_CODE:

                /* ulProcessed is not incremented in this case
                 * because the DNS server is not essential.  Only the
                 * first DNS server address is taken. */
                if( pxSet->uxLength >= sizeof( uint32_t ) )
                {
                    size_t uxSourceIndex;
                    size_t uxTargetIndex = 0;
                    size_t uxDNSCount = pxSet->uxLength / sizeof( uint32_t );
                    size_t uxByteIndex = pxSet->uxIndex;

                    void * pvCopyDest = &( pxSet->ulParameter );

                    /* Just to try-out for CBMC. */
                    if( uxDNSCount > ipconfigENDPOINT_DNS_ADDRESS_COUNT )
                    {
                        uxDNSCount = ipconfigENDPOINT_DNS_ADDRESS_COUNT;
                    }

                    for( uxSourceIndex = 0U; uxSourceIndex < uxDNSCount; uxSourceIndex++ )
                    {
                        const void * pvCopySource = &( pxSet->pucByte[ uxByteIndex ] );
                        ( void ) memcpy( pvCopyDest, pvCopySource, sizeof( pxSet->ulParameter ) );

                        if( ( pxSet->ulParameter != FREERTOS_INADDR_ANY ) && ( pxSet->ulParameter != ipBROADCAST_IP_ADDRESS ) )
                        {
                            EP_IPv4_SETTINGS.ulDNSServerAddresses[ uxTargetIndex ] = pxSet->ulParameter;
                            uxTargetIndex++;

                            if( uxTargetIndex >= ipconfigENDPOINT_DNS_ADDRESS_COUNT )
                            {
                                break;
                            }
                        }

                        uxByteIndex += sizeof( uint32_t );
                    }

                    /* Clear the remaining entries. */
                    while( uxTargetIndex < ipconfigENDPOINT_DNS_ADDRESS_COUNT )
                    {
                        EP_IPv4_SETTINGS.ulDNSServerAddresses[ uxTargetIndex ] = 0U;
                        uxTargetIndex++;
                    }

                    /* For the next lookup, start using the first DNS entry. */
                    EP_IPv4_SETTINGS.ucDNSIndex = 0U;
                }

                break;

            case dhcpIPv4_SERVER_IP_ADDRESS_OPTION_CODE:

                if( pxSet->uxLength == sizeof( uint32_t ) )
                {
                    if( xExpectedMessageType == ( BaseType_t ) dhcpMESSAGE_TYPE_OFFER )
                    {
                        /* Offers state the replying server. */
                        pxSet->ulProcessed++;
                        EP_DHCPData.ulDHCPServerAddress = pxSet->ulParameter;
                    }
                    else
                    {
                        /* The ack must come from the expected server. */
                        if( EP_DHCPData.ulDHCPServerAddress == pxSet->ulParameter )
                        {
                            pxSet->ulProcessed++;
                        }
                    }
                }

                break;

            case dhcpIPv4_LEASE_TIME_OPTION_CODE:

                if( pxSet->uxLength == sizeof( EP_DHCPData.ulLeaseTime ) )
                {
                    /* ulProcessed is not incremented in this case
                     * because the lease time is not essential. */

                    /* The DHCP parameter is in seconds, convert
                     * to host-endian format. */
                    EP_DHCPData.ulLeaseTime = FreeRTOS_ntohl( pxSet->ulParameter );

                    /* Divide the lease time by two to ensure a renew
                     * request is sent before the lease actually expires. */
                    EP_DHCPData.ulLeaseTime >>= 1U;

                    /* Multiply with configTICK_RATE_HZ to get clock ticks. */
                    EP_DHCPData.ulLeaseTime = ( uint32_t ) configTICK_RATE_HZ * ( uint32_t ) EP_DHCPData.ulLeaseTime;
                }

                break;

            default:

                /* Not interested in this field. */

                break;
        }
    }
/*-----------------------------------------------------------*/

/**
 * @brief Check whether the DHCP response from the server has all valid
 *        invariant parameters and valid (non broadcast and non localhost)
 *        IP address being assigned to the device.
 *
 * @param[in] pxDHCPMessage: The DHCP message.
 *
 * @return pdPASS if the DHCP response has correct parameters; pdFAIL otherwise.
 */
    static BaseType_t prvIsValidDHCPResponse( const DHCPMessage_IPv4_t * pxDHCPMessage )
    {
        BaseType_t xReturn = pdPASS;

        if( ( pxDHCPMessage->ulDHCPCookie != ( uint32_t ) dhcpCOOKIE ) ||
            ( pxDHCPMessage->ucOpcode != ( uint8_t ) dhcpREPLY_OPCODE ) ||
            ( pxDHCPMessage->ucAddressType != ( uint8_t ) dhcpADDRESS_TYPE_ETHERNET ) ||
            ( pxDHCPMessage->ucAddressLength != ( uint8_t ) dhcpETHERNET_ADDRESS_LENGTH ) ||
            ( ( FreeRTOS_ntohl( pxDHCPMessage->ulYourIPAddress_yiaddr ) & 0xFFU ) == 0xFFU ) ||
            ( ( ( pxDHCPMessage->ulYourIPAddress_yiaddr & 0x7FU ) ^ 0x7FU ) == 0x00U ) )
        {
            /* Invalid cookie OR
             * Unexpected opcode OR
             * Incorrect address type OR
             * Incorrect address length OR
             * The DHCP server is trying to assign a broadcast address to the device OR
             * The DHCP server is trying to assign a localhost address to the device. */
            xReturn = pdFAIL;
        }

        return xReturn;
    }
/*-----------------------------------------------------------*/

/**
 * @brief Check an incoming DHCP option.
 *
 * @param[in] pxSet: A set of variables needed to parse the DHCP reply.
 *
 * @return pdPASS: 1 when the option must be analysed, 0 when the option
 *                 must be skipped, and -1 when parsing must stop.
 */
    static BaseType_t xProcessCheckOption( ProcessSet_t * pxSet )
    {
        BaseType_t xResult = -1;

        do
        {
            if( pxSet->ucOptionCode == ( uint8_t ) dhcpOPTION_END_BYTE )
            {
                /* Ready, the last byte has been seen.
                 * Return -1 so that the parsing will stop. */
                break;
            }

            if( pxSet->ucOptionCode == ( uint8_t ) dhcpIPv4_ZERO_PAD_OPTION_CODE )
            {
                /* The value zero is used as a pad byte,
                 * it is not followed by a length byte. */
                pxSet->uxIndex++;
                /* Return zero to skip this option. */
                xResult = 0;
                break;
            }

            /* Stop if the response is malformed. */
            if( ( pxSet->uxIndex + 1U ) >= pxSet->uxPayloadDataLength )
            {
                /* The length byte is missing, stop parsing. */
                break;
            }

            /* Fetch the length byte. */
            pxSet->uxLength = ( size_t ) pxSet->pucByte[ pxSet->uxIndex + 1U ];
            pxSet->uxIndex = pxSet->uxIndex + 2U;

            if( !( ( ( pxSet->uxIndex + pxSet->uxLength ) - 1U ) < pxSet->uxPayloadDataLength ) )
            {
                /* There are not as many bytes left as there should be. */
                break;
            }

            /* In most cases, a 4-byte network-endian parameter follows,
             * just get it once here and use later. */
            if( pxSet->uxLength >= sizeof( pxSet->ulParameter ) )
            {
                /*
                 * Use helper variables for memcpy() to remain
                 * compliant with MISRA Rule 21.15.  These should be
                 * optimized away.
                 */
                const void * pvCopySource = &( pxSet->pucByte[ pxSet->uxIndex ] );
                void * pvCopyDest = &( pxSet->ulParameter );
                ( void ) memcpy( pvCopyDest, pvCopySource, sizeof( pxSet->ulParameter ) );
                /* 'uxIndex' will be increased at the end of this loop. */
            }
            else
            {
                pxSet->ulParameter = 0;
            }

            /* Confirm uxIndex is still a valid index after adjustments to uxIndex above */
            if( !( pxSet->uxIndex < pxSet->uxPayloadDataLength ) )
            {
                break;
            }

            /* Return 1 so that the option will be processed. */
            xResult = 1;
            /* Try to please CBMC with a break statement here. */
            break;
        } while( ipFALSE_BOOL );

        return xResult;
    }
/*-----------------------------------------------------------*/

/**
 * @brief Process the DHCP replies.
 *
 * @param[in] xExpectedMessageType: The type of the message the DHCP state machine is expecting.
 *                                  Messages of different type will be dropped.
 * @param[in] pxEndPoint: The end-point to whom the replies are addressed.
 *
 * @return pdPASS: if DHCP options are received correctly; pdFAIL: Otherwise.
 */
    static BaseType_t prvProcessDHCPReplies( BaseType_t xExpectedMessageType,
                                             NetworkEndPoint_t * pxEndPoint )
    {
        uint8_t * pucUDPPayload;
        int32_t lBytes;
        const DHCPMessage_IPv4_t * pxDHCPMessage;
        BaseType_t xReturn = pdFALSE;
        const uint32_t ulMandatoryOptions = 2U; /* DHCP server address, and the correct DHCP message type must be present in the options. */
        ProcessSet_t xSet;

        ( void ) memset( &( xSet ), 0, sizeof( xSet ) );

        /* Passing the address of a pointer (pucUDPPayload) because FREERTOS_ZERO_COPY is used. */
        lBytes = FreeRTOS_recvfrom( xDHCPv4Socket, &pucUDPPayload, 0U, FREERTOS_ZERO_COPY, NULL, NULL );

        if( lBytes > 0 )
        {
            /* Map a DHCP structure onto the received data. */

            /* MISRA Ref 11.3.1 [Misaligned access] */
            /* More details at: https://github.com/FreeRTOS/FreeRTOS-Plus-TCP/blob/main/MISRA.md#rule-113 */
            /* coverity[misra_c_2012_rule_11_3_violation] */
            pxDHCPMessage = ( ( DHCPMessage_IPv4_t * ) pucUDPPayload );

            /* Sanity check. */
            if( lBytes < ( int32_t ) sizeof( DHCPMessage_IPv4_t ) )
            {
                /* Not enough bytes. */
            }
            else if( prvIsValidDHCPResponse( pxDHCPMessage ) == pdFAIL )
            {
                /* Invalid values in DHCP response. */
            }
            else if( ( pxDHCPMessage->ulTransactionID != FreeRTOS_htonl( EP_DHCPData.ulTransactionId ) ) )
            {
                /* Transaction ID does not match. */
            }
            else /* Looks like a valid DHCP response, with the same transaction ID. */
            {
                if( memcmp( pxDHCPMessage->ucClientHardwareAddress,
                            pxEndPoint->xMACAddress.ucBytes,
                            sizeof( MACAddress_t ) ) != 0 )
                {
                    /* Target MAC address doesn't match. */
                }
                else
                {
                    /* None of the essential options have been processed yet. */
                    xSet.ulProcessed = 0U;

                    /* Walk through the options until the dhcpOPTION_END_BYTE byte
                     * is found, taking care not to walk off the end of the options. */
                    xSet.pucByte = &( pucUDPPayload[ sizeof( DHCPMessage_IPv4_t ) ] );
                    xSet.uxIndex = 0;
                    xSet.uxPayloadDataLength = ( ( size_t ) lBytes ) - sizeof( DHCPMessage_IPv4_t );

                    while( xSet.uxIndex < xSet.uxPayloadDataLength )
                    {
                        BaseType_t xResult;
                        xSet.ucOptionCode = xSet.pucByte[ xSet.uxIndex ];

                        xResult = xProcessCheckOption( &( xSet ) );

                        if( xResult > 0 )
                        {
                            vProcessHandleOption( pxEndPoint, &( xSet ), xExpectedMessageType );
                        }

                        /* Jump over the data to find the next option code. */
                        if( ( xSet.uxLength == 0U ) || ( xResult < 0 ) )
                        {
                            break;
                        }

                        xSet.uxIndex += xSet.uxLength;
                    }

                    /* Were all the mandatory options received? */
                    if( xSet.ulProcessed >= ulMandatoryOptions )
                    {
                        /* HT:endian: used to be network order */
                        EP_DHCPData.ulOfferedIPAddress = pxDHCPMessage->ulYourIPAddress_yiaddr;
                        FreeRTOS_printf( ( "vDHCPProcess: offer %xip\n", ( unsigned ) FreeRTOS_ntohl( EP_DHCPData.ulOfferedIPAddress ) ) );
                        xReturn = pdPASS;
                    }
                }
            }

            FreeRTOS_ReleaseUDPPayloadBuffer( pucUDPPayload );
        } /* if( lBytes > 0 ) */

        return xReturn;
    }
    /*-----------------------------------------------------------*/

/**
 * @brief Create a partial DHCP message by filling in all the 'constant' fields.
 *
 * @param[out] pxAddress: Address to be filled in.
 * @param[out] xOpcode: Opcode to be filled in the packet. Will always be 'dhcpREQUEST_OPCODE'.
 * @param[in] pucOptionsArray: The options to be added to the packet.
 * @param[in,out] pxOptionsArraySize: Byte count of the options. Its value might change.
 *
 * @return Ethernet buffer of the partially created DHCP packet.
 */
    static uint8_t * prvCreatePartDHCPMessage( struct freertos_sockaddr * pxAddress,
                                               BaseType_t xOpcode,
                                               const uint8_t * const pucOptionsArray,
                                               size_t * pxOptionsArraySize,
                                               const NetworkEndPoint_t * pxEndPoint )
    {
        DHCPMessage_IPv4_t * pxDHCPMessage;
        size_t uxRequiredBufferSize = sizeof( DHCPMessage_IPv4_t ) + *pxOptionsArraySize;
        const NetworkBufferDescriptor_t * pxNetworkBuffer;
        uint8_t * pucUDPPayloadBuffer = NULL;

        #if ( ipconfigDHCP_REGISTER_HOSTNAME == 1 )
            const char * pucHostName = pcApplicationHostnameHook();
            size_t uxNameLength = strlen( pucHostName );
            uint8_t * pucPtr;

/* memcpy() helper variables for MISRA Rule 21.15 compliance*/
            const void * pvCopySource;
            void * pvCopyDest;

            /* Two extra bytes for option code and length. */
            uxRequiredBufferSize += ( 2U + uxNameLength );
        #endif /* if ( ipconfigDHCP_REGISTER_HOSTNAME == 1 ) */

        /* Obtain a network buffer with the required amount of storage.  It doesn't make much sense
         * to use a time-out here, because that would cause the IP-task to wait for itself. */
        pxNetworkBuffer = pxGetNetworkBufferWithDescriptor( sizeof( UDPPacket_t ) + uxRequiredBufferSize, 0U );

        if( pxNetworkBuffer != NULL )
        {
            /* Leave space for the UDP header. */
            pucUDPPayloadBuffer = &( pxNetworkBuffer->pucEthernetBuffer[ ipUDP_PAYLOAD_OFFSET_IPv4 ] );

            /* MISRA Ref 11.3.1 [Misaligned access] */
/* More details at: https://github.com/FreeRTOS/FreeRTOS-Plus-TCP/blob/main/MISRA.md#rule-113 */
            /* coverity[misra_c_2012_rule_11_3_violation] */
            pxDHCPMessage = ( ( DHCPMessage_IPv4_t * ) pucUDPPayloadBuffer );

            {
                uint8_t * pucIPType;

                pucIPType = pucUDPPayloadBuffer - ipUDP_PAYLOAD_IP_TYPE_OFFSET;
                *pucIPType = ipTYPE_IPv4;
            }

            /* Most fields need to be zero. */
            ( void ) memset( pxDHCPMessage, 0x00, sizeof( DHCPMessage_IPv4_t ) );

            /* Create the message. */
            pxDHCPMessage->ucOpcode = ( uint8_t ) xOpcode;
            pxDHCPMessage->ucAddressType = ( uint8_t ) dhcpADDRESS_TYPE_ETHERNET;
            pxDHCPMessage->ucAddressLength = ( uint8_t ) dhcpETHERNET_ADDRESS_LENGTH;
            pxDHCPMessage->ulTransactionID = FreeRTOS_htonl( EP_DHCPData.ulTransactionId );
            pxDHCPMessage->ulDHCPCookie = ( uint32_t ) dhcpCOOKIE;

            if( EP_DHCPData.xUseBroadcast != pdFALSE )
            {
                pxDHCPMessage->usFlags = ( uint16_t ) dhcpBROADCAST;
            }
            else
            {
                pxDHCPMessage->usFlags = 0U;
            }

            ( void ) memcpy( &( pxDHCPMessage->ucClientHardwareAddress[ 0 ] ), ipLOCAL_MAC_ADDRESS, sizeof( MACAddress_t ) );

            /* Copy in the const part of the options options. */
            ( void ) memcpy( &( pucUDPPayloadBuffer[ dhcpFIRST_OPTION_BYTE_OFFSET ] ), pucOptionsArray, *pxOptionsArraySize );

            #if ( ipconfigDHCP_REGISTER_HOSTNAME == 1 )
                {
                    /* With this option, the hostname can be registered as well which makes
                     * it easier to lookup a device in a router's list of DHCP clients. */

                    /* Point to where the OPTION_END was stored to add data. */
                    pucPtr = &( pucUDPPayloadBuffer[ dhcpFIRST_OPTION_BYTE_OFFSET + ( *pxOptionsArraySize - 1U ) ] );
                    pucPtr[ 0U ] = dhcpIPv4_DNS_HOSTNAME_OPTIONS_CODE;
                    pucPtr[ 1U ] = ( uint8_t ) uxNameLength;

                    /*
                     * Use helper variables for memcpy() to remain
                     * compliant with MISRA Rule 21.15.  These should be
                     * optimized away.
                     */
                    pvCopySource = pucHostName;
                    pvCopyDest = &pucPtr[ 2U ];

                    ( void ) memcpy( pvCopyDest, pvCopySource, uxNameLength );
                    pucPtr[ 2U + uxNameLength ] = ( uint8_t ) dhcpOPTION_END_BYTE;
                    *pxOptionsArraySize += ( size_t ) ( 2U + uxNameLength );
                }
            #endif /* if ( ipconfigDHCP_REGISTER_HOSTNAME == 1 ) */

            /* Map in the client identifier. */
            ( void ) memcpy( &( pucUDPPayloadBuffer[ dhcpFIRST_OPTION_BYTE_OFFSET + dhcpCLIENT_IDENTIFIER_OFFSET ] ),
                             ipLOCAL_MAC_ADDRESS, sizeof( MACAddress_t ) );

            /* Set the addressing. */
            pxAddress->sin_addr = ipBROADCAST_IP_ADDRESS;
            pxAddress->sin_port = ( uint16_t ) dhcpSERVER_PORT_IPv4;
        }

        return pucUDPPayloadBuffer;
    }
    /*-----------------------------------------------------------*/

/**
 * @brief Create and send a DHCP request message through the DHCP socket.
 *
 * param[in] pxEndPoint: The end-point for which the request will be sent.
 */
    static BaseType_t prvSendDHCPRequest( const NetworkEndPoint_t * pxEndPoint )
    {
        BaseType_t xResult = pdFAIL;
        uint8_t * pucUDPPayloadBuffer;
        struct freertos_sockaddr xAddress;
        static const uint8_t ucDHCPRequestOptions[] =
        {
            /* Do not change the ordering without also changing
             * dhcpCLIENT_IDENTIFIER_OFFSET, dhcpREQUESTED_IP_ADDRESS_OFFSET and
             * dhcpDHCP_SERVER_IP_ADDRESS_OFFSET. */
            dhcpIPv4_MESSAGE_TYPE_OPTION_CODE,       1, dhcpMESSAGE_TYPE_REQUEST, /* Message type option. */
            dhcpIPv4_CLIENT_IDENTIFIER_OPTION_CODE,  7, 1, 0, 0, 0, 0, 0, 0,      /* Client identifier. */
            dhcpIPv4_REQUEST_IP_ADDRESS_OPTION_CODE, 4, 0, 0, 0, 0,               /* The IP address being requested. */
            dhcpIPv4_SERVER_IP_ADDRESS_OPTION_CODE,  4, 0, 0, 0, 0,               /* The IP address of the DHCP server. */
            dhcpOPTION_END_BYTE
        };
        size_t uxOptionsLength = sizeof( ucDHCPRequestOptions );
        /* memcpy() helper variables for MISRA Rule 21.15 compliance*/
        const void * pvCopySource;
        void * pvCopyDest;

        /* MISRA doesn't like uninitialised structs. */
        ( void ) memset( &( xAddress ), 0, sizeof( xAddress ) );
        pucUDPPayloadBuffer = prvCreatePartDHCPMessage( &xAddress,
                                                        ( BaseType_t ) dhcpREQUEST_OPCODE,
                                                        ucDHCPRequestOptions,
                                                        &( uxOptionsLength ),
                                                        pxEndPoint );

        if( pucUDPPayloadBuffer != NULL )
        {
            /* Copy in the IP address being requested. */

            /*
             * Use helper variables for memcpy() source & dest to remain
             * compliant with MISRA Rule 21.15.  These should be
             * optimized away.
             */
            pvCopySource = &EP_DHCPData.ulOfferedIPAddress;
            pvCopyDest = &pucUDPPayloadBuffer[ dhcpFIRST_OPTION_BYTE_OFFSET + dhcpREQUESTED_IP_ADDRESS_OFFSET ];
            ( void ) memcpy( pvCopyDest, pvCopySource, sizeof( EP_DHCPData.ulOfferedIPAddress ) );

            /* Copy in the address of the DHCP server being used. */
            pvCopySource = &EP_DHCPData.ulDHCPServerAddress;
            pvCopyDest = &pucUDPPayloadBuffer[ dhcpFIRST_OPTION_BYTE_OFFSET + dhcpDHCP_SERVER_IP_ADDRESS_OFFSET ];
            ( void ) memcpy( pvCopyDest, pvCopySource, sizeof( EP_DHCPData.ulDHCPServerAddress ) );

            FreeRTOS_debug_printf( ( "vDHCPProcess: reply %xip\n", ( unsigned ) FreeRTOS_ntohl( EP_DHCPData.ulOfferedIPAddress ) ) );
            iptraceSENDING_DHCP_REQUEST();

            if( FreeRTOS_sendto( xDHCPv4Socket, pucUDPPayloadBuffer, sizeof( DHCPMessage_IPv4_t ) + uxOptionsLength, FREERTOS_ZERO_COPY, &xAddress, ( socklen_t ) sizeof( xAddress ) ) == 0 )
            {
                /* The packet was not successfully queued for sending and must be
                 * returned to the stack. */
                FreeRTOS_ReleaseUDPPayloadBuffer( pucUDPPayloadBuffer );
            }
            else
            {
                xResult = pdPASS;
            }
        }

        return xResult;
    }
    /*-----------------------------------------------------------*/

/**
 * @brief Create and send a DHCP discover packet through the DHCP socket.
 *
 * @param[in] pxEndPoint: the end-point for which the discover message will be sent.
 *
 * @return: pdPASS if the DHCP discover message was sent successfully, pdFAIL otherwise.
 */
    static BaseType_t prvSendDHCPDiscover( const NetworkEndPoint_t * pxEndPoint )
    {
        BaseType_t xResult = pdFAIL;
        uint8_t * pucUDPPayloadBuffer;
        struct freertos_sockaddr xAddress;
        static const uint8_t ucDHCPDiscoverOptions[] =
        {
            /* Do not change the ordering without also changing dhcpCLIENT_IDENTIFIER_OFFSET. */
            dhcpIPv4_MESSAGE_TYPE_OPTION_CODE,       1, dhcpMESSAGE_TYPE_DISCOVER,                                                                        /* Message type option. */
            dhcpIPv4_CLIENT_IDENTIFIER_OPTION_CODE,  7, 1,                                0,                            0, 0, 0, 0, 0,                    /* Client identifier. */
            dhcpIPv4_REQUEST_IP_ADDRESS_OPTION_CODE, 4, 0,                                0,                            0, 0,                             /* The IP address being requested. */
            dhcpIPv4_PARAMETER_REQUEST_OPTION_CODE,  3, dhcpIPv4_SUBNET_MASK_OPTION_CODE, dhcpIPv4_GATEWAY_OPTION_CODE, dhcpIPv4_DNS_SERVER_OPTIONS_CODE, /* Parameter request option. */
            dhcpOPTION_END_BYTE
        };
        size_t uxOptionsLength = sizeof( ucDHCPDiscoverOptions );

        ( void ) memset( &( xAddress ), 0, sizeof( xAddress ) );
        pucUDPPayloadBuffer = prvCreatePartDHCPMessage( &xAddress,
                                                        ( BaseType_t ) dhcpREQUEST_OPCODE,
                                                        ucDHCPDiscoverOptions,
                                                        &( uxOptionsLength ),
                                                        pxEndPoint );

        if( pucUDPPayloadBuffer != NULL )
        {
            const void * pvCopySource;
            void * pvCopyDest;

            FreeRTOS_debug_printf( ( "vDHCPProcess: discover\n" ) );
            iptraceSENDING_DHCP_DISCOVER();

            if( pxEndPoint->xDHCPData.ulPreferredIPAddress != 0U )
            {
                /* Fill in the IPv4 address. */
                pvCopySource = &( pxEndPoint->xDHCPData.ulPreferredIPAddress );
                pvCopyDest = &( pucUDPPayloadBuffer[ dhcpFIRST_OPTION_BYTE_OFFSET + dhcpREQUESTED_IP_ADDRESS_OFFSET ] );
                ( void ) memcpy( pvCopyDest, pvCopySource, sizeof( EP_DHCPData.ulPreferredIPAddress ) );
            }
            else
            {
                /* Remove option-50 from the list because it is not used. */
                size_t uxCopyLength;
                /* Exclude this line from branch coverage as the not-taken condition will never happen unless the code is modified */
                configASSERT( uxOptionsLength > ( dhcpOPTION_50_OFFSET + dhcpOPTION_50_SIZE ) ); /* LCOV_EXCL_BR_LINE */
                uxCopyLength = uxOptionsLength - ( dhcpOPTION_50_OFFSET + dhcpOPTION_50_SIZE );
                pvCopySource = &( pucUDPPayloadBuffer[ dhcpFIRST_OPTION_BYTE_OFFSET + dhcpOPTION_50_OFFSET + dhcpOPTION_50_SIZE ] );
                pvCopyDest = &( pucUDPPayloadBuffer[ dhcpFIRST_OPTION_BYTE_OFFSET + dhcpOPTION_50_OFFSET ] );
                ( void ) memmove( pvCopyDest, pvCopySource, uxCopyLength );
                /* Send 6 bytes less than foreseen. */
                uxOptionsLength -= dhcpOPTION_50_SIZE;
            }

            if( FreeRTOS_sendto( xDHCPv4Socket,
                                 pucUDPPayloadBuffer,
                                 sizeof( DHCPMessage_IPv4_t ) + uxOptionsLength,
                                 FREERTOS_ZERO_COPY,
                                 &( xAddress ),
                                 ( socklen_t ) sizeof( xAddress ) ) == 0 )
            {
                /* The packet was not successfully queued for sending and must be
                 * returned to the stack. */
                FreeRTOS_ReleaseUDPPayloadBuffer( pucUDPPayloadBuffer );
            }
            else
            {
                xResult = pdTRUE;
            }
        }

        return xResult;
    }
    /*-----------------------------------------------------------*/


    #if ( ipconfigDHCP_FALL_BACK_AUTO_IP != 0 )

/**
 * @brief When DHCP has failed, the code can assign a Link-Layer address, and check if
 *        another device already uses the IP-address.
 *
 * param[in] pxEndPoint: The end-point that wants to obtain a link-layer address.
 */
        void prvPrepareLinkLayerIPLookUp( NetworkEndPoint_t * pxEndPoint )
        {
            uint8_t ucLinkLayerIPAddress[ 2 ];
            uint32_t ulNumbers[ 2 ];

            /* After DHCP has failed to answer, prepare everything to start
             * trying-out LinkLayer IP-addresses, using the random method. */
            EP_DHCPData.xDHCPTxTime = xTaskGetTickCount();

            ( void ) xApplicationGetRandomNumber( &( ulNumbers[ 0 ] ) );
            ( void ) xApplicationGetRandomNumber( &( ulNumbers[ 1 ] ) );
            ucLinkLayerIPAddress[ 0 ] = ( uint8_t ) 1 + ( uint8_t ) ( ulNumbers[ 0 ] % 0xFDU ); /* get value 1..254 for IP-address 3rd byte of IP address to try. */
            ucLinkLayerIPAddress[ 1 ] = ( uint8_t ) 1 + ( uint8_t ) ( ulNumbers[ 1 ] % 0xFDU ); /* get value 1..254 for IP-address 4th byte of IP address to try. */

            EP_IPv4_SETTINGS.ulGatewayAddress = 0U;

            /* prepare xDHCPData with data to test. */
            EP_DHCPData.ulOfferedIPAddress =
                FreeRTOS_inet_addr_quick( LINK_LAYER_ADDRESS_0, LINK_LAYER_ADDRESS_1, ucLinkLayerIPAddress[ 0 ], ucLinkLayerIPAddress[ 1 ] );

            EP_DHCPData.ulLeaseTime = dhcpDEFAULT_LEASE_TIME; /*  don't care about lease time. just put anything. */

            EP_IPv4_SETTINGS.ulNetMask =
                FreeRTOS_inet_addr_quick( LINK_LAYER_NETMASK_0, LINK_LAYER_NETMASK_1, LINK_LAYER_NETMASK_2, LINK_LAYER_NETMASK_3 );

            /* DHCP completed.  The IP address can now be used, and the
             * timer set to the lease timeout time. */
            EP_IPv4_SETTINGS.ulIPAddress = EP_DHCPData.ulOfferedIPAddress;

            /* Setting the 'local' broadcast address, something like 192.168.1.255' */
            EP_IPv4_SETTINGS.ulBroadcastAddress = ( EP_DHCPData.ulOfferedIPAddress & EP_IPv4_SETTINGS.ulNetMask ) | ~EP_IPv4_SETTINGS.ulNetMask;

            /* Close socket to ensure packets don't queue on it. not needed anymore as DHCP failed. but still need timer for ARP testing. */
            prvCloseDHCPSocket( pxEndPoint );

            xApplicationGetRandomNumber( &( ulNumbers[ 0 ] ) );
            EP_DHCPData.xDHCPTxPeriod = pdMS_TO_TICKS( 3000U + ( ulNumbers[ 0 ] & 0x3ffU ) ); /*  do ARP test every (3 + 0-1024mS) seconds. */

            xARPHadIPClash = pdFALSE;                                                         /* reset flag that shows if have ARP clash. */
            vARPSendGratuitous();
        }

    #endif /* ipconfigDHCP_FALL_BACK_AUTO_IP */
/*-----------------------------------------------------------*/

#endif /* ipconfigUSE_DHCP != 0 */<|MERGE_RESOLUTION|>--- conflicted
+++ resolved
@@ -490,16 +490,10 @@
              * '192.168.1.255'. */
             EP_IPv4_SETTINGS.ulBroadcastAddress = EP_DHCPData.ulOfferedIPAddress | ~( EP_IPv4_SETTINGS.ulNetMask );
             EP_DHCPData.eDHCPState = eLeasedAddress;
-<<<<<<< HEAD
 
             /* _HT_ added temporarily for test */
             *ipLOCAL_IP_ADDRESS_POINTER = EP_IPv4_SETTINGS.ulIPAddress;
 
-=======
-            
-            *ipLOCAL_IP_ADDRESS_POINTER = EP_IPv4_SETTINGS.ulIPAddress;
-            
->>>>>>> 44cf8eec
             iptraceDHCP_SUCCEDEED( EP_DHCPData.ulOfferedIPAddress );
             
             /* DHCP failed, the default configured IP-address will be used
