--- conflicted
+++ resolved
@@ -1458,16 +1458,10 @@
                  */
                 if( pucHostName != NULL )
                 {
-<<<<<<< HEAD
-                    /* memcpy() helper variables for MISRA Rule 21.15 compliance */
-                    const void * pvCopySource = pucHostName;
-                    void * pvCopyDest = &pucPtr[ 2U ];
-=======
                     /* memcpy() helper variables for MISRA Rule 21.15 compliance*/
                     const void * pvCopySource = pucHostName;
                     void * pvCopyDest = &pucPtr[ 2U ];
 
->>>>>>> d0b9ed5d
                     ( void ) memcpy( pvCopyDest, pvCopySource, uxNameLength );
                 }
 
