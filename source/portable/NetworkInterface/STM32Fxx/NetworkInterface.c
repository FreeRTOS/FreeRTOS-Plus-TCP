/*
 * Some constants, hardware definitions and comments taken from ST's HAL driver
 * library, COPYRIGHT(c) 2015 STMicroelectronics.
 */

/*
 * FreeRTOS+TCP <DEVELOPMENT BRANCH>
 * Copyright (C) 2022 Amazon.com, Inc. or its affiliates.  All Rights Reserved.
 *
 * SPDX-License-Identifier: MIT
 *
 * Permission is hereby granted, free of charge, to any person obtaining a copy of
 * this software and associated documentation files (the "Software"), to deal in
 * the Software without restriction, including without limitation the rights to
 * use, copy, modify, merge, publish, distribute, sublicense, and/or sell copies of
 * the Software, and to permit persons to whom the Software is furnished to do so,
 * subject to the following conditions:
 *
 * The above copyright notice and this permission notice shall be included in all
 * copies or substantial portions of the Software.
 *
 * THE SOFTWARE IS PROVIDED "AS IS", WITHOUT WARRANTY OF ANY KIND, EXPRESS OR
 * IMPLIED, INCLUDING BUT NOT LIMITED TO THE WARRANTIES OF MERCHANTABILITY, FITNESS
 * FOR A PARTICULAR PURPOSE AND NONINFRINGEMENT. IN NO EVENT SHALL THE AUTHORS OR
 * COPYRIGHT HOLDERS BE LIABLE FOR ANY CLAIM, DAMAGES OR OTHER LIABILITY, WHETHER
 * IN AN ACTION OF CONTRACT, TORT OR OTHERWISE, ARISING FROM, OUT OF OR IN
 * CONNECTION WITH THE SOFTWARE OR THE USE OR OTHER DEALINGS IN THE SOFTWARE.
 *
 * http://aws.amazon.com/freertos
 * http://www.FreeRTOS.org
 */

/* Standard includes. */
#include <stdint.h>
#include <stdio.h>
#include <stdlib.h>

/* FreeRTOS includes. */
#include "FreeRTOS.h"
#include "task.h"
#include "queue.h"
#include "semphr.h"

/* FreeRTOS+TCP includes. */
#include "FreeRTOS_IP.h"
#include "FreeRTOS_Sockets.h"
#include "FreeRTOS_IP_Private.h"
#include "FreeRTOS_DNS.h"
#include "FreeRTOS_ARP.h"
#include "NetworkBufferManagement.h"
#include "NetworkInterface.h"
#include "phyHandling.h"

#include "stm32fxx_hal_eth.h"

/* ST includes. */
#if defined( STM32F7xx )
    #include "stm32f7xx_hal.h"
    #define CACHE_LINE_SIZE    32u
#elif defined( STM32F4xx )
    #include "stm32f4xx_hal.h"
#elif defined( STM32F2xx )
    #include "stm32f2xx_hal.h"
#elif defined( STM32F1xx )
    #include "stm32f1xx_hal.h"
#elif !defined( _lint ) /* Lint does not like an #error */
    #error What part?
#endif /* if defined( STM32F7xx ) */


/* Interrupt events to process.  Currently only the Rx event is processed
 * although code for other events is included to allow for possible future
 * expansion. */
#define EMAC_IF_RX_EVENT        1UL
#define EMAC_IF_TX_EVENT        2UL
#define EMAC_IF_ERR_EVENT       4UL
#define EMAC_IF_ALL_EVENT       ( EMAC_IF_RX_EVENT | EMAC_IF_TX_EVENT | EMAC_IF_ERR_EVENT )

/* Calculate the maximum packet size that the DMA can receive. */
#define EMAC_DMA_BUFFER_SIZE    ( ( uint32_t ) ( ETH_MAX_PACKET_SIZE - ipBUFFER_PADDING ) )

#define ETH_DMA_ALL_INTS                                                  \
    ( ETH_DMA_IT_TST | ETH_DMA_IT_PMT | ETH_DMA_IT_MMC | ETH_DMA_IT_NIS | \
      ETH_DMA_IT_AIS | ETH_DMA_IT_ER | ETH_DMA_IT_FBE | ETH_DMA_IT_RWT |  \
      ETH_DMA_IT_RPS | ETH_DMA_IT_RBU | ETH_DMA_IT_R | ETH_DMA_IT_TU |    \
      ETH_DMA_IT_RO | ETH_DMA_IT_TJT | ETH_DMA_IT_TPS | ETH_DMA_IT_T )

#ifndef NETWORK_BUFFER_HEADER_SIZE
    #define NETWORK_BUFFER_HEADER_SIZE    ( ipBUFFER_PADDING )
#endif

#ifndef niEMAC_HANDLER_TASK_PRIORITY
    #define niEMAC_HANDLER_TASK_PRIORITY    configMAX_PRIORITIES - 1
#endif

#if ( ( ipconfigDRIVER_INCLUDED_TX_IP_CHECKSUM == 0 ) || ( ipconfigDRIVER_INCLUDED_RX_IP_CHECKSUM == 0 ) )
    #warning Consider enabling checksum offloading
#endif

#ifndef niDESCRIPTOR_WAIT_TIME_MS
    #define niDESCRIPTOR_WAIT_TIME_MS    250uL
#endif

/*
 * Most users will want a PHY that negotiates about
 * the connection properties: speed, dmix and duplex.
 * On some rare cases, you want to select what is being
 * advertised, properties like MDIX and duplex.
 */

#if !defined( ipconfigETHERNET_AN_ENABLE )
    /* Enable auto-negotiation */
    #define ipconfigETHERNET_AN_ENABLE    1
#endif

#if !defined( ipconfigETHERNET_AUTO_CROSS_ENABLE )
    #define ipconfigETHERNET_AUTO_CROSS_ENABLE    1
#endif

#if ( ipconfigETHERNET_AN_ENABLE == 0 )

/*
 * The following three defines are only used in case there
 * is no auto-negotiation.
 */
    #if !defined( ipconfigETHERNET_CROSSED_LINK )
        #define ipconfigETHERNET_CROSSED_LINK    1
    #endif

    #if !defined( ipconfigETHERNET_USE_100MB )
        #define ipconfigETHERNET_USE_100MB    1
    #endif

    #if !defined( ipconfigETHERNET_USE_FULL_DUPLEX )
        #define ipconfigETHERNET_USE_FULL_DUPLEX    1
    #endif
#endif /* ipconfigETHERNET_AN_ENABLE == 0 */

/* Default the size of the stack used by the EMAC deferred handler task to twice
 * the size of the stack used by the idle task - but allow this to be overridden in
 * FreeRTOSConfig.h as configMINIMAL_STACK_SIZE is a user definable constant. */
#ifndef configEMAC_TASK_STACK_SIZE
    #define configEMAC_TASK_STACK_SIZE    ( 2 * configMINIMAL_STACK_SIZE )
#endif

/* Two choices must be made: RMII versus MII,
 * and the index of the PHY in use ( between 0 and 31 ). */
#ifndef ipconfigUSE_RMII
    #ifdef STM32F7xx
        #define ipconfigUSE_RMII    1
        #warning Using RMII, make sure if this is correct
    #else
        #define ipconfigUSE_RMII    0
        #warning Using MII, make sure if this is correct
    #endif /* STM32F7xx */
#endif /* ipconfigUSE_RMII */

typedef enum
{
    eMACInit,   /* Must initialise MAC. */
    eMACPass,   /* Initialisation was successful. */
    eMACFailed, /* Initialisation failed. */
} eMAC_INIT_STATUS_TYPE;

static eMAC_INIT_STATUS_TYPE xMacInitStatus = eMACInit;

/*-----------------------------------------------------------*/

/*
 * A deferred interrupt handler task that processes
 */
static void prvEMACHandlerTask( void * pvParameters );

/*
 * Force a negotiation with the Switch or Router and wait for LS.
 */
static void prvEthernetUpdateConfig( BaseType_t xForce );

/*
 * See if there is a new packet and forward it to the IP-task.
 */
static BaseType_t prvNetworkInterfaceInput( void );

#if ( ipconfigUSE_LLMNR != 0 ) || ( ipconfigUSE_MDNS != 0 )

/*
 * For LLMNR, an extra MAC-address must be configured to
 * be able to receive the multicast messages.
 */
    static void prvMACAddressConfig( ETH_HandleTypeDef * heth,
                                     uint32_t ulIndex,
                                     uint8_t * Addr );
#endif

/*
 * Check if a given packet should be accepted.
 */
static BaseType_t xMayAcceptPacket( uint8_t * pucEthernetBuffer );

/*
 * Initialise the TX descriptors.
 */
static void prvDMATxDescListInit( void );

/*
 * Initialise the RX descriptors.
 */
static void prvDMARxDescListInit( void );

/* After packets have been sent, the network
 * buffers will be released. */
static void vClearTXBuffers( void );

/*-----------------------------------------------------------*/

#if ( ipconfigUSE_LLMNR == 1 )
    static const uint8_t xLLMNR_MACAddress[] = { 0x01, 0x00, 0x5E, 0x00, 0x00, 0xFC };
#endif

static EthernetPhy_t xPhyObject;

/* Ethernet handle. */
static ETH_HandleTypeDef xETH;

/* xTXDescriptorSemaphore is a counting semaphore with
 * a maximum count of ETH_TXBUFNB, which is the number of
 * DMA TX descriptors. */
static SemaphoreHandle_t xTXDescriptorSemaphore = NULL;

/*
 * Note: it is advised to define both
 *
 *     #define  ipconfigZERO_COPY_RX_DRIVER   1
 *     #define  ipconfigZERO_COPY_TX_DRIVER   1
 *
 * The method using memcpy is slower and probably uses more RAM memory.
 * The possibility is left in the code just for comparison.
 *
 * It is advised to define ETH_TXBUFNB at least 4. Note that no
 * TX buffers are allocated in a zero-copy driver.
 */
/* MAC buffers: ---------------------------------------------------------*/

/* Put the DMA descriptors in '.first_data'.
 * This is important for STM32F7, which has an L1 data cache.
 * The first 64KB of the SRAM is not cached.
 * See README.TXT in this folder. */

/* Ethernet Rx MA Descriptor */
__attribute__( ( aligned( 32 ) ) )
#if defined( STM32F7xx )
    __attribute__( ( section( ".first_data" ) ) )
#endif
ETH_DMADescTypeDef DMARxDscrTab[ ETH_RXBUFNB ];

#if ( ipconfigZERO_COPY_RX_DRIVER == 0 )
    /* Ethernet Receive Buffer */
    __ALIGN_BEGIN uint8_t Rx_Buff[ ETH_RXBUFNB ][ ETH_RX_BUF_SIZE ] __ALIGN_END;
#endif

/* Ethernet Tx DMA Descriptor */
__attribute__( ( aligned( 32 ) ) )
#if defined( STM32F7xx )
    __attribute__( ( section( ".first_data" ) ) )
#endif
ETH_DMADescTypeDef DMATxDscrTab[ ETH_TXBUFNB ];

#if ( ipconfigZERO_COPY_TX_DRIVER == 0 )
    /* Ethernet Transmit Buffer */
    __ALIGN_BEGIN uint8_t Tx_Buff[ ETH_TXBUFNB ][ ETH_TX_BUF_SIZE ] __ALIGN_END;
#endif

/* DMATxDescToClear points to the next TX DMA descriptor
 * that must be cleared by vClearTXBuffers(). */
static __IO ETH_DMADescTypeDef * DMATxDescToClear;

/* Holds the handle of the task used as a deferred interrupt processor.  The
 * handle is used so direct notifications can be sent to the task for all EMAC/DMA
 * related interrupts. */
static TaskHandle_t xEMACTaskHandle = NULL;

/* For local use only: describe the PHY's properties: */
const PhyProperties_t xPHYProperties =
{
    #if ( ipconfigETHERNET_AN_ENABLE != 0 )
        .ucSpeed      = PHY_SPEED_AUTO,
        .ucDuplex     = PHY_DUPLEX_AUTO,
    #else
        #if ( ipconfigETHERNET_USE_100MB != 0 )
            .ucSpeed  = PHY_SPEED_100,
        #else
            .ucSpeed  = PHY_SPEED_10,
        #endif

        #if ( ipconfigETHERNET_USE_FULL_DUPLEX != 0 )
            .ucDuplex = PHY_DUPLEX_FULL,
        #else
            .ucDuplex = PHY_DUPLEX_HALF,
        #endif
    #endif /* if ( ipconfigETHERNET_AN_ENABLE != 0 ) */

    #if ( ipconfigETHERNET_AN_ENABLE != 0 ) && ( ipconfigETHERNET_AUTO_CROSS_ENABLE != 0 )
        .ucMDI_X      = PHY_MDIX_AUTO,
    #elif ( ipconfigETHERNET_CROSSED_LINK != 0 )
        .ucMDI_X      = PHY_MDIX_CROSSED,
    #else
        .ucMDI_X      = PHY_MDIX_DIRECT,
    #endif
};

/*-----------------------------------------------------------*/

void HAL_ETH_RxCpltCallback( ETH_HandleTypeDef * heth )
{
    BaseType_t xHigherPriorityTaskWoken = pdFALSE;

    ( void ) heth;

    /* Pass an RX-event and wakeup the prvEMACHandlerTask. */
    if( xEMACTaskHandle != NULL )
    {
        xTaskNotifyFromISR( xEMACTaskHandle, EMAC_IF_RX_EVENT, eSetBits, &( xHigherPriorityTaskWoken ) );
        portYIELD_FROM_ISR( xHigherPriorityTaskWoken );
    }
}
/*-----------------------------------------------------------*/

void HAL_ETH_TxCpltCallback( ETH_HandleTypeDef * heth )
{
    BaseType_t xHigherPriorityTaskWoken = pdFALSE;

    ( void ) heth;

    /* Pass a TX-event and wakeup the prvEMACHandlerTask. */
    if( xEMACTaskHandle != NULL )
    {
        xTaskNotifyFromISR( xEMACTaskHandle, EMAC_IF_TX_EVENT, eSetBits, &( xHigherPriorityTaskWoken ) );
        portYIELD_FROM_ISR( xHigherPriorityTaskWoken );
    }
}
/*-----------------------------------------------------------*/

static void vClearTXBuffers()
{
    __IO ETH_DMADescTypeDef * txLastDescriptor = xETH.TxDesc;
    size_t uxCount = ( ( UBaseType_t ) ETH_TXBUFNB ) - uxSemaphoreGetCount( xTXDescriptorSemaphore );

    #if ( ipconfigZERO_COPY_TX_DRIVER != 0 )
        NetworkBufferDescriptor_t * pxNetworkBuffer;
        uint8_t * ucPayLoad;
    #endif

    /* This function is called after a TX-completion interrupt.
     * It will release each Network Buffer used in xNetworkInterfaceOutput().
     * 'uxCount' represents the number of descriptors given to DMA for transmission.
     * After sending a packet, the DMA will clear the 'ETH_DMATXDESC_OWN' bit. */
    while( ( uxCount > 0 ) && ( ( DMATxDescToClear->Status & ETH_DMATXDESC_OWN ) == 0 ) )
    {
        if( ( DMATxDescToClear == txLastDescriptor ) && ( uxCount != ETH_TXBUFNB ) )
        {
            break;
        }

        #if ( ipconfigZERO_COPY_TX_DRIVER != 0 )
            {
                ucPayLoad = ( uint8_t * ) DMATxDescToClear->Buffer1Addr;

                if( ucPayLoad != NULL )
                {
                    pxNetworkBuffer = pxPacketBuffer_to_NetworkBuffer( ucPayLoad );

                    if( pxNetworkBuffer != NULL )
                    {
                        vReleaseNetworkBufferAndDescriptor( pxNetworkBuffer );
                    }

                    DMATxDescToClear->Buffer1Addr = ( uint32_t ) 0u;
                }
            }
        #endif /* ipconfigZERO_COPY_TX_DRIVER */

        DMATxDescToClear = ( ETH_DMADescTypeDef * ) ( DMATxDescToClear->Buffer2NextDescAddr );

        uxCount--;
        /* Tell the counting semaphore that one more TX descriptor is available. */
        xSemaphoreGive( xTXDescriptorSemaphore );
    }
}
/*-----------------------------------------------------------*/

BaseType_t xNetworkInterfaceInitialise( void )
{
    HAL_StatusTypeDef hal_eth_init_status;
    BaseType_t xResult;

    #if ( ipconfigUSE_LLMNR != 0 ) || ( ipconfigUSE_MDNS != 0 )
        BaseType_t xMACEntry = ETH_MAC_ADDRESS1; /* ETH_MAC_ADDRESS0 reserved for the primary MAC-address. */
    #endif

    if( xMacInitStatus == eMACInit )
    {
        xTXDescriptorSemaphore = xSemaphoreCreateCounting( ( UBaseType_t ) ETH_TXBUFNB, ( UBaseType_t ) ETH_TXBUFNB );

        if( xTXDescriptorSemaphore == NULL )
        {
            xMacInitStatus = eMACFailed;
        }
        else
        {
            /* Initialise ETH */

            xETH.Instance = ETH;
            xETH.Init.AutoNegotiation = ETH_AUTONEGOTIATION_ENABLE;
            xETH.Init.Speed = ETH_SPEED_100M;
            xETH.Init.DuplexMode = ETH_MODE_FULLDUPLEX;
            /* Value of PhyAddress doesn't matter, will be probed for. */
            xETH.Init.PhyAddress = 0;

            xETH.Init.MACAddr = ( uint8_t * ) FreeRTOS_GetMACAddress();
            xETH.Init.RxMode = ETH_RXINTERRUPT_MODE;

            #if ( ipconfigDRIVER_INCLUDED_TX_IP_CHECKSUM != 0 )
                {
                    /* using the ETH_CHECKSUM_BY_HARDWARE option:
                     * both the IP and the protocol checksums will be calculated
                     * by the peripheral. */
                    xETH.Init.ChecksumMode = ETH_CHECKSUM_BY_HARDWARE;
                }
            #else
                {
                    xETH.Init.ChecksumMode = ETH_CHECKSUM_BY_SOFTWARE;
                }
            #endif

            #if ( ipconfigUSE_RMII != 0 )
                {
                    xETH.Init.MediaInterface = ETH_MEDIA_INTERFACE_RMII;
                }
            #else
                {
                    xETH.Init.MediaInterface = ETH_MEDIA_INTERFACE_MII;
                }
            #endif /* ipconfigUSE_RMII */

            hal_eth_init_status = HAL_ETH_Init( &xETH );

            /* Only for inspection by debugger. */
            ( void ) hal_eth_init_status;

            /* Set the TxDesc and RxDesc pointers. */
            xETH.TxDesc = DMATxDscrTab;
            xETH.RxDesc = DMARxDscrTab;

            /* Make sure that all unused fields are cleared. */
            memset( &DMATxDscrTab, '\0', sizeof( DMATxDscrTab ) );
            memset( &DMARxDscrTab, '\0', sizeof( DMARxDscrTab ) );

            /* Initialize Tx Descriptors list: Chain Mode */
            DMATxDescToClear = DMATxDscrTab;

            /* Initialise TX-descriptors. */
            prvDMATxDescListInit();

            /* Initialise RX-descriptors. */
            prvDMARxDescListInit();

            #if ( ipconfigUSE_MDNS == 1 )
                {
                    /* Program the MDNS address. */
                    prvMACAddressConfig( &xETH, xMACEntry, ( uint8_t * ) xMDNS_MACAddressIPv4 );
                    xMACEntry += 8;
                }
            #endif
            #if ( ipconfigUSE_LLMNR == 1 )
                {
                    /* Program the LLMNR address. */
                    prvMACAddressConfig( &xETH, xMACEntry, ( uint8_t * ) xLLMNR_MACAddress );
                    xMACEntry += 8;
                }
            #endif

            /* Force a negotiation with the Switch or Router and wait for LS. */
            prvEthernetUpdateConfig( pdTRUE );

            /* The deferred interrupt handler task is created at the highest
             * possible priority to ensure the interrupt handler can return directly
             * to it.  The task's handle is stored in xEMACTaskHandle so interrupts can
             * notify the task when there is something to process. */
            if( xTaskCreate( prvEMACHandlerTask, "EMAC", configEMAC_TASK_STACK_SIZE, NULL, niEMAC_HANDLER_TASK_PRIORITY, &xEMACTaskHandle ) == pdPASS )
            {
                /* The xTXDescriptorSemaphore and the task are created successfully. */
                xMacInitStatus = eMACPass;
            }
            else
            {
                xMacInitStatus = eMACFailed;
            }
        }
    } /* if( xMacInitStatus == eMACInit ) */

    if( xMacInitStatus != eMACPass )
    {
        /* EMAC initialisation failed, return pdFAIL. */
        xResult = pdFAIL;
    }
    else
    {
        if( xPhyObject.ulLinkStatusMask != 0U )
        {
            xETH.Instance->DMAIER |= ETH_DMA_ALL_INTS;
            xResult = pdPASS;
            FreeRTOS_printf( ( "Link Status is high\n" ) );
        }
        else
        {
            /* For now pdFAIL will be returned. But prvEMACHandlerTask() is running
             * and it will keep on checking the PHY and set 'ulLinkStatusMask' when necessary. */
            xResult = pdFAIL;
        }
    }

    /* When returning non-zero, the stack will become active and
     * start DHCP (in configured) */
    return xResult;
}
/*-----------------------------------------------------------*/

static void prvDMATxDescListInit()
{
    ETH_DMADescTypeDef * pxDMADescriptor;
    BaseType_t xIndex;

    /* Get the pointer on the first member of the descriptor list */
    pxDMADescriptor = DMATxDscrTab;

    /* Fill each DMA descriptor with the right values */
    for( xIndex = 0; xIndex < ETH_TXBUFNB; xIndex++, pxDMADescriptor++ )
    {
        /* Set Second Address Chained bit */
        pxDMADescriptor->Status = ETH_DMATXDESC_TCH;

        #if ( ipconfigZERO_COPY_TX_DRIVER == 0 )
            {
                /* Set Buffer1 address pointer */
                pxDMADescriptor->Buffer1Addr = ( uint32_t ) ( Tx_Buff[ xIndex ] );
            }
        #endif

        if( xETH.Init.ChecksumMode == ETH_CHECKSUM_BY_HARDWARE )
        {
            /* Set the DMA Tx descriptors checksum insertion for TCP, UDP, and ICMP */
            pxDMADescriptor->Status |= ETH_DMATXDESC_CHECKSUMTCPUDPICMPFULL;
        }
        else
        {
            pxDMADescriptor->Status &= ~( ( uint32_t ) ETH_DMATXDESC_CHECKSUMTCPUDPICMPFULL );
        }

        /* Initialize the next descriptor with the Next Descriptor Polling Enable */
        if( xIndex < ETH_TXBUFNB - 1 )
        {
            /* Set next descriptor address register with next descriptor base address */
            pxDMADescriptor->Buffer2NextDescAddr = ( uint32_t ) ( pxDMADescriptor + 1 );
        }
        else
        {
            /* For last descriptor, set next descriptor address register equal to the first descriptor base address */
            pxDMADescriptor->Buffer2NextDescAddr = ( uint32_t ) DMATxDscrTab;
        }
    }

    /* Set Transmit Descriptor List Address Register */
    xETH.Instance->DMATDLAR = ( uint32_t ) DMATxDscrTab;
}
/*-----------------------------------------------------------*/

static void prvDMARxDescListInit()
{
    ETH_DMADescTypeDef * pxDMADescriptor;
    BaseType_t xIndex;

    /*
     * RX-descriptors.
     */

    /* Get the pointer on the first member of the descriptor list */
    pxDMADescriptor = DMARxDscrTab;

    /* Fill each DMA descriptor with the right values */
    for( xIndex = 0; xIndex < ETH_RXBUFNB; xIndex++, pxDMADescriptor++ )
    {
        /* Set Buffer1 size and Second Address Chained bit */
        pxDMADescriptor->ControlBufferSize = ETH_DMARXDESC_RCH | EMAC_DMA_BUFFER_SIZE;

        #if ( ipconfigZERO_COPY_RX_DRIVER != 0 )
            {
                /* Set Buffer1 address pointer */
                NetworkBufferDescriptor_t * pxBuffer;

                pxBuffer = pxGetNetworkBufferWithDescriptor( EMAC_DMA_BUFFER_SIZE, 100ul );

                /* If the assert below fails, make sure that there are at least 'ETH_RXBUFNB'
                 * Network Buffers available during start-up ( ipconfigNUM_NETWORK_BUFFER_DESCRIPTORS ) */
                configASSERT( pxBuffer != NULL );

                if( pxBuffer != NULL )
                {
                    pxDMADescriptor->Buffer1Addr = ( uint32_t ) pxBuffer->pucEthernetBuffer;
                    pxDMADescriptor->Status = ETH_DMARXDESC_OWN;
                }
            }
        #else /* if ( ipconfigZERO_COPY_RX_DRIVER != 0 ) */
            {
                /* Set Buffer1 address pointer */
                pxDMADescriptor->Buffer1Addr = ( uint32_t ) ( Rx_Buff[ xIndex ] );
                /* Set Own bit of the Rx descriptor Status */
                pxDMADescriptor->Status = ETH_DMARXDESC_OWN;
            }
        #endif /* if ( ipconfigZERO_COPY_RX_DRIVER != 0 ) */

        /* Initialize the next descriptor with the Next Descriptor Polling Enable */
        if( xIndex < ETH_RXBUFNB - 1 )
        {
            /* Set next descriptor address register with next descriptor base address */
            pxDMADescriptor->Buffer2NextDescAddr = ( uint32_t ) ( pxDMADescriptor + 1 );
        }
        else
        {
            /* For last descriptor, set next descriptor address register equal to the first descriptor base address */
            pxDMADescriptor->Buffer2NextDescAddr = ( uint32_t ) DMARxDscrTab;
        }
    }

    /* Set Receive Descriptor List Address Register */
    xETH.Instance->DMARDLAR = ( uint32_t ) DMARxDscrTab;
}
/*-----------------------------------------------------------*/

#if ( ipconfigUSE_LLMNR != 0 ) || ( ipconfigUSE_MDNS != 0 )
    static void prvMACAddressConfig( ETH_HandleTypeDef * heth,
                                     uint32_t ulIndex,
                                     uint8_t * Addr )
    {
        uint32_t ulTempReg;

        ( void ) heth;

        /* Calculate the selected MAC address high register. */
        ulTempReg = 0x80000000ul | ( ( uint32_t ) Addr[ 5 ] << 8 ) | ( uint32_t ) Addr[ 4 ];

        /* Load the selected MAC address high register. */
        ( *( __IO uint32_t * ) ( ( uint32_t ) ( ETH_MAC_ADDR_HBASE + ulIndex ) ) ) = ulTempReg;

        /* Calculate the selected MAC address low register. */
        ulTempReg = ( ( uint32_t ) Addr[ 3 ] << 24 ) | ( ( uint32_t ) Addr[ 2 ] << 16 ) | ( ( uint32_t ) Addr[ 1 ] << 8 ) | Addr[ 0 ];

        /* Load the selected MAC address low register */
        ( *( __IO uint32_t * ) ( ( uint32_t ) ( ETH_MAC_ADDR_LBASE + ulIndex ) ) ) = ulTempReg;
    }
#endif /* if ( ipconfigUSE_LLMNR != 0 ) || ( ipconfigUSE_MDNS != 0 ) */
/*-----------------------------------------------------------*/

BaseType_t xNetworkInterfaceOutput( NetworkBufferDescriptor_t * const pxDescriptor,
                                    BaseType_t bReleaseAfterSend )
{
    BaseType_t xReturn = pdFAIL;
    uint32_t ulTransmitSize = 0;
    __IO ETH_DMADescTypeDef * pxDmaTxDesc;
/* Do not wait too long for a free TX DMA buffer. */
    const TickType_t xBlockTimeTicks = pdMS_TO_TICKS( 50u );

    /* Open a do {} while ( 0 ) loop to be able to call break. */
    do
    {
        #if ( ipconfigDRIVER_INCLUDED_TX_IP_CHECKSUM != 0 )
            {
                ProtocolPacket_t * pxPacket;

                /* If the peripheral must calculate the checksum, it wants
                 * the protocol checksum to have a value of zero. */
                pxPacket = ( ProtocolPacket_t * ) ( pxDescriptor->pucEthernetBuffer );

                if( pxPacket->xICMPPacket.xIPHeader.ucProtocol == ( uint8_t ) ipPROTOCOL_ICMP )
                {
                    pxPacket->xICMPPacket.xICMPHeader.usChecksum = ( uint16_t ) 0u;
                }
            }
        #endif /* ipconfigDRIVER_INCLUDED_TX_IP_CHECKSUM */

        if( xPhyObject.ulLinkStatusMask != 0 )
        {
            if( xSemaphoreTake( xTXDescriptorSemaphore, xBlockTimeTicks ) != pdPASS )
            {
                /* Time-out waiting for a free TX descriptor. */
                break;
            }

            /* This function does the actual transmission of the packet. The packet is
             * contained in 'pxDescriptor' that is passed to the function. */
            pxDmaTxDesc = xETH.TxDesc;

            /* Is this buffer available? */
            configASSERT( ( pxDmaTxDesc->Status & ETH_DMATXDESC_OWN ) == 0 );

            {
                /* Is this buffer available? */
                /* Get bytes in current buffer. */
                ulTransmitSize = pxDescriptor->xDataLength;

                if( ulTransmitSize > EMAC_DMA_BUFFER_SIZE )
                {
                    ulTransmitSize = EMAC_DMA_BUFFER_SIZE;
                }

                #if ( ipconfigZERO_COPY_TX_DRIVER == 0 )
                    {
                        /* Copy the bytes. */
                        memcpy( ( void * ) pxDmaTxDesc->Buffer1Addr, pxDescriptor->pucEthernetBuffer, ulTransmitSize );
                    }
                #else
                    {
                        configASSERT( bReleaseAfterSend != 0 );

                        /* Move the buffer. */
                        pxDmaTxDesc->Buffer1Addr = ( uint32_t ) pxDescriptor->pucEthernetBuffer;
                        /* The Network Buffer has been passed to DMA, no need to release it. */
                        bReleaseAfterSend = pdFALSE_UNSIGNED;
                    }
                #endif /* ipconfigZERO_COPY_TX_DRIVER */

                /* Ask to set the IPv4 checksum.
                 * Also need an Interrupt on Completion so that 'vClearTXBuffers()' will be called.. */
                #if ( ipconfigDRIVER_INCLUDED_TX_IP_CHECKSUM != 0 )
                    {
                        pxDmaTxDesc->Status |= ETH_DMATXDESC_CIC_TCPUDPICMP_FULL | ETH_DMATXDESC_IC;
                    }
                #else
                    {
                        pxDmaTxDesc->Status &= ~( ( uint32_t ) ETH_DMATXDESC_CIC );
                        pxDmaTxDesc->Status |= ETH_DMATXDESC_IC;
                    }
                #endif


                /* Prepare transmit descriptors to give to DMA. */

                /* Set LAST and FIRST segment */
                pxDmaTxDesc->Status |= ETH_DMATXDESC_FS | ETH_DMATXDESC_LS;
                /* Set frame size */
                pxDmaTxDesc->ControlBufferSize = ( ulTransmitSize & ETH_DMATXDESC_TBS1 );

                #if ( NETWORK_BUFFERS_CACHED != 0 )
                    {
                        BaseType_t xlength = CACHE_LINE_SIZE * ( ( ulTransmitSize + NETWORK_BUFFER_HEADER_SIZE + CACHE_LINE_SIZE - 1 ) / CACHE_LINE_SIZE );
                        uint32_t * pulBuffer = ( uint32_t ) ( pxDescriptor->pucEthernetBuffer - NETWORK_BUFFER_HEADER_SIZE );
                        cache_clean_invalidate_by_addr( pulBuffer, xlength );
                    }
                #endif

                /* Set Own bit of the Tx descriptor Status: gives the buffer back to ETHERNET DMA */
                pxDmaTxDesc->Status |= ETH_DMATXDESC_OWN;

                /* Point to next descriptor */
                xETH.TxDesc = ( ETH_DMADescTypeDef * ) ( xETH.TxDesc->Buffer2NextDescAddr );
                /* Ensure completion of memory access */
                __DSB();
                /* Resume DMA transmission*/
                xETH.Instance->DMATPDR = 0;
                iptraceNETWORK_INTERFACE_TRANSMIT();
                xReturn = pdPASS;
            }
        }
        else
        {
            /* The PHY has no Link Status, packet shall be dropped. */
        }
    } while( 0 );

    /* The buffer has been sent so can be released. */
    if( bReleaseAfterSend != pdFALSE )
    {
        vReleaseNetworkBufferAndDescriptor( pxDescriptor );
    }

    return xReturn;
}
/*-----------------------------------------------------------*/

static BaseType_t xMayAcceptPacket( uint8_t * pucEthernetBuffer )
{
    const ProtocolPacket_t * pxProtPacket = ( const ProtocolPacket_t * ) pucEthernetBuffer;

    switch( pxProtPacket->xTCPPacket.xEthernetHeader.usFrameType )
    {
        case ipARP_FRAME_TYPE:
            /* Check it later. */
            return pdTRUE;

        case ipIPv4_FRAME_TYPE:
            /* Check it here. */
            break;

        default:
            /* Refuse the packet. */
            return pdFALSE;
    }

    #if ( ipconfigETHERNET_DRIVER_FILTERS_PACKETS == 1 )
        {
            const IPHeader_t * pxIPHeader = &( pxProtPacket->xTCPPacket.xIPHeader );
            uint32_t ulDestinationIPAddress;

            /* Ensure that the incoming packet is not fragmented (only outgoing packets
             * can be fragmented) as these are the only handled IP frames currently. */
            if( ( pxIPHeader->usFragmentOffset & ipFRAGMENT_OFFSET_BIT_MASK ) != 0U )
            {
                return pdFALSE;
            }

            /* HT: Might want to make the following configurable because
             * most IP messages have a standard length of 20 bytes */

            /* 0x45 means: IPv4 with an IP header of 5 x 4 = 20 bytes
             * 0x47 means: IPv4 with an IP header of 7 x 4 = 28 bytes */
            if( ( pxIPHeader->ucVersionHeaderLength < 0x45 ) || ( pxIPHeader->ucVersionHeaderLength > 0x4F ) )
            {
                return pdFALSE;
            }

            ulDestinationIPAddress = pxIPHeader->ulDestinationIPAddress;

            /* Is the packet for this node? */
            if( ( ulDestinationIPAddress != *ipLOCAL_IP_ADDRESS_POINTER ) &&
                /* Is it a broadcast address x.x.x.255 ? */
                ( ( FreeRTOS_ntohl( ulDestinationIPAddress ) & 0xff ) != 0xff ) &&
                #if ( ipconfigUSE_LLMNR == 1 )
                    ( ulDestinationIPAddress != ipLLMNR_IP_ADDR ) &&
                #endif
                ( *ipLOCAL_IP_ADDRESS_POINTER != 0 ) )
            {
                FreeRTOS_printf( ( "Drop IP %lxip\n", FreeRTOS_ntohl( ulDestinationIPAddress ) ) );
                return pdFALSE;
            }

            if( pxIPHeader->ucProtocol == ipPROTOCOL_UDP )
            {
                #if ( ipconfigUSE_LLMNR == 1 ) || ( ipconfigUSE_MDNS == 1 ) || ( ipconfigUSE_NBNS == 1 ) || ( ipconfigUSE_DNS == 1 )
                    uint16_t usSourcePort = FreeRTOS_ntohs( pxProtPacket->xUDPPacket.xUDPHeader.usSourcePort );
                    uint16_t usDestinationPort = FreeRTOS_ntohs( pxProtPacket->xUDPPacket.xUDPHeader.usDestinationPort );
                #endif

                if( ( xPortHasUDPSocket( pxProtPacket->xUDPPacket.xUDPHeader.usDestinationPort ) == pdFALSE )
                    #if ipconfigUSE_LLMNR == 1
                        && ( usDestinationPort != ipLLMNR_PORT ) &&
                        ( usSourcePort != ipLLMNR_PORT )
                    #endif
                    #if ipconfigUSE_MDNS == 1
                        && ( usDestinationPort != ipMDNS_PORT ) &&
                        ( usSourcePort != ipMDNS_PORT )
                    #endif
                    #if ipconfigUSE_NBNS == 1
                        && ( usDestinationPort != ipNBNS_PORT ) &&
                        ( usSourcePort != ipNBNS_PORT )
                    #endif
                    #if ipconfigUSE_DNS == 1
                        && ( usSourcePort != ipDNS_PORT )
                    #endif
                    )
                {
                    /* Drop this packet, not for this device. */
                    /* FreeRTOS_printf( ( "Drop: UDP port %d -> %d\n", usSourcePort, usDestinationPort ) ); */
                    return pdFALSE;
                }
            }
        }
    #endif /* ipconfigETHERNET_DRIVER_FILTERS_PACKETS */
    return pdTRUE;
}
/*-----------------------------------------------------------*/

static void prvPassEthMessages( NetworkBufferDescriptor_t * pxDescriptor )
{
    IPStackEvent_t xRxEvent;

    xRxEvent.eEventType = eNetworkRxEvent;
    xRxEvent.pvData = ( void * ) pxDescriptor;

    if( xSendEventStructToIPTask( &xRxEvent, ( TickType_t ) 1000 ) != pdPASS )
    {
        /* The buffer could not be sent to the stack so must be released again.
         * This is a deferred handler task, not a real interrupt, so it is ok to
         * use the task level function here. */
        #if ( ipconfigUSE_LINKED_RX_MESSAGES != 0 )
            {
                do
                {
                    NetworkBufferDescriptor_t * pxNext = pxDescriptor->pxNextBuffer;
                    vReleaseNetworkBufferAndDescriptor( pxDescriptor );
                    pxDescriptor = pxNext;
                } while( pxDescriptor != NULL );
            }
        #else
            {
                vReleaseNetworkBufferAndDescriptor( pxDescriptor );
            }
        #endif /* ipconfigUSE_LINKED_RX_MESSAGES */
        iptraceETHERNET_RX_EVENT_LOST();
        FreeRTOS_printf( ( "prvPassEthMessages: Can not queue return packet!\n" ) );
    }
    else
    {
        iptraceNETWORK_INTERFACE_RECEIVE();
    }
}

static BaseType_t prvNetworkInterfaceInput( void )
{
    #if ( ipconfigUSE_LINKED_RX_MESSAGES != 0 )
        NetworkBufferDescriptor_t * pxFirstDescriptor = NULL;
        NetworkBufferDescriptor_t * pxLastDescriptor = NULL;
    #endif
    BaseType_t xReceivedLength = 0;
    __IO ETH_DMADescTypeDef * pxDMARxDescriptor;
    const TickType_t xDescriptorWaitTime = pdMS_TO_TICKS( niDESCRIPTOR_WAIT_TIME_MS );
    uint8_t * pucBuffer;

    pxDMARxDescriptor = xETH.RxDesc;

    while( ( pxDMARxDescriptor->Status & ETH_DMARXDESC_OWN ) == 0u )
    {
        NetworkBufferDescriptor_t * pxCurDescriptor;
        NetworkBufferDescriptor_t * pxNewDescriptor = NULL;
        BaseType_t xAccepted = pdTRUE;

        /* Get the Frame Length of the received packet: subtract 4 bytes of the CRC */
        xReceivedLength = ( ( pxDMARxDescriptor->Status & ETH_DMARXDESC_FL ) >> ETH_DMARXDESC_FRAMELENGTHSHIFT ) - 4;

        pucBuffer = ( uint8_t * ) pxDMARxDescriptor->Buffer1Addr;

        /* Update the ETHERNET DMA global Rx descriptor with next Rx descriptor */
        /* Chained Mode */
        /* Selects the next DMA Rx descriptor list for next buffer to read */
        xETH.RxDesc = ( ETH_DMADescTypeDef * ) pxDMARxDescriptor->Buffer2NextDescAddr;

        /* In order to make the code easier and faster, only packets in a single buffer
         * will be accepted.  This can be done by making the buffers large enough to
         * hold a complete Ethernet packet, minus ipBUFFER_PADDING.
         * Therefore, two sanity checks: */
        configASSERT( xReceivedLength <= EMAC_DMA_BUFFER_SIZE );

        if( ( pxDMARxDescriptor->Status & ( ETH_DMARXDESC_CE | ETH_DMARXDESC_IPV4HCE | ETH_DMARXDESC_FT ) ) != ETH_DMARXDESC_FT )
        {
            /* Not an Ethernet frame-type or a checksum error. */
            xAccepted = pdFALSE;
        }
        else
        {
            /* See if this packet must be handled. */
            xAccepted = xMayAcceptPacket( pucBuffer );
        }

        if( xAccepted != pdFALSE )
        {
            /* The packet will be accepted, but check first if a new Network Buffer can
             * be obtained. If not, the packet will still be dropped. */
            pxNewDescriptor = pxGetNetworkBufferWithDescriptor( EMAC_DMA_BUFFER_SIZE, xDescriptorWaitTime );

            if( pxNewDescriptor == NULL )
            {
                /* A new descriptor can not be allocated now. This packet will be dropped. */
                xAccepted = pdFALSE;
            }
        }

        #if ( ipconfigZERO_COPY_RX_DRIVER != 0 )
            {
                /* Find out which Network Buffer was originally passed to the descriptor. */
                pxCurDescriptor = pxPacketBuffer_to_NetworkBuffer( pucBuffer );
                configASSERT( pxCurDescriptor != NULL );
            }
        #else
            {
                /* In this mode, the two descriptors are the same. */
                pxCurDescriptor = pxNewDescriptor;

                if( pxNewDescriptor != NULL )
                {
                    /* The packet is accepted and a new Network Buffer was created,
                     * copy data to the Network Buffer. */
                    memcpy( pxNewDescriptor->pucEthernetBuffer, pucBuffer, xReceivedLength );
                }
            }
        #endif /* if ( ipconfigZERO_COPY_RX_DRIVER != 0 ) */

        if( xAccepted != pdFALSE )
        {
            pxCurDescriptor->xDataLength = xReceivedLength;
            #if ( ipconfigUSE_LINKED_RX_MESSAGES != 0 )
                {
                    pxCurDescriptor->pxNextBuffer = NULL;

                    if( pxFirstDescriptor == NULL )
                    {
                        /* Becomes the first message */
                        pxFirstDescriptor = pxCurDescriptor;
                    }
                    else if( pxLastDescriptor != NULL )
                    {
                        /* Add to the tail */
                        pxLastDescriptor->pxNextBuffer = pxCurDescriptor;
                    }

                    pxLastDescriptor = pxCurDescriptor;
                }
            #else /* if ( ipconfigUSE_LINKED_RX_MESSAGES != 0 ) */
                {
                    prvPassEthMessages( pxCurDescriptor );
                }
            #endif /* if ( ipconfigUSE_LINKED_RX_MESSAGES != 0 ) */
        }

        /* Release descriptors to DMA */
        #if ( ipconfigZERO_COPY_RX_DRIVER != 0 )
            {
                /* Set Buffer1 address pointer */
                if( pxNewDescriptor != NULL )
                {
                    pxDMARxDescriptor->Buffer1Addr = ( uint32_t ) pxNewDescriptor->pucEthernetBuffer;
                }
                else
                {
                    /* The packet was dropped and the same Network
                     * Buffer will be used to receive a new packet. */
                }
            }
        #endif /* ipconfigZERO_COPY_RX_DRIVER */

        /* Set Buffer1 size and Second Address Chained bit */
        pxDMARxDescriptor->ControlBufferSize = ETH_DMARXDESC_RCH | EMAC_DMA_BUFFER_SIZE;
        pxDMARxDescriptor->Status = ETH_DMARXDESC_OWN;

        /* Ensure completion of memory access */
        __DSB();

        /* When Rx Buffer unavailable flag is set clear it and resume
         * reception. */
        if( ( xETH.Instance->DMASR & ETH_DMASR_RBUS ) != 0 )
        {
            /* Clear RBUS ETHERNET DMA flag. */
            xETH.Instance->DMASR = ETH_DMASR_RBUS;

            /* Resume DMA reception. */
            xETH.Instance->DMARPDR = 0;
        }

        pxDMARxDescriptor = xETH.RxDesc;
    }

    #if ( ipconfigUSE_LINKED_RX_MESSAGES != 0 )
        {
            if( pxFirstDescriptor != NULL )
            {
                prvPassEthMessages( pxFirstDescriptor );
            }
        }
    #endif /* ipconfigUSE_LINKED_RX_MESSAGES */

    return( xReceivedLength > 0 );
}
/*-----------------------------------------------------------*/


BaseType_t xSTM32_PhyRead( BaseType_t xAddress,
                           BaseType_t xRegister,
                           uint32_t * pulValue )
{
    uint16_t usPrevAddress = xETH.Init.PhyAddress;
    BaseType_t xResult;
    HAL_StatusTypeDef xHALResult;

    xETH.Init.PhyAddress = xAddress;
    xHALResult = HAL_ETH_ReadPHYRegister( &xETH, ( uint16_t ) xRegister, pulValue );
    xETH.Init.PhyAddress = usPrevAddress;

    if( xHALResult == HAL_OK )
    {
        xResult = 0;
    }
    else
    {
        xResult = -1;
    }

    return xResult;
}
/*-----------------------------------------------------------*/

BaseType_t xSTM32_PhyWrite( BaseType_t xAddress,
                            BaseType_t xRegister,
                            uint32_t ulValue )
{
    uint16_t usPrevAddress = xETH.Init.PhyAddress;
    BaseType_t xResult;
    HAL_StatusTypeDef xHALResult;

    xETH.Init.PhyAddress = xAddress;
    xHALResult = HAL_ETH_WritePHYRegister( &xETH, ( uint16_t ) xRegister, ulValue );
    xETH.Init.PhyAddress = usPrevAddress;

    if( xHALResult == HAL_OK )
    {
        xResult = 0;
    }
    else
    {
        xResult = -1;
    }

    return xResult;
}
/*-----------------------------------------------------------*/

void vMACBProbePhy( void )
{
    vPhyInitialise( &xPhyObject, xSTM32_PhyRead, xSTM32_PhyWrite );
    xPhyDiscover( &xPhyObject );
    xPhyConfigure( &xPhyObject, &xPHYProperties );
}
/*-----------------------------------------------------------*/

static void prvEthernetUpdateConfig( BaseType_t xForce )
{
    FreeRTOS_printf( ( "prvEthernetUpdateConfig: LS mask %02lX Force %d\n",
                       xPhyObject.ulLinkStatusMask,
                       ( int ) xForce ) );

    if( ( xForce != pdFALSE ) || ( xPhyObject.ulLinkStatusMask != 0 ) )
    {
        /* Restart the auto-negotiation. */
        if( xETH.Init.AutoNegotiation != ETH_AUTONEGOTIATION_DISABLE )
        {
            xPhyStartAutoNegotiation( &xPhyObject, xPhyGetMask( &xPhyObject ) );

            /* Configure the MAC with the Duplex Mode fixed by the
             * auto-negotiation process. */
            if( xPhyObject.xPhyProperties.ucDuplex == PHY_DUPLEX_FULL )
            {
                xETH.Init.DuplexMode = ETH_MODE_FULLDUPLEX;
            }
            else
            {
                xETH.Init.DuplexMode = ETH_MODE_HALFDUPLEX;
            }

            /* Configure the MAC with the speed fixed by the
             * auto-negotiation process. */
            if( xPhyObject.xPhyProperties.ucSpeed == PHY_SPEED_10 )
            {
                xETH.Init.Speed = ETH_SPEED_10M;
            }
            else
            {
                xETH.Init.Speed = ETH_SPEED_100M;
            }
        }
        else /* AutoNegotiation Disable */
        {
            /* Check parameters */
            assert_param( IS_ETH_SPEED( xETH.Init.Speed ) );
            assert_param( IS_ETH_DUPLEX_MODE( xETH.Init.DuplexMode ) );

            if( xETH.Init.DuplexMode == ETH_MODE_FULLDUPLEX )
            {
                xPhyObject.xPhyPreferences.ucDuplex = PHY_DUPLEX_HALF;
            }
            else
            {
                xPhyObject.xPhyPreferences.ucDuplex = PHY_DUPLEX_FULL;
            }

            if( xETH.Init.Speed == ETH_SPEED_10M )
            {
                xPhyObject.xPhyPreferences.ucSpeed = PHY_SPEED_10;
            }
            else
            {
                xPhyObject.xPhyPreferences.ucSpeed = PHY_SPEED_100;
            }

            xPhyObject.xPhyPreferences.ucMDI_X = PHY_MDIX_AUTO;

            /* Use predefined (fixed) configuration. */
            xPhyFixedValue( &xPhyObject, xPhyGetMask( &xPhyObject ) );
        }

        /* ETHERNET MAC Re-Configuration */
        HAL_ETH_ConfigMAC( &xETH, ( ETH_MACInitTypeDef * ) NULL );

        /* Restart MAC interface */
        HAL_ETH_Start( &xETH );
    }
    else
    {
        /* Stop MAC interface */
        HAL_ETH_Stop( &xETH );
    }
}
/*-----------------------------------------------------------*/

BaseType_t xGetPhyLinkStatus( void )
{
    BaseType_t xReturn;

    if( xPhyObject.ulLinkStatusMask != 0 )
    {
        xReturn = pdPASS;
    }
    else
    {
        xReturn = pdFAIL;
    }

    return xReturn;
}
/*-----------------------------------------------------------*/

/* Uncomment this in case BufferAllocation_1.c is used. */

void vNetworkInterfaceAllocateRAMToBuffers( NetworkBufferDescriptor_t pxNetworkBuffers[ ipconfigNUM_NETWORK_BUFFER_DESCRIPTORS ] )
{
    static
    #if defined( STM32F7xx )
        __attribute__( ( section( ".first_data" ) ) )
    #endif
    uint8_t ucNetworkPackets[ ipconfigNUM_NETWORK_BUFFER_DESCRIPTORS * ETH_MAX_PACKET_SIZE ] __attribute__( ( aligned( 32 ) ) );
    uint8_t * ucRAMBuffer = ucNetworkPackets;
    uint32_t ul;

    for( ul = 0; ul < ipconfigNUM_NETWORK_BUFFER_DESCRIPTORS; ul++ )
    {
        pxNetworkBuffers[ ul ].pucEthernetBuffer = ucRAMBuffer + ipBUFFER_PADDING;
        *( ( unsigned * ) ucRAMBuffer ) = ( unsigned ) ( &( pxNetworkBuffers[ ul ] ) );
        ucRAMBuffer += ETH_MAX_PACKET_SIZE;
    }
}
/*-----------------------------------------------------------*/

static void prvEMACHandlerTask( void * pvParameters )
{
    UBaseType_t uxCurrentCount;
    BaseType_t xResult;
    const TickType_t ulMaxBlockTime = pdMS_TO_TICKS( 100UL );
    uint32_t ulISREvents = 0U;

    /* Remove compiler warnings about unused parameters. */
    ( void ) pvParameters;

    for( ; ; )
    {
        xResult = 0;

        #if ( ipconfigHAS_PRINTF != 0 )
            {
                /* Call a function that monitors resources: the amount of free network
                 * buffers and the amount of free space on the heap.  See FreeRTOS_IP.c
                 * for more detailed comments. */
                vPrintResourceStats();
            }
        #endif /* ( ipconfigHAS_PRINTF != 0 ) */

        if( xTXDescriptorSemaphore != NULL )
        {
            static UBaseType_t uxLowestSemCount = ( UBaseType_t ) ETH_TXBUFNB - 1;

            uxCurrentCount = uxSemaphoreGetCount( xTXDescriptorSemaphore );

            if( uxLowestSemCount > uxCurrentCount )
            {
                uxLowestSemCount = uxCurrentCount;
                FreeRTOS_printf( ( "TX DMA buffers: lowest %lu\n", uxLowestSemCount ) );
            }
        }

        /* Wait for a new event or a time-out. */
        xTaskNotifyWait( 0U,                /* ulBitsToClearOnEntry */
                         EMAC_IF_ALL_EVENT, /* ulBitsToClearOnExit */
                         &( ulISREvents ),  /* pulNotificationValue */
                         ulMaxBlockTime );

        if( ( ulISREvents & EMAC_IF_RX_EVENT ) != 0 )
        {
            xResult = prvNetworkInterfaceInput();
        }

        if( ( ulISREvents & EMAC_IF_TX_EVENT ) != 0 )
        {
            /* Code to release TX buffers in case zero-copy is used. */
            /* Check if DMA packets have been delivered. */
            vClearTXBuffers();
        }

        if( ( ulISREvents & EMAC_IF_ERR_EVENT ) != 0 )
        {
            /* Future extension: logging about errors that occurred. */
        }

        if( xPhyCheckLinkStatus( &xPhyObject, xResult ) != 0 )
        {
            /* Something has changed to a Link Status, need re-check. */
            prvEthernetUpdateConfig( pdFALSE );
<<<<<<< HEAD

            if( xGetPhyLinkStatus() == pdFALSE )
            {
                FreeRTOS_NetworkDown();
            }
=======
			
            #if( ipconfigSUPPORT_NETWORK_DOWN_EVENT != 0 )
			if(xGetPhyLinkStatus() == pdFALSE)
            {
            	FreeRTOS_NetworkDown();
            }
            #endif /* ( ipconfigSUPPORT_NETWORK_DOWN_EVENT != 0 ) */
>>>>>>> 3e4d47cc
        }
    }
}
/*-----------------------------------------------------------*/

void ETH_IRQHandler( void )
{
    HAL_ETH_IRQHandler( &xETH );
}<|MERGE_RESOLUTION|>--- conflicted
+++ resolved
@@ -1308,21 +1308,15 @@
         {
             /* Something has changed to a Link Status, need re-check. */
             prvEthernetUpdateConfig( pdFALSE );
-<<<<<<< HEAD
-
-            if( xGetPhyLinkStatus() == pdFALSE )
-            {
-                FreeRTOS_NetworkDown();
-            }
-=======
-			
+
             #if( ipconfigSUPPORT_NETWORK_DOWN_EVENT != 0 )
-			if(xGetPhyLinkStatus() == pdFALSE)
-            {
-            	FreeRTOS_NetworkDown();
-            }
+			{
+	            if(xGetPhyLinkStatus() == pdFALSE)
+	            {
+	            	FreeRTOS_NetworkDown();
+	            }
+			}
             #endif /* ( ipconfigSUPPORT_NETWORK_DOWN_EVENT != 0 ) */
->>>>>>> 3e4d47cc
         }
     }
 }
