/*
 * Some constants, hardware definitions and comments taken from ST's HAL driver
 * library, COPYRIGHT(c) 2015 STMicroelectronics.
 */

/*
 * FreeRTOS+TCP V2.3.2
 * Copyright (C) 2020 Amazon.com, Inc. or its affiliates.  All Rights Reserved.
 *
 * Permission is hereby granted, free of charge, to any person obtaining a copy of
 * this software and associated documentation files (the "Software"), to deal in
 * the Software without restriction, including without limitation the rights to
 * use, copy, modify, merge, publish, distribute, sublicense, and/or sell copies of
 * the Software, and to permit persons to whom the Software is furnished to do so,
 * subject to the following conditions:
 *
 * The above copyright notice and this permission notice shall be included in all
 * copies or substantial portions of the Software.
 *
 * THE SOFTWARE IS PROVIDED "AS IS", WITHOUT WARRANTY OF ANY KIND, EXPRESS OR
 * IMPLIED, INCLUDING BUT NOT LIMITED TO THE WARRANTIES OF MERCHANTABILITY, FITNESS
 * FOR A PARTICULAR PURPOSE AND NONINFRINGEMENT. IN NO EVENT SHALL THE AUTHORS OR
 * COPYRIGHT HOLDERS BE LIABLE FOR ANY CLAIM, DAMAGES OR OTHER LIABILITY, WHETHER
 * IN AN ACTION OF CONTRACT, TORT OR OTHERWISE, ARISING FROM, OUT OF OR IN
 * CONNECTION WITH THE SOFTWARE OR THE USE OR OTHER DEALINGS IN THE SOFTWARE.
 *
 * http://aws.amazon.com/freertos
 * http://www.FreeRTOS.org
 */

#include <string.h>

/* FreeRTOS includes. */
#include "FreeRTOS.h"
#include "task.h"
#include "queue.h"
#include "semphr.h"

/* FreeRTOS+TCP includes. */
#include "FreeRTOS_IP.h"
#include "FreeRTOS_Sockets.h"
#include "FreeRTOS_IP_Private.h"
#include "FreeRTOS_DNS.h"
#include "FreeRTOS_Routing.h"
#include "NetworkBufferManagement.h"
#include "NetworkInterface.h"

#include "phyHandling.h"

/* ST includes. */
#include "stm32h7xx_hal.h"

#ifndef STM32Hxx_HAL_ETH_H

/*
 * The ST HAL library provides stm32h7xx_hal_eth.{c,h}.
 * This FreeRTOS+TCP driver renamed these files to stm32hxx_hal_eth.{c,h}
 * by removing the '7'.
 * Please make sure that "portable/NetworkInterface/STM32Hxx" is included
 * in the include paths earlier than "STM32H7xx_HAL_Driver/Inc".
 * and also make sure that you have defined 'HAL_ETH_MODULE_ENABLED'
 * in your copy of "stm32h7xx_hal_conf".
 */
    #error stm32hxx_hal_eth.h is possibly not included
#endif

/* Interrupt events to process: reception, transmission and error handling. */
#define EMAC_IF_RX_EVENT     1UL
#define EMAC_IF_TX_EVENT     2UL
#define EMAC_IF_ERR_EVENT    4UL


#ifndef niEMAC_HANDLER_TASK_NAME
    #define niEMAC_HANDLER_TASK_NAME    "EMAC-task"
#endif

#ifndef niEMAC_HANDLER_TASK_STACK_SIZE
    #define niEMAC_HANDLER_TASK_STACK_SIZE    ( 4 * configMINIMAL_STACK_SIZE )
#endif

#ifndef niEMAC_HANDLER_TASK_PRIORITY
    #define niEMAC_HANDLER_TASK_PRIORITY    configMAX_PRIORITIES - 1
#endif


/* Bit map of outstanding ETH interrupt events for processing. */
static volatile uint32_t ulISREvents;

typedef enum
{
    eMACInit,   /* Must initialise MAC. */
    eMACPass,   /* Initialisation was successful. */
    eMACFailed, /* Initialisation failed. */
} eMAC_INIT_STATUS_TYPE;

static eMAC_INIT_STATUS_TYPE xMacInitStatus = eMACInit;

/* xTXDescriptorSemaphore is shared with stm32h7xx_hal_eth.c. */
SemaphoreHandle_t xTXDescriptorSemaphore = NULL;

/* Both the IP-task and the EMAC task use the TX channel.  Use
 * a mutex to protect it against synchronous access by both tasks. */
static SemaphoreHandle_t xTransmissionMutex;

/* Global Ethernet handle */
static ETH_HandleTypeDef xEthHandle;
static ETH_TxPacketConfig xTxConfig;

static NetworkInterface_t * pxMyInterface = NULL;

/*
 * About the section ".ethernet_data" : the DMA wants the descriptors and buffers allocated in the
 * RAM3 memory, which can be added to the .LD file as follows::
 *
 * RAM3 (xrw)      : ORIGIN = 0x24040000, LENGTH = 0x8000
 *
 * .ethernet_data :
 * {
 *  PROVIDE_HIDDEN (__ethernet_data_start = .);
 *  KEEP (*(SORT(.ethernet_data.*)))
 *  KEEP (*(.ethernet_data*))
 *  PROVIDE_HIDDEN (__ethernet_data_end = .);
 * } >RAM3
 *
 */
/* Ethernet Rx DMA Descriptors */
ETH_DMADescTypeDef DMARxDscrTab[ ETH_RX_DESC_CNT ]    __attribute__( ( section( ".ethernet_data" ), aligned( 32 ) ) );

/* Ethernet Receive Buffer */
#if ( ipconfigZERO_COPY_TX_DRIVER == 0 )
    uint8_t Rx_Buff[ ETH_RX_DESC_CNT ][ ETH_RX_BUF_SIZE ] __attribute__( ( section( ".ethernet_data" ), aligned( 32 ) ) );
#endif

/* Ethernet Tx DMA Descriptors */
ETH_DMADescTypeDef DMATxDscrTab[ ETH_TX_DESC_CNT ]    __attribute__( ( section( ".ethernet_data" ), aligned( 32 ) ) );

/* Ethernet Transmit Buffer */
#if ( ipconfigZERO_COPY_TX_DRIVER == 0 )
    uint8_t Tx_Buff[ ETH_TX_DESC_CNT ][ ETH_TX_BUF_SIZE ]                __attribute__( ( section( ".ethernet_data" ), aligned( 32 ) ) );
#endif

/* This function binds PHY IO functions, then inits and configures */
static void prvMACBProbePhy( void );

/* Force a negotiation with the Switch or Router and wait for LS. */
static void prvEthernetUpdateConfig( BaseType_t xForce );

/* Holds the handle of the task used as a deferred interrupt processor.  The
 * handle is used so direct notifications can be sent to the task for all EMAC/DMA
 * related interrupts. */
static TaskHandle_t xEMACTaskHandle = NULL;

/*
 * A deferred interrupt handler task that processes
 */
static void prvEMACHandlerTask( void * pvParameters );

/*
 * See if there is a new packet and forward it to the IP-task.
 */
static BaseType_t prvNetworkInterfaceInput( void );

/* Private PHY IO functions and properties */
static int32_t ETH_PHY_IO_ReadReg( uint32_t DevAddr,
                                   uint32_t RegAddr,
                                   uint32_t * pRegVal );
static int32_t ETH_PHY_IO_WriteReg( uint32_t DevAddr,
                                    uint32_t RegAddr,
                                    uint32_t RegVal );

static void vClearOptionBit( volatile uint32_t * pulValue,
                             uint32_t ulValue );

static size_t uxGetOwnCount( ETH_HandleTypeDef * heth );

/* FreeRTOS+TCP/multi :
 * Each network device has 3 access functions:
 * - Initialise the device
 * - Output a network packet
 * - Return the PHY Link-Status (LS)
 * They can be defined as static because the function addresses
 * addresses will be stored in struct NetworkInterface_t. */

static BaseType_t xSTM32H_NetworkInterfaceInitialise( NetworkInterface_t * pxInterface );

static BaseType_t xSTM32H_NetworkInterfaceOutput( NetworkInterface_t * pxInterface,
                                                  NetworkBufferDescriptor_t * const pxBuffer,
                                                  BaseType_t xReleaseAfterSend );

static BaseType_t xSTM32H_GetPhyLinkStatus( NetworkInterface_t * pxInterface );

NetworkInterface_t * pxSTM32H_FillInterfaceDescriptor( BaseType_t xEMACIndex,
                                                       NetworkInterface_t * pxInterface );
/*-----------------------------------------------------------*/

static EthernetPhy_t xPhyObject;
/* For local use only: describe the PHY's properties: */
const PhyProperties_t xPHYProperties =
{
    .ucSpeed  = PHY_SPEED_AUTO,
    .ucDuplex = PHY_DUPLEX_AUTO,
    .ucMDI_X  = PHY_MDIX_DIRECT
};
/*-----------------------------------------------------------*/



/*******************************************************************************
*                      Network Interface API Functions
*******************************************************************************/

static uint8_t * pucGetRXBuffer( size_t uxSize )
{
    TickType_t uxBlockTimeTicks = ipMS_TO_MIN_TICKS( 10U );
    NetworkBufferDescriptor_t * pxBufferDescriptor;
    uint8_t * pucReturn = NULL;

    pxBufferDescriptor = pxGetNetworkBufferWithDescriptor( uxSize, uxBlockTimeTicks );

    if( pxBufferDescriptor != NULL )
    {
        pucReturn = pxBufferDescriptor->pucEthernetBuffer;
    }

    return pucReturn;
}
/*-----------------------------------------------------------*/

static BaseType_t xSTM32H_NetworkInterfaceInitialise( NetworkInterface_t * pxInterface )
{
    BaseType_t xResult;
    NetworkEndPoint_t * pxEndPoint;
    HAL_StatusTypeDef xHalEthInitStatus;
    size_t uxIndex = 0;

    if( xMacInitStatus == eMACInit )
    {
        pxMyInterface = pxInterface;

        pxEndPoint = FreeRTOS_FirstEndPoint( pxInterface );
        configASSERT( pxEndPoint != NULL );

        /*
         * Initialize ETH Handler
         * It assumes that Ethernet GPIO and clock configuration
         * are already done in the ETH_MspInit()
         */
        xEthHandle.Instance = ETH;
        xEthHandle.Init.MACAddr = ( uint8_t * ) pxEndPoint->xMACAddress.ucBytes;
        xEthHandle.Init.MediaInterface = HAL_ETH_RMII_MODE;
        xEthHandle.Init.TxDesc = DMATxDscrTab;
        xEthHandle.Init.RxDesc = DMARxDscrTab;
        xEthHandle.Init.RxBuffLen = ( ETH_RX_BUF_SIZE - ipBUFFER_PADDING ) & ~( ( uint32_t ) 3U );

        /* Make sure that all unused fields are cleared. */
        memset( &( DMATxDscrTab ), '\0', sizeof( DMATxDscrTab ) );
        memset( &( DMARxDscrTab ), '\0', sizeof( DMARxDscrTab ) );

        xHalEthInitStatus = HAL_ETH_Init( &( xEthHandle ) );

        /* Only for inspection by debugger. */
        ( void ) xHalEthInitStatus;

        /* Configuration for HAL_ETH_Transmit(_IT). */
        memset( &( xTxConfig ), 0, sizeof( ETH_TxPacketConfig ) );
        xTxConfig.Attributes = ETH_TX_PACKETS_FEATURES_CRCPAD;

        #if ( ipconfigDRIVER_INCLUDED_TX_IP_CHECKSUM != 0 )
            {
                /*xTxConfig.ChecksumCtrl = ETH_CHECKSUM_IPHDR_PAYLOAD_INSERT_PHDR_CALC; */
                xTxConfig.Attributes |= ETH_TX_PACKETS_FEATURES_CSUM;
                xTxConfig.ChecksumCtrl = ETH_DMATXNDESCRF_CIC_IPHDR_PAYLOAD_INSERT_PHDR_CALC;
            }
        #else
            {
                xTxConfig.ChecksumCtrl = ETH_CHECKSUM_DISABLE;
            }
        #endif
        xTxConfig.CRCPadCtrl = ETH_CRC_PAD_INSERT;

        /* This counting semaphore will count the number of free TX DMA descriptors. */
        xTXDescriptorSemaphore = xSemaphoreCreateCounting( ( UBaseType_t ) ETH_TX_DESC_CNT, ( UBaseType_t ) ETH_TX_DESC_CNT );
        configASSERT( xTXDescriptorSemaphore );

        xTransmissionMutex = xSemaphoreCreateMutex();
        configASSERT( xTransmissionMutex );

        /* Assign Rx memory buffers to a DMA Rx descriptor */
        for( uxIndex = 0; uxIndex < ETH_RX_DESC_CNT; uxIndex++ )
        {
            uint8_t * pucBuffer;

            #if ( ipconfigZERO_COPY_RX_DRIVER != 0 )
                {
                    pucBuffer = pucGetRXBuffer( ETH_RX_BUF_SIZE );
                    configASSERT( pucBuffer != NULL );
                }
            #else
                {
                    pucBuffer = Rx_Buff[ uxIndex ];
                }
            #endif

<<<<<<< HEAD
                #if ( ipconfigZERO_COPY_RX_DRIVER != 0 )
                    {
                        pucBuffer = pucGetRXBuffer( ETH_RX_BUF_SIZE );
                        configASSERT( pucBuffer != NULL );
                    }
                #else
                    {
                        pucBuffer = Rx_Buff[ uxIndex ];
                    }
                #endif

                HAL_ETH_DescAssignMemory( &( xEthHandle ), uxIndex, pucBuffer, NULL );
            }

            /* Initialize the MACB and set all PHY properties */
            prvMACBProbePhy();
=======
            HAL_ETH_DescAssignMemory( &( xEthHandle ), uxIndex, pucBuffer, NULL );
        }

        /* Initialize the MACB and set all PHY properties */
        prvMACBProbePhy();
>>>>>>> f2709189

        /* Force a negotiation with the Switch or Router and wait for LS. */
        prvEthernetUpdateConfig( pdTRUE );

        /* The deferred interrupt handler task is created at the highest
         *  possible priority to ensure the interrupt handler can return directly
         *  to it.  The task's handle is stored in xEMACTaskHandle so interrupts can
         *  notify the task when there is something to process. */
        if( xTaskCreate( prvEMACHandlerTask, niEMAC_HANDLER_TASK_NAME, niEMAC_HANDLER_TASK_STACK_SIZE, NULL, niEMAC_HANDLER_TASK_PRIORITY, &( xEMACTaskHandle ) ) == pdPASS )
        {
            /* The task was created successfully. */
            xMacInitStatus = eMACPass;
        }
        else
        {
            xMacInitStatus = eMACFailed;
        }
    } /* ( xMacInitStatus == eMACInit ) */

    if( xMacInitStatus != eMACPass )
    {
        /* EMAC initialisation failed, return pdFAIL. */
        xResult = pdFAIL;
    }
    else
    {
        if( xPhyObject.ulLinkStatusMask != 0uL )
        {
            xResult = pdPASS;
            FreeRTOS_printf( ( "Link Status is high\n" ) );
        }
        else
        {
            /* For now pdFAIL will be returned. But prvEMACHandlerTask() is running
             * and it will keep on checking the PHY and set 'ulLinkStatusMask' when necessary. */
            xResult = pdFAIL;
        }
    }

    return xResult;
}
/*-----------------------------------------------------------*/

static BaseType_t xSTM32H_GetPhyLinkStatus( NetworkInterface_t * pxInterface )
{
    BaseType_t xReturn;

    if( xPhyObject.ulLinkStatusMask != 0U )
    {
        xReturn = pdPASS;
    }
    else
    {
        xReturn = pdFAIL;
    }

    return xReturn;
}
/*-----------------------------------------------------------*/

#if defined( ipconfigIPv4_BACKWARD_COMPATIBLE ) && ( ipconfigIPv4_BACKWARD_COMPATIBLE == 1 )

/* Do not call the following function directly. It is there for downward compatibility.
 * The function FreeRTOS_IPInit() will call it to initialice the interface and end-point
 * objects.  See the description in FreeRTOS_Routing.h. */
    NetworkInterface_t * pxFillInterfaceDescriptor( BaseType_t xEMACIndex,
                                                    NetworkInterface_t * pxInterface )
    {
        pxSTM32Hxx_FillInterfaceDescriptor( xEMACIndex, pxInterface );
    }

#endif
/*-----------------------------------------------------------*/

NetworkInterface_t * pxSTM32H_FillInterfaceDescriptor( BaseType_t xEMACIndex,
                                                       NetworkInterface_t * pxInterface )
{
    static char pcName[ 17 ];

/* This function pxSTM32Hxx_FillInterfaceDescriptor() adds a network-interface.
 * Make sure that the object pointed to by 'pxInterface'
 * is declared static or global, and that it will remain to exist. */

    snprintf( pcName, sizeof( pcName ), "eth%u", ( unsigned ) xEMACIndex );

    memset( pxInterface, '\0', sizeof( *pxInterface ) );
    pxInterface->pcName = pcName;                    /* Just for logging, debugging. */
    pxInterface->pvArgument = ( void * ) xEMACIndex; /* Has only meaning for the driver functions. */
    pxInterface->pfInitialise = xSTM32H_NetworkInterfaceInitialise;
    pxInterface->pfOutput = xSTM32H_NetworkInterfaceOutput;
    pxInterface->pfGetPhyLinkStatus = xSTM32H_GetPhyLinkStatus;

    FreeRTOS_AddNetworkInterface( pxInterface );

    return pxInterface;
}
/*-----------------------------------------------------------*/

static BaseType_t xSTM32H_NetworkInterfaceOutput( NetworkInterface_t * pxInterface,
                                                  NetworkBufferDescriptor_t * const pxBuffer,
                                                  BaseType_t xReleaseAfterSend )
{
    BaseType_t xResult = pdFAIL;
    TickType_t xBlockTimeTicks = pdMS_TO_TICKS( 100U );
    uint8_t * pucTXBuffer;

    if( xGetPhyLinkStatus( pxInterface ) == = pdPASS )
    {
        #if ( ipconfigZERO_COPY_TX_DRIVER != 0 )
            /* Zero-copy method, pass the buffer. */
            pucTXBuffer = pxBuffer->pucEthernetBuffer;

            /* As the buffer is passed to the driver, it must exist.
             * The library takes care of this. */
            configASSERT( xReleaseAfterSend != pdFALSE );
        #else
            pucTXBuffer = Tx_Buff[ xEthHandle.TxDescList.CurTxDesc ];
            /* The copy method, left here for educational purposes. */
            configASSERT( pxBuffer->xDataLength <= sizeof( Tx_Buff[ 0 ] ) );
        #endif

        ETH_BufferTypeDef xTransmitBuffer =
        {
            .buffer = pucTXBuffer,
            .len    = pxBuffer->xDataLength,
            .next   = NULL /* FreeRTOS+TCP does not use linked buffers. */
        };
        /* This is the total length, which is equal to the buffer. */
        xTxConfig.Length = pxBuffer->xDataLength;
        xTxConfig.TxBuffer = &( xTransmitBuffer );

        /* This counting semaphore counts the number of free TX DMA descriptors. */
        if( xSemaphoreTake( xTXDescriptorSemaphore, xBlockTimeTicks ) != pdPASS )
        {
            /* If the logging routine is using the network, the following message
             * may cause a new error message. */
            FreeRTOS_printf( ( "emacps_send_message: Time-out waiting for TX buffer\n" ) );
        }
        else
        {
            /* Memory barrier: Make sure that the data written to the packet buffer got written. */
            __DSB();

            /* Get exclusive accces to the TX process.
             * Both the IP-task and the EMAC task will work on the TX process. */
            if( xSemaphoreTake( xTransmissionMutex, xBlockTimeTicks ) != pdFAIL )
            {
                #if ( ipconfigZERO_COPY_TX_DRIVER != 0 )
                    {
                        /* Do not release the buffer. */
                        xReleaseAfterSend = pdFALSE;
                    }
                #else
                    {
                        memcpy( pucTXBuffer, pxBuffer->pucEthernetBuffer, pxBuffer->xDataLength );

                        /* A memory barrier to make sure that the outgoing packets has been written
                         * to the physical memory. */
                        __DSB();
                    }
                #endif /* if ( ipconfigZERO_COPY_TX_DRIVER != 0 ) */

                if( HAL_ETH_Transmit_IT( &( xEthHandle ), &( xTxConfig ) ) == HAL_OK )
                {
                    xResult = pdPASS;
                }

                /* And release the mutex. */
                xSemaphoreGive( xTransmissionMutex );
            }

            /* Call the standard trace macro to log the send event. */
            iptraceNETWORK_INTERFACE_TRANSMIT();
        }
    }

    if( xReleaseAfterSend != pdFALSE )
    {
        vReleaseNetworkBufferAndDescriptor( pxBuffer );
    }

    return xResult;
}
/*-----------------------------------------------------------*/

/*******************************************************************************
*                      END Network Interface API Functions
*******************************************************************************/



/*******************************************************************************
*                      Network Interface Static Functions
*******************************************************************************/

static void prvMACBProbePhy( void )
{
    /* Bind the write and read access functions. */
    vPhyInitialise( &( xPhyObject ),
                    ( xApplicationPhyReadHook_t ) ETH_PHY_IO_ReadReg,
                    ( xApplicationPhyWriteHook_t ) ETH_PHY_IO_WriteReg );
    /* Poll the bus for all connected PHY's. */
    xPhyDiscover( &( xPhyObject ) );
    /* Configure them using the properties provided. */
    xPhyConfigure( &( xPhyObject ), &( xPHYProperties ) );
}
/*-----------------------------------------------------------*/

static void prvEthernetUpdateConfig( BaseType_t xForce )
{
    ETH_MACConfigTypeDef MACConf;
    uint32_t speed = 0, duplex = 0;

    FreeRTOS_printf( ( "prvEthernetUpdateConfig: LS mask %02lX Force %d\n",
                       xPhyObject.ulLinkStatusMask,
                       ( int ) xForce ) );

    if( ( xForce != pdFALSE ) || ( xPhyObject.ulLinkStatusMask != 0 ) )
    {
        /* Restart the auto-negotiation. */
        xPhyStartAutoNegotiation( &xPhyObject, xPhyGetMask( &( xPhyObject ) ) );

        /* Configure the MAC with the Duplex Mode fixed by the
         * auto-negotiation process. */
        if( xPhyObject.xPhyProperties.ucDuplex == PHY_DUPLEX_FULL )
        {
            duplex = ETH_FULLDUPLEX_MODE;
        }
        else
        {
            duplex = ETH_HALFDUPLEX_MODE;
        }

        /* Configure the MAC with the speed fixed by the
         * auto-negotiation process. */
        if( xPhyObject.xPhyProperties.ucSpeed == PHY_SPEED_10 )
        {
            speed = ETH_SPEED_10M;
        }
        else
        {
            speed = ETH_SPEED_100M;
        }

        /* Get MAC and configure it */
        HAL_ETH_GetMACConfig( &( xEthHandle ), &( MACConf ) );
        MACConf.DuplexMode = duplex;
        MACConf.Speed = speed;
        HAL_ETH_SetMACConfig( &( xEthHandle ), &( MACConf ) );
        #if ( ipconfigDRIVER_INCLUDED_RX_IP_CHECKSUM != 0 )
            {
                MACConf.ChecksumOffload = ENABLE;
            }
        #else
            {
                MACConf.ChecksumOffload = DISABLE;
            }
        #endif /* ( ipconfigDRIVER_INCLUDED_RX_IP_CHECKSUM != 0 ) */

        /* Restart MAC interface */
        HAL_ETH_Start_IT( &( xEthHandle ) );
    }
    else
    {
        /* Stop MAC interface */
        HAL_ETH_Stop_IT( &( xEthHandle ) );
    }
}
/*-----------------------------------------------------------*/

static BaseType_t prvNetworkInterfaceInput( void )
{
    BaseType_t xReturn = 0;

    /* For as long as a packet is immediately available. */
    for( ; ; )
    {
        NetworkBufferDescriptor_t * pxBufferDescriptor;
        NetworkBufferDescriptor_t * pxReceivedBuffer = NULL;
        ETH_BufferTypeDef data_buffer;
        size_t uxDataLength;
        size_t uxLength;

        uxDataLength = HAL_ETH_GetRxData( &( xEthHandle ), &( data_buffer ) );

        if( uxDataLength == 0U )
        {
            /* No more packets received. */
            break;
        }

        xReturn++;

        #if ( ipconfigZERO_COPY_RX_DRIVER != 0 )
            {
                /* Reserve the maximum length for the next reception. */
                uxLength = ETH_RX_BUF_SIZE;

                if( data_buffer.buffer != NULL )
                {
                    pxReceivedBuffer = pxPacketBuffer_to_NetworkBuffer( data_buffer.buffer );
                    #if ( ipconfigTCP_IP_SANITY != 0 )
                        {
                            configASSERT( bIsValidNetworkDescriptor( pxReceivedBuffer ) != 0 );
                        }
                    #endif
                }

                if( pxReceivedBuffer == NULL )
                {
                    FreeRTOS_printf( ( "Strange: no descriptor received\n" ) );
                }
            }
        #else /* if ( ipconfigZERO_COPY_RX_DRIVER != 0 ) */
            {
                /* Reserve the length of the packet that was just received. */
                uxLength = uxDataLength;
            }
        #endif /* if ( ipconfigZERO_COPY_RX_DRIVER != 0 ) */

        pxBufferDescriptor = pxGetNetworkBufferWithDescriptor( uxLength, 0u );

        if( pxBufferDescriptor == NULL )
        {
            /* The event was lost because a network buffer was not available.
             * Call the standard trace macro to log the occurrence. */
            iptraceETHERNET_RX_EVENT_LOST();
        }

        #if ( ipconfigZERO_COPY_RX_DRIVER != 0 )
            {
                if( pxBufferDescriptor == NULL )
                {
                    /* Can not receive this packet. Buffer will be re-used. */
                    pxReceivedBuffer = NULL;
                }
                else if( pxReceivedBuffer != NULL )
                {
                    pxReceivedBuffer->xDataLength = uxDataLength;
                }
                else
                {
                    /* Allocating a new buffer failed. */
                }
            }
        #else /* if ( ipconfigZERO_COPY_RX_DRIVER != 0 ) */
            {
                if( pxBufferDescriptor != NULL )
                {
                    pxReceivedBuffer = pxBufferDescriptor;
                    /* The copy method. */
                    memcpy( pxReceivedBuffer->pucEthernetBuffer, data_buffer.buffer, uxDataLength );
                    pxReceivedBuffer->xDataLength = uxDataLength;
                    /* Make sure that the descriptor isn't used any more. */
                    pxBufferDescriptor = NULL;
                }
            }
        #endif /* if ( ipconfigZERO_COPY_RX_DRIVER != 0 ) */

        {
            uint8_t * pucBuffer = NULL;

            if( pxBufferDescriptor != NULL )
            {
                pucBuffer = pxBufferDescriptor->pucEthernetBuffer;
            }

            /* Assign an RX buffer to the descriptor, so that
             * a next packet can be received. */
            HAL_ETH_BuildRxDescriptors( &( xEthHandle ), pucBuffer );
        }

        /* See if the data contained in the received Ethernet frame needs
        * to be processed.  NOTE! It is preferable to do this in
        * the interrupt service routine itself, which would remove the need
        * to unblock this task for packets that don't need processing. */

        if( pxReceivedBuffer != NULL )
        {
            BaseType_t xDoRelease = pdFALSE;

            if( eConsiderFrameForProcessing( pxReceivedBuffer->pucEthernetBuffer ) != eProcessBuffer )
            {
                /* The Ethernet frame can be dropped, but the Ethernet buffer must be released. */
                xDoRelease = pdTRUE;
            }
            else
            {
                /* The event about to be sent to the TCP/IP is an Rx event.
                 * pvData is used to point to the network buffer descriptor that
                 * now references the received data. */

                IPStackEvent_t xRxEvent =
                {
                    .eEventType = eNetworkRxEvent,
                    .pvData     = ( void * ) pxReceivedBuffer
                };

                pxReceivedBuffer->pxInterface = pxMyInterface;
                pxReceivedBuffer->pxEndPoint = FreeRTOS_MatchingEndpoint( pxMyInterface, pxReceivedBuffer->pucEthernetBuffer );

                /* Send the data to the TCP/IP stack. */
                if( xSendEventStructToIPTask( &( xRxEvent ), 0 ) != pdFALSE )
                {
                    /* The message was successfully sent to the TCP/IP stack.
                    * Call the standard trace macro to log the occurrence. */
                    iptraceNETWORK_INTERFACE_RECEIVE();
                }
                else
                {
                    xDoRelease = pdTRUE;

                    /* The buffer could not be sent to the IP task so the buffer
                     * must be released. */

                    /* Make a call to the standard trace macro to log the
                     * occurrence. */
                    iptraceETHERNET_RX_EVENT_LOST();
                }
            }

            if( xDoRelease != pdFALSE )
            {
                vReleaseNetworkBufferAndDescriptor( pxReceivedBuffer );
            }
        }
    }

    return xReturn;
}
/*-----------------------------------------------------------*/

/*******************************************************************************
*                   END Network Interface Static Functions
*******************************************************************************/



/*******************************************************************************
*                   PHY IO Functions
*******************************************************************************/

/**
 * @brief  Read a PHY register through the MDIO interface.
 * @param  DevAddr: PHY port address
 * @param  RegAddr: PHY register address
 * @param  pRegVal: pointer to hold the register value
 * @retval 0 if OK -1 if Error
 */
static int32_t ETH_PHY_IO_ReadReg( uint32_t ulDevAddr,
                                   uint32_t ulRegAddr,
                                   uint32_t * pulRegVal )
{
    int32_t iResult = -1;

    if( HAL_ETH_ReadPHYRegister( &( xEthHandle ), ulDevAddr, ulRegAddr, pulRegVal ) == HAL_OK )
    {
        iResult = 0;
    }

    return iResult;
}
/*-----------------------------------------------------------*/

/**
 * @brief  Write a value to a PHY register through the MDIO interface.
 * @param  DevAddr: PHY port address
 * @param  RegAddr: PHY register address
 * @param  RegVal: Value to be written
 * @retval 0 if OK -1 if Error
 */
static int32_t ETH_PHY_IO_WriteReg( uint32_t ulDevAddr,
                                    uint32_t ulRegAddr,
                                    uint32_t pulRegVal )
{
    int32_t iResult = -1;

    if( HAL_ETH_WritePHYRegister( &( xEthHandle ), ulDevAddr, ulRegAddr, pulRegVal ) == HAL_OK )
    {
        iResult = 0;
    }

    return iResult;
}
/*-----------------------------------------------------------*/

/*******************************************************************************
*                   END PHY IO Functions
*******************************************************************************/



/*******************************************************************************
*                   Ethernet Handling Functions
*******************************************************************************/

void ETH_IRQHandler( void )
{
    HAL_ETH_IRQHandler( &( xEthHandle ) );
}
/*-----------------------------------------------------------*/

static void prvSetFlagsAndNotify( uint32_t ulFlags )
{
    BaseType_t xHigherPriorityTaskWoken = pdFALSE;

    /* Ethernet RX-Complete callback function, elsewhere declared as weak.
     * No critical section needed, this function is called from an ISR. */
    ulISREvents |= ulFlags;

    /* Wakeup the prvEMACHandlerTask. */
    if( xEMACTaskHandle != NULL )
    {
        vTaskNotifyGiveFromISR( xEMACTaskHandle, &( xHigherPriorityTaskWoken ) );
        portYIELD_FROM_ISR( xHigherPriorityTaskWoken );
    }
}
/*-----------------------------------------------------------*/

void HAL_ETH_TxCpltCallback( ETH_HandleTypeDef * heth )
{
    ( void ) heth;
    prvSetFlagsAndNotify( EMAC_IF_TX_EVENT );
}
/*-----------------------------------------------------------*/

void HAL_ETH_RxCpltCallback( ETH_HandleTypeDef * heth )
{
    ( void ) heth;
    prvSetFlagsAndNotify( EMAC_IF_RX_EVENT );
}
/*-----------------------------------------------------------*/

void HAL_ETH_DMAErrorCallback( ETH_HandleTypeDef * heth )
{
    ( void ) heth;
    prvSetFlagsAndNotify( EMAC_IF_ERR_EVENT );
}
/*-----------------------------------------------------------*/

/*******************************************************************************
*                   END Ethernet Handling Functions
*******************************************************************************/

uint8_t ucNetworkPackets[ ipconfigNUM_NETWORK_BUFFER_DESCRIPTORS * ETH_RX_BUF_SIZE ]
#if ( ipconfigZERO_COPY_RX_DRIVER != 0 || ipconfigZERO_COPY_TX_DRIVER != 0 )
    __attribute__( ( section( ".ethernet_data" ) ) )
#endif /* ( ipconfigZERO_COPY_RX_DRIVER != 0 || ipconfigZERO_COPY_TX_DRIVER != 0 ) */
__attribute__( ( aligned( 32 ) ) );

void vNetworkInterfaceAllocateRAMToBuffers( NetworkBufferDescriptor_t pxNetworkBuffers[ ipconfigNUM_NETWORK_BUFFER_DESCRIPTORS ] )
{
    uint8_t * ucRAMBuffer = ucNetworkPackets;
    uint32_t ul;

    for( ul = 0; ul < ipconfigNUM_NETWORK_BUFFER_DESCRIPTORS; ul++ )
    {
        pxNetworkBuffers[ ul ].pucEthernetBuffer = ucRAMBuffer + ipBUFFER_PADDING;
        *( ( unsigned * ) ucRAMBuffer ) = ( unsigned ) ( &( pxNetworkBuffers[ ul ] ) );
        ucRAMBuffer += ETH_RX_BUF_SIZE;
    }
}
/*-----------------------------------------------------------*/

#define __NOP()    __ASM volatile ( "nop" )

static void vClearOptionBit( volatile uint32_t * pulValue,
                             uint32_t ulValue )
{
    portENTER_CRITICAL();
    *( pulValue ) &= ~( ulValue );
    portEXIT_CRITICAL();
}
/*-----------------------------------------------------------*/

static size_t uxGetOwnCount( ETH_HandleTypeDef * heth )
{
    BaseType_t xIndex;
    BaseType_t xCount = 0;
    ETH_RxDescListTypeDef * dmarxdesclist = &heth->RxDescList;

    /* Count the number of RX descriptors that are owned by DMA. */
    for( xIndex = 0; xIndex < ETH_RX_DESC_CNT; xIndex++ )
    {
        __IO const ETH_DMADescTypeDef * dmarxdesc =
            ( __IO const ETH_DMADescTypeDef * )dmarxdesclist->RxDesc[ xIndex ];

        if( ( dmarxdesc->DESC3 & ETH_DMARXNDESCWBF_OWN ) != 0U )
        {
            xCount++;
        }
    }

    return xCount;
}
/*-----------------------------------------------------------*/

static void prvEMACHandlerTask( void * pvParameters )
{
/* When sending a packet, all descriptors in the transmission channel may
 * be occupied.  In stat case, the program will wait (block) for the counting
 * semaphore. */
    const TickType_t ulMaxBlockTime = pdMS_TO_TICKS( 100UL );
    size_t uxTXDescriptorsUsed = 0U;
    size_t uxRXDescriptorsUsed = ETH_RX_DESC_CNT;

    ( void ) pvParameters;

    for( ; ; )
    {
        BaseType_t xResult = 0;

        #if ( ipconfigHAS_PRINTF != 0 )
            {
                size_t uxUsed;
                size_t uxOwnCount;

                /* Call a function that monitors resources: the amount of free network
                 * buffers and the amount of free space on the heap.  See FreeRTOS_IP.c
                 * for more detailed comments. */
                vPrintResourceStats();

                /* Some more statistics: number of free descriptors. */
                uxUsed = ETH_TX_DESC_CNT - uxSemaphoreGetCount( xTXDescriptorSemaphore );

                if( uxTXDescriptorsUsed < uxUsed )
                {
                    uxTXDescriptorsUsed = uxUsed;
                    FreeRTOS_printf( ( "TX descriptors %u/%u\n",
                                       uxTXDescriptorsUsed,
                                       ETH_TX_DESC_CNT ) );
                }

                uxOwnCount = uxGetOwnCount( &( xEthHandle ) );

                if( uxRXDescriptorsUsed > uxOwnCount )
                {
                    uxRXDescriptorsUsed = uxOwnCount;
                    FreeRTOS_printf( ( "RX descriptors %u/%u\n",
                                       uxRXDescriptorsUsed,
                                       ETH_RX_DESC_CNT ) );
                }
            }
        #endif /* ( ipconfigHAS_PRINTF != 0 ) */

        ulTaskNotifyTake( pdFALSE, ulMaxBlockTime );

        /* Wait for the Ethernet MAC interrupt to indicate that another packet
         * has been received. */
        if( ( ulISREvents & EMAC_IF_RX_EVENT ) != 0U )
        {
            vClearOptionBit( &( ulISREvents ), EMAC_IF_RX_EVENT );
            xResult = prvNetworkInterfaceInput();
        }

        /* When a packet has been transmitted, the descriptor must be
         * prepared for a next transmission.
         * When using zero-copy, the network buffer must be released
         * ( i.e. returned to the pool of network buffers ). */

        if( ( ulISREvents & EMAC_IF_TX_EVENT ) != 0U )
        {
            vClearOptionBit( &( ulISREvents ), EMAC_IF_TX_EVENT );

            if( xSemaphoreTake( xTransmissionMutex, 10000U ) != pdFAIL )
            {
                ETH_Clear_Tx_Descriptors( &( xEthHandle ) );
                xSemaphoreGive( xTransmissionMutex );
            }
        }

        /* Some error has occurred, possibly an overflow or an underflow. */
        if( ( ulISREvents & EMAC_IF_ERR_EVENT ) != 0U )
        {
            vClearOptionBit( &( ulISREvents ), EMAC_IF_ERR_EVENT );

            xEthHandle.gState = HAL_ETH_STATE_READY;
            /* Enable all interrupts */
            HAL_ETH_Start_IT( &( xEthHandle ) );
            xResult += prvNetworkInterfaceInput();
        }

        if( xPhyCheckLinkStatus( &xPhyObject, xResult ) != 0 )
        {
            /*
             * The function xPhyCheckLinkStatus() returns pdTRUE if the
             * Link Status has changes since it was called the last time.
             */
            if( xGetPhyLinkStatus( pxMyInterface ) == pdFALSE )
            {
                /* Stop the DMA transfer. */
                HAL_ETH_Stop_IT( &( xEthHandle ) );
                /* Clear the Transmit buffers. */
                memset( &( DMATxDscrTab ), '\0', sizeof( DMATxDscrTab ) );
                /* Since the link is down, clear the descriptors. */
                ETH_Clear_Tx_Descriptors( &( xEthHandle ) );
            }
            else
            {
                /* Something has changed to a Link Status, need re-check. */
                prvEthernetUpdateConfig( pdFALSE );
            }
        }
    }
}

/*-----------------------------------------------------------*/<|MERGE_RESOLUTION|>--- conflicted
+++ resolved
@@ -301,30 +301,11 @@
                 }
             #endif
 
-<<<<<<< HEAD
-                #if ( ipconfigZERO_COPY_RX_DRIVER != 0 )
-                    {
-                        pucBuffer = pucGetRXBuffer( ETH_RX_BUF_SIZE );
-                        configASSERT( pucBuffer != NULL );
-                    }
-                #else
-                    {
-                        pucBuffer = Rx_Buff[ uxIndex ];
-                    }
-                #endif
-
-                HAL_ETH_DescAssignMemory( &( xEthHandle ), uxIndex, pucBuffer, NULL );
-            }
-
-            /* Initialize the MACB and set all PHY properties */
-            prvMACBProbePhy();
-=======
             HAL_ETH_DescAssignMemory( &( xEthHandle ), uxIndex, pucBuffer, NULL );
         }
 
         /* Initialize the MACB and set all PHY properties */
         prvMACBProbePhy();
->>>>>>> f2709189
 
         /* Force a negotiation with the Switch or Router and wait for LS. */
         prvEthernetUpdateConfig( pdTRUE );
