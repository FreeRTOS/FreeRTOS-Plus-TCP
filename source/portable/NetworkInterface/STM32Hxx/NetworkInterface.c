--- conflicted
+++ resolved
@@ -208,7 +208,6 @@
 };
 /*-----------------------------------------------------------*/
 
-<<<<<<< HEAD
 static uint32_t prvRevBits32( uint32_t ulValue )
 {
     uint32_t ulRev32;
@@ -281,35 +280,6 @@
     {
         pxEthHandle->Instance->MACHT1R |= ( 1 << ( ulHash % 32 ) );
     }
-=======
-static void prvMACAddressConfig( ETH_HandleTypeDef * heth,
-                                 uint32_t ulIndex,
-                                 const uint8_t * Addr )
-{
-    uint32_t ulTempReg;
-    uint32_t ulETH_MAC_ADDR_HBASE = ( uint32_t ) &( heth->Instance->MACA0HR );
-    uint32_t ulETH_MAC_ADDR_LBASE = ( uint32_t ) &( heth->Instance->MACA0LR );
-
-    /* ETH_MAC_ADDRESS0 reserved for the primary MAC-address. */
-    configASSERT( ulIndex >= ETH_MAC_ADDRESS1 );
-
-    /* STM32Hxx devices support 4 MAC address registers
-     * (ETH_MAC_ADDRESS0 - ETH_MAC_ADDRESS3), make sure ulIndex is not
-     * more than that. */
-    configASSERT( ulIndex <= ETH_MAC_ADDRESS3 );
-
-    /* Calculate the selected MAC address high register. */
-    ulTempReg = 0xBF000000ul | ( ( uint32_t ) Addr[ 5 ] << 8 ) | ( uint32_t ) Addr[ 4 ];
-
-    /* Load the selected MAC address high register. */
-    ( *( __IO uint32_t * ) ( ( uint32_t ) ( ulETH_MAC_ADDR_HBASE + ulIndex ) ) ) = ulTempReg;
-
-    /* Calculate the selected MAC address low register. */
-    ulTempReg = ( ( uint32_t ) Addr[ 3 ] << 24 ) | ( ( uint32_t ) Addr[ 2 ] << 16 ) | ( ( uint32_t ) Addr[ 1 ] << 8 ) | Addr[ 0 ];
-
-    /* Load the selected MAC address low register */
-    ( *( __IO uint32_t * ) ( ( uint32_t ) ( ulETH_MAC_ADDR_LBASE + ulIndex ) ) ) = ulTempReg;
->>>>>>> 05695d66
 }
 
 /*-----------------------------------------------------------*/
@@ -421,43 +391,23 @@
         #if ( ipconfigUSE_MDNS == 1 )
             {
                 /* Program the MDNS address. */
-<<<<<<< HEAD
                 prvSetMulitcastMAC_HashFilter( &xEthHandle, ( uint8_t * ) xMDNS_MacAdress.ucBytes );
-=======
-                prvMACAddressConfig( &xEthHandle, xMACEntry, ( uint8_t * ) xMDNS_MacAdress.ucBytes );
-                xMACEntry += 8;
->>>>>>> 05695d66
             }
         #endif
         #if ( ( ipconfigUSE_MDNS == 1 ) && ( ipconfigUSE_IPv6 != 0 ) )
             {
-<<<<<<< HEAD
                 prvSetMulitcastMAC_HashFilter( &xEthHandle, ( uint8_t * ) xMDNS_MACAdressIPv6.ucBytes );
-=======
-                prvMACAddressConfig( &xEthHandle, xMACEntry, ( uint8_t * ) xMDNS_MACAdressIPv6.ucBytes );
-                xMACEntry += 8;
->>>>>>> 05695d66
             }
         #endif
         #if ( ipconfigUSE_LLMNR == 1 )
             {
                 /* Program the LLMNR address. */
-<<<<<<< HEAD
                 prvSetMulitcastMAC_HashFilter( &xEthHandle, ( uint8_t * ) xLLMNR_MacAdress.ucBytes );
-=======
-                prvMACAddressConfig( &xEthHandle, xMACEntry, ( uint8_t * ) xLLMNR_MacAdress.ucBytes );
-                xMACEntry += 8;
->>>>>>> 05695d66
             }
         #endif
         #if ( ( ipconfigUSE_LLMNR == 1 ) && ( ipconfigUSE_IPv6 != 0 ) )
             {
-<<<<<<< HEAD
                 prvSetMulitcastMAC_HashFilter( &xEthHandle, ( uint8_t * ) xLLMNR_MacAdressIPv6.ucBytes );
-=======
-                prvMACAddressConfig( &xEthHandle, xMACEntry, ( uint8_t * ) xLLMNR_MacAdressIPv6.ucBytes );
-                xMACEntry += 8;
->>>>>>> 05695d66
             }
         #endif
 
@@ -474,12 +424,7 @@
 
                             if( xEthHandle.Init.MACAddr != ( uint8_t * ) pxEndPoint->xMACAddress.ucBytes )
                             {
-<<<<<<< HEAD
                                 prvSetMulitcastMAC_HashFilter( &xEthHandle, pxEndPoint->xMACAddress.ucBytes );
-=======
-                                prvMACAddressConfig( &xEthHandle, xMACEntry, pxEndPoint->xMACAddress.ucBytes );
-                                xMACEntry += 8;
->>>>>>> 05695d66
                             }
                             break;
                     #endif /* ( ipconfigUSE_IPv4 != 0 ) */
@@ -495,12 +440,7 @@
 
                                /* Allow traffic destined to Solicited-Node multicast address of this endpoint
                                 * for Duplicate Address Detection (DAD) */
-<<<<<<< HEAD
                                prvSetMulitcastMAC_HashFilter( &xEthHandle, ucMACAddress );
-=======
-                               prvMACAddressConfig( &xEthHandle, xMACEntry, ucMACAddress );
-                               xMACEntry += 8;
->>>>>>> 05695d66
                            }
                            break;
                     #endif /* ( ipconfigUSE_IPv6 != 0 ) */
@@ -509,34 +449,14 @@
                         /* MISRA 16.4 Compliance */
                         break;
                 }
-<<<<<<< HEAD
-=======
-
-                if( xMACEntry > ( BaseType_t ) ETH_MAC_ADDRESS3 )
-                {
-                    /* No more locations available. */
-                    break;
-                }
->>>>>>> 05695d66
             }
         }
 
         #if ( ipconfigUSE_IPv6 != 0 )
             {
-<<<<<<< HEAD
                 /* Allow traffic destined to IPv6 all nodes multicast MAC 33:33:00:00:00:01 */
                 const uint8_t ucMACAddress[ 6 ] = { 0x33, 0x33, 0, 0, 0, 0x01 };
                 prvSetMulitcastMAC_HashFilter( &xEthHandle, ucMACAddress );
-=======
-                if( xMACEntry <= ( BaseType_t ) ETH_MAC_ADDRESS3 )
-                {
-                    /* Allow traffic destined to IPv6 all nodes multicast MAC 33:33:00:00:00:01 */
-                    uint8_t ucMACAddress[ 6 ] = { 0x33, 0x33, 0, 0, 0, 0x01 };
-
-                    prvMACAddressConfig( &xEthHandle, xMACEntry, ucMACAddress );
-                    xMACEntry += 8;
-                }
->>>>>>> 05695d66
             }
         #endif /* ( ipconfigUSE_IPv6 != 0 ) */
 
