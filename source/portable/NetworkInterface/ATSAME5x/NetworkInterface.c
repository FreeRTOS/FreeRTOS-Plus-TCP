/*
 * FreeRTOS+TCP <DEVELOPMENT BRANCH>
 * Copyright (C) 2022 Amazon.com, Inc. or its affiliates.  All Rights Reserved.
 *
 * SPDX-License-Identifier: MIT
 *
 * Permission is hereby granted, free of charge, to any person obtaining a copy of
 * this software and associated documentation files (the "Software"), to deal in
 * the Software without restriction, including without limitation the rights to
 * use, copy, modify, merge, publish, distribute, sublicense, and/or sell copies of
 * the Software, and to permit persons to whom the Software is furnished to do so,
 * subject to the following conditions:
 *
 * The above copyright notice and this permission notice shall be included in all
 * copies or substantial portions of the Software.
 *
 * THE SOFTWARE IS PROVIDED "AS IS", WITHOUT WARRANTY OF ANY KIND, EXPRESS OR
 * IMPLIED, INCLUDING BUT NOT LIMITED TO THE WARRANTIES OF MERCHANTABILITY, FITNESS
 * FOR A PARTICULAR PURPOSE AND NONINFRINGEMENT. IN NO EVENT SHALL THE AUTHORS OR
 * COPYRIGHT HOLDERS BE LIABLE FOR ANY CLAIM, DAMAGES OR OTHER LIABILITY, WHETHER
 * IN AN ACTION OF CONTRACT, TORT OR OTHERWISE, ARISING FROM, OUT OF OR IN
 * CONNECTION WITH THE SOFTWARE OR THE USE OR OTHER DEALINGS IN THE SOFTWARE.
 *
 * http://aws.amazon.com/freertos
 * http://www.FreeRTOS.org
 */


/* This driver is made to work with Atmel START's ASF4 GMAC driver.
 * The START generated GMAC initialization code should be commented out,
 * since this driver will take care of initializing the GMAC peripheral itself.
 *
 * Optimal performance is obtained with:
 * - CRC offloading enabled for both RX and TX
 * - "Copy all frames" set to zero / off
 */

/* Atmel ASF includes */
#include "hal_mac_async.h"
#include "hpl_gmac_config.h"
/* Include MAC initialization function here: */
#include "driver_init.h"

/* FreeRTOS includes */
#include "FreeRTOS.h"
#include "task.h"

/* FreeRTOS+TCP includes */
#include "FreeRTOS_IP.h"
#include "FreeRTOS_IP_Private.h"
#include "NetworkBufferManagement.h"
#include "phyHandling.h"



/***********************************************/
/*           Configuration variables           */
/***********************************************/

/* Check for optimal performance parameters */
#if ( CONF_GMAC_NCFGR_RXCOEN == 0 )
    #if ( ipconfigPORT_SUPPRESS_WARNING == 0 )
        #warning This driver works best with RX CRC offloading enabled.
    #endif
#endif

#if ( CONF_GMAC_DCFGR_TXCOEN == 0 )
    #if ( ipconfigPORT_SUPPRESS_WARNING == 0 )
        #warning This driver works best with TX CRC offloading enabled.
    #endif
#endif

#if ( CONF_GMAC_NCFGR_CAF != 0 )
    #if ( ipconfigPORT_SUPPRESS_WARNING == 0 )
        #warning This driver includes GMAC hardware frame filtering for better performance.
    #endif
#endif


/* Make sure someone takes care of the CRC calculation */
#if ( ( CONF_GMAC_NCFGR_RXCOEN == 0 ) && ( ipconfigDRIVER_INCLUDED_RX_IP_CHECKSUM == 1 ) )
    #error Receive CRC offloading should be enabled.
#endif
#if ( ( CONF_GMAC_DCFGR_TXCOEN == 0 ) && ( ipconfigDRIVER_INCLUDED_TX_IP_CHECKSUM == 1 ) )
    #error Transmit CRC offloading should be enabled.
#endif

<<<<<<< HEAD
=======
/* Setup LLMNR specific multicast address. */
#if ( ipconfigUSE_LLMNR == 1 )
static uint8_t ucLLMNR_MAC_address[] = { 0x01, 0x00, 0x5E, 0x00, 0x00, 0xFC };
#endif

/* Receive task refresh time */
#define RECEIVE_BLOCK_TIME_MS    100

>>>>>>> 631fd050
/***********************************************/
/*              FreeRTOS variables             */
/***********************************************/

/* Ethernet buffers for BufferAllocation_1.c scheme.
 * Set ipUSE_STATIC_ALLOCATION to 1 if using BufferAllocation_1.c,
 * otherwise to 0, to save RAM. From Iperf testing, there is no point in using
 * static allocation with a non zero-copy driver.
 */
#define ipUSE_STATIC_ALLOCATION    0
#if ( ipUSE_STATIC_ALLOCATION == 1 )

/* 1536 bytes is more than needed, 1524 would be enough.
 * But 1536 is a multiple of 32, which gives a great alignment for cached memories. */
    #define NETWORK_BUFFER_SIZE    1536
    static uint8_t ucBuffers[ ipconfigNUM_NETWORK_BUFFER_DESCRIPTORS ][ NETWORK_BUFFER_SIZE ];
#endif /* if ( ipUSE_STATIC_ALLOCATION == 1 ) */


/* Holds the handle of the task used as a deferred interrupt processor.  The
 * handle is used so direct notifications can be sent to the task for all EMAC/DMA
 * related interrupts. */
TaskHandle_t xEMACTaskHandle = NULL;

/* The PING response queue */
#if ( ipconfigSUPPORT_OUTGOING_PINGS == 1 )
    QueueHandle_t xPingReplyQueue = NULL;
#endif

/* GMAC HW Init */
void vGMACInit( void );

/* GMAC interrupt callbacks. */
void xRxCallback( void );
static void prvEMACDeferredInterruptHandlerTask( void * pvParameters );

/***********************************************/
/*                GMAC variables               */
/***********************************************/

/* The Ethernet MAC instance created by ASF4 */
extern struct mac_async_descriptor ETH_MAC;

static void prvGMACInit( void );

/* Enable/Disable MDC and MDIO ports for PHY register management. */
static inline void prvGMACEnablePHYManagementPort( bool enable );

/* GMAC registers configuration functions. */
static inline void prvGMACEnable100Mbps( bool enable );
static inline void prvGMACEnableFullDuplex( bool enable );
static inline void prvGMACClearMulticastHashTable();
static inline void prvGMACEnableMulticastHashTable( bool enable );
static inline void prvGMACEnableUnicastHashTable( bool enable );

/***********************************************/
/*                PHY variables                */
/***********************************************/

/* All PHY handling code has now been separated from the NetworkInterface.c,
 * see "../Common/phyHandling.c". */
static EthernetPhy_t xPhyObject;

/* PHY link preferences. */
/* Set both speed and Duplex to AUTO, or give them BOTH manual values. */
const PhyProperties_t xPHYProperties =
{
    .ucSpeed  = PHY_SPEED_AUTO,
    .ucDuplex = PHY_DUPLEX_AUTO,
    .ucMDI_X  = PHY_MDIX_AUTO,
};

static void prvPHYLinkReset( void );
static void prvPHYInit( void );
static inline BaseType_t xATSAM5x_PHYGetLinkStatus( NetworkInterface_t * );

/* PHY read and write functions. */
static BaseType_t xPHYRead( BaseType_t xAddress,
                            BaseType_t xRegister,
                            uint32_t * pulValue );
static BaseType_t xPHYWrite( BaseType_t xAddress,
                             BaseType_t xRegister,
                             uint32_t pulValue );

/* Pointer to the interface object of this NIC */
static NetworkInterface_t * pxMyInterface = NULL;

/*********************************************************************/
/*                      FreeRTOS+TCP functions                       */
/*********************************************************************/

/*-----------------------------------------------------------*/
/* Function to initialise the network interface */
BaseType_t xATSAM5x_NetworkInterfaceInitialise( NetworkInterface_t * pxInterface );

BaseType_t xATSAM5x_NetworkInterfaceOutput( NetworkInterface_t * pxInterface,
                                            NetworkBufferDescriptor_t * const pxDescriptor,
                                            BaseType_t xReleaseAfterSend );

NetworkInterface_t * pxATSAM5x_FillInterfaceDescriptor( BaseType_t xEMACIndex,
                                                        NetworkInterface_t * pxInterface )
{
    static char pcName[ 17 ];

/* This function pxATSAM5x_FillInterfaceDescriptor() adds a network-interface.
 * Make sure that the object pointed to by 'pxInterface'
 * is declared static or global, and that it will remain to exist. */

    snprintf( pcName, sizeof( pcName ), "eth%u", ( unsigned ) xEMACIndex );

    memset( pxInterface, '\0', sizeof( *pxInterface ) );
    pxInterface->pcName = pcName;                    /* Just for logging, debugging. */
    pxInterface->pvArgument = ( void * ) xEMACIndex; /* Has only meaning for the driver functions. */
    pxInterface->pfInitialise = xATSAM5x_NetworkInterfaceInitialise;
    pxInterface->pfOutput = xATSAM5x_NetworkInterfaceOutput;
    pxInterface->pfGetPhyLinkStatus = xATSAM5x_PHYGetLinkStatus;

    FreeRTOS_AddNetworkInterface( pxInterface );

    return pxInterface;
}

BaseType_t xATSAM5x_NetworkInterfaceInitialise( NetworkInterface_t * pxInterface )
{
    /*
     * Perform the hardware specific network initialization here.  Typically
     * that will involve using the Ethernet driver library to initialize the
     * Ethernet (or other network) hardware, initialize DMA descriptors, and
     * perform a PHY auto-negotiation to obtain a network link. */

    if( xEMACTaskHandle == NULL )
    {
        pxMyInterface = pxInterface;

        /* Initialize MAC and PHY */
        prvGMACInit();
        prvPHYInit();

        /* (Re)set PHY link */
        prvPHYLinkReset();

        /* Initialize PING capability */
        #if ( ipconfigSUPPORT_OUTGOING_PINGS == 1 )
            xPingReplyQueue = xQueueCreate( ipconfigPING_QUEUE_SIZE, sizeof( uint16_t ) );
        #endif

        /* Create event handler task */
        xTaskCreate( prvEMACDeferredInterruptHandlerTask, /* Function that implements the task. */
                     EMAC_HANDLER_TASK_NAME,              /* Text name for the task. */
                     ipconfigEMAC_TASK_STACK_SIZE,        /* Stack size in words, not bytes. */
                     ( void * ) 1,                        /* Parameter passed into the task. */
                     ipconfigEMAC_HANDLER_TASK_PRIORITY,  /* Priority at which the task is created. */
                     &xEMACTaskHandle );                  /* Used to pass out the created task's handle. */

        configASSERT( xEMACTaskHandle );
    }

    return xATSAM5x_PHYGetLinkStatus( NULL );
}


static void prvEMACDeferredInterruptHandlerTask( void * pvParameters )
{
    NetworkBufferDescriptor_t * pxBufferDescriptor;
    size_t xBytesReceived = 0, xBytesRead = 0;

    uint16_t xICMPChecksumResult = ipCORRECT_CRC;
    const IPPacket_t * pxIPPacket;


    /* Used to indicate that xSendEventStructToIPTask() is being called because
     * of an Ethernet receive event. */
    IPStackEvent_t xRxEvent;

    iptraceEMAC_TASK_STARTING();

    for( ; ; )
    {
        BaseType_t xRelease = pdFALSE;

        /* Wait for the Ethernet MAC interrupt to indicate that another packet
         * has been received.  The task notification is used in a similar way to a
         * counting semaphore to count Rx events, but is a lot more efficient than
         * a semaphore. */
        ulTaskNotifyTake( pdFALSE, pdMS_TO_TICKS( EMAC_MAX_BLOCK_TIME_MS ) );

        /* See how much data was received.  Here it is assumed ReceiveSize() is
         * a peripheral driver function that returns the number of bytes in the
         * received Ethernet frame. */
        xBytesReceived = mac_async_read_len( &ETH_MAC );

        if( xBytesReceived > 0 )
        {
            /* Allocate a network buffer descriptor that points to a buffer
             * large enough to hold the received frame.  As this is the simple
             * rather than efficient example the received data will just be copied
             * into this buffer. */
            pxBufferDescriptor = pxGetNetworkBufferWithDescriptor( xBytesReceived, 0 );

            if( pxBufferDescriptor != NULL )
            {
                /* pxBufferDescriptor->pucEthernetBuffer now points to an Ethernet
                 * buffer large enough to hold the received data.  Copy the
                 * received data into pcNetworkBuffer->pucEthernetBuffer.  Here it
                 * is assumed ReceiveData() is a peripheral driver function that
                 * copies the received data into a buffer passed in as the function's
                 * parameter.  Remember! While is is a simple robust technique -
                 * it is not efficient.  An example that uses a zero copy technique
                 * is provided further down this page. */
                xBytesRead = mac_async_read( &ETH_MAC, pxBufferDescriptor->pucEthernetBuffer, xBytesReceived );
                pxBufferDescriptor->xDataLength = xBytesRead;
                pxBufferDescriptor->pxInterface = pxMyInterface;
                pxBufferDescriptor->pxEndPoint = FreeRTOS_MatchingEndpoint( pxMyInterface, pxBufferDescriptor->pucEthernetBuffer );

                if( pxBufferDescriptor->pxEndPoint == NULL )
                {
                    /* Couldn't find a proper endpoint for the incoming packet, drop it. */
                    FreeRTOS_printf( ( "NetworkInterface: can not find a proper endpoint\n" ) );
                    xRelease = pdTRUE;
                }
                else
                {
                    #if ( ipconfigDRIVER_INCLUDED_RX_IP_CHECKSUM == 1 )
                    {
                        /* the Atmel SAM GMAC peripheral does not support hardware CRC offloading for ICMP packets.
                         * It must therefore be implemented in software. */
                        pxIPPacket = ipCAST_CONST_PTR_TO_CONST_TYPE_PTR( IPPacket_t, pxBufferDescriptor->pucEthernetBuffer );

                        if( pxIPPacket->xIPHeader.ucProtocol == ( uint8_t ) ipPROTOCOL_ICMP )
                        {
                            xICMPChecksumResult = usGenerateProtocolChecksum( pxBufferDescriptor->pucEthernetBuffer, pxBufferDescriptor->xDataLength, pdFALSE );
                        }
                        else
                        {
                            xICMPChecksumResult = ipCORRECT_CRC; /* Reset the result value in case this is not an ICMP packet. */
                        }
                    }
                    #endif /* if ( ipconfigDRIVER_INCLUDED_RX_IP_CHECKSUM == 1 ) */

                    /* See if the data contained in the received Ethernet frame needs
                    * to be processed.  NOTE! It is preferable to do this in
                    * the interrupt service routine itself, which would remove the need
                    * to unblock this task for packets that don't need processing. */
                    if( ( EMAC_CONSIDER_FRAME_FOR_PROCESSING( pxBufferDescriptor->pucEthernetBuffer ) == eProcessBuffer ) &&
                        ( xICMPChecksumResult == ipCORRECT_CRC ) )
                    {
                        /* The event about to be sent to the TCP/IP is an Rx event. */
                        xRxEvent.eEventType = eNetworkRxEvent;

                        /* pvData is used to point to the network buffer descriptor that
                         * now references the received data. */
                        xRxEvent.pvData = ( void * ) pxBufferDescriptor;

                        /* Send the data to the TCP/IP stack. */
                        if( xSendEventStructToIPTask( &xRxEvent, 0 ) == pdFALSE )
                        {
                            /* The buffer could not be sent to the IP task so the buffer
                             * must be released. */
                            xRelease = pdTRUE;

                            /* Make a call to the standard trace macro to log the
                             * occurrence. */
                            iptraceETHERNET_RX_EVENT_LOST();
                        }
                        else
                        {
                            /* The message was successfully sent to the TCP/IP stack.
                            * Call the standard trace macro to log the occurrence. */
                            iptraceNETWORK_INTERFACE_RECEIVE();
                        }
                    }
                    else
                    {
                        /* The Ethernet frame can be dropped, but the Ethernet buffer
                         * must be released. */
                        xRelease = pdTRUE;
                    }
                }

                /* Release the descriptor in case it can not be delivered. */
                if( xRelease == pdTRUE )
                {
                    /* The buffer could not be sent to the stack so must be released
                     * again. */
                    vReleaseNetworkBufferAndDescriptor( pxBufferDescriptor );
                    iptraceETHERNET_RX_EVENT_LOST();
                    FreeRTOS_printf( ( "prvEMACDeferredInterruptHandlerTask: Can not queue RX packet!\n" ) );
                }
            }
            else
            {
                /* The event was lost because a network buffer was not available.
                 * Call the standard trace macro to log the occurrence. */
                iptraceETHERNET_RX_EVENT_LOST();
            }
        }

        prvGMACEnablePHYManagementPort( true );

        if( xPhyCheckLinkStatus( &xPhyObject, xBytesReceived ) )
        {
            prvPHYLinkReset();
        }

        prvGMACEnablePHYManagementPort( false );
    }
}

BaseType_t xATSAM5x_NetworkInterfaceOutput( NetworkInterface_t * pxInterface,
                                            NetworkBufferDescriptor_t * const pxDescriptor,
                                            BaseType_t xReleaseAfterSend )
{
    /* Simple network interfaces (as opposed to more efficient zero copy network
     * interfaces) just use Ethernet peripheral driver library functions to copy
     * data from the FreeRTOS+TCP buffer into the peripheral driver's own buffer.
     * This example assumes SendData() is a peripheral driver library function that
     * takes a pointer to the start of the data to be sent and the length of the
     * data to be sent as two separate parameters.  The start of the data is located
     * by pxDescriptor->pucEthernetBuffer.  The length of the data is located
     * by pxDescriptor->xDataLength. */

    /* As there is only a single instance of the EMAC, there is only one pxInterface object. */
    ( void ) pxInterface;

    if( xATSAM5x_PHYGetLinkStatus( NULL ) )
    {
        #if ( ipconfigDRIVER_INCLUDED_TX_IP_CHECKSUM == 1 )
        {
            /* the Atmel SAM GMAC peripheral does not support hardware CRC offloading for ICMP packets.
             * It must therefore be implemented in software. */
            const IPPacket_t * pxIPPacket = ipCAST_CONST_PTR_TO_CONST_TYPE_PTR( IPPacket_t, pxDescriptor->pucEthernetBuffer );

            if( pxIPPacket->xIPHeader.ucProtocol == ( uint8_t ) ipPROTOCOL_ICMP )
            {
                ( void ) usGenerateProtocolChecksum( pxDescriptor->pucEthernetBuffer, pxDescriptor->xDataLength, pdTRUE );
            }
        }
        #endif /* if ( ipconfigDRIVER_INCLUDED_TX_IP_CHECKSUM == 1 ) */

        mac_async_write( &ETH_MAC, pxDescriptor->pucEthernetBuffer, pxDescriptor->xDataLength );

        /* Call the standard trace macro to log the send event. */
        iptraceNETWORK_INTERFACE_TRANSMIT();
    }

    if( xReleaseAfterSend != pdFALSE )
    {
        /* It is assumed SendData() copies the data out of the FreeRTOS+TCP Ethernet
         * buffer.  The Ethernet buffer is therefore no longer needed, and must be
         * freed for re-use. */
        vReleaseNetworkBufferAndDescriptor( pxDescriptor );
    }

    return pdTRUE;
}

void xRxCallback( void )
{
    vTaskNotifyGiveFromISR( xEMACTaskHandle, 0 );
}

#if ( ipUSE_STATIC_ALLOCATION == 1 )

/* Next provide the vNetworkInterfaceAllocateRAMToBuffers() function, which
 * simply fills in the pucEthernetBuffer member of each descriptor. */
    void vNetworkInterfaceAllocateRAMToBuffers( NetworkBufferDescriptor_t pxNetworkBuffers[ ipconfigNUM_NETWORK_BUFFER_DESCRIPTORS ] )
    {
        BaseType_t x;

        for( x = 0; x < ipconfigNUM_NETWORK_BUFFER_DESCRIPTORS; x++ )
        {
            /* pucEthernetBuffer is set to point ipBUFFER_PADDING bytes in from the
             * beginning of the allocated buffer. */
            pxNetworkBuffers[ x ].pucEthernetBuffer = &( ucBuffers[ x ][ ipBUFFER_PADDING ] );

            /* The following line is also required, but will not be required in
             * future versions. */
            *( ( uint32_t * ) &ucBuffers[ x ][ 0 ] ) = ( uint32_t ) &( pxNetworkBuffers[ x ] );
        }
    }
#endif /* if ( ipUSE_STATIC_ALLOCATION == 1 ) */


/*********************************************************************/
/*                          GMAC functions                           */
/*********************************************************************/

/* Initializes the GMAC peripheral. This function is based on ASF4 GMAC initialization
 * and uses the Atmel START- generated code, typically located in "driver_init.h".
 * Make sure the initialization function is not called twice, e.g. comment out the call in "driver_init.c".
 * It is compatible with modifications made in Atmel START afterwards because the
 * configuration is saved in "hpl_gmac_config.h". */
static void prvGMACInit()
{
    NetworkEndPoint_t * pxEndPointIter;

    /* Call MAC initialization function here: */
    vGMACInit();
    prvGMACEnablePHYManagementPort( false );
    mac_async_disable_irq( &ETH_MAC );

    /* Clear the MAC address hash table and enable multicast and unicast
     * MAC address hash table. */
    prvGMACClearMulticastHashTable();
    prvGMACEnableUnicastHashTable( true );
    prvGMACEnableMulticastHashTable( true );

    /* Enable traffic for LLMNR, if defined. */
    #if ( ipconfigUSE_LLMNR == 1 )
    {
        mac_async_set_filter_ex( &ETH_MAC, xLLMNR_MacAddress.ucBytes );
    }
    #endif


    #if ( ipconfigUSE_IPv6 != 0 )
    {
        /* Allow all nodes IPv6 multicast MAC */
        uint8_t ucMACAddressAllNodes[ ipMAC_ADDRESS_LENGTH_BYTES ] = { 0x33, 0x33, 0, 0, 0, 1 };
        mac_async_set_filter_ex( &ETH_MAC, ucMACAddressAllNodes );

        #if ( ipconfigUSE_LLMNR == 1 )
        {
            uint8_t ucMACAddressLLMNRIPv6[ ipMAC_ADDRESS_LENGTH_BYTES ];
            /* Avoid warning */
            memcpy( ucMACAddressLLMNRIPv6, xLLMNR_MacAddressIPv6.ucBytes, ipMAC_ADDRESS_LENGTH_BYTES );
            mac_async_set_filter_ex( &ETH_MAC, ucMACAddressLLMNRIPv6 );
        }
        #endif /* ipconfigUSE_LLMNR */
    }
    #endif /* ipconfigUSE_IPv6 */

    for( pxEndPointIter = FreeRTOS_FirstEndPoint( pxMyInterface );
         pxEndPointIter != NULL;
         pxEndPointIter = FreeRTOS_NextEndPoint( pxMyInterface, pxEndPointIter ) )
    {
        #if ( ipconfigUSE_IPv6 != 0 )
        {
            if( pxEndPointIter->bits.bIPv6 != pdFALSE_UNSIGNED )
            {
                /* Allow traffic from IPv6 solicited-node multicast MAC address for
                 * each endpoint */
                uint8_t ucMACAddress[ 6 ] = { 0x33, 0x33, 0xff, 0, 0, 0 };

                ucMACAddress[ 3 ] = pxEndPointIter->ipv6_settings.xIPAddress.ucBytes[ 13 ];
                ucMACAddress[ 4 ] = pxEndPointIter->ipv6_settings.xIPAddress.ucBytes[ 14 ];
                ucMACAddress[ 5 ] = pxEndPointIter->ipv6_settings.xIPAddress.ucBytes[ 15 ];
                mac_async_set_filter_ex( &ETH_MAC, ucMACAddress );
            }
        }
        #endif /* ipconfigUSE_IPv6 */

        /* Allow endpoint MAC */
        mac_async_set_filter_ex( &ETH_MAC, pxEndPointIter->xMACAddress.ucBytes );
    }

    /* Set GMAC interrupt priority to be compatible with FreeRTOS API */
    NVIC_SetPriority( GMAC_IRQn, configMAX_SYSCALL_INTERRUPT_PRIORITY >> ( 8 - configPRIO_BITS ) );

    /* Register callback(s). Currently only RX callback is implemented, but TX callback can be added the same way. */
    mac_async_register_callback( &ETH_MAC, MAC_ASYNC_RECEIVE_CB, ( FUNC_PTR ) xRxCallback );

    /* Start the GMAC. */
    mac_async_enable( &ETH_MAC );
    mac_async_enable_irq( &ETH_MAC );
}

static inline void prvGMACEnablePHYManagementPort( bool enable )
{
    if( enable )
    {
        ( ( Gmac * ) ETH_MAC.dev.hw )->NCR.reg |= GMAC_NCR_MPE;
    }
    else
    {
        ( ( Gmac * ) ETH_MAC.dev.hw )->NCR.reg &= ~GMAC_NCR_MPE;
    }
}

static inline void prvGMACEnable100Mbps( bool enable )
{
    if( enable )
    {
        ( ( Gmac * ) ETH_MAC.dev.hw )->NCFGR.reg |= GMAC_NCFGR_SPD;
    }
    else
    {
        ( ( Gmac * ) ETH_MAC.dev.hw )->NCFGR.reg &= ~GMAC_NCFGR_SPD;
    }
}

static inline void prvGMACEnableFullDuplex( bool enable )
{
    if( enable )
    {
        ( ( Gmac * ) ETH_MAC.dev.hw )->NCFGR.reg |= GMAC_NCFGR_FD;
    }
    else
    {
        ( ( Gmac * ) ETH_MAC.dev.hw )->NCFGR.reg &= ~GMAC_NCFGR_FD;
    }
}

static inline void prvGMACClearMulticastHashTable()
{
    /* First clear Hash Register Bottom and then Top */
    ( ( Gmac * ) ETH_MAC.dev.hw )->HRB.reg = 0;
    ( ( Gmac * ) ETH_MAC.dev.hw )->HRT.reg = 0;
}

static inline void prvGMACEnableMulticastHashTable( bool enable )
{
    if( enable )
    {
        ( ( Gmac * ) ETH_MAC.dev.hw )->NCFGR.reg |= GMAC_NCFGR_MTIHEN;
    }
    else
    {
        ( ( Gmac * ) ETH_MAC.dev.hw )->NCFGR.reg &= ~GMAC_NCFGR_MTIHEN;
    }
}

static inline void prvGMACEnableUnicastHashTable( bool enable )
{
    if( enable )
    {
        ( ( Gmac * ) ETH_MAC.dev.hw )->NCFGR.reg |= GMAC_NCFGR_UNIHEN;
    }
    else
    {
        ( ( Gmac * ) ETH_MAC.dev.hw )->NCFGR.reg &= ~GMAC_NCFGR_UNIHEN;
    }
}


/*********************************************************************/
/*                           PHY functions                           */
/*********************************************************************/

/* Initializes the PHY hardware. Based on ASF4 generated code. */
static void prvPHYInit()
{
    prvGMACEnablePHYManagementPort( true );

    vPhyInitialise( &xPhyObject, &xPHYRead, &xPHYWrite );
    xPhyDiscover( &xPhyObject );
    xPhyConfigure( &xPhyObject, &xPHYProperties );

    prvGMACEnablePHYManagementPort( false );
}

/* Start a new link negotiation on the PHY and wait until link is up. */
static void prvPHYLinkReset()
{
    /* Restart an auto-negotiation */
    prvGMACEnablePHYManagementPort( true );

    if( ( xPHYProperties.ucDuplex == PHY_DUPLEX_AUTO ) && ( xPHYProperties.ucSpeed == PHY_SPEED_AUTO ) && ( xPHYProperties.ucMDI_X == PHY_MDIX_AUTO ) )
    {
        /* Auto-negotiation */
        xPhyStartAutoNegotiation( &xPhyObject, xPhyGetMask( &xPhyObject ) );

        /* Update the MAC with the auto-negotiation result parameters. */
        prvGMACEnableFullDuplex( xPhyObject.xPhyProperties.ucDuplex == PHY_DUPLEX_FULL );
        prvGMACEnable100Mbps( xPhyObject.xPhyProperties.ucSpeed == PHY_SPEED_100 );
    }
    else
    {
        /* Fixed values */
        xPhyObject.xPhyPreferences.ucDuplex = xPHYProperties.ucDuplex;
        xPhyObject.xPhyPreferences.ucSpeed = xPHYProperties.ucSpeed;
        xPhyObject.xPhyPreferences.ucMDI_X = xPHYProperties.ucMDI_X;
        xPhyFixedValue( &xPhyObject, xPhyGetMask( &xPhyObject ) );

        /* Update the MAC with the auto-negotiation result parameters. */
        prvGMACEnableFullDuplex( xPHYProperties.ucDuplex == PHY_DUPLEX_FULL );
        prvGMACEnable100Mbps( xPHYProperties.ucSpeed == PHY_SPEED_100 );
    }

    prvGMACEnablePHYManagementPort( false );
}

static BaseType_t xPHYRead( BaseType_t xAddress,
                            BaseType_t xRegister,
                            uint32_t * pulValue )
{
    prvGMACEnablePHYManagementPort( true );
    BaseType_t readStatus = mac_async_read_phy_reg( &ETH_MAC, xAddress, xRegister, ( ( uint16_t * ) pulValue ) );
    prvGMACEnablePHYManagementPort( false );
    return readStatus;
}

static BaseType_t xPHYWrite( BaseType_t xAddress,
                             BaseType_t xRegister,
                             uint32_t pulValue )
{
    prvGMACEnablePHYManagementPort( true );
    BaseType_t writeStatus = mac_async_write_phy_reg( &ETH_MAC, xAddress, xRegister, pulValue );
    prvGMACEnablePHYManagementPort( false );
    return writeStatus;
}

static inline BaseType_t xATSAM5x_PHYGetLinkStatus( NetworkInterface_t * pxInterface )
{
    ( void ) pxInterface;
    return( xPhyObject.ulLinkStatusMask != 0 );
}<|MERGE_RESOLUTION|>--- conflicted
+++ resolved
@@ -85,17 +85,6 @@
     #error Transmit CRC offloading should be enabled.
 #endif
 
-<<<<<<< HEAD
-=======
-/* Setup LLMNR specific multicast address. */
-#if ( ipconfigUSE_LLMNR == 1 )
-static uint8_t ucLLMNR_MAC_address[] = { 0x01, 0x00, 0x5E, 0x00, 0x00, 0xFC };
-#endif
-
-/* Receive task refresh time */
-#define RECEIVE_BLOCK_TIME_MS    100
-
->>>>>>> 631fd050
 /***********************************************/
 /*              FreeRTOS variables             */
 /***********************************************/
