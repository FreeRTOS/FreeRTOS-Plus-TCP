--- conflicted
+++ resolved
@@ -63,28 +63,6 @@
 
 #define niBMSR_LINK_STATUS                  0x0004uL
 
-<<<<<<< HEAD
-#if defined( PHY_LS_HIGH_CHECK_TIME_MS ) || defined( PHY_LS_LOW_CHECK_TIME_MS )
-    #error please use the new defines with 'ipconfig' prefix
-#endif
-
-#ifndef ipconfigPHY_LS_HIGH_CHECK_TIME_MS
-
-/* Check if the LinkStatus in the PHY is still high after 15 seconds of not
- * receiving packets. */
-    #define ipconfigPHY_LS_HIGH_CHECK_TIME_MS    15000U
-#endif
-
-#ifndef ipconfigPHY_LS_LOW_CHECK_TIME_MS
-    /* Check if the LinkStatus in the PHY is still low every second. */
-    #define ipconfigPHY_LS_LOW_CHECK_TIME_MS    1000U
-#endif
-=======
-/* The size of each buffer when BufferAllocation_1 is used:
- * http://www.freertos.org/FreeRTOS-Plus/FreeRTOS_Plus_TCP/Embedded_Ethernet_Buffer_Management.html */
-#define niBUFFER_1_PACKET_SIZE              1536
->>>>>>> 631fd050
-
 /* Naming and numbering of PHY registers. */
 #define PHY_REG_01_BMSR                     0x01 /* Basic mode status register */
 
