/*
 * FreeRTOS+TCP V2.3.1
 * Copyright (C) 2020 Amazon.com, Inc. or its affiliates.  All Rights Reserved.
 *
 * Permission is hereby granted, free of charge, to any person obtaining a copy of
 * this software and associated documentation files (the "Software"), to deal in
 * the Software without restriction, including without limitation the rights to
 * use, copy, modify, merge, publish, distribute, sublicense, and/or sell copies of
 * the Software, and to permit persons to whom the Software is furnished to do so,
 * subject to the following conditions:
 *
 * The above copyright notice and this permission notice shall be included in all
 * copies or substantial portions of the Software.
 *
 * THE SOFTWARE IS PROVIDED "AS IS", WITHOUT WARRANTY OF ANY KIND, EXPRESS OR
 * IMPLIED, INCLUDING BUT NOT LIMITED TO THE WARRANTIES OF MERCHANTABILITY, FITNESS
 * FOR A PARTICULAR PURPOSE AND NONINFRINGEMENT. IN NO EVENT SHALL THE AUTHORS OR
 * COPYRIGHT HOLDERS BE LIABLE FOR ANY CLAIM, DAMAGES OR OTHER LIABILITY, WHETHER
 * IN AN ACTION OF CONTRACT, TORT OR OTHERWISE, ARISING FROM, OUT OF OR IN
 * CONNECTION WITH THE SOFTWARE OR THE USE OR OTHER DEALINGS IN THE SOFTWARE.
 *
 * http://aws.amazon.com/freertos
 * http://www.FreeRTOS.org
 */

/**
 * @file FreeRTOS_RA.c
 * @brief A client implementation of Router advertisement protocol.
 */

/* Standard includes. */
#include <stdint.h>
#include <stdio.h>


/* FreeRTOS includes. */
#include "FreeRTOS.h"
#include "task.h"

/* FreeRTOS+TCP includes. */
#include "FreeRTOS_IP.h"
#include "FreeRTOS_Sockets.h"
#include "FreeRTOS_IP_Private.h"
#include "FreeRTOS_IP_Timers.h"
#include "FreeRTOS_ARP.h"
#include "FreeRTOS_UDP_IP.h"
#include "FreeRTOS_Routing.h"
#include "FreeRTOS_ND.h"
#if ( ipconfigUSE_LLMNR == 1 )
    #include "FreeRTOS_DNS.h"
#endif /* ipconfigUSE_LLMNR */
#include "NetworkBufferManagement.h"

/* This define may exclude the entire source file. */
#if ( ipconfigUSE_IPv6 != 0 ) && ( ipconfigUSE_RA != 0 )

/*-----------------------------------------------------------*/

/** A block time of 0 simply means "don't block". */
    #define raDONT_BLOCK                       ( ( TickType_t ) 0 )

/** The default value for the IPv6-field 'ucVersionTrafficClass'. */
    #define raDEFAULT_VERSION_TRAFFIC_CLASS    0x60U

/** The default value for the IPv6-field 'ucHopLimit'. */
    #define raDEFAULT_HOP_LIMIT                255U

/*-----------------------------------------------------------*/

/* Initialise the Router Advertisement process for a given end-point. */
    static void vRAProcessInit( NetworkEndPoint_t * pxEndPoint );

/* Find a link-local address that is bound to a given interface. */
    static BaseType_t xGetLinkLocalAddress( const NetworkInterface_t * pxInterface,
                                            IPv6_Address_t * pxAddress );

/* Read the reply received from the RA server. */
    static ICMPPrefixOption_IPv6_t * vReceiveRA_ReadReply( const NetworkBufferDescriptor_t * pxNetworkBuffer );

/* Handle the states that are limited by a timer. See if any of the timers has expired. */
    static TickType_t xRAProcess_HandleWaitStates( NetworkEndPoint_t * pxEndPoint,
                                                   TickType_t uxReloadTime );

/* Handle the other states. */
    static TickType_t xRAProcess_HandleOtherStates( NetworkEndPoint_t * pxEndPoint,
                                                    TickType_t uxReloadTime );


/*-----------------------------------------------------------*/

/**
 * @brief Find a link-local address that is bound to a given interface.
 *
 * @param[in] pxInterface The interface for which a link-local address is looked up.
 * @param[out] pxAddress The IP address will be copied to this parameter.
 *
 * @return pdPASS in case a link-local address was found, otherwise pdFAIL.
 */
    static BaseType_t xGetLinkLocalAddress( const NetworkInterface_t * pxInterface,
                                            IPv6_Address_t * pxAddress )
    {
        BaseType_t xResult = pdFAIL;
        NetworkEndPoint_t * pxEndPoint;

        for( pxEndPoint = FreeRTOS_FirstEndPoint( pxInterface );
             pxEndPoint != NULL;
             pxEndPoint = FreeRTOS_NextEndPoint( pxInterface, pxEndPoint ) )
        {
            /* Check if it has the link-local prefix FE80::/10 */
            if( ( pxEndPoint->ipv6_settings.xIPAddress.ucBytes[ 0 ] == 0xfeU ) &&
                ( ( pxEndPoint->ipv6_settings.xIPAddress.ucBytes[ 1 ] & 0xc0U ) == 0x80U ) )
            {
                ( void ) memcpy( pxAddress->ucBytes, pxEndPoint->ipv6_settings.xIPAddress.ucBytes, ipSIZE_OF_IPv6_ADDRESS );
                xResult = pdPASS;
                break;
            }
        }

        return xResult;
    }
/*-----------------------------------------------------------*/

/**
 * @brief Send an ICMPv6 message of the type: Router Solicitation.
 *
 * @param[in] pxNetworkBuffer The network buffer which can be used for this.
 * @param[in] pxIPAddress The target address, normally ff02::2
 *
 */
    void vNDSendRouterSolicitation( NetworkBufferDescriptor_t * pxNetworkBuffer,
                                    IPv6_Address_t * pxIPAddress )
    {
        ICMPPacket_IPv6_t * pxICMPPacket;
        ICMPRouterSolicitation_IPv6_t * xRASolicitationRequest;
        const NetworkEndPoint_t * pxEndPoint = pxNetworkBuffer->pxEndPoint;
        const size_t uxNeededSize = ipSIZE_OF_ETH_HEADER + ipSIZE_OF_IPv6_HEADER + sizeof( ICMPRouterSolicitation_IPv6_t );
        MACAddress_t xMultiCastMacAddress;
        NetworkBufferDescriptor_t * pxDescriptor = pxNetworkBuffer;
        IPv6_Address_t xSourceAddress;
        BaseType_t xHasLocal;

        configASSERT( pxEndPoint != NULL );
        configASSERT( pxEndPoint->bits.bIPv6 != pdFALSE_UNSIGNED );

        xHasLocal = xGetLinkLocalAddress( pxEndPoint->pxNetworkInterface, &( xSourceAddress ) );

        if( xHasLocal == pdFAIL )
        {
            FreeRTOS_printf( ( "RA: can not find a Link-local address\n" ) );
            ( void ) memset( xSourceAddress.ucBytes, 0, ipSIZE_OF_IPv6_ADDRESS );
        }
        else
        {
            FreeRTOS_printf( ( "RA: source %pip\n", xSourceAddress.ucBytes ) );
        }

        if( pxDescriptor->xDataLength < uxNeededSize )
        {
            pxDescriptor = pxDuplicateNetworkBufferWithDescriptor( pxDescriptor, uxNeededSize );
        }

        if( pxDescriptor != NULL )
        {
            /* MISRA Ref 11.3.1 [Misaligned access] */
            /* More details at: https://github.com/FreeRTOS/FreeRTOS-Plus-TCP/blob/main/MISRA.md#rule-113 */
            /* coverity[misra_c_2012_rule_11_3_violation] */
            pxICMPPacket = ( ( ICMPPacket_IPv6_t * ) pxDescriptor->pucEthernetBuffer );
            xRASolicitationRequest = ( ( ICMPRouterSolicitation_IPv6_t * ) &( pxICMPPacket->xICMPHeaderIPv6 ) );

            pxDescriptor->xDataLength = uxNeededSize;

            ( void ) eNDGetCacheEntry( pxIPAddress, &( xMultiCastMacAddress ), NULL );

            /* Set Ethernet header. Will be swapped. */
            ( void ) memcpy( pxICMPPacket->xEthernetHeader.xSourceAddress.ucBytes, xMultiCastMacAddress.ucBytes, ipMAC_ADDRESS_LENGTH_BYTES );
            ( void ) memcpy( pxICMPPacket->xEthernetHeader.xDestinationAddress.ucBytes, pxEndPoint->xMACAddress.ucBytes, ipMAC_ADDRESS_LENGTH_BYTES );
            pxICMPPacket->xEthernetHeader.usFrameType = ipIPv6_FRAME_TYPE;

            /* Set IP-header. */
            pxICMPPacket->xIPHeader.ucVersionTrafficClass = raDEFAULT_VERSION_TRAFFIC_CLASS;
            pxICMPPacket->xIPHeader.ucTrafficClassFlow = 0U;
            pxICMPPacket->xIPHeader.usFlowLabel = 0U;
            pxICMPPacket->xIPHeader.usPayloadLength = FreeRTOS_htons( sizeof( ICMPRouterSolicitation_IPv6_t ) );
            pxICMPPacket->xIPHeader.ucNextHeader = ipPROTOCOL_ICMP_IPv6;
            pxICMPPacket->xIPHeader.ucHopLimit = raDEFAULT_HOP_LIMIT;

            /* Normally, the source address is set as 'ipv6_settings.xIPAddress'.
             * But is some routers will not accept a public IP-address, the original
             * default address will be used. It must be a link-local address. */
            ( void ) memcpy( pxICMPPacket->xIPHeader.xSourceAddress.ucBytes, xSourceAddress.ucBytes, ipSIZE_OF_IPv6_ADDRESS );

            ( void ) memcpy( pxICMPPacket->xIPHeader.xDestinationAddress.ucBytes, pxIPAddress->ucBytes, ipSIZE_OF_IPv6_ADDRESS );

            /* Set ICMP header. */
            ( void ) memset( xRASolicitationRequest, 0, sizeof( *xRASolicitationRequest ) );
            xRASolicitationRequest->ucTypeOfMessage = ipICMP_ROUTER_SOLICITATION_IPv6;

/*  __XX__ revisit on why commented out
 *  xRASolicitationRequest->ucOptionType = ndICMP_SOURCE_LINK_LAYER_ADDRESS;
 *  xRASolicitationRequest->ucOptionLength = 1;
 *  ( void ) memcpy( xRASolicitationRequest->ucOptionBytes, pxEndPoint->xMACAddress.ucBytes, ipMAC_ADDRESS_LENGTH_BYTES );
 */
            /* Checksums. */
            xRASolicitationRequest->usChecksum = 0U;
            /* calculate the UDP checksum for outgoing package */
            ( void ) usGenerateProtocolChecksum( pxDescriptor->pucEthernetBuffer, pxDescriptor->xDataLength, pdTRUE );

            /* This function will fill in the eth addresses and send the packet */
            vReturnEthernetFrame( pxDescriptor, pdTRUE );
        }
    }
/*-----------------------------------------------------------*/

/**
 * @brief Receive a NA ( Neighbour Advertisement ) message to see if a chosen IP-address is already in use.
 *
 * @param[in] pxNetworkBuffer The buffer that contains the message.
 */
    void vReceiveNA( const NetworkBufferDescriptor_t * pxNetworkBuffer )
    {
        const NetworkInterface_t * pxInterface = pxNetworkBuffer->pxInterface;
        NetworkEndPoint_t * pxPoint;

        /* MISRA Ref 11.3.1 [Misaligned access] */
        /* More details at: https://github.com/FreeRTOS/FreeRTOS-Plus-TCP/blob/main/MISRA.md#rule-113 */
        /* coverity[misra_c_2012_rule_11_3_violation] */
        const ICMPPacket_IPv6_t * pxICMPPacket = ( ( const ICMPPacket_IPv6_t * ) pxNetworkBuffer->pucEthernetBuffer );
        const ICMPHeader_IPv6_t * pxICMPHeader_IPv6 = ( ( const ICMPHeader_IPv6_t * ) &( pxICMPPacket->xICMPHeaderIPv6 ) );

        for( pxPoint = FreeRTOS_FirstEndPoint( pxInterface );
             pxPoint != NULL;
             pxPoint = FreeRTOS_NextEndPoint( pxInterface, pxPoint ) )
        {
            if( ( pxPoint->bits.bWantRA != pdFALSE_UNSIGNED ) && ( pxPoint->xRAData.eRAState == eRAStateIPWait ) )
            {
                if( memcmp( pxPoint->ipv6_settings.xIPAddress.ucBytes, pxICMPHeader_IPv6->xIPv6Address.ucBytes, ipSIZE_OF_IPv6_ADDRESS ) == 0 )
                {
                    pxPoint->xRAData.bits.bIPAddressInUse = pdTRUE_UNSIGNED;
                    vDHCP_RATimerReload( pxPoint, 100U );
                }
            }
        }
    }
/*-----------------------------------------------------------*/

/**
 * @brief Read a received RA reply and return the prefix option from the packet.
 *
 * @param[in] pxNetworkBuffer The buffer that contains the message.
 *
 * @returns Returns the ICMP prefix option pointer, pointing to its location in the
 *          input RA reply message buffer.
 */
    static ICMPPrefixOption_IPv6_t * vReceiveRA_ReadReply( const NetworkBufferDescriptor_t * pxNetworkBuffer )
    {
        size_t uxIndex = 0U;
        const size_t uxICMPSize = sizeof( ICMPRouterAdvertisement_IPv6_t );
        const size_t uxNeededSize = ipSIZE_OF_ETH_HEADER + ipSIZE_OF_IPv6_HEADER + uxICMPSize;
        /* uxLast points to the first byte after the buffer. */
        const size_t uxLast = pxNetworkBuffer->xDataLength - uxNeededSize;
        uint8_t * pucBytes = &( pxNetworkBuffer->pucEthernetBuffer[ uxNeededSize ] );
        ICMPPrefixOption_IPv6_t * pxPrefixOption = NULL;

        while( ( uxIndex + 1U ) < uxLast )
        {
            uint8_t ucType = pucBytes[ uxIndex ];
            size_t uxLength = ( size_t ) pucBytes[ uxIndex + 1U ] * 8U;

            if( uxLast < ( uxIndex + uxLength ) )
            {
                FreeRTOS_printf( ( "RA: Not enough bytes ( %u > %u )\n", ( unsigned ) ( uxIndex + uxLength ), ( unsigned ) uxLast ) );
                break;
            }

            switch( ucType )
            {
                case ndICMP_SOURCE_LINK_LAYER_ADDRESS: /* 1 */
                    FreeRTOS_printf( ( "RA: Source = %02x-%02x-%02x-%02x-%02x-%02x\n",
                                       pucBytes[ uxIndex + 2U ],
                                       pucBytes[ uxIndex + 3U ],
                                       pucBytes[ uxIndex + 4U ],
                                       pucBytes[ uxIndex + 5U ],
                                       pucBytes[ uxIndex + 6U ],
                                       pucBytes[ uxIndex + 7U ] ) );
                    break;

                case ndICMP_TARGET_LINK_LAYER_ADDRESS: /* 2 */
                    break;

                case ndICMP_PREFIX_INFORMATION: /* 3 */
                    /* MISRA Ref 11.3.1 [Misaligned access] */
                    /* More details at: https://github.com/FreeRTOS/FreeRTOS-Plus-TCP/blob/main/MISRA.md#rule-113 */
                    /* coverity[misra_c_2012_rule_11_3_violation] */
                    pxPrefixOption = ( ( ICMPPrefixOption_IPv6_t * ) &( pucBytes[ uxIndex ] ) );

                    FreeRTOS_printf( ( "RA: Prefix len %d Life %u, %u (%pip)\n",
                                       pxPrefixOption->ucPrefixLength,
                                       FreeRTOS_ntohl( pxPrefixOption->ulValidLifeTime ),
                                       FreeRTOS_ntohl( pxPrefixOption->ulPreferredLifeTime ),
                                       pxPrefixOption->ucPrefix ) );
                    break;

                case ndICMP_REDIRECTED_HEADER: /* 4 */
                    break;

                case ndICMP_MTU_OPTION: /* 5 */
                   {
                       uint32_t ulMTU;
                       ( void ) ulMTU;

                       /* ulChar2u32 returns host-endian numbers. */
                       ulMTU = ulChar2u32( &( pucBytes[ uxIndex + 4U ] ) );
                       FreeRTOS_printf( ( "RA: MTU = %u\n", ( unsigned int ) ulMTU ) );
                   }
                   break;

                default:
                    FreeRTOS_printf( ( "RA: Type 0x%02x not implemented\n", ucType ) );
                    break;
            }

            uxIndex = uxIndex + uxLength;
        } /* while( ( uxIndex + 1 ) < uxLast ) */

        return pxPrefixOption;
    }
/*-----------------------------------------------------------*/

/**
 * @brief Receive and analyse a RA ( Router Advertisement ) message.
 *        If the reply is satisfactory, the end-point will do SLAAC: choose an IP-address using the
 *        prefix offered, and completed with random bits.  It will start testing if another device
 *        already exists that uses the same IP-address.
 *
 * @param[in] pxNetworkBuffer The buffer that contains the message.
 */
    void vReceiveRA( const NetworkBufferDescriptor_t * pxNetworkBuffer )
    {
        /* MISRA Ref 11.3.1 [Misaligned access] */
        /* More details at: https://github.com/FreeRTOS/FreeRTOS-Plus-TCP/blob/main/MISRA.md#rule-113 */
        /* coverity[misra_c_2012_rule_11_3_violation] */
        const ICMPPacket_IPv6_t * pxICMPPacket = ( ( const ICMPPacket_IPv6_t * ) pxNetworkBuffer->pucEthernetBuffer );
        const ICMPPrefixOption_IPv6_t * pxPrefixOption = NULL;
        const size_t uxICMPSize = sizeof( ICMPRouterAdvertisement_IPv6_t );
        const size_t uxNeededSize = ipSIZE_OF_ETH_HEADER + ipSIZE_OF_IPv6_HEADER + uxICMPSize;

        /* A Router Advertisement was received, handle it here. */
        if( uxNeededSize > pxNetworkBuffer->xDataLength )
        {
            FreeRTOS_printf( ( "vReceiveRA: The buffer provided is too small\n" ) );
        }
        else
        {
            /* MISRA Ref 11.3.1 [Misaligned access] */
            /* More details at: https://github.com/FreeRTOS/FreeRTOS-Plus-TCP/blob/main/MISRA.md#rule-113 */
            /* coverity[misra_c_2012_rule_11_3_violation] */
            const ICMPRouterAdvertisement_IPv6_t * pxAdvertisement = ( ( const ICMPRouterAdvertisement_IPv6_t * ) &( pxICMPPacket->xICMPHeaderIPv6 ) );
            FreeRTOS_printf( ( "RA: Type %02x Srv %02x Checksum %04x Hops %d Flags %02x Life %d\n",
                               pxAdvertisement->ucTypeOfMessage,
                               pxAdvertisement->ucTypeOfService,
                               FreeRTOS_ntohs( pxAdvertisement->usChecksum ),
                               pxAdvertisement->ucHopLimit,
                               pxAdvertisement->ucFlags,
                               FreeRTOS_ntohs( pxAdvertisement->usLifetime ) ) );

            if( pxAdvertisement->usLifetime != 0U )
            {
                pxPrefixOption = vReceiveRA_ReadReply( pxNetworkBuffer );

                configASSERT( pxNetworkBuffer->pxInterface != NULL );

                if( pxPrefixOption != NULL )
                {
                    NetworkEndPoint_t * pxEndPoint;

                    for( pxEndPoint = FreeRTOS_FirstEndPoint( pxNetworkBuffer->pxInterface );
                         pxEndPoint != NULL;
                         pxEndPoint = FreeRTOS_NextEndPoint( pxNetworkBuffer->pxInterface, pxEndPoint ) )
                    {
                        if( ( pxEndPoint->bits.bWantRA != pdFALSE_UNSIGNED ) && ( pxEndPoint->xRAData.eRAState == eRAStateWait ) )
                        {
                            pxEndPoint->ipv6_settings.uxPrefixLength = pxPrefixOption->ucPrefixLength;
                            ( void ) memcpy( pxEndPoint->ipv6_settings.xPrefix.ucBytes, pxPrefixOption->ucPrefix, ipSIZE_OF_IPv6_ADDRESS );
                            ( void ) memcpy( pxEndPoint->ipv6_settings.xGatewayAddress.ucBytes, pxICMPPacket->xIPHeader.xSourceAddress.ucBytes, ipSIZE_OF_IPv6_ADDRESS );

                            pxEndPoint->xRAData.bits.bRouterReplied = pdTRUE_UNSIGNED;
                            pxEndPoint->xRAData.uxRetryCount = 0U;
                            pxEndPoint->xRAData.ulPreferredLifeTime = FreeRTOS_ntohl( pxPrefixOption->ulPreferredLifeTime );
                            /* Force taking a new random IP-address. */
                            pxEndPoint->xRAData.bits.bIPAddressInUse = pdTRUE_UNSIGNED;
                            pxEndPoint->xRAData.eRAState = eRAStateIPTest;
                            vRAProcess( pdFALSE, pxEndPoint );
                        }
                    }
                }
            }
            else
            {
                /* The life-time field contains zero. */
            }
        }
    }
/*-----------------------------------------------------------*/

/**
<<<<<<< HEAD
=======
 * @brief This is an option to test SLAAC. This device will take the IP-address of a
 *        known device in the LAN, just to simulate a IP-address clash.
 *
 * @param[in] xIndex the index to be used in the list of IP-addresses.
 * @param[out] pxIPAddress Here the IP-address will be written.
 *
 * @return pdPASS if an existing IP-address has been found and written to pxIPAddress.
 */
    static BaseType_t prvGetTestAddress( BaseType_t xIndex,
                                         const IPv6_Address_t * pxIPAddress )
    {
        ( void ) xIndex;
        ( void ) pxIPAddress;
        return 0;

        #if 0
            BaseType_t xResult;

            /* For testing only: return an IPv6 address that is already taken in the LAN. */
            const char * ip_address[] =
            {
                "fe80::6816:5e9b:80a0:9edb", /* laptop _HT_ */
                "fe80::9355:69c7:585a:afe7", /* raspberry */
            };

            if( xIndex < ARRAY_SIZE_X( ip_address ) )
            {
                ( void ) FreeRTOS_inet_pton6( ip_address[ xIndex ], pxIPAddress->ucBytes );
                xResult = pdPASS;
            }
            else
            {
                xResult = pdFAIL;
            }
            return xResult;
        #endif /* 0 */
    }
/*-----------------------------------------------------------*/

/**
>>>>>>> 1f987520
 * @brief Handles the RA wait state and calculates the new timer reload value
 *        based on the wait state. Also checks if any timer has expired. If its found that
 *        there is no other device using the same IP-address vIPNetworkUpCalls() is called
 *        to send the network up event.
 *
 * @param[in] pxEndPoint The end point for which RA assignment is required.
 * @param[out] uxReloadTime Timer reload value in ticks.
 *
 * @return New timer reload value.
 */
    static TickType_t xRAProcess_HandleWaitStates( NetworkEndPoint_t * pxEndPoint,
                                                   TickType_t uxReloadTime )
    {
        TickType_t uxNewReloadTime = uxReloadTime;

        if( pxEndPoint->xRAData.eRAState == eRAStateWait )
        {
            /* A Router Solicitation has been sent, waited for a reply, but no came.
             * All replies will be handled in the function vReceiveRA(). */
            pxEndPoint->xRAData.uxRetryCount++;

            if( pxEndPoint->xRAData.uxRetryCount < ( UBaseType_t ) ipconfigRA_SEARCH_COUNT )
            {
                pxEndPoint->xRAData.eRAState = eRAStateApply;
            }
            else
            {
                FreeRTOS_printf( ( "RA: Giving up waiting for a Router.\n" ) );
                ( void ) memcpy( &( pxEndPoint->ipv6_settings ), &( pxEndPoint->ipv6_defaults ), sizeof( pxEndPoint->ipv6_settings ) );

                pxEndPoint->xRAData.bits.bRouterReplied = pdFALSE_UNSIGNED;
                pxEndPoint->xRAData.uxRetryCount = 0U;
                /* Force taking a new random IP-address. */
                pxEndPoint->xRAData.bits.bIPAddressInUse = pdTRUE_UNSIGNED;
                pxEndPoint->xRAData.eRAState = eRAStateIPTest;
            }
        }
        else if( pxEndPoint->xRAData.eRAState == eRAStateIPWait )
        {
            /* A Neighbour Solicitation has been sent, waited for a reply.
             * Repeat this 'ipconfigRA_IP_TEST_COUNT' times to be sure. */
            if( pxEndPoint->xRAData.bits.bIPAddressInUse != pdFALSE_UNSIGNED )
            {
                /* Another device has responded with the same IPv4 address. */
                pxEndPoint->xRAData.uxRetryCount = 0U;
                pxEndPoint->xRAData.eRAState = eRAStateIPTest;
                uxNewReloadTime = pdMS_TO_TICKS( ipconfigRA_IP_TEST_TIME_OUT_MSEC );
            }
            else if( pxEndPoint->xRAData.uxRetryCount < ( UBaseType_t ) ipconfigRA_IP_TEST_COUNT )
            {
                /* Try again. */
                pxEndPoint->xRAData.uxRetryCount++;
                pxEndPoint->xRAData.eRAState = eRAStateIPTest;
                uxNewReloadTime = pdMS_TO_TICKS( ipconfigRA_IP_TEST_TIME_OUT_MSEC );
            }
            else
            {
                /* Now it is assumed that there is no other device using the same IP-address. */
                if( pxEndPoint->xRAData.bits.bRouterReplied != pdFALSE_UNSIGNED )
                {
                    /* Obtained configuration from a router. */
                    uxNewReloadTime = pdMS_TO_TICKS( 1000U * pxEndPoint->xRAData.ulPreferredLifeTime );
                    pxEndPoint->xRAData.eRAState = eRAStatePreLease;
                    iptraceRA_SUCCEDEED( &( pxEndPoint->ipv6_settings.xIPAddress ) );
                    FreeRTOS_printf( ( "RA: succeeded, using IP address %pip Reload after %u seconds\n",
                                       pxEndPoint->ipv6_settings.xIPAddress.ucBytes,
                                       ( unsigned ) pxEndPoint->xRAData.ulPreferredLifeTime ) );
                }
                else
                {
                    /* Using the default network parameters. */
                    pxEndPoint->xRAData.eRAState = eRAStateFailed;

                    iptraceRA_REQUESTS_FAILED_USING_DEFAULT_IP_ADDRESS( &( pxEndPoint->ipv6_settings.xIPAddress ) );

                    FreeRTOS_printf( ( "RA: failed, using default parameters and IP address %pip\n", pxEndPoint->ipv6_settings.xIPAddress.ucBytes ) );
                    /* Disable the timer. */
                    uxNewReloadTime = 0U;
                }

                /* Now call vIPNetworkUpCalls() to send the network-up event and
                 * start the ARP timer. */
                vIPNetworkUpCalls( pxEndPoint );
            }
        }
        else
        {
            /* Do nothing */
        }

        return uxNewReloadTime;
    }
/*-----------------------------------------------------------*/

/**
 * @brief Handles the RA states other than the wait states.
 *
 * @param[in] pxEndPoint The end point for which RA assignment is required.
 * @param[out] uxReloadTime Timer reload value in ticks.
 *
 * @return New timer reload value.
 */
    static TickType_t xRAProcess_HandleOtherStates( NetworkEndPoint_t * pxEndPoint,
                                                    TickType_t uxReloadTime )
    {
        TickType_t uxNewReloadTime = uxReloadTime;

        switch( pxEndPoint->xRAData.eRAState )
        {
            case eRAStateApply:
               {
                   IPv6_Address_t xIPAddress;
                   size_t uxNeededSize;
                   NetworkBufferDescriptor_t * pxNetworkBuffer;

                   /* Send a Router Solicitation to ff02::2 */
                   ( void ) memset( xIPAddress.ucBytes, 0, sizeof( xIPAddress.ucBytes ) );
                   xIPAddress.ucBytes[ 0 ] = 0xffU;
                   xIPAddress.ucBytes[ 1 ] = 0x02U;
                   xIPAddress.ucBytes[ 15 ] = 0x02U;
                   uxNeededSize = ipSIZE_OF_ETH_HEADER + ipSIZE_OF_IPv6_HEADER + sizeof( ICMPRouterSolicitation_IPv6_t );
                   pxNetworkBuffer = pxGetNetworkBufferWithDescriptor( uxNeededSize, raDONT_BLOCK );

                   if( pxNetworkBuffer != NULL )
                   {
                       pxNetworkBuffer->pxEndPoint = pxEndPoint;
                       vNDSendRouterSolicitation( pxNetworkBuffer, &( xIPAddress ) );
                   }

                   FreeRTOS_printf( ( "vRAProcess: Router Solicitation, attempt %lu/%u\n",
                                      pxEndPoint->xRAData.uxRetryCount + 1U,
                                      ipconfigRA_SEARCH_COUNT ) );
                   /* Wait a configurable time for a router advertisement. */
                   uxNewReloadTime = pdMS_TO_TICKS( ipconfigRA_SEARCH_TIME_OUT_MSEC );
                   pxEndPoint->xRAData.eRAState = eRAStateWait;
               }
               break;

            case eRAStateIPTest: /* Assuming an IP address, test if another device is using it already. */
               {
                   size_t uxNeededSize;
                   NetworkBufferDescriptor_t * pxNetworkBuffer;

                   /* Get an IP-address, using the network prefix and a random host address. */
                   if( pxEndPoint->xRAData.bits.bIPAddressInUse != 0U )
                   {
                       pxEndPoint->xRAData.bits.bIPAddressInUse = pdFALSE_UNSIGNED;

                       ( void ) FreeRTOS_CreateIPv6Address( &pxEndPoint->ipv6_settings.xIPAddress, &pxEndPoint->ipv6_settings.xPrefix, pxEndPoint->ipv6_settings.uxPrefixLength, pdTRUE );

                       FreeRTOS_printf( ( "RA: Creating a random IP-address\n" ) );
                   }

                   FreeRTOS_printf( ( "RA: Neighbour solicitation for %pip\n", pxEndPoint->ipv6_settings.xIPAddress.ucBytes ) );

                   uxNeededSize = ipSIZE_OF_ETH_HEADER + ipSIZE_OF_IPv6_HEADER + sizeof( ICMPHeader_IPv6_t );
                   pxNetworkBuffer = pxGetNetworkBufferWithDescriptor( uxNeededSize, raDONT_BLOCK );

                   if( pxNetworkBuffer != NULL )
                   {
                       pxNetworkBuffer->pxEndPoint = pxEndPoint;
                       vNDSendNeighbourSolicitation( pxNetworkBuffer, &( pxEndPoint->ipv6_settings.xIPAddress ) );
                   }

                   uxNewReloadTime = pdMS_TO_TICKS( 1000U );
                   pxEndPoint->xRAData.eRAState = eRAStateIPWait;
               }
               break;

            case eRAStatePreLease:
                pxEndPoint->xRAData.eRAState = eRAStateLease;
                break;

            case eRAStateLease:

                vRAProcessInit( pxEndPoint );
                uxNewReloadTime = pdMS_TO_TICKS( 1000U );

                break;

            case eRAStateFailed:
                break;

            default:
                /* All states were handled. */
                break;
        }

        return uxNewReloadTime;
    }
/*-----------------------------------------------------------*/

/**
 * @brief Initialise the RA state machine.
 *
 * @param[in] pxEndPoint The end-point for which Router Advertisement is required.
 */
    static void vRAProcessInit( NetworkEndPoint_t * pxEndPoint )
    {
        pxEndPoint->xRAData.uxRetryCount = 0U;
        pxEndPoint->xRAData.eRAState = eRAStateApply;
    }

/**
 * @brief Do a single cycle of the RA state machine.
 *
 * @param[in] xDoReset pdTRUE if the state machine must be reset.
 * @param[in] pxEndPoint The end-point for which a RA assignment is required.
 */
    void vRAProcess( BaseType_t xDoReset,
                     NetworkEndPoint_t * pxEndPoint )
    {
        TickType_t uxReloadTime = pdMS_TO_TICKS( 5000U );

        #if ( ipconfigHAS_PRINTF == 1 )
            /* Remember the initial state, just for logging. */
            eRAState_t eRAState = pxEndPoint->xRAData.eRAState;
        #endif

        configASSERT( pxEndPoint != NULL );

        if( xDoReset != pdFALSE )
        {
            vRAProcessInit( pxEndPoint );
        }

        /* First handle the states that are limited by a timer. See if some
         * timer has expired. */
        uxReloadTime = xRAProcess_HandleWaitStates( pxEndPoint, uxReloadTime );

        /* Now handle the other states. */
        uxReloadTime = xRAProcess_HandleOtherStates( pxEndPoint, uxReloadTime );

        #if ( ipconfigHAS_PRINTF == 1 )
            {
                FreeRTOS_printf( ( "vRAProcess( %ld, %pip) bRouterReplied=%d bIPAddressInUse=%d state %d -> %d\n",
                                   xDoReset,
                                   pxEndPoint->ipv6_defaults.xIPAddress.ucBytes,
                                   pxEndPoint->xRAData.bits.bRouterReplied,
                                   pxEndPoint->xRAData.bits.bIPAddressInUse,
                                   eRAState,
                                   pxEndPoint->xRAData.eRAState ) );
            }
        #endif /* ( ipconfigHAS_PRINTF == 1 ) */

        if( uxReloadTime != 0U )
        {
            FreeRTOS_printf( ( "RA: Reload %u seconds\n", ( unsigned ) ( uxReloadTime / 1000U ) ) );
            vDHCP_RATimerReload( pxEndPoint, uxReloadTime );
        }
        else
        {
            /* Disable the timer, this function vRAProcess() won't be called anymore for this end-point. */
            FreeRTOS_printf( ( "RA: Disabled timer.\n" ) );
            vIPSetDHCP_RATimerEnableState( pxEndPoint, pdFALSE );
        }
    }
/*-----------------------------------------------------------*/

#endif /* ( ipconfigUSE_IPv6 != 0 ) && ( ipconfigUSE_RA != 0 ) */<|MERGE_RESOLUTION|>--- conflicted
+++ resolved
@@ -403,49 +403,6 @@
 /*-----------------------------------------------------------*/
 
 /**
-<<<<<<< HEAD
-=======
- * @brief This is an option to test SLAAC. This device will take the IP-address of a
- *        known device in the LAN, just to simulate a IP-address clash.
- *
- * @param[in] xIndex the index to be used in the list of IP-addresses.
- * @param[out] pxIPAddress Here the IP-address will be written.
- *
- * @return pdPASS if an existing IP-address has been found and written to pxIPAddress.
- */
-    static BaseType_t prvGetTestAddress( BaseType_t xIndex,
-                                         const IPv6_Address_t * pxIPAddress )
-    {
-        ( void ) xIndex;
-        ( void ) pxIPAddress;
-        return 0;
-
-        #if 0
-            BaseType_t xResult;
-
-            /* For testing only: return an IPv6 address that is already taken in the LAN. */
-            const char * ip_address[] =
-            {
-                "fe80::6816:5e9b:80a0:9edb", /* laptop _HT_ */
-                "fe80::9355:69c7:585a:afe7", /* raspberry */
-            };
-
-            if( xIndex < ARRAY_SIZE_X( ip_address ) )
-            {
-                ( void ) FreeRTOS_inet_pton6( ip_address[ xIndex ], pxIPAddress->ucBytes );
-                xResult = pdPASS;
-            }
-            else
-            {
-                xResult = pdFAIL;
-            }
-            return xResult;
-        #endif /* 0 */
-    }
-/*-----------------------------------------------------------*/
-
-/**
->>>>>>> 1f987520
  * @brief Handles the RA wait state and calculates the new timer reload value
  *        based on the wait state. Also checks if any timer has expired. If its found that
  *        there is no other device using the same IP-address vIPNetworkUpCalls() is called
