--- conflicted
+++ resolved
@@ -467,21 +467,7 @@
 
                         if( pxNetworkBuffer->pxEndPoint == NULL )
                         {
-<<<<<<< HEAD
                             break;
-=======
-                            /* NetworkInterface is obliged to set 'pxEndPoint' in every received packet,
-                             * but in case this has not be done, set it here. */
-
-                            pxNetworkBuffer->pxEndPoint = prvFindEndPointOnNetMask( pxNetworkBuffer );
-                            FreeRTOS_printf( ( "prvParseDNS_HandleLLMNRRequest: No pxEndPoint yet? Using %x ip\n",
-                                               ( unsigned int ) FreeRTOS_ntohl( pxNetworkBuffer->pxEndPoint ? pxNetworkBuffer->pxEndPoint->ipv4_settings.ulIPAddress : 0U ) ) );
-
-                            if( pxNetworkBuffer->pxEndPoint == NULL )
-                            {
-                                break;
-                            }
->>>>>>> 8e7a3fe5
                         }
 
                         pxEndPoint = pxNetworkBuffer->pxEndPoint;
@@ -579,21 +565,9 @@
                                 pxAnswer->ucNameCode = dnsNAME_IS_OFFSET;
                                 pxAnswer->ucNameOffset = ( uint8_t ) ( xSet.pcRequestedName - ( char * ) pucNewBuffer );
 
-<<<<<<< HEAD
                                 vSetField16( pxAnswer, LLMNRAnswer_t, usType, xSet.usType );  /* Type A or AAAA: host */
                                 vSetField16( pxAnswer, LLMNRAnswer_t, usClass, dnsCLASS_IN ); /* 1: Class IN */
                                 vSetField32( pxAnswer, LLMNRAnswer_t, ulTTL, dnsLLMNR_TTL_VALUE );
-=======
-                                #ifndef _lint
-                                    #if ( ipconfigUSE_LLMNR == 1 )
-                                        {
-                                            vSetField16( pxAnswer, LLMNRAnswer_t, usType, xSet.usType );  /* Type A or AAAA: host */
-                                            vSetField16( pxAnswer, LLMNRAnswer_t, usClass, dnsCLASS_IN ); /* 1: Class IN */
-                                            vSetField32( pxAnswer, LLMNRAnswer_t, ulTTL, dnsLLMNR_TTL_VALUE );
-                                        }
-                                    #endif /* ipconfigUSE_LLMNR */
-                                #endif /* lint */
->>>>>>> 8e7a3fe5
 
                                 usLength = ( int16_t ) ( sizeof( *pxAnswer ) + ( size_t ) ( xSet.pucByte - pucNewBuffer ) );
 
@@ -1061,22 +1035,12 @@
             uint8_t * pucUDPPayloadBuffer = pucPayload;
             size_t uxSizeNeeded;
             NetworkBufferDescriptor_t * pxNetworkBuffer;
-<<<<<<< HEAD
             size_t uxBytesNeeded = sizeof( UDPPacket_t ) + sizeof( NBNSRequest_t );
             BaseType_t xDNSHookReturn;
             uint16_t usLength;
             DNSMessage_t * pxMessage;
             NBNSAnswer_t * pxAnswer;
             NetworkBufferDescriptor_t * pxNewBuffer = NULL;
-=======
-            NetworkEndPoint_t xEndPoint;
-
-            /* Not used for now */
-            ( void ) uxBufferLength;
-
-            /* Read the request flags in host endianness. */
-            usFlags = usChar2u16( &( pucUDPPayloadBuffer[ offsetof( NBNSRequest_t, usFlags ) ] ) );
->>>>>>> 8e7a3fe5
 
             /* Introduce a do {} while (0) loop to allow the use of breaks. */
             do
@@ -1209,24 +1173,12 @@
                     break;
                 }
 
-<<<<<<< HEAD
                 /* Someone is looking for a device with ucNBNSName,
                  * prepare a positive reply.
                  * The reply will be a bit longer than the request, so make some space.
                  * NBNSAnswer_t will be added, minus the two shorts 'usType' and 'usClass'
                  * that were already present. */
                 uxSizeNeeded = pxNetworkBuffer->xDataLength + sizeof( NBNSAnswer_t ) - 2 * sizeof( uint16_t );
-=======
-                        #if defined( ipconfigIPv4_BACKWARD_COMPATIBLE ) && ( ipconfigIPv4_BACKWARD_COMPATIBLE == 1 )
-                            if( xApplicationDNSQueryHook( ( const char * ) ucNBNSName ) != pdFALSE )
-                        #else
-                            if( xApplicationDNSQueryHook_Multi( &( xEndPoint ), ( const char * ) ucNBNSName ) != pdFALSE )
-                        #endif /* if defined( ipconfigIPv4_BACKWARD_COMPATIBLE ) && ( ipconfigIPv4_BACKWARD_COMPATIBLE == 1 ) */
-                        {
-                            /* The field xDataLength was set to the total length of the UDP packet,
-                             * i.e. the payload size plus sizeof( UDPPacket_t ). */
-                            pxNewBuffer = pxDuplicateNetworkBufferWithDescriptor( pxNetworkBuffer, pxNetworkBuffer->xDataLength + sizeof( NBNSAnswer_t ) );
->>>>>>> 8e7a3fe5
 
                 if( xBufferAllocFixedSize == pdFALSE )
                 {
