/*
 * FreeRTOS+TCP <DEVELOPMENT BRANCH>
 * Copyright (C) 2022 Amazon.com, Inc. or its affiliates.  All Rights Reserved.
 *
 * SPDX-License-Identifier: MIT
 *
 * Permission is hereby granted, free of charge, to any person obtaining a copy of
 * this software and associated documentation files (the "Software"), to deal in
 * the Software without restriction, including without limitation the rights to
 * use, copy, modify, merge, publish, distribute, sublicense, and/or sell copies of
 * the Software, and to permit persons to whom the Software is furnished to do so,
 * subject to the following conditions:
 *
 * The above copyright notice and this permission notice shall be included in all
 * copies or substantial portions of the Software.
 *
 * THE SOFTWARE IS PROVIDED "AS IS", WITHOUT WARRANTY OF ANY KIND, EXPRESS OR
 * IMPLIED, INCLUDING BUT NOT LIMITED TO THE WARRANTIES OF MERCHANTABILITY, FITNESS
 * FOR A PARTICULAR PURPOSE AND NONINFRINGEMENT. IN NO EVENT SHALL THE AUTHORS OR
 * COPYRIGHT HOLDERS BE LIABLE FOR ANY CLAIM, DAMAGES OR OTHER LIABILITY, WHETHER
 * IN AN ACTION OF CONTRACT, TORT OR OTHERWISE, ARISING FROM, OUT OF OR IN
 * CONNECTION WITH THE SOFTWARE OR THE USE OR OTHER DEALINGS IN THE SOFTWARE.
 *
 * http://aws.amazon.com/freertos
 * http://www.FreeRTOS.org
 */

/**
 * @file FreeRTOS_DNS_Parser.c
 * @brief Implements the DNS message parser
 */

/* FreeRTOS includes. */
#include "FreeRTOS.h"
/* FreeRTOS+TCP includes. */
#include "FreeRTOS_IP.h"
#include "FreeRTOS_IP_Private.h"

#include "FreeRTOS_DNS_Globals.h"
#include "FreeRTOS_DNS_Parser.h"
#include "FreeRTOS_DNS_Cache.h"
#include "FreeRTOS_DNS_Callback.h"

#include "NetworkBufferManagement.h"

#include <string.h>

#if ( ipconfigUSE_DNS != 0 )

/** @brief The list of all callback structures. */


    #if ( ( ipconfigUSE_NBNS == 1 ) || ( ipconfigUSE_LLMNR == 1 ) || ( ipconfigUSE_MDNS == 1 ) )

/**
 * @brief Find the best matching end-point given a reply that was received.
 * @param[in] pxNetworkBuffer: The Ethernet packet that was received.
 * @return An end-point.
 */
        static NetworkEndPoint_t * prvFindEndPointOnNetMask( NetworkBufferDescriptor_t * pxNetworkBuffer )
        {
            NetworkEndPoint_t * pxEndPoint;

            #if ( ipconfigUSE_IPv6 != 0 )
                IPPacket_IPv6_t * xIPPacket_IPv6 = ( ( IPPacket_IPv6_t * ) pxNetworkBuffer->pucEthernetBuffer );

                if( xIPPacket_IPv6->xEthernetHeader.usFrameType == ipIPv6_FRAME_TYPE )
                {
                    pxEndPoint = FreeRTOS_FindEndPointOnNetMask_IPv6( &xIPPacket_IPv6->xIPHeader.xSourceAddress );
                }
                else
            #endif /* ( ipconfigUSE_IPv6 != 0 ) */
            {
                IPPacket_t * xIPPacket = ( ( IPPacket_t * ) pxNetworkBuffer->pucEthernetBuffer );

                pxEndPoint = FreeRTOS_FindEndPointOnNetMask( xIPPacket->xIPHeader.ulSourceIPAddress, 6 );
            }

            if( pxEndPoint != NULL )
            {
                pxNetworkBuffer->pxEndPoint = pxEndPoint;
            }

            return pxEndPoint;
        }
    #endif /* ( ( ipconfigUSE_NBNS == 1 ) || ( ipconfigUSE_LLMNR == 1 ) || ( ipconfigUSE_MDNS == 1 ) ) */
/*-----------------------------------------------------------*/

/**
 * @brief Read the Name field out of a DNS response packet.
 *
 * @param[in,out] pxSet: a set of variables that are shared among the helper functions.
 * @param[in] uxDestLen: Size of the pcName array.
 *
 * @return If a fully formed name was found, then return the number of bytes processed in pucByte.
 */
    size_t DNS_ReadNameField( ParseSet_t * pxSet,
                              size_t uxDestLen )
    {
        size_t uxNameLen = 0U;
        size_t uxIndex = 0U;
        size_t uxSourceLen = pxSet->uxSourceBytesRemaining;
        const uint8_t * pucByte = pxSet->pucByte;

        /* uxCount gets the values from pucByte and counts down to 0.
         * No need to have a different type than that of pucByte */
        size_t uxCount;

        if( uxSourceLen == ( size_t ) 0U )
        {
            /* Return 0 value in case of error. */
            uxIndex = 0U;
        }

        /* Determine if the name is the fully coded name, or an offset to the name
         * elsewhere in the message. */
        else if( ( pucByte[ uxIndex ] & dnsNAME_IS_OFFSET ) == dnsNAME_IS_OFFSET )
        {
            /* Jump over the two byte offset. */
            if( uxSourceLen > sizeof( uint16_t ) )
            {
                uxIndex += sizeof( uint16_t );
            }
            else
            {
                uxIndex = 0U;
            }
        }
        else
        {
            /* 'uxIndex' points to the full name. Walk over the string. */
            while( ( uxIndex < uxSourceLen ) && ( pucByte[ uxIndex ] != ( uint8_t ) 0x00U ) )
            {
                /* If this is not the first time through the loop, then add a
                 * separator in the output. */
                if( ( uxNameLen > 0U ) )
                {
                    if( uxNameLen >= uxDestLen )
                    {
                        uxIndex = 0U;
                        /* coverity[break_stmt] : Break statement terminating the loop */
                        break;
                    }

                    pxSet->pcName[ uxNameLen ] = '.';
                    uxNameLen++;
                }

                /* Process the first/next sub-string. */
                uxCount = ( size_t ) pucByte[ uxIndex ];

                /* uxIndex should point to the first character now, unless uxCount
                 * is an offset field. */
                uxIndex++;

                if( ( uxIndex + uxCount ) > uxSourceLen )
                {
                    uxIndex = 0U;
                    break;
                }

                if( ( uxNameLen + uxCount ) >= uxDestLen )
                {
                    uxIndex = 0U;
                    break;
                }

                while( uxCount-- != 0U )
                {
                    if( uxNameLen >= uxDestLen )
                    {
                        uxIndex = 0U;
                        break;

                        /* break out of inner loop here
                         * break out of outer loop at the test uxNameLen >= uxDestLen. */
                    }

                    pxSet->pcName[ uxNameLen ] = ( char ) pucByte[ uxIndex ];
                    uxNameLen++;
                    uxIndex++;
                }
            }

            /* Confirm that a fully formed name was found. */
            if( uxIndex > 0U )
            {
                /* Here, there is no need to check for pucByte[ uxindex ] == 0 because:
                 * When we break out of the above while loop, uxIndex is made 0 thereby
                 * failing above check. Whenever we exit the loop otherwise, either
                 * pucByte[ uxIndex ] == 0 (which makes the check here unnecessary) or
                 * uxIndex >= uxSourceLen (which makes sure that we do not go in the 'if'
                 * case).
                 */
                if( ( uxNameLen < uxDestLen ) && ( uxIndex < uxSourceLen ) )
                {
                    pxSet->pcName[ uxNameLen ] = '\0';
                    uxIndex++;
                }
                else
                {
                    uxIndex = 0U;
                }
            }
        }

        return uxIndex;
    }

/**
 * @brief Simple routine that jumps over the NAME field of a resource record.
 *
 * @param[in] pucByte: The pointer to the resource record.
 * @param[in] uxLength: Length of the resource record.
 *
 * @return It returns the number of bytes read, or zero when an error has occurred.
 */
    size_t DNS_SkipNameField( const uint8_t * pucByte,
                              size_t uxLength )
    {
        size_t uxChunkLength;
        size_t uxSourceLenCpy = uxLength;
        size_t uxIndex = 0U;

        if( uxSourceLenCpy == 0U )
        {
            uxIndex = 0U;
        }

        /* Determine if the name is the fully coded name, or an offset to the name
         * elsewhere in the message. */
        else if( ( pucByte[ uxIndex ] & dnsNAME_IS_OFFSET ) == dnsNAME_IS_OFFSET )
        {
            /* Jump over the two byte offset. */
            if( uxSourceLenCpy > sizeof( uint16_t ) )
            {
                uxIndex += sizeof( uint16_t );
            }
            else
            {
                uxIndex = 0U;
            }
        }
        else
        {
            /* pucByte points to the full name. Walk over the string. */
            while( ( pucByte[ uxIndex ] != 0U ) && ( uxSourceLenCpy > 1U ) )
            {
                /* Conversion to size_t causes addition to be done
                 * in size_t */
                uxChunkLength = ( ( size_t ) pucByte[ uxIndex ] ) + 1U;

                if( uxSourceLenCpy > uxChunkLength )
                {
                    uxSourceLenCpy -= uxChunkLength;
                    uxIndex += uxChunkLength;
                }
                else
                {
                    uxIndex = 0U;
                    break;
                }
            }

            /* Confirm that a fully formed name was found. */
            if( uxIndex > 0U )
            {
                if( pucByte[ uxIndex ] == 0U )
                {
                    uxIndex++;
                }
                else
                {
                    uxIndex = 0U;
                }
            }
        }

        return uxIndex;
    }

/**
 * @brief Process a response packet from a DNS server, or an LLMNR reply.
 *
 * @param[in] pucUDPPayloadBuffer: The DNS response received as a UDP
 *                                 payload.
 * @param[in] uxBufferLength: Length of the UDP payload buffer.
 * @param[in] ppxAddressInfo: A pointer to a pointer where the results will be stored.
 * @param[in] xExpected: indicates whether the identifier in the reply
 *                       was expected, and thus if the DNS cache may be
 *                       updated with the reply.
 * @param[in] usPort: The server port number in order to identify the protocol.
 *
 *
 * @return The IP address in the DNS response if present and if xExpected is set to pdTRUE.
 *         An error code (dnsPARSE_ERROR) if there was an error in the DNS response.
 *         0 if xExpected set to pdFALSE.
 */
/* TODO cross check again */
    uint32_t DNS_ParseDNSReply( uint8_t * pucUDPPayloadBuffer,
                                size_t uxBufferLength,
                                struct freertos_addrinfo ** ppxAddressInfo,
                                BaseType_t xExpected,
                                uint16_t usPort )
    {
        ParseSet_t xSet;
        uint16_t x;
        BaseType_t xReturn = pdTRUE;
        uint32_t ulIPAddress = 0U;
        BaseType_t xDNSHookReturn;

        ( void ) memset( &( xSet ), 0, sizeof( xSet ) );
        xSet.usPortNumber = usPort;
        xSet.ppxLastAddress = &( xSet.pxLastAddress );

<<<<<<< HEAD
        #if ( ipconfigUSE_LLMNR == 1 )
            uint16_t usType = 0U;
            uint16_t usClass = 0U;
        #endif
=======
>>>>>>> b893d9c0
        #if ( ipconfigUSE_DNS_CACHE == 1 ) || ( ipconfigDNS_USE_CALLBACKS == 1 )
            xSet.xDoStore = xExpected;
        #endif

        /* Ensure that the buffer is of at least minimal DNS message length. */
        if( uxBufferLength < sizeof( DNSMessage_t ) )
        {
            ( void ) xDNSHookReturn;
            xReturn = pdFALSE;
        }
        else
        {
            xSet.uxBufferLength = uxBufferLength;
            xSet.uxSourceBytesRemaining = uxBufferLength;

            /* Parse the DNS message header. Map the byte stream onto a structure
             * for easier access. */

            /* MISRA Ref 11.3.1 [Misaligned access] */
/* More details at: https://github.com/FreeRTOS/FreeRTOS-Plus-TCP/blob/main/MISRA.md#rule-113 */
            /* coverity[misra_c_2012_rule_11_3_violation] */
            xSet.pxDNSMessageHeader = ( ( DNSMessage_t * )
                                        pucUDPPayloadBuffer );

            /* Introduce a do {} while (0) to allow the use of breaks. */
            do
            {
                size_t uxBytesRead = 0U;
                size_t uxResult;

                /* Start at the first byte after the header. */
                xSet.pucUDPPayloadBuffer = pucUDPPayloadBuffer;
                xSet.pucByte = &( pucUDPPayloadBuffer[ sizeof( DNSMessage_t ) ] );
                xSet.uxSourceBytesRemaining -= sizeof( DNSMessage_t );

                /* Skip any question records. */
                xSet.usQuestions = FreeRTOS_ntohs( xSet.pxDNSMessageHeader->usQuestions );

                if( xSet.usQuestions == 0U )
                {
                    /* The IP-stack will only accept DNS replies that have a copy
                     * of the questions. */
                    xReturn = pdFALSE;
                    break;
                }

                for( x = 0U; x < xSet.usQuestions; x++ )
                {
                    #if ( ( ipconfigUSE_LLMNR == 1 ) || ( ipconfigUSE_MDNS == 1 ) )
                        {
                            if( x == 0U )
                            {
                                xSet.pcRequestedName = ( char * ) xSet.pucByte;
                            }
                        }
                    #endif

                    #if ( ipconfigUSE_DNS_CACHE == 1 ) || ( ipconfigDNS_USE_CALLBACKS == 1 )
                        if( x == 0U )
                        {
                            uxResult = DNS_ReadNameField( &xSet,
                                                          sizeof( xSet.pcName ) );
                        }
                        else
                    #endif /* ipconfigUSE_DNS_CACHE || ipconfigDNS_USE_CALLBACKS */
                    {
                        /* Skip the variable length pcName field. */
                        uxResult = DNS_SkipNameField( xSet.pucByte,
                                                      xSet.uxSourceBytesRemaining );
                    }

                    /* Check for a malformed response. */
                    if( uxResult == 0U )
                    {
                        xReturn = pdFALSE;
                        break;
                    }

                    uxBytesRead += uxResult;
                    xSet.pucByte = &( xSet.pucByte[ uxResult ] );
                    xSet.uxSourceBytesRemaining -= uxResult;

                    /* Check the remaining buffer size. */
                    if( xSet.uxSourceBytesRemaining >= sizeof( uint32_t ) )
                    {
                        #if ( ( ipconfigUSE_LLMNR == 1 ) || ( ipconfigUSE_MDNS == 1 ) )
                            {
                                /* usChar2u16 returns value in host endianness. */
                                xSet.usType = usChar2u16( xSet.pucByte );
                                xSet.usClass = usChar2u16( &( xSet.pucByte[ 2 ] ) );
                            }
                        #endif /* ipconfigUSE_LLMNR */

                        /* Skip the type and class fields. */
                        xSet.pucByte = &( xSet.pucByte[ sizeof( uint32_t ) ] );
                        xSet.uxSourceBytesRemaining -= sizeof( uint32_t );
                    }
                    else
                    {
                        xReturn = pdFALSE;
                        break;
                    }
                } /* for( x = 0U; x < xSet.usQuestions; x++ ) */

                if( xReturn == pdFALSE )
                {
                    /* No need to proceed. Break out of the do-while loop. */
                    break;
                }

                /* Search through the answer records. */
                xSet.pxDNSMessageHeader->usAnswers =
                    FreeRTOS_ntohs( xSet.pxDNSMessageHeader->usAnswers );

                if( ( xSet.pxDNSMessageHeader->usFlags & dnsRX_FLAGS_MASK )
                    == dnsEXPECTED_RX_FLAGS )
                {
                    ulIPAddress = parseDNSAnswer( &( xSet ), ppxAddressInfo, &uxBytesRead );
                }

                #if ( ( ipconfigUSE_LLMNR == 1 ) || ( ipconfigUSE_MDNS == 1 ) )

                    /* No need to check that pcRequestedName != NULL since sQuestions != 0, then
                     * pcRequestedName is assigned with this statement
                     * "pcRequestedName = ( char * ) pucByte;" */
                    else if( ( xSet.usQuestions != ( uint16_t ) 0U ) &&
                             ( ( xSet.usType == dnsTYPE_A_HOST ) || ( xSet.usType == dnsTYPE_AAAA_HOST ) ) &&
                             ( xSet.usClass == dnsCLASS_IN ) )
                    {
                        NetworkBufferDescriptor_t * pxNetworkBuffer;
                        NetworkEndPoint_t * pxEndPoint, xEndPoint;
                        size_t uxUDPOffset;

                        pxNetworkBuffer = pxUDPPayloadBuffer_to_NetworkBuffer( pucUDPPayloadBuffer );

                        /* This test could be replaced with a assert(). */
                        if( pxNetworkBuffer == NULL )
                        {
                            /* _HT_ just while testing. When the program gets here,
                             * pucUDPPayloadBuffer was invalid. */
                            FreeRTOS_printf( ( "DNS_ParseDNSReply: pucUDPPayloadBuffer was invalid\n" ) );
                            break;
                        }

                        uxUDPOffset = ( size_t ) ( pucUDPPayloadBuffer - pxNetworkBuffer->pucEthernetBuffer );
                        configASSERT( ( uxUDPOffset == ipUDP_PAYLOAD_OFFSET_IPv4 ) || ( uxUDPOffset == ipUDP_PAYLOAD_OFFSET_IPv6 ) );

                        if( pxNetworkBuffer->pxEndPoint == NULL )
                        {
                            break;
                        }

                        pxEndPoint = pxNetworkBuffer->pxEndPoint;

                        /* Make a copy of the end-point because xApplicationDNSQueryHook() is allowed
                         * to write into it. */
                        ( void ) memcpy( &( xEndPoint ), pxEndPoint, sizeof( xEndPoint ) );

                        #if ( ipconfigUSE_IPv6 != 0 )
                            {
                                /*logging*/
                                FreeRTOS_printf( ( "prvParseDNS_HandleLLMNRRequest[%s]: type %04X\n", xSet.pcName, xSet.usType ) );

                                xEndPoint.usDNSType = xSet.usType;
                            }
                        #endif /* ( ipconfigUSE_IPv6 != 0 ) */

                        /* If this is not a reply to our DNS request, it might be an mDNS or an LLMNR
                         * request. Ask the application if it uses the name. */
                        #if ( ipconfigIPv4_BACKWARD_COMPATIBLE == 1 )
                            xDNSHookReturn = xApplicationDNSQueryHook( xSet.pcName );
                        #else
                            xDNSHookReturn = xApplicationDNSQueryHook_Multi( &xEndPoint, xSet.pcName );
                        #endif

                        if( xDNSHookReturn != pdFALSE )
                        {
                            int16_t usLength;
                            NetworkBufferDescriptor_t * pxNewBuffer = NULL;
                            LLMNRAnswer_t * pxAnswer;
                            uint8_t * pucNewBuffer = NULL;
                            size_t uxExtraLength;

                            if( pxNetworkBuffer != NULL )
                            {
                                if( xBufferAllocFixedSize == pdFALSE )
                                {
                                    size_t uxDataLength = uxBufferLength +
                                                          sizeof( UDPHeader_t ) +
                                                          sizeof( EthernetHeader_t ) +
                                                          uxIPHeaderSizePacket( pxNetworkBuffer );

                                    #if ( ipconfigUSE_IPv6 != 0 )
                                        if( xSet.usType == dnsTYPE_AAAA_HOST )
                                        {
                                            uxExtraLength = sizeof( LLMNRAnswer_t ) + ipSIZE_OF_IPv6_ADDRESS - sizeof( pxAnswer->ulIPAddress );
                                        }
                                        else
                                    #endif /* ( ipconfigUSE_IPv6 != 0 ) */
                                    {
                                        uxExtraLength = sizeof( LLMNRAnswer_t );
                                    }

                                    /* Set the size of the outgoing packet. */
                                    pxNetworkBuffer->xDataLength = uxDataLength;
                                    pxNewBuffer = pxDuplicateNetworkBufferWithDescriptor( pxNetworkBuffer,
                                                                                          uxDataLength +
                                                                                          uxExtraLength );

                                    if( pxNewBuffer != NULL )
                                    {
                                        BaseType_t xOffset1, xOffset2;

                                        xOffset1 = ( BaseType_t ) ( xSet.pucByte - pucUDPPayloadBuffer );
                                        xOffset2 = ( BaseType_t ) ( ( ( uint8_t * ) xSet.pcRequestedName ) - pucUDPPayloadBuffer );

                                        pxNetworkBuffer = pxNewBuffer;
                                        pucNewBuffer = &( pxNetworkBuffer->pucEthernetBuffer[ uxUDPOffset ] );

                                        xSet.pucByte = &( pucNewBuffer[ xOffset1 ] );
                                        xSet.pcRequestedName = ( char * ) &( pucNewBuffer[ xOffset2 ] );
                                        xSet.pxDNSMessageHeader = ( ( DNSMessage_t * ) pucNewBuffer );
                                    }
                                    else
                                    {
                                        /* Just to indicate that the message may not be answered. */
                                        pxNetworkBuffer = NULL;
                                    }
                                }
                                else
                                {
                                    pucNewBuffer = &( pxNetworkBuffer->pucEthernetBuffer[ uxUDPOffset ] );
                                }
                            }

                            if( ( pxNetworkBuffer != NULL ) )
                            {
                                pxAnswer = ( ( LLMNRAnswer_t * ) xSet.pucByte );
                                /* We leave 'usIdentifier' and 'usQuestions' untouched */
                                vSetField16( xSet.pxDNSMessageHeader, DNSMessage_t, usFlags, dnsLLMNR_FLAGS_IS_REPONSE ); /* Set the response flag */
                                vSetField16( xSet.pxDNSMessageHeader, DNSMessage_t, usAnswers, 1 );                       /* Provide a single answer */
                                vSetField16( xSet.pxDNSMessageHeader, DNSMessage_t, usAuthorityRRs, 0 );                  /* No authority */
                                vSetField16( xSet.pxDNSMessageHeader, DNSMessage_t, usAdditionalRRs, 0 );                 /* No additional info */

                                pxAnswer->ucNameCode = dnsNAME_IS_OFFSET;
                                pxAnswer->ucNameOffset = ( uint8_t ) ( xSet.pcRequestedName - ( char * ) pucNewBuffer );

                                vSetField16( pxAnswer, LLMNRAnswer_t, usType, xSet.usType );  /* Type A or AAAA: host */
                                vSetField16( pxAnswer, LLMNRAnswer_t, usClass, dnsCLASS_IN ); /* 1: Class IN */
                                vSetField32( pxAnswer, LLMNRAnswer_t, ulTTL, dnsLLMNR_TTL_VALUE );

                                usLength = ( int16_t ) ( sizeof( *pxAnswer ) + ( size_t ) ( xSet.pucByte - pucNewBuffer ) );

                                if( xSet.usType == dnsTYPE_AAAA_HOST )
                                {
                                    size_t uxDistance;
                                    vSetField16( pxAnswer, LLMNRAnswer_t, usDataLength, ipSIZE_OF_IPv6_ADDRESS );
                                    ( void ) memcpy( &( pxAnswer->ulIPAddress ), xEndPoint.ipv6_settings.xIPAddress.ucBytes, ipSIZE_OF_IPv6_ADDRESS );
                                    uxDistance = ( size_t ) ( xSet.pucByte - pucNewBuffer );
                                    /* An extra 12 bytes will be sent compared to an A-record. */
                                    usLength = ( int16_t ) sizeof( *pxAnswer ) + uxDistance + ipSIZE_OF_IPv6_ADDRESS - sizeof( pxAnswer->ulIPAddress );
                                }
                                else
                                {
                                    size_t uxDistance;
                                    vSetField16( pxAnswer, LLMNRAnswer_t, usDataLength, ( uint16_t ) sizeof( pxAnswer->ulIPAddress ) );
                                    vSetField32( pxAnswer, LLMNRAnswer_t, ulIPAddress, FreeRTOS_ntohl( xEndPoint.ipv4_settings.ulIPAddress ) );
                                    uxDistance = ( size_t ) ( xSet.pucByte - pucNewBuffer );
                                    usLength = ( int16_t ) ( sizeof( *pxAnswer ) + uxDistance );
                                }

                                prepareReplyDNSMessage( pxNetworkBuffer, usLength );
                                /* This function will fill in the eth addresses and send the packet */
                                vReturnEthernetFrame( pxNetworkBuffer, pdFALSE );

                                if( pxNewBuffer != NULL )
                                {
                                    vReleaseNetworkBufferAndDescriptor( pxNewBuffer );
                                }
                            }
                        }
                        else
                        {
                            /* Not an expected reply. */
                        }
                    }
                #endif /* ipconfigUSE_LLMNR == 1 */
                ( void ) uxBytesRead;
            } while( ipFALSE_BOOL );
        }

        if( xReturn == pdFALSE )
        {
            /* There was an error while parsing the DNS response. Return error code. */
            ulIPAddress = ( uint32_t ) dnsPARSE_ERROR;
        }
        else if( xExpected == pdFALSE )
        {
            /* Do not return a valid IP-address in case the reply was not expected. */
            ulIPAddress = 0U;
        }
        else
        {
            /* The IP-address found will be returned. */
        }

        return ulIPAddress;
    }

/**
 * @brief perform a dns lookup in the local cache {TODO WRONG}
 * @param[in] pxSet: a set of variables that are shared among the helper functions.
 * @param[out] ppxAddressInfo: a linked list storing the DNS answers.
 * @param[out] uxBytesRead total bytes consumed by the function
 * @return pdTRUE when successful, otherwise pdFALSE.
 */
    uint32_t parseDNSAnswer( ParseSet_t * pxSet,
                             struct freertos_addrinfo ** ppxAddressInfo,
                             size_t * uxBytesRead )
    {
        uint16_t x;
        size_t uxResult;
        uint32_t ulReturnIPAddress = 0U;
        const uint16_t usCount = ( uint16_t ) ipconfigDNS_CACHE_ADDRESSES_PER_ENTRY;
        BaseType_t xReturn = pdTRUE;
        const DNSAnswerRecord_t * pxDNSAnswerRecord;
        IPv46_Address_t xIP_Address;

        struct freertos_addrinfo * pxNewAddress = NULL;

        for( x = 0U; x < pxSet->pxDNSMessageHeader->usAnswers; x++ )
        {
            BaseType_t xDoAccept = pdFALSE;

            if( pxSet->usNumARecordsStored >= usCount )
            {
                /* Only count ipconfigDNS_CACHE_ADDRESSES_PER_ENTRY number of records. */
                break;
            }

            uxResult = DNS_SkipNameField( pxSet->pucByte,
                                          sizeof( pxSet->pcName ) );

            /* Check for a malformed response. */
            if( uxResult == 0U )
            {
                xReturn = pdFALSE;
                break;
            }

            if( uxBytesRead != NULL )
            {
                *uxBytesRead += uxResult;
            }

            pxSet->pucByte = &( pxSet->pucByte[ uxResult ] );
            pxSet->uxSourceBytesRemaining -= uxResult;

            /* Is there enough data for an IPv4 A record answer and, if so,
             * is this an A record? */
            if( pxSet->uxSourceBytesRemaining < sizeof( uint16_t ) )
            {
                xReturn = pdFALSE;
                break;
            }

            pxSet->usType = usChar2u16( pxSet->pucByte );

            if( pxSet->usType == ( uint16_t ) dnsTYPE_AAAA_HOST )
            {
                pxSet->uxAddressLength = ipSIZE_OF_IPv6_ADDRESS;

                if( pxSet->uxSourceBytesRemaining >= ( sizeof( DNSAnswerRecord_t ) + pxSet->uxAddressLength ) )
                {
                    xDoAccept = pdTRUE;
                }
            }
            else if( pxSet->usType == ( uint16_t ) dnsTYPE_A_HOST )
            {
                pxSet->uxAddressLength = ipSIZE_OF_IPv4_ADDRESS; /*TODO check if fine */

                if( pxSet->uxSourceBytesRemaining >= ( sizeof( DNSAnswerRecord_t ) + pxSet->uxAddressLength ) )
                {
                    xDoAccept = pdTRUE;
                }
            }
            else
            {
                /* Unknown host type, AAAA nor A.
                 * 'xDoAccept' was already initialised as pdFALSE. */
            }

            if( xDoAccept != pdFALSE )
            {
                /* This is the required record type and is of sufficient size. */

                /* Mapping pucBuffer to a DNSAnswerRecord allows easy access of the
                 * fields of the structure. */

                /* MISRA Ref 11.3.1 [Misaligned access] */
/* More details at: https://github.com/FreeRTOS/FreeRTOS-Plus-TCP/blob/main/MISRA.md#rule-113 */
                /* coverity[misra_c_2012_rule_11_3_violation] */
                pxDNSAnswerRecord = ( ( DNSAnswerRecord_t * ) pxSet->pucByte );

                /* Sanity check the data length of an IPv4 answer. */
                if( FreeRTOS_ntohs( pxDNSAnswerRecord->usDataLength ) ==
                    ( uint16_t ) pxSet->uxAddressLength )
                {
                    if( ( pxSet->uxAddressLength == ipSIZE_OF_IPv6_ADDRESS ) && ( pxSet->usType == ( uint16_t ) dnsTYPE_AAAA_HOST ) )
                    {
                        ( void ) memcpy( xIP_Address.xAddress_IPv6.ucBytes,
                                         &( pxSet->pucByte[ sizeof( DNSAnswerRecord_t ) ] ),
                                         ipSIZE_OF_IPv6_ADDRESS );

                        if( ppxAddressInfo != NULL )
                        {
                            pxNewAddress = pxNew_AddrInfo( pxSet->pcName, FREERTOS_AF_INET6, xIP_Address.xAddress_IPv6.ucBytes );
                        }

                        xIP_Address.xIs_IPv6 = pdTRUE;

                        /* Return non-zero to inform the caller that a valid
                         * IPv6 address was found. */
                        pxSet->ulIPAddress = 1U;
                    }
                    else
                    {
                        void * pvCopyDest;
                        const void * pvCopySource;

                        /* Copy the IP address out of the record. Using different pointers
                         * to copy only the portion we want is intentional here. */

                        /*
                         * Use helper variables for memcpy() to remain
                         * compliant with MISRA Rule 21.15.  These should be
                         * optimized away.
                         */
                        pvCopySource = &( pxSet->pucByte[ sizeof( DNSAnswerRecord_t ) ] );
                        pvCopyDest = &( pxSet->ulIPAddress );
                        ( void ) memcpy( pvCopyDest, pvCopySource, pxSet->uxAddressLength );

                        if( ppxAddressInfo != NULL )
                        {
                            const uint8_t * ucBytes = ( uint8_t * ) &( pxSet->ulIPAddress );

                            pxNewAddress = pxNew_AddrInfo( pxSet->pcName, FREERTOS_AF_INET4, ucBytes );
                        }

                        xIP_Address.ulIPAddress = pxSet->ulIPAddress;
                        xIP_Address.xIs_IPv6 = pdFALSE;
                    }

                    if( pxNewAddress != NULL )
                    {
                        if( *( ppxAddressInfo ) == NULL )
                        {
                            /* For the first address found. */
                            *( ppxAddressInfo ) = pxNewAddress;
                        }
                        else
                        {
                            /* For the next address found. */
                            *( pxSet->ppxLastAddress ) = pxNewAddress;
                        }

                        pxSet->ppxLastAddress = &( pxNewAddress->ai_next );
                    }

                    #if ( ipconfigDNS_USE_CALLBACKS == 1 )
                        {
                            BaseType_t xCallbackResult;

                            #if ( ipconfigUSE_IPv6 != 0 )
                                {
                                    xCallbackResult = xDNSDoCallback( pxSet, ( ppxAddressInfo != NULL ) ? *( ppxAddressInfo ) : NULL );
                                }
                            #else
                                {
                                    xCallbackResult = xDNSDoCallback( pxSet, pxSet->ulIPAddress );
                                }
                            #endif /* ( ipconfigUSE_IPv6 != 0 ) */

                            /* See if any asynchronous call was made to FreeRTOS_gethostbyname_a() */
                            if( xCallbackResult != pdFALSE )
                            {
                                /* This device has requested this DNS look-up.
                                 * The result may be stored in the DNS cache. */
                                pxSet->xDoStore = pdTRUE;
                            }
                        }
                    #endif /* ipconfigDNS_USE_CALLBACKS == 1 */
                    #if ( ipconfigUSE_DNS_CACHE == 1 )
                        {
                            char cBuffer[ 40 ];

                            /* The reply will only be stored in the DNS cache when the
                             * request was issued by this device. */
                            if( pxSet->xDoStore != pdFALSE )
                            {
                                ( void ) FreeRTOS_dns_update(
                                    pxSet->pcName,
                                    &xIP_Address,
                                    pxDNSAnswerRecord->ulTTL,
                                    pdFALSE,
                                    NULL );
                                pxSet->usNumARecordsStored++; /* Track # of A records stored */
                            }

                            if( pxSet->usType == ( uint16_t ) dnsTYPE_AAAA_HOST )
                            {
                                ( void ) FreeRTOS_inet_ntop( FREERTOS_AF_INET6, ( const void * ) xIP_Address.xAddress_IPv6.ucBytes, cBuffer, sizeof( cBuffer ) );
                                FreeRTOS_printf( ( "DNS[0x%04X]: The answer to '%s' (%s) will%s be stored\n",
                                                   ( unsigned ) pxSet->pxDNSMessageHeader->usIdentifier,
                                                   pxSet->pcName,
                                                   cBuffer,
                                                   ( pxSet->xDoStore != 0 ) ? "" : " NOT" ) );
                            }
                            else
                            {
                                ( void ) FreeRTOS_inet_ntop( FREERTOS_AF_INET,
                                                             ( const void * ) &( pxSet->ulIPAddress ),
                                                             cBuffer,
                                                             ( socklen_t ) sizeof( cBuffer ) );
                                /* Show what has happened. */
                                FreeRTOS_printf( ( "DNS[0x%04X]: The answer to '%s' (%s) will%s be stored\n",
                                                   pxSet->pxDNSMessageHeader->usIdentifier,
                                                   pxSet->pcName,
                                                   cBuffer,
                                                   ( pxSet->xDoStore != 0 ) ? "" : " NOT" ) );
                            }
                        }
                    #endif /* ipconfigUSE_DNS_CACHE */

                    if( ( ulReturnIPAddress == 0U ) && ( pxSet->ulIPAddress != 0U ) )
                    {
                        /* Remember the first IP-address that is found. */
                        ulReturnIPAddress = pxSet->ulIPAddress;
                    }
                }
                else
                {
                    FreeRTOS_printf( ( "DNS sanity check failed: %u != %u\n",
                                       FreeRTOS_ntohs( pxDNSAnswerRecord->usDataLength ),
                                       ( unsigned ) pxSet->uxAddressLength ) );
                }

                pxSet->pucByte = &( pxSet->pucByte[ sizeof( DNSAnswerRecord_t ) + pxSet->uxAddressLength ] );
                pxSet->uxSourceBytesRemaining -= ( sizeof( DNSAnswerRecord_t ) + pxSet->uxAddressLength );
            }
            else if( pxSet->uxSourceBytesRemaining >= sizeof( DNSAnswerRecord_t ) )
            {
                uint16_t usDataLength;

                /* It's not an A record, so skip it. Get the header location
                 * and then jump over the header. */
                /* Cast the response to DNSAnswerRecord for easy access to fields of the DNS response. */

                /* MISRA Ref 11.3.1 [Misaligned access] */
/* More details at: https://github.com/FreeRTOS/FreeRTOS-Plus-TCP/blob/main/MISRA.md#rule-113 */
                /* coverity[misra_c_2012_rule_11_3_violation] */
                pxDNSAnswerRecord = ( ( DNSAnswerRecord_t * ) pxSet->pucByte );

                pxSet->pucByte = &( pxSet->pucByte[ sizeof( DNSAnswerRecord_t ) ] );
                pxSet->uxSourceBytesRemaining -= sizeof( DNSAnswerRecord_t );

                /* Determine the length of the answer data from the header. */
                usDataLength = FreeRTOS_ntohs( pxDNSAnswerRecord->usDataLength );

                /* Jump over the answer. */
                if( pxSet->uxSourceBytesRemaining >= usDataLength )
                {
                    pxSet->pucByte = &( pxSet->pucByte[ usDataLength ] );
                    pxSet->uxSourceBytesRemaining -= usDataLength;
                }
                else
                {
                    /* Malformed response. */
                    xReturn = pdFALSE;
                    break;
                }
            }
            else
            {
                /* Do nothing */
            }
        }

        return ( xReturn != 0 ) ? ulReturnIPAddress : 0U;
    }

    #if ( ( ipconfigUSE_MDNS == 1 ) || ( ipconfigUSE_LLMNR == 1 ) || ( ipconfigUSE_NBNS == 1 ) )

/**
 * @brief Send a DNS message to be used in MDNS, LLMNR or NBNS.
 *
 * @param[in] pxNetworkBuffer: The network buffer descriptor with the DNS message.
 * @param[in] lNetLength: The length of the DNS message.
 */
        void prepareReplyDNSMessage( NetworkBufferDescriptor_t * pxNetworkBuffer,
                                     BaseType_t lNetLength )
        {
            UDPPacket_t * pxUDPPacket;
            IPHeader_t * pxIPHeader;
            UDPHeader_t * pxUDPHeader;
            size_t uxDataLength;
            NetworkEndPoint_t * pxEndPoint = prvFindEndPointOnNetMask( pxNetworkBuffer );
            const size_t uxIPHeaderLength = uxIPHeaderSizePacket( pxNetworkBuffer );

            pxUDPPacket = ( ( UDPPacket_t * )
                            pxNetworkBuffer->pucEthernetBuffer );
            pxIPHeader = &pxUDPPacket->xIPHeader;

            if( ( ( uxIPHeaderLength == ipSIZE_OF_IPv6_HEADER ) && ( ( pxIPHeader->ucVersionHeaderLength & 0xf0U ) == 0x60U ) ) )
            {
                UDPPacket_IPv6_t * xUDPPacket_IPv6;
                IPHeader_IPv6_t * pxIPHeader_IPv6;

                xUDPPacket_IPv6 = ( ( UDPPacket_IPv6_t * ) pxNetworkBuffer->pucEthernetBuffer );
                pxIPHeader_IPv6 = &( xUDPPacket_IPv6->xIPHeader );
                pxUDPHeader = &xUDPPacket_IPv6->xUDPHeader;

                pxIPHeader_IPv6->usPayloadLength = FreeRTOS_htons( ( uint16_t ) lNetLength + ipSIZE_OF_UDP_HEADER );

                {
                    ( void ) memcpy( pxIPHeader_IPv6->xDestinationAddress.ucBytes, pxIPHeader_IPv6->xSourceAddress.ucBytes, ipSIZE_OF_IPv6_ADDRESS );
                    ( void ) memcpy( pxIPHeader_IPv6->xSourceAddress.ucBytes, pxEndPoint->ipv6_settings.xIPAddress.ucBytes, ipSIZE_OF_IPv6_ADDRESS );
                }

                xUDPPacket_IPv6->xUDPHeader.usLength = FreeRTOS_htons( ( uint16_t ) lNetLength + ipSIZE_OF_UDP_HEADER );
                vFlip_16( pxUDPHeader->usSourcePort, pxUDPHeader->usDestinationPort );
                uxDataLength = ( size_t ) lNetLength + ipSIZE_OF_IPv6_HEADER + ipSIZE_OF_UDP_HEADER + ipSIZE_OF_ETH_HEADER;
            }
            else
            {
                pxUDPHeader = &pxUDPPacket->xUDPHeader;
                /* HT: started using defines like 'ipSIZE_OF_xxx' */
                pxIPHeader->usLength = FreeRTOS_htons( ( uint16_t ) lNetLength +
                                                       uxIPHeaderLength +
                                                       ipSIZE_OF_UDP_HEADER );

                /* HT:endian: should not be translated, copying from packet to packet */
                if( pxIPHeader->ulDestinationIPAddress == ipMDNS_IP_ADDRESS )
                {
                    pxIPHeader->ulDestinationIPAddress = ipMDNS_IP_ADDRESS;
                    pxIPHeader->ucTimeToLive = ipMDNS_TIME_TO_LIVE;
                }
                else
                {
                    pxIPHeader->ulDestinationIPAddress = pxIPHeader->ulSourceIPAddress;
                    pxIPHeader->ucTimeToLive = ipconfigUDP_TIME_TO_LIVE;
                }

                pxIPHeader->ulSourceIPAddress = ( pxEndPoint != NULL ) ? pxEndPoint->ipv4_settings.ulIPAddress : 0U;
                pxIPHeader->usIdentification = FreeRTOS_htons( usPacketIdentifier );

                /* The stack doesn't support fragments, so the fragment offset field must always be zero.
                 * The header was never memset to zero, so set both the fragment offset and fragmentation flags in one go.
                 */
                #if ( ipconfigFORCE_IP_DONT_FRAGMENT != 0 )
                    pxIPHeader->usFragmentOffset = ipFRAGMENT_FLAGS_DONT_FRAGMENT;
                #else
                    pxIPHeader->usFragmentOffset = 0U;
                #endif
                usPacketIdentifier++;
                pxUDPHeader->usLength = FreeRTOS_htons( ( uint32_t ) lNetLength +
                                                        ipSIZE_OF_UDP_HEADER );
                vFlip_16( pxUDPHeader->usSourcePort, pxUDPHeader->usDestinationPort );

                /* Important: tell NIC driver how many bytes must be sent */
                uxDataLength = ( ( size_t ) lNetLength ) + uxIPHeaderLength + ipSIZE_OF_UDP_HEADER + ipSIZE_OF_ETH_HEADER;
            }

            #if ( ipconfigDRIVER_INCLUDED_TX_IP_CHECKSUM == 0 )
                {
                    #if ( ipconfigUSE_IPv6 != 0 )
                        /* IPv6 IP-headers have no checksum field. */
                        if( ( pxIPHeader->ucVersionHeaderLength & 0xf0U ) != 0x60U )
                    #endif
                    {
                        /* Calculate the IP header checksum. */
                        pxIPHeader->usHeaderChecksum = 0U;
                        pxIPHeader->usHeaderChecksum = usGenerateChecksum( 0U, ( uint8_t * ) &( pxIPHeader->ucVersionHeaderLength ), uxIPHeaderLength );
                        pxIPHeader->usHeaderChecksum = ~FreeRTOS_htons( pxIPHeader->usHeaderChecksum );
                    }

                    /* calculate the UDP checksum for outgoing package */
                    ( void ) usGenerateProtocolChecksum( ( uint8_t * ) pxUDPPacket, uxDataLength, pdTRUE );
                }
            #endif /* if ( ipconfigDRIVER_INCLUDED_TX_IP_CHECKSUM == 0 ) */

            /* Important: tell NIC driver how many bytes must be sent */
            pxNetworkBuffer->xDataLength = uxDataLength;
        }

    #endif /* ( ipconfigUSE_MDNS == 1 ) || ( ipconfigUSE_LLMNR == 1 ) || ( ipconfigUSE_NBNS == 1 ) */

    #if ( ipconfigUSE_NBNS == 1 )

/**
 * @brief Respond to an NBNS query or an NBNS reply.
 *
 * @param[in] pucPayload: the UDP payload of the NBNS message.
 * @param[in] uxBufferLength: Length of the Buffer.
 * @param[in] ulIPAddress: IP address of the sender.
 */
        void DNS_TreatNBNS( uint8_t * pucPayload,
                            size_t uxBufferLength,
                            uint32_t ulIPAddress )
        {
            uint16_t usFlags, usType, usClass;
            uint8_t * pucSource, * pucTarget;
            uint8_t ucByte;
            uint8_t ucNBNSName[ 17 ];
            uint8_t * pucUDPPayloadBuffer = pucPayload;
            size_t uxSizeNeeded;
            NetworkBufferDescriptor_t * pxNetworkBuffer;
            size_t uxBytesNeeded = sizeof( UDPPacket_t ) + sizeof( NBNSRequest_t );
            BaseType_t xDNSHookReturn;
            uint16_t usLength;
            DNSMessage_t * pxMessage;
            NBNSAnswer_t * pxAnswer;
            NetworkBufferDescriptor_t * pxNewBuffer = NULL;

            /* Introduce a do {} while (0) loop to allow the use of breaks. */
            do
            {
                NetworkEndPoint_t xEndPoint;

                /* Check for minimum buffer size: 92 bytes. */
                if( uxBufferLength < uxBytesNeeded )
                {
                    break;
                }

                /* Is a valid payload/network buffer provided? */
                if( pucUDPPayloadBuffer == NULL )
                {
                    break;
                }

                pxNetworkBuffer = pxUDPPayloadBuffer_to_NetworkBuffer( pucUDPPayloadBuffer );

                if( pxNetworkBuffer == NULL )
                {
                    break;
                }

                /* Read the request flags in host endianness. */
                usFlags = usChar2u16( &( pucUDPPayloadBuffer[ offsetof( NBNSRequest_t, usFlags ) ] ) );

                if( ( usFlags & dnsNBNS_FLAGS_OPCODE_MASK ) != dnsNBNS_FLAGS_OPCODE_QUERY )
                {
                    /* No need to answer, this is not a query. */
                    break;
                }

                usType = usChar2u16( &( pucUDPPayloadBuffer[ offsetof( NBNSRequest_t, usType ) ] ) );
                usClass = usChar2u16( &( pucUDPPayloadBuffer[ offsetof( NBNSRequest_t, usClass ) ] ) );

                /* Not used for now */
                ( void ) usClass;

                /* For NBNS a name is 16 bytes long, written with capitals only.
                 * Make sure that the copy is terminated with a zero. */
                pucTarget = &( ucNBNSName[ sizeof( ucNBNSName ) - 2U ] );
                pucTarget[ 1 ] = ( uint8_t ) 0U;

                /* Start with decoding the last 2 bytes. */
                pucSource = &( pucUDPPayloadBuffer[ ( dnsNBNS_ENCODED_NAME_LENGTH - 2 ) +
                                                    offsetof( NBNSRequest_t, ucName ) ] );

                for( ; ; )
                {
                    /* Define the ASCII value of the capital "A". */
                    const uint8_t ucCharA = ( uint8_t ) 0x41U;

                    ucByte = ( ( uint8_t ) ( ( pucSource[ 0 ] - ucCharA ) << 4 ) ) |
                             ( pucSource[ 1 ] - ucCharA );

                    /* Make sure there are no trailing spaces in the name. */
                    if( ( ucByte == ( uint8_t ) ' ' ) && ( pucTarget[ 1 ] == 0U ) )
                    {
                        ucByte = 0U;
                    }

                    *pucTarget = ucByte;

                    if( pucTarget == ucNBNSName )
                    {
                        break;
                    }

                    pucTarget -= 1;
                    pucSource -= 2;
                }

                #if ( ipconfigUSE_DNS_CACHE == 1 )
                    {
                        if( ( usFlags & dnsNBNS_FLAGS_RESPONSE ) != 0U )
                        {
                            /* If this is a response from another device,
                             * add the name to the DNS cache */
                            IPv46_Address_t xIPAddress;

                            xIPAddress.ulIPAddress = ulIPAddress;
                            #if ( ipconfigUSE_IPv6 != 0 )
                                {
                                    xIPAddress.xIs_IPv6 = pdFALSE;
                                }
                            #endif

                            ( void ) FreeRTOS_dns_update( ( char * ) ucNBNSName, &( xIPAddress ), 0, pdFALSE, NULL );
                        }
                    }
                #else /* if ( ipconfigUSE_DNS_CACHE == 1 ) */
                    {
                        /* Avoid compiler warnings. */
                        ( void ) ulIPAddress;
                    }
                #endif /* ipconfigUSE_DNS_CACHE */

                if( ( usType != dnsNBNS_TYPE_NET_BIOS ) ||
                    ( ( usFlags & dnsNBNS_FLAGS_RESPONSE ) != 0U ) )
                {
                    /* The request is not for NBNS, or the response flag is set. */
                    break;
                }

                /* When pxUDPPayloadBuffer_to_NetworkBuffer fails, there
                 * is a real problem, like data corruption. */
                if( pxNetworkBuffer->pxEndPoint == NULL )
                {
                    /* Should have been asserted earlier in the call tree. */
                    break;
                }

                ( void ) memcpy( &xEndPoint, pxNetworkBuffer->pxEndPoint, sizeof( xEndPoint ) );

                /* NBNS only handles IPv4 or "A" records. */
                xEndPoint.bits.bIPv6 = pdFALSE_UNSIGNED;
                xEndPoint.usDNSType = dnsTYPE_A_HOST;
                #if defined( ipconfigIPv4_BACKWARD_COMPATIBLE ) && ( ipconfigIPv4_BACKWARD_COMPATIBLE == 1 )
                    xDNSHookReturn = xApplicationDNSQueryHook( ( const char * ) ucNBNSName );
                #else
                    xDNSHookReturn = xApplicationDNSQueryHook_Multi( &( xEndPoint ), ( const char * ) ucNBNSName );
                #endif

                if( xDNSHookReturn == pdFALSE )
                {
                    /* The application informs that the name in 'ucNBNSName'
                     * does not refer to this host. */
                    break;
                }

                /* Someone is looking for a device with ucNBNSName,
                 * prepare a positive reply.
                 * The reply will be a bit longer than the request, so make some space.
                 * NBNSAnswer_t will be added, minus the two shorts 'usType' and 'usClass'
                 * that were already present. */
                uxSizeNeeded = pxNetworkBuffer->xDataLength + sizeof( NBNSAnswer_t ) - 2 * sizeof( uint16_t );

                if( xBufferAllocFixedSize == pdFALSE )
                {
                    /* We're linked with BufferAlolocation_2.c
                     * pxResizeNetworkBufferWithDescriptor() will malloc a new bigger buffer,
                     * and memcpy the data. The old buffer will be free'd.
                     */
                    NetworkBufferDescriptor_t * pxNewBuffer = pxResizeNetworkBufferWithDescriptor( pxNetworkBuffer, uxSizeNeeded );

                    if( pxNewBuffer == NULL )
                    {
                        break;
                    }

                    /* pxNewBuffer and pxNetworkBuffer are now the same pointers.
                     * Only pucEthernetBuffer has been renewed. */
                    pxNetworkBuffer->xDataLength = uxSizeNeeded;
                    pucUDPPayloadBuffer = &( pxNetworkBuffer->pucEthernetBuffer[ ipUDP_PAYLOAD_OFFSET_IPv4 ] );
                }
                else
                {
                    /* BufferAllocation_1.c is used, the Network Buffers can contain at least
                     * ipconfigNETWORK_MTU + ipSIZE_OF_ETH_HEADER. */
                    configASSERT( uxSizeNeeded < ipconfigNETWORK_MTU + ipSIZE_OF_ETH_HEADER );
                }

                pxNetworkBuffer->xDataLength = uxSizeNeeded;

                pxMessage = ( ( DNSMessage_t * ) pucUDPPayloadBuffer );

                /* As the fields in the structures are not word-aligned, we have to
                 * copy the values byte-by-byte using macro's vSetField16() and vSetField32() */
                vSetField16( pxMessage, DNSMessage_t, usFlags, dnsNBNS_QUERY_RESPONSE_FLAGS ); /* 0x8500 */
                vSetField16( pxMessage, DNSMessage_t, usQuestions, 0 );
                vSetField16( pxMessage, DNSMessage_t, usAnswers, 1 );
                vSetField16( pxMessage, DNSMessage_t, usAuthorityRRs, 0 );
                vSetField16( pxMessage, DNSMessage_t, usAdditionalRRs, 0 );

                pxAnswer = ( ( NBNSAnswer_t * ) &( pucUDPPayloadBuffer[ offsetof( NBNSRequest_t, usType ) ] ) );

                vSetField16( pxAnswer, NBNSAnswer_t, usType, usType );            /* Type */
                vSetField16( pxAnswer, NBNSAnswer_t, usClass, dnsNBNS_CLASS_IN ); /* Class */
                vSetField32( pxAnswer, NBNSAnswer_t, ulTTL, dnsNBNS_TTL_VALUE );
                vSetField16( pxAnswer, NBNSAnswer_t, usDataLength, 6 );           /* 6 bytes including the length field */
                vSetField16( pxAnswer, NBNSAnswer_t, usNbFlags, dnsNBNS_NAME_FLAGS );
                /* The function vSetField32() expects host-endian values, that is why ntohl() is called. */
                vSetField32( pxAnswer, NBNSAnswer_t, ulIPAddress, FreeRTOS_ntohl( xEndPoint.ipv4_settings.ulIPAddress ) );

                usLength = ( uint16_t ) ( sizeof( NBNSAnswer_t ) + ( size_t ) offsetof( NBNSRequest_t, usType ) );

                prepareReplyDNSMessage( pxNetworkBuffer, ( BaseType_t ) usLength );

                /* This function will fill in the eth addresses and send the packet */
                vReturnEthernetFrame( pxNetworkBuffer, pdFALSE );

                if( pxNewBuffer != NULL )
                {
                    vReleaseNetworkBufferAndDescriptor( pxNewBuffer );
                }
            }  while( ipFALSE_BOOL );
        }
    #endif /* ( ipconfigUSE_NBNS == 1 ) */

#endif /* ipconfigUSE_DNS != 0 */<|MERGE_RESOLUTION|>--- conflicted
+++ resolved
@@ -313,13 +313,6 @@
         xSet.usPortNumber = usPort;
         xSet.ppxLastAddress = &( xSet.pxLastAddress );
 
-<<<<<<< HEAD
-        #if ( ipconfigUSE_LLMNR == 1 )
-            uint16_t usType = 0U;
-            uint16_t usClass = 0U;
-        #endif
-=======
->>>>>>> b893d9c0
         #if ( ipconfigUSE_DNS_CACHE == 1 ) || ( ipconfigDNS_USE_CALLBACKS == 1 )
             xSet.xDoStore = xExpected;
         #endif
