/*
 * FreeRTOS+TCP <DEVELOPMENT BRANCH>
 * Copyright (C) 2022 Amazon.com, Inc. or its affiliates.  All Rights Reserved.
 *
 * SPDX-License-Identifier: MIT
 *
 * Permission is hereby granted, free of charge, to any person obtaining a copy of
 * this software and associated documentation files (the "Software"), to deal in
 * the Software without restriction, including without limitation the rights to
 * use, copy, modify, merge, publish, distribute, sublicense, and/or sell copies of
 * the Software, and to permit persons to whom the Software is furnished to do so,
 * subject to the following conditions:
 *
 * The above copyright notice and this permission notice shall be included in all
 * copies or substantial portions of the Software.
 *
 * THE SOFTWARE IS PROVIDED "AS IS", WITHOUT WARRANTY OF ANY KIND, EXPRESS OR
 * IMPLIED, INCLUDING BUT NOT LIMITED TO THE WARRANTIES OF MERCHANTABILITY, FITNESS
 * FOR A PARTICULAR PURPOSE AND NONINFRINGEMENT. IN NO EVENT SHALL THE AUTHORS OR
 * COPYRIGHT HOLDERS BE LIABLE FOR ANY CLAIM, DAMAGES OR OTHER LIABILITY, WHETHER
 * IN AN ACTION OF CONTRACT, TORT OR OTHERWISE, ARISING FROM, OUT OF OR IN
 * CONNECTION WITH THE SOFTWARE OR THE USE OR OTHER DEALINGS IN THE SOFTWARE.
 *
 * http://aws.amazon.com/freertos
 * http://www.FreeRTOS.org
 */

/**
 * @file FreeRTOS_DNS_Parser.c
 * @brief Implements the DNS message parser
 */

/* FreeRTOS includes. */
#include "FreeRTOS.h"
/* FreeRTOS+TCP includes. */
#include "FreeRTOS_IP.h"
#include "FreeRTOS_IP_Private.h"

#include "FreeRTOS_DNS_Globals.h"
#include "FreeRTOS_DNS_Parser.h"
#include "FreeRTOS_DNS_Cache.h"
#include "FreeRTOS_DNS_Callback.h"

#include "NetworkBufferManagement.h"

#include <string.h>

#if ( ipconfigUSE_DNS != 0 )

/** @brief The list of all callback structures. */


    #if ( ( ipconfigUSE_NBNS == 1 ) || ( ipconfigUSE_LLMNR == 1 ) || ( ipconfigUSE_MDNS == 1 ) )

/**
 * @brief Find the best matching end-point given a reply that was received.
 * @param[in] pxNetworkBuffer The Ethernet packet that was received.
 * @return An end-point.
 */
        static NetworkEndPoint_t * prvFindEndPointOnNetMask( NetworkBufferDescriptor_t * pxNetworkBuffer )
        {
            NetworkEndPoint_t * pxEndPoint = NULL;

            #if ( ipconfigUSE_IPv6 != 0 )
                IPPacket_IPv6_t * xIPPacket_IPv6 = ( ( IPPacket_IPv6_t * ) pxNetworkBuffer->pucEthernetBuffer );

                if( xIPPacket_IPv6->xEthernetHeader.usFrameType == ipIPv6_FRAME_TYPE )
                {
                    pxEndPoint = FreeRTOS_FindEndPointOnNetMask_IPv6( &xIPPacket_IPv6->xIPHeader.xSourceAddress );
                }
                else
            #endif /* ( ipconfigUSE_IPv6 != 0 ) */

            #if ( ipconfigUSE_IPv4 != 0 )
                {
                    IPPacket_t * xIPPacket = ( ( IPPacket_t * ) pxNetworkBuffer->pucEthernetBuffer );

                    pxEndPoint = FreeRTOS_FindEndPointOnNetMask( xIPPacket->xIPHeader.ulSourceIPAddress, 6 );
                }
            #endif /* ( ipconfigUSE_IPv4 != 0 ) */

            if( pxEndPoint != NULL )
            {
                pxNetworkBuffer->pxEndPoint = pxEndPoint;
            }

            return pxEndPoint;
        }
    #endif /* ( ( ipconfigUSE_NBNS == 1 ) || ( ipconfigUSE_LLMNR == 1 ) || ( ipconfigUSE_MDNS == 1 ) ) */
/*-----------------------------------------------------------*/

/**
 * @brief Read the Name field out of a DNS response packet.
 *
<<<<<<< HEAD
 * @param[in] pucByte Pointer to the DNS response.
 * @param[in] uxRemainingBytes Length of the DNS response.
 * @param[out] pcName The pointer in which the name in the DNS response will be returned.
=======
 * @param[in,out] pxSet a set of variables that are shared among the helper functions.
>>>>>>> 0d64b439
 * @param[in] uxDestLen Size of the pcName array.
 *
 * @return If a fully formed name was found, then return the number of bytes processed in pucByte.
 */
    size_t DNS_ReadNameField( ParseSet_t * pxSet,
                              size_t uxDestLen )
    {
        size_t uxNameLen = 0U;
        size_t uxIndex = 0U;
        size_t uxSourceLen = pxSet->uxSourceBytesRemaining;
        const uint8_t * pucByte = pxSet->pucByte;

        /* uxCount gets the values from pucByte and counts down to 0.
         * No need to have a different type than that of pucByte */
        size_t uxCount;

        if( uxSourceLen == ( size_t ) 0U )
        {
            /* Return 0 value in case of error. */
            uxIndex = 0U;
        }

        /* Determine if the name is the fully coded name, or an offset to the name
         * elsewhere in the message. */
        else if( ( pucByte[ uxIndex ] & dnsNAME_IS_OFFSET ) == dnsNAME_IS_OFFSET )
        {
            /* Jump over the two byte offset. */
            if( uxSourceLen > sizeof( uint16_t ) )
            {
                uxIndex += sizeof( uint16_t );
            }
            else
            {
                uxIndex = 0U;
            }
        }
        else
        {
            /* 'uxIndex' points to the full name. Walk over the string. */
            while( ( uxIndex < uxSourceLen ) && ( pucByte[ uxIndex ] != ( uint8_t ) 0x00U ) )
            {
                /* If this is not the first time through the loop, then add a
                 * separator in the output. */
                if( ( uxNameLen > 0U ) )
                {
                    /*
                     * uxNameLen can never be greater than uxDestLen, since there are checks
                     * outside this condition, so the check is removed.
                     */
                    pxSet->pcName[ uxNameLen ] = '.';
                    uxNameLen++;
                }

                /* Process the first/next sub-string. */
                uxCount = ( size_t ) pucByte[ uxIndex ];

                /* uxIndex should point to the first character now, unless uxCount
                 * is an offset field. */
                uxIndex++;

                if( ( uxIndex + uxCount ) > uxSourceLen )
                {
                    uxIndex = 0U;
                    break;
                }

                if( ( uxNameLen + uxCount ) >= uxDestLen )
                {
                    uxIndex = 0U;
                    break;
                }

                while( uxCount-- != 0U )
                {
                    /*
                     * uxNameLen can never be greater than uxDestLen, since there are checks
                     * outside this condition, so the check is removed.
                     */
                    pxSet->pcName[ uxNameLen ] = ( char ) pucByte[ uxIndex ];
                    uxNameLen++;
                    uxIndex++;
                }
            }

            /* Confirm that a fully formed name was found. */
            if( uxIndex > 0U )
            {
                /* Here, there is no need to check for pucByte[ uxindex ] == 0 because:
                 * When we break out of the above while loop, uxIndex is made 0 thereby
                 * failing above check. Whenever we exit the loop otherwise, either
                 * pucByte[ uxIndex ] == 0 (which makes the check here unnecessary) or
                 * uxIndex >= uxSourceLen (which makes sure that we do not go in the 'if'
                 * case).
                 */
                if( uxIndex < uxSourceLen )
                {
                    pxSet->pcName[ uxNameLen ] = '\0';
                    uxIndex++;
                }
                else
                {
                    uxIndex = 0U;
                }
            }
        }

        return uxIndex;
    }

/**
 * @brief Simple routine that jumps over the NAME field of a resource record.
 *
 * @param[in] pucByte The pointer to the resource record.
 * @param[in] uxLength Length of the resource record.
 *
 * @return It returns the number of bytes read, or zero when an error has occurred.
 */
    size_t DNS_SkipNameField( const uint8_t * pucByte,
                              size_t uxLength )
    {
        size_t uxChunkLength;
        size_t uxSourceLenCpy = uxLength;
        size_t uxIndex = 0U;

        if( uxSourceLenCpy == 0U )
        {
            uxIndex = 0U;
        }

        /* Determine if the name is the fully coded name, or an offset to the name
         * elsewhere in the message. */
        else if( ( pucByte[ uxIndex ] & dnsNAME_IS_OFFSET ) == dnsNAME_IS_OFFSET )
        {
            /* Jump over the two byte offset. */
            if( uxSourceLenCpy > sizeof( uint16_t ) )
            {
                uxIndex += sizeof( uint16_t );
            }
            else
            {
                uxIndex = 0U;
            }
        }
        else
        {
            /* pucByte points to the full name. Walk over the string. */
            while( ( pucByte[ uxIndex ] != 0U ) && ( uxSourceLenCpy > 1U ) )
            {
                /* Conversion to size_t causes addition to be done
                 * in size_t */
                uxChunkLength = ( ( size_t ) pucByte[ uxIndex ] ) + 1U;

                if( uxSourceLenCpy > uxChunkLength )
                {
                    uxSourceLenCpy -= uxChunkLength;
                    uxIndex += uxChunkLength;
                }
                else
                {
                    uxIndex = 0U;
                    break;
                }
            }

            /* Confirm that a fully formed name was found. */
            if( uxIndex > 0U )
            {
                if( pucByte[ uxIndex ] == 0U )
                {
                    uxIndex++;
                }
                else
                {
                    uxIndex = 0U;
                }
            }
        }

        return uxIndex;
    }

/**
 * @brief Process a response packet from a DNS server, or an LLMNR reply.
 *
 * @param[in] pucUDPPayloadBuffer The DNS response received as a UDP
 *                                 payload.
 * @param[in] uxBufferLength Length of the UDP payload buffer.
<<<<<<< HEAD
=======
 * @param[in] ppxAddressInfo A pointer to a pointer where the results will be stored.
>>>>>>> 0d64b439
 * @param[in] xExpected indicates whether the identifier in the reply
 *                       was expected, and thus if the DNS cache may be
 *                       updated with the reply.
 * @param[in] usPort The server port number in order to identify the protocol.
 *
 *
 * @return The IP address in the DNS response if present and if xExpected is set to pdTRUE.
 *         An error code (dnsPARSE_ERROR) if there was an error in the DNS response.
 *         0 if xExpected set to pdFALSE.
 */
/* TODO cross check again */
    uint32_t DNS_ParseDNSReply( uint8_t * pucUDPPayloadBuffer,
                                size_t uxBufferLength,
                                struct freertos_addrinfo ** ppxAddressInfo,
                                BaseType_t xExpected,
                                uint16_t usPort )
    {
        ParseSet_t xSet;
        uint16_t x;
        BaseType_t xReturn = pdTRUE;
        uint32_t ulIPAddress = 0U;
        BaseType_t xDNSHookReturn;

        ( void ) memset( &( xSet ), 0, sizeof( xSet ) );
        xSet.usPortNumber = usPort;
        xSet.ppxLastAddress = &( xSet.pxLastAddress );

        #if ( ipconfigUSE_DNS_CACHE == 1 ) || ( ipconfigDNS_USE_CALLBACKS == 1 )
            xSet.xDoStore = xExpected;
        #endif

        /* Ensure that the buffer is of at least minimal DNS message length. */
        if( uxBufferLength < sizeof( DNSMessage_t ) )
        {
            ( void ) xDNSHookReturn;
            xReturn = pdFALSE;
        }
        else
        {
            xSet.uxBufferLength = uxBufferLength;
            xSet.uxSourceBytesRemaining = uxBufferLength;

            /* Parse the DNS message header. Map the byte stream onto a structure
             * for easier access. */

            /* MISRA Ref 11.3.1 [Misaligned access] */
/* More details at: https://github.com/FreeRTOS/FreeRTOS-Plus-TCP/blob/main/MISRA.md#rule-113 */
            /* coverity[misra_c_2012_rule_11_3_violation] */
            xSet.pxDNSMessageHeader = ( ( DNSMessage_t * )
                                        pucUDPPayloadBuffer );

            /* Introduce a do {} while (0) to allow the use of breaks. */
            do
            {
                size_t uxBytesRead = 0U;
                size_t uxResult;

                /* Start at the first byte after the header. */
                xSet.pucUDPPayloadBuffer = pucUDPPayloadBuffer;
                xSet.pucByte = &( pucUDPPayloadBuffer[ sizeof( DNSMessage_t ) ] );
                xSet.uxSourceBytesRemaining -= sizeof( DNSMessage_t );

                /* Skip any question records. */
                xSet.usQuestions = FreeRTOS_ntohs( xSet.pxDNSMessageHeader->usQuestions );

                if( xSet.usQuestions == 0U )
                {
                    /* The IP-stack will only accept DNS replies that have a copy
                     * of the questions. */
                    xReturn = pdFALSE;
                    break;
                }

                for( x = 0U; x < xSet.usQuestions; x++ )
                {
                    #if ( ( ipconfigUSE_LLMNR == 1 ) || ( ipconfigUSE_MDNS == 1 ) )
                        {
                            if( x == 0U )
                            {
                                xSet.pcRequestedName = ( char * ) xSet.pucByte;
                            }
                        }
                    #endif

                    #if ( ipconfigUSE_DNS_CACHE == 1 ) || ( ipconfigDNS_USE_CALLBACKS == 1 )
                        if( x == 0U )
                        {
                            uxResult = DNS_ReadNameField( &xSet,
                                                          sizeof( xSet.pcName ) );
                        }
                        else
                    #endif /* ipconfigUSE_DNS_CACHE || ipconfigDNS_USE_CALLBACKS */
                    {
                        /* Skip the variable length pcName field. */
                        uxResult = DNS_SkipNameField( xSet.pucByte,
                                                      xSet.uxSourceBytesRemaining );
                    }

                    /* Check for a malformed response. */
                    if( uxResult == 0U )
                    {
                        xReturn = pdFALSE;
                        break;
                    }

                    uxBytesRead += uxResult;
                    xSet.pucByte = &( xSet.pucByte[ uxResult ] );
                    xSet.uxSourceBytesRemaining -= uxResult;

                    /* Check the remaining buffer size. */
                    if( xSet.uxSourceBytesRemaining >= sizeof( uint32_t ) )
                    {
                        #if ( ( ipconfigUSE_LLMNR == 1 ) || ( ipconfigUSE_MDNS == 1 ) )
                            {
                                /* usChar2u16 returns value in host endianness. */
                                xSet.usType = usChar2u16( xSet.pucByte );
                                xSet.usClass = usChar2u16( &( xSet.pucByte[ 2 ] ) );
                            }
                        #endif /* ipconfigUSE_LLMNR */

                        /* Skip the type and class fields. */
                        xSet.pucByte = &( xSet.pucByte[ sizeof( uint32_t ) ] );
                        xSet.uxSourceBytesRemaining -= sizeof( uint32_t );
                    }
                    else
                    {
                        xReturn = pdFALSE;
                        break;
                    }
                } /* for( x = 0U; x < xSet.usQuestions; x++ ) */

                if( xReturn == pdFALSE )
                {
                    /* No need to proceed. Break out of the do-while loop. */
                    break;
                }

                /* Search through the answer records. */
                xSet.pxDNSMessageHeader->usAnswers =
                    FreeRTOS_ntohs( xSet.pxDNSMessageHeader->usAnswers );

                if( ( xSet.pxDNSMessageHeader->usFlags & dnsRX_FLAGS_MASK )
                    == dnsEXPECTED_RX_FLAGS )
                {
                    ulIPAddress = parseDNSAnswer( &( xSet ), ppxAddressInfo, &uxBytesRead );
                }

                #if ( ( ipconfigUSE_LLMNR == 1 ) || ( ipconfigUSE_MDNS == 1 ) )

                    /* No need to check that pcRequestedName != NULL since sQuestions != 0, then
                     * pcRequestedName is assigned with this statement
                     * "pcRequestedName = ( char * ) pucByte;" */
                    /* No need to check that usQuestions != 0, since the check is done before */
                    else if( ( ( xSet.usType == dnsTYPE_A_HOST ) || ( xSet.usType == dnsTYPE_AAAA_HOST ) ) &&
                             ( xSet.usClass == dnsCLASS_IN ) )
                    {
                        NetworkBufferDescriptor_t * pxNetworkBuffer;
                        NetworkEndPoint_t * pxEndPoint, xEndPoint;
                        size_t uxUDPOffset;

                        pxNetworkBuffer = pxUDPPayloadBuffer_to_NetworkBuffer( pucUDPPayloadBuffer );

                        /* This test could be replaced with a assert(). */
                        if( pxNetworkBuffer == NULL )
                        {
                            /* _HT_ just while testing. When the program gets here,
                             * pucUDPPayloadBuffer was invalid. */
                            FreeRTOS_printf( ( "DNS_ParseDNSReply: pucUDPPayloadBuffer was invalid\n" ) );
                            break;
                        }

                        uxUDPOffset = ( size_t ) ( pucUDPPayloadBuffer - pxNetworkBuffer->pucEthernetBuffer );
                        configASSERT( ( uxUDPOffset == ipUDP_PAYLOAD_OFFSET_IPv4 ) || ( uxUDPOffset == ipUDP_PAYLOAD_OFFSET_IPv6 ) );

                        if( pxNetworkBuffer->pxEndPoint == NULL )
                        {
                            break;
                        }

                        pxEndPoint = pxNetworkBuffer->pxEndPoint;

                        /* Make a copy of the end-point because xApplicationDNSQueryHook() is allowed
                         * to write into it. */
                        ( void ) memcpy( &( xEndPoint ), pxEndPoint, sizeof( xEndPoint ) );

                        #if ( ipconfigUSE_IPv6 != 0 )
                            {
                                /*logging*/
                                FreeRTOS_printf( ( "prvParseDNS_HandleLLMNRRequest[%s]: type %04X\n", xSet.pcName, xSet.usType ) );

                                xEndPoint.usDNSType = xSet.usType;
                            }
                        #endif /* ( ipconfigUSE_IPv6 != 0 ) */

                        /* If this is not a reply to our DNS request, it might be an mDNS or an LLMNR
                         * request. Ask the application if it uses the name. */
                        #if ( ipconfigIPv4_BACKWARD_COMPATIBLE == 1 )
                            xDNSHookReturn = xApplicationDNSQueryHook( xSet.pcName );
                        #else
                            xDNSHookReturn = xApplicationDNSQueryHook_Multi( &xEndPoint, xSet.pcName );
                        #endif

                        if( xDNSHookReturn != pdFALSE )
                        {
                            int16_t usLength;
                            NetworkBufferDescriptor_t * pxNewBuffer = NULL;
                            LLMNRAnswer_t * pxAnswer;
                            uint8_t * pucNewBuffer = NULL;
                            size_t uxExtraLength;

                            if( xBufferAllocFixedSize == pdFALSE )
                            {
                                size_t uxDataLength = uxBufferLength +
                                                      sizeof( UDPHeader_t ) +
                                                      sizeof( EthernetHeader_t ) +
                                                      uxIPHeaderSizePacket( pxNetworkBuffer );

                                #if ( ipconfigUSE_IPv6 != 0 )
                                    if( xSet.usType == dnsTYPE_AAAA_HOST )
                                    {
                                        uxExtraLength = sizeof( LLMNRAnswer_t ) + ipSIZE_OF_IPv6_ADDRESS - sizeof( pxAnswer->ulIPAddress );
                                    }
                                    else
                                #endif /* ( ipconfigUSE_IPv6 != 0 ) */
                                #if ( ipconfigUSE_IPv4 != 0 )
                                    {
                                        uxExtraLength = sizeof( LLMNRAnswer_t );
                                    }
                                #else /* ( ipconfigUSE_IPv4 != 0 ) */
                                    {
                                        /* do nothing, coverity happy */
                                    }
                                #endif /* ( ipconfigUSE_IPv4 != 0 ) */

                                /* Set the size of the outgoing packet. */
                                pxNetworkBuffer->xDataLength = uxDataLength;
                                pxNewBuffer = pxDuplicateNetworkBufferWithDescriptor( pxNetworkBuffer,
                                                                                      uxDataLength +
                                                                                      uxExtraLength );

                                if( pxNewBuffer != NULL )
                                {
                                    BaseType_t xOffset1, xOffset2;

                                    xOffset1 = ( BaseType_t ) ( xSet.pucByte - pucUDPPayloadBuffer );
                                    xOffset2 = ( BaseType_t ) ( ( ( uint8_t * ) xSet.pcRequestedName ) - pucUDPPayloadBuffer );

                                    pxNetworkBuffer = pxNewBuffer;
                                    pucNewBuffer = &( pxNetworkBuffer->pucEthernetBuffer[ uxUDPOffset ] );

                                    xSet.pucByte = &( pucNewBuffer[ xOffset1 ] );
                                    xSet.pcRequestedName = ( char * ) &( pucNewBuffer[ xOffset2 ] );
                                    xSet.pxDNSMessageHeader = ( ( DNSMessage_t * ) pucNewBuffer );
                                }
                                else
                                {
                                    /* Just to indicate that the message may not be answered. */
                                    pxNetworkBuffer = NULL;
                                }
                            }
                            else
                            {
                                pucNewBuffer = &( pxNetworkBuffer->pucEthernetBuffer[ uxUDPOffset ] );
                            }

                            if( ( pxNetworkBuffer != NULL ) )
                            {
                                pxAnswer = ( ( LLMNRAnswer_t * ) xSet.pucByte );
                                /* We leave 'usIdentifier' and 'usQuestions' untouched */
                                vSetField16( xSet.pxDNSMessageHeader, DNSMessage_t, usFlags, dnsLLMNR_FLAGS_IS_REPONSE ); /* Set the response flag */
                                vSetField16( xSet.pxDNSMessageHeader, DNSMessage_t, usAnswers, 1 );                       /* Provide a single answer */
                                vSetField16( xSet.pxDNSMessageHeader, DNSMessage_t, usAuthorityRRs, 0 );                  /* No authority */
                                vSetField16( xSet.pxDNSMessageHeader, DNSMessage_t, usAdditionalRRs, 0 );                 /* No additional info */

                                pxAnswer->ucNameCode = dnsNAME_IS_OFFSET;
                                pxAnswer->ucNameOffset = ( uint8_t ) ( xSet.pcRequestedName - ( char * ) pucNewBuffer );

                                vSetField16( pxAnswer, LLMNRAnswer_t, usType, xSet.usType );  /* Type A or AAAA: host */
                                vSetField16( pxAnswer, LLMNRAnswer_t, usClass, dnsCLASS_IN ); /* 1: Class IN */
                                vSetField32( pxAnswer, LLMNRAnswer_t, ulTTL, dnsLLMNR_TTL_VALUE );

                                usLength = ( int16_t ) ( sizeof( *pxAnswer ) + ( size_t ) ( xSet.pucByte - pucNewBuffer ) );

                                #if ( ipconfigUSE_IPv6 != 0 )
                                    if( xSet.usType == dnsTYPE_AAAA_HOST )
                                    {
                                        size_t uxDistance;
                                        vSetField16( pxAnswer, LLMNRAnswer_t, usDataLength, ipSIZE_OF_IPv6_ADDRESS );
                                        ( void ) memcpy( &( pxAnswer->ulIPAddress ), xEndPoint.ipv6_settings.xIPAddress.ucBytes, ipSIZE_OF_IPv6_ADDRESS );
                                        uxDistance = ( size_t ) ( xSet.pucByte - pucNewBuffer );
                                        /* An extra 12 bytes will be sent compared to an A-record. */
                                        usLength = ( int16_t ) sizeof( *pxAnswer ) + uxDistance + ipSIZE_OF_IPv6_ADDRESS - sizeof( pxAnswer->ulIPAddress );
                                    }
                                    else
                                #endif /* ( ipconfigUSE_IPv6 != 0 ) */
                                {
                                    size_t uxDistance;
                                    vSetField16( pxAnswer, LLMNRAnswer_t, usDataLength, ( uint16_t ) sizeof( pxAnswer->ulIPAddress ) );
                                    vSetField32( pxAnswer, LLMNRAnswer_t, ulIPAddress, FreeRTOS_ntohl( xEndPoint.ipv4_settings.ulIPAddress ) );
                                    uxDistance = ( size_t ) ( xSet.pucByte - pucNewBuffer );
                                    usLength = ( int16_t ) ( sizeof( *pxAnswer ) + uxDistance );
                                }

                                prepareReplyDNSMessage( pxNetworkBuffer, usLength );
                                /* This function will fill in the eth addresses and send the packet */
                                vReturnEthernetFrame( pxNetworkBuffer, pdFALSE );

                                if( pxNewBuffer != NULL )
                                {
                                    vReleaseNetworkBufferAndDescriptor( pxNewBuffer );
                                }
                            }
                        }
                        else
                        {
                            /* Not an expected reply. */
                        }
                    }
                #endif /* ipconfigUSE_LLMNR == 1 */
                ( void ) uxBytesRead;
            } while( ipFALSE_BOOL );
        }

        if( xReturn == pdFALSE )
        {
            /* There was an error while parsing the DNS response. Return error code. */
            ulIPAddress = ( uint32_t ) dnsPARSE_ERROR;
        }
        else if( xExpected == pdFALSE )
        {
            /* Do not return a valid IP-address in case the reply was not expected. */
            ulIPAddress = 0U;
        }
        else
        {
            /* The IP-address found will be returned. */
        }

        return ulIPAddress;
    }

/**
 * @brief perform a dns lookup in the local cache {TODO WRONG}
 * @param[in] pxSet a set of variables that are shared among the helper functions.
 * @param[out] ppxAddressInfo a linked list storing the DNS answers.
 * @param[out] uxBytesRead total bytes consumed by the function
 * @return pdTRUE when successful, otherwise pdFALSE.
 */
    uint32_t parseDNSAnswer( ParseSet_t * pxSet,
                             struct freertos_addrinfo ** ppxAddressInfo,
                             size_t * uxBytesRead )
    {
        uint16_t x;
        size_t uxResult;
        uint32_t ulReturnIPAddress = 0U;
        const uint16_t usCount = ( uint16_t ) ipconfigDNS_CACHE_ADDRESSES_PER_ENTRY;
        BaseType_t xReturn = pdTRUE;
        const DNSAnswerRecord_t * pxDNSAnswerRecord;
        IPv46_Address_t xIP_Address;

        struct freertos_addrinfo * pxNewAddress = NULL;

        for( x = 0U; x < pxSet->pxDNSMessageHeader->usAnswers; x++ )
        {
            BaseType_t xDoAccept = pdFALSE;

            if( pxSet->usNumARecordsStored >= usCount )
            {
                /* Only count ipconfigDNS_CACHE_ADDRESSES_PER_ENTRY number of records. */
                break;
            }

            uxResult = DNS_SkipNameField( pxSet->pucByte,
                                          sizeof( pxSet->pcName ) );

            /* Check for a malformed response. */
            if( uxResult == 0U )
            {
                xReturn = pdFALSE;
                break;
            }

            if( uxBytesRead != NULL )
            {
                *uxBytesRead += uxResult;
            }

            pxSet->pucByte = &( pxSet->pucByte[ uxResult ] );
            pxSet->uxSourceBytesRemaining -= uxResult;

            /* Is there enough data for an IPv4 A record answer and, if so,
             * is this an A record? */
            if( pxSet->uxSourceBytesRemaining < sizeof( uint16_t ) )
            {
                xReturn = pdFALSE;
                break;
            }

            pxSet->usType = usChar2u16( pxSet->pucByte );

            if( pxSet->usType == ( uint16_t ) dnsTYPE_AAAA_HOST )
            {
                pxSet->uxAddressLength = ipSIZE_OF_IPv6_ADDRESS;

                if( pxSet->uxSourceBytesRemaining >= ( sizeof( DNSAnswerRecord_t ) + pxSet->uxAddressLength ) )
                {
                    xDoAccept = pdTRUE;
                }
            }
            else if( pxSet->usType == ( uint16_t ) dnsTYPE_A_HOST )
            {
                pxSet->uxAddressLength = ipSIZE_OF_IPv4_ADDRESS; /*TODO check if fine */

                if( pxSet->uxSourceBytesRemaining >= ( sizeof( DNSAnswerRecord_t ) + pxSet->uxAddressLength ) )
                {
                    xDoAccept = pdTRUE;
                }
            }
            else
            {
                /* Unknown host type, AAAA nor A.
                 * 'xDoAccept' was already initialised as pdFALSE. */
            }

            if( xDoAccept != pdFALSE )
            {
                /* This is the required record type and is of sufficient size. */

                /* Mapping pucBuffer to a DNSAnswerRecord allows easy access of the
                 * fields of the structure. */

                /* MISRA Ref 11.3.1 [Misaligned access] */
/* More details at: https://github.com/FreeRTOS/FreeRTOS-Plus-TCP/blob/main/MISRA.md#rule-113 */
                /* coverity[misra_c_2012_rule_11_3_violation] */
                pxDNSAnswerRecord = ( ( DNSAnswerRecord_t * ) pxSet->pucByte );

                /* Sanity check the data length of an IPv4 answer. */
                if( FreeRTOS_ntohs( pxDNSAnswerRecord->usDataLength ) ==
                    ( uint16_t ) pxSet->uxAddressLength )
                {
                    if( pxSet->uxAddressLength == ipSIZE_OF_IPv6_ADDRESS ) /*No check needed for pxSet->usType as uxAddressLength is set based on usType*/
                    {
                        ( void ) memcpy( xIP_Address.xIPAddress.xIP_IPv6.ucBytes,
                                         &( pxSet->pucByte[ sizeof( DNSAnswerRecord_t ) ] ),
                                         ipSIZE_OF_IPv6_ADDRESS );

                        if( ppxAddressInfo != NULL )
                        {
                            pxNewAddress = pxNew_AddrInfo( pxSet->pcName, FREERTOS_AF_INET6, xIP_Address.xIPAddress.xIP_IPv6.ucBytes );
                        }

                        xIP_Address.xIs_IPv6 = pdTRUE;

                        /* Return non-zero to inform the caller that a valid
                         * IPv6 address was found. */
                        pxSet->ulIPAddress = 1U;
                    }
                    else
                    {
                        void * pvCopyDest;
                        const void * pvCopySource;

                        /* Copy the IP address out of the record. Using different pointers
                         * to copy only the portion we want is intentional here. */

                        /*
                         * Use helper variables for memcpy() to remain
                         * compliant with MISRA Rule 21.15.  These should be
                         * optimized away.
                         */
                        pvCopySource = &( pxSet->pucByte[ sizeof( DNSAnswerRecord_t ) ] );
                        pvCopyDest = &( pxSet->ulIPAddress );
                        ( void ) memcpy( pvCopyDest, pvCopySource, pxSet->uxAddressLength );

                        if( ppxAddressInfo != NULL )
                        {
                            const uint8_t * ucBytes = ( uint8_t * ) &( pxSet->ulIPAddress );

                            pxNewAddress = pxNew_AddrInfo( pxSet->pcName, FREERTOS_AF_INET4, ucBytes );
                        }

                        xIP_Address.xIPAddress.ulIP_IPv4 = pxSet->ulIPAddress;
                        xIP_Address.xIs_IPv6 = pdFALSE;
                    }

                    if( pxNewAddress != NULL )
                    {
                        if( *( ppxAddressInfo ) == NULL )
                        {
                            /* For the first address found. */
                            *( ppxAddressInfo ) = pxNewAddress;
                        }
                        else
                        {
                            /* For the next address found. */
                            *( pxSet->ppxLastAddress ) = pxNewAddress;
                        }

                        pxSet->ppxLastAddress = &( pxNewAddress->ai_next );
                    }

                    #if ( ipconfigDNS_USE_CALLBACKS == 1 )
                        {
                            BaseType_t xCallbackResult;

                            #if ( ipconfigUSE_IPv6 != 0 )
                                {
                                    xCallbackResult = xDNSDoCallback( pxSet, ( ppxAddressInfo != NULL ) ? *( ppxAddressInfo ) : NULL );
                                }
                            #else
                                {
                                    xCallbackResult = xDNSDoCallback( pxSet, pxSet->ulIPAddress );
                                }
                            #endif /* ( ipconfigUSE_IPv6 != 0 ) */

                            /* See if any asynchronous call was made to FreeRTOS_gethostbyname_a() */
                            if( xCallbackResult != pdFALSE )
                            {
                                /* This device has requested this DNS look-up.
                                 * The result may be stored in the DNS cache. */
                                pxSet->xDoStore = pdTRUE;
                            }
                        }
                    #endif /* ipconfigDNS_USE_CALLBACKS == 1 */
                    #if ( ipconfigUSE_DNS_CACHE == 1 )
                        {
                            char cBuffer[ 40 ];

                            /* The reply will only be stored in the DNS cache when the
                             * request was issued by this device. */
                            if( pxSet->xDoStore != pdFALSE )
                            {
                                ( void ) FreeRTOS_dns_update(
                                    pxSet->pcName,
                                    &xIP_Address,
                                    pxDNSAnswerRecord->ulTTL,
                                    pdFALSE,
                                    NULL );
                                pxSet->usNumARecordsStored++; /* Track # of A records stored */
                            }

                            if( pxSet->usType == ( uint16_t ) dnsTYPE_AAAA_HOST )
                            {
                                ( void ) FreeRTOS_inet_ntop( FREERTOS_AF_INET6, ( const void * ) xIP_Address.xIPAddress.xIP_IPv6.ucBytes, cBuffer, sizeof( cBuffer ) );
                                FreeRTOS_printf( ( "DNS[0x%04X]: The answer to '%s' (%s) will%s be stored\n",
                                                   ( unsigned ) pxSet->pxDNSMessageHeader->usIdentifier,
                                                   pxSet->pcName,
                                                   cBuffer,
                                                   ( pxSet->xDoStore != 0 ) ? "" : " NOT" ) );
                            }
                            else
                            {
                                ( void ) FreeRTOS_inet_ntop( FREERTOS_AF_INET,
                                                             ( const void * ) &( pxSet->ulIPAddress ),
                                                             cBuffer,
                                                             ( socklen_t ) sizeof( cBuffer ) );
                                /* Show what has happened. */
                                FreeRTOS_printf( ( "DNS[0x%04X]: The answer to '%s' (%s) will%s be stored\n",
                                                   pxSet->pxDNSMessageHeader->usIdentifier,
                                                   pxSet->pcName,
                                                   cBuffer,
                                                   ( pxSet->xDoStore != 0 ) ? "" : " NOT" ) );
                            }
                        }
                    #endif /* ipconfigUSE_DNS_CACHE */

                    if( ( ulReturnIPAddress == 0U ) && ( pxSet->ulIPAddress != 0U ) )
                    {
                        /* Remember the first IP-address that is found. */
                        ulReturnIPAddress = pxSet->ulIPAddress;
                    }
                }
                else
                {
                    FreeRTOS_printf( ( "DNS sanity check failed: %u != %u\n",
                                       FreeRTOS_ntohs( pxDNSAnswerRecord->usDataLength ),
                                       ( unsigned ) pxSet->uxAddressLength ) );
                }

                pxSet->pucByte = &( pxSet->pucByte[ sizeof( DNSAnswerRecord_t ) + pxSet->uxAddressLength ] );
                pxSet->uxSourceBytesRemaining -= ( sizeof( DNSAnswerRecord_t ) + pxSet->uxAddressLength );
            }
            else if( pxSet->uxSourceBytesRemaining >= sizeof( DNSAnswerRecord_t ) )
            {
                uint16_t usDataLength;

                /* It's not an A record, so skip it. Get the header location
                 * and then jump over the header. */
                /* Cast the response to DNSAnswerRecord for easy access to fields of the DNS response. */

                /* MISRA Ref 11.3.1 [Misaligned access] */
/* More details at: https://github.com/FreeRTOS/FreeRTOS-Plus-TCP/blob/main/MISRA.md#rule-113 */
                /* coverity[misra_c_2012_rule_11_3_violation] */
                pxDNSAnswerRecord = ( ( DNSAnswerRecord_t * ) pxSet->pucByte );

                pxSet->pucByte = &( pxSet->pucByte[ sizeof( DNSAnswerRecord_t ) ] );
                pxSet->uxSourceBytesRemaining -= sizeof( DNSAnswerRecord_t );

                /* Determine the length of the answer data from the header. */
                usDataLength = FreeRTOS_ntohs( pxDNSAnswerRecord->usDataLength );

                /* Jump over the answer. */
                if( pxSet->uxSourceBytesRemaining >= usDataLength )
                {
                    pxSet->pucByte = &( pxSet->pucByte[ usDataLength ] );
                    pxSet->uxSourceBytesRemaining -= usDataLength;
                }
                else
                {
                    /* Malformed response. */
                    xReturn = pdFALSE;
                    break;
                }
            }
            else
            {
                /* Do nothing */
            }
        }

        return ( xReturn != 0 ) ? ulReturnIPAddress : 0U;
    }

    #if ( ( ipconfigUSE_MDNS == 1 ) || ( ipconfigUSE_LLMNR == 1 ) || ( ipconfigUSE_NBNS == 1 ) )

/**
 * @brief Send a DNS message to be used in MDNS, LLMNR or NBNS.
 *
 * @param[in] pxNetworkBuffer The network buffer descriptor with the DNS message.
 * @param[in] lNetLength The length of the DNS message.
 */
        void prepareReplyDNSMessage( NetworkBufferDescriptor_t * pxNetworkBuffer,
                                     BaseType_t lNetLength )
        {
            UDPPacket_t * pxUDPPacket;
            IPHeader_t * pxIPHeader;
            UDPHeader_t * pxUDPHeader;
            size_t uxDataLength;
            NetworkEndPoint_t * pxEndPoint = prvFindEndPointOnNetMask( pxNetworkBuffer );
            const size_t uxIPHeaderLength = uxIPHeaderSizePacket( pxNetworkBuffer );

            pxUDPPacket = ( ( UDPPacket_t * )
                            pxNetworkBuffer->pucEthernetBuffer );
            pxIPHeader = &pxUDPPacket->xIPHeader;

            #if ( ipconfigUSE_IPv6 != 0 )
                if( ( ( uxIPHeaderLength == ipSIZE_OF_IPv6_HEADER ) && ( ( pxIPHeader->ucVersionHeaderLength & 0xf0U ) == 0x60U ) ) )
                {
                    UDPPacket_IPv6_t * xUDPPacket_IPv6;
                    IPHeader_IPv6_t * pxIPHeader_IPv6;

                    xUDPPacket_IPv6 = ( ( UDPPacket_IPv6_t * ) pxNetworkBuffer->pucEthernetBuffer );
                    pxIPHeader_IPv6 = &( xUDPPacket_IPv6->xIPHeader );
                    pxUDPHeader = &xUDPPacket_IPv6->xUDPHeader;

                    pxIPHeader_IPv6->usPayloadLength = FreeRTOS_htons( ( uint16_t ) lNetLength + ipSIZE_OF_UDP_HEADER );

                    {
                        ( void ) memcpy( pxIPHeader_IPv6->xDestinationAddress.ucBytes, pxIPHeader_IPv6->xSourceAddress.ucBytes, ipSIZE_OF_IPv6_ADDRESS );
                        ( void ) memcpy( pxIPHeader_IPv6->xSourceAddress.ucBytes, pxEndPoint->ipv6_settings.xIPAddress.ucBytes, ipSIZE_OF_IPv6_ADDRESS );
                    }

                    xUDPPacket_IPv6->xUDPHeader.usLength = FreeRTOS_htons( ( uint16_t ) lNetLength + ipSIZE_OF_UDP_HEADER );
                    vFlip_16( pxUDPHeader->usSourcePort, pxUDPHeader->usDestinationPort );
                    uxDataLength = ( size_t ) lNetLength + ipSIZE_OF_IPv6_HEADER + ipSIZE_OF_UDP_HEADER + ipSIZE_OF_ETH_HEADER;
                }
                else
            #endif /* ( ipconfigUSE_IPv6 != 0 ) */
            {
                pxUDPHeader = &pxUDPPacket->xUDPHeader;
                /* HT: started using defines like 'ipSIZE_OF_xxx' */
                pxIPHeader->usLength = FreeRTOS_htons( ( uint16_t ) lNetLength +
                                                       uxIPHeaderLength +
                                                       ipSIZE_OF_UDP_HEADER );

                /* HT:endian: should not be translated, copying from packet to packet */
                if( pxIPHeader->ulDestinationIPAddress == ipMDNS_IP_ADDRESS )
                {
                    pxIPHeader->ucTimeToLive = ipMDNS_TIME_TO_LIVE;
                }
                else
                {
                    pxIPHeader->ulDestinationIPAddress = pxIPHeader->ulSourceIPAddress;
                    pxIPHeader->ucTimeToLive = ipconfigUDP_TIME_TO_LIVE;
                }

                pxIPHeader->ulSourceIPAddress = ( pxEndPoint != NULL ) ? pxEndPoint->ipv4_settings.ulIPAddress : 0U;
                pxIPHeader->usIdentification = FreeRTOS_htons( usPacketIdentifier );

                /* The stack doesn't support fragments, so the fragment offset field must always be zero.
                 * The header was never memset to zero, so set both the fragment offset and fragmentation flags in one go.
                 */
                #if ( ipconfigFORCE_IP_DONT_FRAGMENT != 0 )
                    pxIPHeader->usFragmentOffset = ipFRAGMENT_FLAGS_DONT_FRAGMENT;
                #else
                    pxIPHeader->usFragmentOffset = 0U;
                #endif
                usPacketIdentifier++;
                pxUDPHeader->usLength = FreeRTOS_htons( ( uint32_t ) lNetLength +
                                                        ipSIZE_OF_UDP_HEADER );
                vFlip_16( pxUDPHeader->usSourcePort, pxUDPHeader->usDestinationPort );

                /* Important: tell NIC driver how many bytes must be sent */
                uxDataLength = ( ( size_t ) lNetLength ) + uxIPHeaderLength + ipSIZE_OF_UDP_HEADER + ipSIZE_OF_ETH_HEADER;
            }

            #if ( ipconfigDRIVER_INCLUDED_TX_IP_CHECKSUM == 0 )
                {
                    #if ( ipconfigUSE_IPv6 != 0 )
                        /* IPv6 IP-headers have no checksum field. */
                        if( ( pxIPHeader->ucVersionHeaderLength & 0xf0U ) != 0x60U )
                    #endif
                    {
                        /* Calculate the IP header checksum. */
                        pxIPHeader->usHeaderChecksum = 0U;
                        pxIPHeader->usHeaderChecksum = usGenerateChecksum( 0U, ( uint8_t * ) &( pxIPHeader->ucVersionHeaderLength ), uxIPHeaderLength );
                        pxIPHeader->usHeaderChecksum = ~FreeRTOS_htons( pxIPHeader->usHeaderChecksum );
                    }

                    /* calculate the UDP checksum for outgoing package */
                    ( void ) usGenerateProtocolChecksum( ( uint8_t * ) pxUDPPacket, uxDataLength, pdTRUE );
                }
            #endif /* if ( ipconfigDRIVER_INCLUDED_TX_IP_CHECKSUM == 0 ) */

            /* Important: tell NIC driver how many bytes must be sent */
            pxNetworkBuffer->xDataLength = uxDataLength;
        }

    #endif /* ( ipconfigUSE_MDNS == 1 ) || ( ipconfigUSE_LLMNR == 1 ) || ( ipconfigUSE_NBNS == 1 ) */

    #if ( ipconfigUSE_NBNS == 1 )

/**
 * @brief Respond to an NBNS query or an NBNS reply.
 *
 * @param[in] pucPayload the UDP payload of the NBNS message.
 * @param[in] uxBufferLength Length of the Buffer.
 * @param[in] ulIPAddress IP address of the sender.
 */
        void DNS_TreatNBNS( uint8_t * pucPayload,
                            size_t uxBufferLength,
                            uint32_t ulIPAddress )
        {
            uint16_t usFlags, usType, usClass;
            uint8_t * pucSource, * pucTarget;
            uint8_t ucByte;
            uint8_t ucNBNSName[ 17 ];
            uint8_t * pucUDPPayloadBuffer = pucPayload;
            size_t uxSizeNeeded;
            NetworkBufferDescriptor_t * pxNetworkBuffer;
            size_t uxBytesNeeded = sizeof( UDPPacket_t ) + sizeof( NBNSRequest_t );
            BaseType_t xDNSHookReturn;
            uint16_t usLength;
            DNSMessage_t * pxMessage;
            NBNSAnswer_t * pxAnswer;

            /* Introduce a do {} while (0) loop to allow the use of breaks. */
            do
            {
                NetworkEndPoint_t xEndPoint;

                /* Check for minimum buffer size: 92 bytes. */
                if( uxBufferLength < uxBytesNeeded )
                {
                    break;
                }

                /* Is a valid payload/network buffer provided? */
                if( pucUDPPayloadBuffer == NULL )
                {
                    break;
                }

                pxNetworkBuffer = pxUDPPayloadBuffer_to_NetworkBuffer( pucUDPPayloadBuffer );

                if( pxNetworkBuffer == NULL )
                {
                    break;
                }

                /* Read the request flags in host endianness. */
                usFlags = usChar2u16( &( pucUDPPayloadBuffer[ offsetof( NBNSRequest_t, usFlags ) ] ) );

                if( ( usFlags & dnsNBNS_FLAGS_OPCODE_MASK ) != dnsNBNS_FLAGS_OPCODE_QUERY )
                {
                    /* No need to answer, this is not a query. */
                    break;
                }

                usType = usChar2u16( &( pucUDPPayloadBuffer[ offsetof( NBNSRequest_t, usType ) ] ) );
                usClass = usChar2u16( &( pucUDPPayloadBuffer[ offsetof( NBNSRequest_t, usClass ) ] ) );

                /* Not used for now */
                ( void ) usClass;

                /* For NBNS a name is 16 bytes long, written with capitals only.
                 * Make sure that the copy is terminated with a zero. */
                pucTarget = &( ucNBNSName[ sizeof( ucNBNSName ) - 2U ] );
                pucTarget[ 1 ] = ( uint8_t ) 0U;

                /* Start with decoding the last 2 bytes. */
                pucSource = &( pucUDPPayloadBuffer[ ( dnsNBNS_ENCODED_NAME_LENGTH - 2 ) +
                                                    offsetof( NBNSRequest_t, ucName ) ] );

                for( ; ; )
                {
                    /* Define the ASCII value of the capital "A". */
                    const uint8_t ucCharA = ( uint8_t ) 0x41U;

                    ucByte = ( ( uint8_t ) ( ( pucSource[ 0 ] - ucCharA ) << 4 ) ) |
                             ( pucSource[ 1 ] - ucCharA );

                    /* Make sure there are no trailing spaces in the name. */
                    if( ( ucByte == ( uint8_t ) ' ' ) && ( pucTarget[ 1 ] == 0U ) )
                    {
                        ucByte = 0U;
                    }

                    *pucTarget = ucByte;

                    if( pucTarget == ucNBNSName )
                    {
                        break;
                    }

                    pucTarget -= 1;
                    pucSource -= 2;
                }

                #if ( ipconfigUSE_DNS_CACHE == 1 )
                    {
                        if( ( usFlags & dnsNBNS_FLAGS_RESPONSE ) != 0U )
                        {
                            /* If this is a response from another device,
                             * add the name to the DNS cache */
                            IPv46_Address_t xIPAddress;

                            xIPAddress.xIPAddress.ulIP_IPv4 = ulIPAddress;
                            #if ( ipconfigUSE_IPv6 != 0 )
                                {
                                    xIPAddress.xIs_IPv6 = pdFALSE;
                                }
                            #endif

                            ( void ) FreeRTOS_dns_update( ( char * ) ucNBNSName, &( xIPAddress ), 0, pdFALSE, NULL );
                        }
                    }
                #else /* if ( ipconfigUSE_DNS_CACHE == 1 ) */
                    {
                        /* Avoid compiler warnings. */
                        ( void ) ulIPAddress;
                    }
                #endif /* ipconfigUSE_DNS_CACHE */

                if( ( usType != dnsNBNS_TYPE_NET_BIOS ) ||
                    ( ( usFlags & dnsNBNS_FLAGS_RESPONSE ) != 0U ) )
                {
                    /* The request is not for NBNS, or the response flag is set. */
                    break;
                }

                /* When pxUDPPayloadBuffer_to_NetworkBuffer fails, there
                 * is a real problem, like data corruption. */
                if( pxNetworkBuffer->pxEndPoint == NULL )
                {
                    /* Should have been asserted earlier in the call tree. */
                    break;
                }

                ( void ) memcpy( &xEndPoint, pxNetworkBuffer->pxEndPoint, sizeof( xEndPoint ) );

                /* NBNS only handles IPv4 or "A" records. */
                xEndPoint.bits.bIPv6 = pdFALSE_UNSIGNED;
                xEndPoint.usDNSType = dnsTYPE_A_HOST;

                #if defined( ipconfigIPv4_BACKWARD_COMPATIBLE ) && ( ipconfigIPv4_BACKWARD_COMPATIBLE == 1 )
                    xDNSHookReturn = xApplicationDNSQueryHook( ( const char * ) ucNBNSName );
                #else
                    xDNSHookReturn = xApplicationDNSQueryHook_Multi( &( xEndPoint ), ( const char * ) ucNBNSName );
                #endif

                if( xDNSHookReturn == pdFALSE )
                {
                    /* The application informs that the name in 'ucNBNSName'
                     * does not refer to this host. */
                    break;
                }

                /* Someone is looking for a device with ucNBNSName,
                 * prepare a positive reply.
                 * The reply will be a bit longer than the request, so make some space.
                 * NBNSAnswer_t will be added, minus the two shorts 'usType' and 'usClass'
                 * that were already present. */
                uxSizeNeeded = pxNetworkBuffer->xDataLength + sizeof( NBNSAnswer_t ) - 2 * sizeof( uint16_t );

                if( xBufferAllocFixedSize == pdFALSE )
                {
                    /* We're linked with BufferAlolocation_2.c
                     * pxResizeNetworkBufferWithDescriptor() will malloc a new bigger buffer,
                     * and memcpy the data. The old buffer will be free'd.
                     */
                    NetworkBufferDescriptor_t * pxNewBuffer = pxResizeNetworkBufferWithDescriptor( pxNetworkBuffer, uxSizeNeeded );

                    if( pxNewBuffer == NULL )
                    {
                        break;
                    }

                    /* pxNewBuffer and pxNetworkBuffer are now the same pointers.
                     * Only pucEthernetBuffer has been renewed. */
                    pxNetworkBuffer->xDataLength = uxSizeNeeded;
                    pucUDPPayloadBuffer = &( pxNetworkBuffer->pucEthernetBuffer[ ipUDP_PAYLOAD_OFFSET_IPv4 ] );
                }
                else
                {
                    /* BufferAllocation_1.c is used, the Network Buffers can contain at least
                     * ipconfigNETWORK_MTU + ipSIZE_OF_ETH_HEADER. */
                    configASSERT( uxSizeNeeded < ipconfigNETWORK_MTU + ipSIZE_OF_ETH_HEADER );
                }

                pxNetworkBuffer->xDataLength = uxSizeNeeded;

                pxMessage = ( ( DNSMessage_t * ) pucUDPPayloadBuffer );

                /* As the fields in the structures are not word-aligned, we have to
                 * copy the values byte-by-byte using macro's vSetField16() and vSetField32() */
                vSetField16( pxMessage, DNSMessage_t, usFlags, dnsNBNS_QUERY_RESPONSE_FLAGS ); /* 0x8500 */
                vSetField16( pxMessage, DNSMessage_t, usQuestions, 0 );
                vSetField16( pxMessage, DNSMessage_t, usAnswers, 1 );
                vSetField16( pxMessage, DNSMessage_t, usAuthorityRRs, 0 );
                vSetField16( pxMessage, DNSMessage_t, usAdditionalRRs, 0 );

                pxAnswer = ( ( NBNSAnswer_t * ) &( pucUDPPayloadBuffer[ offsetof( NBNSRequest_t, usType ) ] ) );

                vSetField16( pxAnswer, NBNSAnswer_t, usType, usType );            /* Type */
                vSetField16( pxAnswer, NBNSAnswer_t, usClass, dnsNBNS_CLASS_IN ); /* Class */
                vSetField32( pxAnswer, NBNSAnswer_t, ulTTL, dnsNBNS_TTL_VALUE );
                vSetField16( pxAnswer, NBNSAnswer_t, usDataLength, 6 );           /* 6 bytes including the length field */
                vSetField16( pxAnswer, NBNSAnswer_t, usNbFlags, dnsNBNS_NAME_FLAGS );
                /* The function vSetField32() expects host-endian values, that is why ntohl() is called. */
                vSetField32( pxAnswer, NBNSAnswer_t, ulIPAddress, FreeRTOS_ntohl( xEndPoint.ipv4_settings.ulIPAddress ) );

                usLength = ( uint16_t ) ( sizeof( NBNSAnswer_t ) + ( size_t ) offsetof( NBNSRequest_t, usType ) );

                prepareReplyDNSMessage( pxNetworkBuffer, ( BaseType_t ) usLength );

                /* This function will fill in the eth addresses and send the packet */
                vReturnEthernetFrame( pxNetworkBuffer, pdFALSE );

                /*pxNewBuffer and pxNetworkBuffer are now the same pointers.pxNetworkBuffer will be released elsewhere.
                 * so pxNewBuffer does not need to released, since they share a single memory location*/
            }  while( ipFALSE_BOOL );
        }
    #endif /* ( ipconfigUSE_NBNS == 1 ) */

#endif /* ipconfigUSE_DNS != 0 */<|MERGE_RESOLUTION|>--- conflicted
+++ resolved
@@ -92,13 +92,7 @@
 /**
  * @brief Read the Name field out of a DNS response packet.
  *
-<<<<<<< HEAD
- * @param[in] pucByte Pointer to the DNS response.
- * @param[in] uxRemainingBytes Length of the DNS response.
- * @param[out] pcName The pointer in which the name in the DNS response will be returned.
-=======
  * @param[in,out] pxSet a set of variables that are shared among the helper functions.
->>>>>>> 0d64b439
  * @param[in] uxDestLen Size of the pcName array.
  *
  * @return If a fully formed name was found, then return the number of bytes processed in pucByte.
@@ -286,10 +280,7 @@
  * @param[in] pucUDPPayloadBuffer The DNS response received as a UDP
  *                                 payload.
  * @param[in] uxBufferLength Length of the UDP payload buffer.
-<<<<<<< HEAD
-=======
  * @param[in] ppxAddressInfo A pointer to a pointer where the results will be stored.
->>>>>>> 0d64b439
  * @param[in] xExpected indicates whether the identifier in the reply
  *                       was expected, and thus if the DNS cache may be
  *                       updated with the reply.
