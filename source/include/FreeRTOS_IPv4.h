/*
 * FreeRTOS+TCP <DEVELOPMENT BRANCH>
 * Copyright (C) 2022 Amazon.com, Inc. or its affiliates.  All Rights Reserved.
 *
 * SPDX-License-Identifier: MIT
 *
 * Permission is hereby granted, free of charge, to any person obtaining a copy of
 * this software and associated documentation files (the "Software"), to deal in
 * the Software without restriction, including without limitation the rights to
 * use, copy, modify, merge, publish, distribute, sublicense, and/or sell copies of
 * the Software, and to permit persons to whom the Software is furnished to do so,
 * subject to the following conditions:
 *
 * The above copyright notice and this permission notice shall be included in all
 * copies or substantial portions of the Software.
 *
 * THE SOFTWARE IS PROVIDED "AS IS", WITHOUT WARRANTY OF ANY KIND, EXPRESS OR
 * IMPLIED, INCLUDING BUT NOT LIMITED TO THE WARRANTIES OF MERCHANTABILITY, FITNESS
 * FOR A PARTICULAR PURPOSE AND NONINFRINGEMENT. IN NO EVENT SHALL THE AUTHORS OR
 * COPYRIGHT HOLDERS BE LIABLE FOR ANY CLAIM, DAMAGES OR OTHER LIABILITY, WHETHER
 * IN AN ACTION OF CONTRACT, TORT OR OTHERWISE, ARISING FROM, OUT OF OR IN
 * CONNECTION WITH THE SOFTWARE OR THE USE OR OTHER DEALINGS IN THE SOFTWARE.
 *
 * http://aws.amazon.com/freertos
 * http://www.FreeRTOS.org
 */

#ifndef FREERTOS_IPV4_H
#define FREERTOS_IPV4_H

/* *INDENT-OFF* */
#ifdef __cplusplus
    extern "C" {
#endif
/* *INDENT-ON* */

#include "FreeRTOS.h"
#include "task.h"
#include "FreeRTOS_IP.h"

/* Application level configuration options. */
#include "FreeRTOSIPConfig.h"
#include "FreeRTOSIPConfigDefaults.h"
#include "IPTraceMacroDefaults.h"

#define ipSIZE_OF_IPv4_HEADER               20U
#define ipSIZE_OF_IPv4_ADDRESS              4U
#define ipSIZE_OF_ICMPv4_HEADER             8U
#define ipTYPE_IPv4                         ( 0x40U )

/* The number of octets in the IP addresses respectively. */
#define ipIP_ADDRESS_LENGTH_BYTES           ( 4U )

#define ipFIRST_LOOPBACK_IPv4               0x7F000000UL         /**< Lowest IPv4 loopback address (including). */
#define ipLAST_LOOPBACK_IPv4                0x80000000UL         /**< Highest IPv4 loopback address (excluding). */

/* The first byte in the IPv4 header combines the IP version (4) with
 * with the length of the IP header. */
#define ipIPV4_VERSION_HEADER_LENGTH_MIN    0x45U /**< Minimum IPv4 header length. */
#define ipIPV4_VERSION_HEADER_LENGTH_MAX    0x4FU /**< Maximum IPv4 header length. */

/*
 *  These functions come from the IPv4-only library.
 *  TODO : They should get an extra parameter, the end-point
 *  void FreeRTOS_SetIPAddress( uint32_t ulIPAddress );
 *  void FreeRTOS_SetNetmask( uint32_t ulNetmask );
 *  void FreeRTOS_SetGatewayAddress( uint32_t ulGatewayAddress );
 *  uint32_t FreeRTOS_GetGatewayAddress( void );
 *  uint32_t FreeRTOS_GetDNSServerAddress( void );
 *  uint32_t FreeRTOS_GetNetmask( void );
 */

void FreeRTOS_SetIPAddress( uint32_t ulIPAddress );
void FreeRTOS_SetNetmask( uint32_t ulNetmask );
void FreeRTOS_SetGatewayAddress( uint32_t ulGatewayAddress );
uint32_t FreeRTOS_GetGatewayAddress( void );
uint32_t FreeRTOS_GetDNSServerAddress( void );
uint32_t FreeRTOS_GetNetmask( void );
uint32_t FreeRTOS_GetIPAddress( void );

<<<<<<< HEAD
// void FreeRTOS_ClearARP( void );

=======
>>>>>>> 66ca9c20
/* Show all valid ARP entries
 */
#if ( ipconfigHAS_PRINTF != 0 ) || ( ipconfigHAS_DEBUG_PRINTF != 0 )
    void FreeRTOS_PrintARPCache( void );
#endif

/* Return pdTRUE if the IPv4 address is a multicast address. */
BaseType_t xIsIPv4Multicast( uint32_t ulIPAddress );


/* The function 'prvAllowIPPacket()' checks if a packets should be processed. */
eFrameProcessingResult_t prvAllowIPPacketIPv4( const IPPacket_t * const pxIPPacket,
                                               const NetworkBufferDescriptor_t * const pxNetworkBuffer,
                                               UBaseType_t uxHeaderLength );

/* Check if the IP-header is carrying options. */
eFrameProcessingResult_t prvCheckIP4HeaderOptions( NetworkBufferDescriptor_t * const pxNetworkBuffer );


/* *INDENT-OFF* */
#ifdef __cplusplus
    } /* extern "C" */
#endif
/* *INDENT-ON* */

#endif /* FREERTOS_IP_H */<|MERGE_RESOLUTION|>--- conflicted
+++ resolved
@@ -78,11 +78,6 @@
 uint32_t FreeRTOS_GetNetmask( void );
 uint32_t FreeRTOS_GetIPAddress( void );
 
-<<<<<<< HEAD
-// void FreeRTOS_ClearARP( void );
-
-=======
->>>>>>> 66ca9c20
 /* Show all valid ARP entries
  */
 #if ( ipconfigHAS_PRINTF != 0 ) || ( ipconfigHAS_DEBUG_PRINTF != 0 )
