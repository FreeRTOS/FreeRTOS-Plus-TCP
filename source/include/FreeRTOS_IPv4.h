/*
 * FreeRTOS+TCP <DEVELOPMENT BRANCH>
 * Copyright (C) 2022 Amazon.com, Inc. or its affiliates.  All Rights Reserved.
 *
 * SPDX-License-Identifier: MIT
 *
 * Permission is hereby granted, free of charge, to any person obtaining a copy of
 * this software and associated documentation files (the "Software"), to deal in
 * the Software without restriction, including without limitation the rights to
 * use, copy, modify, merge, publish, distribute, sublicense, and/or sell copies of
 * the Software, and to permit persons to whom the Software is furnished to do so,
 * subject to the following conditions:
 *
 * The above copyright notice and this permission notice shall be included in all
 * copies or substantial portions of the Software.
 *
 * THE SOFTWARE IS PROVIDED "AS IS", WITHOUT WARRANTY OF ANY KIND, EXPRESS OR
 * IMPLIED, INCLUDING BUT NOT LIMITED TO THE WARRANTIES OF MERCHANTABILITY, FITNESS
 * FOR A PARTICULAR PURPOSE AND NONINFRINGEMENT. IN NO EVENT SHALL THE AUTHORS OR
 * COPYRIGHT HOLDERS BE LIABLE FOR ANY CLAIM, DAMAGES OR OTHER LIABILITY, WHETHER
 * IN AN ACTION OF CONTRACT, TORT OR OTHERWISE, ARISING FROM, OUT OF OR IN
 * CONNECTION WITH THE SOFTWARE OR THE USE OR OTHER DEALINGS IN THE SOFTWARE.
 *
 * http://aws.amazon.com/freertos
 * http://www.FreeRTOS.org
 */

#ifndef FREERTOS_IPV4_H
#define FREERTOS_IPV4_H

#include "FreeRTOS.h"
#include "task.h"

/* Application level configuration options. */
#include "FreeRTOSIPConfig.h"
#include "FreeRTOSIPConfigDefaults.h"
#include "IPTraceMacroDefaults.h"

<<<<<<< HEAD
/* Forward declarations. */
typedef struct xNETWORK_BUFFER        NetworkBufferDescriptor_t;
typedef enum eFrameProcessingResult   eFrameProcessingResult_t;
typedef struct xIP_PACKET             IPPacket_t;
=======
/* *INDENT-OFF* */
#ifdef __cplusplus
    extern "C" {
#endif
/* *INDENT-ON* */
>>>>>>> 14b3e241

#define ipSIZE_OF_IPv4_HEADER               20U
#define ipSIZE_OF_IPv4_ADDRESS              4U
#define ipSIZE_OF_ICMPv4_HEADER             8U
#define ipTYPE_IPv4                         ( 0x40U )

#define ipFIRST_LOOPBACK_IPv4               0x7F000000UL         /**< Lowest IPv4 loopback address (including). */
#define ipLAST_LOOPBACK_IPv4                0x80000000UL         /**< Highest IPv4 loopback address (excluding). */

/* The first byte in the IPv4 header combines the IP version (4) with
 * with the length of the IP header. */
#define ipIPV4_VERSION_HEADER_LENGTH_MIN    0x45U /**< Minimum IPv4 header length. */
#define ipIPV4_VERSION_HEADER_LENGTH_MAX    0x4FU /**< Maximum IPv4 header length. */

/*
 *  These functions come from the IPv4-only library.
 *  TODO : They should get an extra parameter, the end-point
 *  void FreeRTOS_SetIPAddress( uint32_t ulIPAddress );
 *  void FreeRTOS_SetNetmask( uint32_t ulNetmask );
 *  void FreeRTOS_SetGatewayAddress( uint32_t ulGatewayAddress );
 *  uint32_t FreeRTOS_GetGatewayAddress( void );
 *  uint32_t FreeRTOS_GetDNSServerAddress( void );
 *  uint32_t FreeRTOS_GetNetmask( void );
 */

void FreeRTOS_SetIPAddress( uint32_t ulIPAddress );
void FreeRTOS_SetNetmask( uint32_t ulNetmask );
void FreeRTOS_SetGatewayAddress( uint32_t ulGatewayAddress );
uint32_t FreeRTOS_GetGatewayAddress( void );
uint32_t FreeRTOS_GetDNSServerAddress( void );
uint32_t FreeRTOS_GetNetmask( void );
uint32_t FreeRTOS_GetIPAddress( void );

/* Show all valid ARP entries
 */
#if ( ipconfigHAS_PRINTF != 0 ) || ( ipconfigHAS_DEBUG_PRINTF != 0 )
    void FreeRTOS_PrintARPCache( void );
#endif

/* Return pdTRUE if the IPv4 address is a multicast address. */
BaseType_t xIsIPv4Multicast( uint32_t ulIPAddress );

/* The function 'prvAllowIPPacket()' checks if a packets should be processed. */
eFrameProcessingResult_t prvAllowIPPacketIPv4( const IPPacket_t * const pxIPPacket,
                                               const NetworkBufferDescriptor_t * const pxNetworkBuffer,
                                               UBaseType_t uxHeaderLength );

/* Check if the IP-header is carrying options. */
eFrameProcessingResult_t prvCheckIP4HeaderOptions( NetworkBufferDescriptor_t * const pxNetworkBuffer );


/* *INDENT-OFF* */
#ifdef __cplusplus
    } /* extern "C" */
#endif
/* *INDENT-ON* */

#endif /* FREERTOS_IP_H */<|MERGE_RESOLUTION|>--- conflicted
+++ resolved
@@ -36,18 +36,16 @@
 #include "FreeRTOSIPConfigDefaults.h"
 #include "IPTraceMacroDefaults.h"
 
-<<<<<<< HEAD
-/* Forward declarations. */
-typedef struct xNETWORK_BUFFER        NetworkBufferDescriptor_t;
-typedef enum eFrameProcessingResult   eFrameProcessingResult_t;
-typedef struct xIP_PACKET             IPPacket_t;
-=======
 /* *INDENT-OFF* */
 #ifdef __cplusplus
     extern "C" {
 #endif
 /* *INDENT-ON* */
->>>>>>> 14b3e241
+
+/* Forward declarations. */
+typedef struct xNETWORK_BUFFER        NetworkBufferDescriptor_t;
+typedef enum eFrameProcessingResult   eFrameProcessingResult_t;
+typedef struct xIP_PACKET             IPPacket_t;
 
 #define ipSIZE_OF_IPv4_HEADER               20U
 #define ipSIZE_OF_IPv4_ADDRESS              4U
