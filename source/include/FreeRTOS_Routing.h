/*
 * FreeRTOS+TCP V2.3.1
 * Copyright (C) 2020 Amazon.com, Inc. or its affiliates.  All Rights Reserved.
 *
 * Permission is hereby granted, free of charge, to any person obtaining a copy of
 * this software and associated documentation files (the "Software"), to deal in
 * the Software without restriction, including without limitation the rights to
 * use, copy, modify, merge, publish, distribute, sublicense, and/or sell copies of
 * the Software, and to permit persons to whom the Software is furnished to do so,
 * subject to the following conditions:
 *
 * The above copyright notice and this permission notice shall be included in all
 * copies or substantial portions of the Software.
 *
 * THE SOFTWARE IS PROVIDED "AS IS", WITHOUT WARRANTY OF ANY KIND, EXPRESS OR
 * IMPLIED, INCLUDING BUT NOT LIMITED TO THE WARRANTIES OF MERCHANTABILITY, FITNESS
 * FOR A PARTICULAR PURPOSE AND NONINFRINGEMENT. IN NO EVENT SHALL THE AUTHORS OR
 * COPYRIGHT HOLDERS BE LIABLE FOR ANY CLAIM, DAMAGES OR OTHER LIABILITY, WHETHER
 * IN AN ACTION OF CONTRACT, TORT OR OTHERWISE, ARISING FROM, OUT OF OR IN
 * CONNECTION WITH THE SOFTWARE OR THE USE OR OTHER DEALINGS IN THE SOFTWARE.
 *
 * http://aws.amazon.com/freertos
 * http://www.FreeRTOS.org
 */

#ifndef FREERTOS_ROUTING_H
    #define FREERTOS_ROUTING_H

<<<<<<< HEAD
    #ifdef __cplusplus
        extern "C" {
    #endif

    #include "FreeRTOS_IP.h"

=======
>>>>>>> 14b3e241
    #if ( ipconfigUSE_DHCP != 0 )
        #include "FreeRTOS_DHCP.h"
    #endif

    #if ( ipconfigUSE_IPv6 != 0 )
        #include "FreeRTOS_DHCPv6.h"
    #endif

    #ifdef __cplusplus
        extern "C" {
    #endif

/* Every NetworkInterface needs a set of access functions: */

/* Initialise the interface. */
    typedef BaseType_t ( * NetworkInterfaceInitialiseFunction_t ) ( struct xNetworkInterface * pxDescriptor );

/* Send out an Ethernet packet. */
    typedef BaseType_t ( * NetworkInterfaceOutputFunction_t ) ( struct xNetworkInterface * pxDescriptor,
                                                                NetworkBufferDescriptor_t * const pxNetworkBuffer,
                                                                BaseType_t xReleaseAfterSend );

/* Return true as long as the LinkStatus on the PHY is present. */
    typedef BaseType_t ( * GetPhyLinkStatusFunction_t ) ( struct xNetworkInterface * pxDescriptor );

/** @brief These NetworkInterface access functions are collected in a struct: */
    typedef struct xNetworkInterface
    {
        const char * pcName;                               /**< Just for logging, debugging. */
        void * pvArgument;                                 /**< Will be passed to the access functions. */
        NetworkInterfaceInitialiseFunction_t pfInitialise; /**< This function will be called upon initialisation and repeated until it returns pdPASS. */
        NetworkInterfaceOutputFunction_t pfOutput;         /**< This function is supposed to send out a packet. */
        GetPhyLinkStatusFunction_t pfGetPhyLinkStatus;     /**< This function will return pdTRUE as long as the PHY Link Status is high. */
        struct
        {
            uint32_t
                bInterfaceUp : 1,             /**< Non-zero as soon as the interface is up. */
                bCallDownEvent : 1;           /**< The down-event must be called. */
        } bits;                               /**< A collection of boolean flags. */

        struct xNetworkEndPoint * pxEndPoint; /**< A list of end-points bound to this interface. */
        struct xNetworkInterface * pxNext;    /**< The next interface in a linked list. */
    } NetworkInterface_t;

/*
 *  // As an example:
 *  NetworkInterface_t xZynqDescriptor = {
 *      .pcName					= "Zynq-GEM",
 *      .pvArgument				= ( void * )1,
 *      .pfInitialise           = xZynqGEMInitialise,
 *      .pfOutput               = xZynqGEMOutput,
 *      .pfGetPhyLinkStatus     = xZynqGEMGetPhyLinkStatus,
 *  };
 */

/** @brief The network settings for IPv4. */
    typedef struct xIPV4Parameters
    {
        uint32_t ulIPAddress;                                                /**< The actual IPv4 address. Will be 0 as long as end-point is still down. */
        uint32_t ulNetMask;                                                  /**< The netmask. */
        uint32_t ulGatewayAddress;                                           /**< The IP-address of the gateway. */
        uint32_t ulDNSServerAddresses[ ipconfigENDPOINT_DNS_ADDRESS_COUNT ]; /**< IP-addresses of DNS servers. */
        uint32_t ulBroadcastAddress;                                         /**< The local broadcast address, e.g. '192.168.1.255'. */
        uint8_t ucDNSIndex;                                                  /**< The index of the next DNS address to be used. */
    } IPV4Parameters_t;

    #if ( ipconfigUSE_IPv6 != 0 )
        typedef struct xIPV6Parameters
        {
            IPv6_Address_t xIPAddress;      /* The actual IPv4 address. Will be 0 as long as end-point is still down. */
            size_t uxPrefixLength;          /* Number of valid bytes in the network prefix. */
            IPv6_Address_t xPrefix;         /* The network prefix, e.g. fe80::/10 */
            IPv6_Address_t xGatewayAddress; /* Gateway to the web. */
            IPv6_Address_t xDNSServerAddresses[ ipconfigENDPOINT_DNS_ADDRESS_COUNT ];
            uint8_t ucDNSIndex;             /**< The index of the next DNS address to be used. */
        } IPV6Parameters_t;
    #endif

    #if ( ipconfigUSE_RA != 0 )
/* Router Advertisement (RA). End-points can obtain their IP-address by asking for a RA. */
        typedef enum xRAState
        {
            eRAStateApply,    /* Send a Router Solicitation. */
            eRAStateWait,     /* Wait for a Router Advertisement. */
            eRAStateIPTest,   /* Take a random IP address, test if another device is using it already. */
            eRAStateIPWait,   /* Wait for a reply, if any */
            eRAStatePreLease, /* The device is ready to go to the 'eRAStateLease' state. */
            eRAStateLease,    /* The device is up, repeat the RA-process when timer expires. */
            eRAStateFailed,
        } eRAState_t;

        struct xRA_DATA
        {
            struct
            {
                uint32_t
                    bRouterReplied : 1,
                    bIPAddressInUse : 1;
            }
            bits;
            TickType_t ulPreferredLifeTime;
            UBaseType_t uxRetryCount;
            /* Maintains the RA state machine state. */
            eRAState_t eRAState;
        };

        typedef struct xRA_DATA RAData_t;
    #endif /* ( ipconfigUSE_RA != 0 ) */

/** @brief The description of an end-point. */
    typedef struct xNetworkEndPoint
    {
        union
        {
            struct
            {
                IPV4Parameters_t ipv4_settings; /**< Actual IPv4 settings used by the end-point. */
                IPV4Parameters_t ipv4_defaults; /**< Use values form "ipv4_defaults" in case DHCP has failed. */
            };
            #if ( ipconfigUSE_IPv6 != 0 )
                struct
                {
                    IPV6Parameters_t ipv6_settings; /**< Actual IPv6 settings used by the end-point. */
                    IPV6Parameters_t ipv6_defaults; /**< Use values form "ipv6_defaults" in case DHCP has failed. */
                };
            #endif
        };
        MACAddress_t xMACAddress; /**< The MAC-address assigned to this end-point. */
        struct
        {
            uint32_t
                bIsDefault : 1, /**< This bit will be removed. */
            #if ( ipconfigUSE_DHCP != 0 ) || ( ipconfigUSE_DHCPv6 != 0 )
                bWantDHCP : 1,  /**< This end-point wants to use DHCPv4 to obtain an IP-address. */
            #endif /* ipconfigUSE_DHCP */
            #if ( ipconfigUSE_RA != 0 )
                bWantRA : 1,         /**< This end-point wants to use RA/SLAAC to obtain an IP-address. */
            #endif /* ipconfigUSE_RA */
            bIPv6 : 1,               /**< This end-point has an IP-address of type IPv6. */
            #if ( ipconfigUSE_NETWORK_EVENT_HOOK != 0 )
                bCallDownHook : 1,   /**< The network down hook-must be called for this end-point. */
            #endif /* ipconfigUSE_NETWORK_EVENT_HOOK */
            bEndPointUp : 1;         /**< The end-point is up. */
        } bits;                      /**< A collection of boolean properties. */
        uint8_t usDNSType;           /**< A LLMNR/mDNS lookup is being done for an IPv6 address.
                                      * This field is only valid while xApplicationDNSQueryHook() is called. */
        #if ( ipconfigUSE_DHCP != 0 ) || ( ipconfigUSE_RA != 0 )
            IPTimer_t xDHCP_RATimer; /**<  The timer used to call the DHCP/DHCPv6/RA state machine. */
        #endif /* ( ipconfigUSE_DHCP != 0 ) || ( ipconfigUSE_RA != 0 ) */
        #if ( ipconfigUSE_DHCP != 0 ) || ( ipconfigUSE_DHCPv6 != 0 )
            DHCPData_t xDHCPData; /**< A description of the DHCP client state machine. */
        #endif /* ( ipconfigUSE_DHCP != 0 ) || ( ipconfigUSE_DHCPv6 != 0 ) */
        #if ( ipconfigUSE_IPv6 != 0 )
            DHCPMessage_IPv6_t * pxDHCPMessage; /**< A description of the DHCPv6 client state machine. */
        #endif
        #if ( ipconfigUSE_RA != 0 )
            RAData_t xRAData;                    /**< A description of the Router Advertisement ( RA ) client state machine. */
        #endif /* ( ipconfigUSE_RA != 0 ) */
        NetworkInterface_t * pxNetworkInterface; /**< The network interface that owns this end-point. */
        struct xNetworkEndPoint * pxNext;        /**< The next end-point in the chain. */
    } NetworkEndPoint_t;

    #define END_POINT_USES_DHCP( pxEndPoint )    ( ( pxEndPoint )->bits.bWantDHCP != pdFALSE_UNSIGNED )
    #define END_POINT_USES_RA( pxEndPoint )      ( ( ( pxEndPoint )->bits.bIPv6 != pdFALSE_UNSIGNED ) && ( ( pxEndPoint )->bits.bWantRA != pdFALSE_UNSIGNED ) )

    #define ENDPOINT_IS_IPv4( pxEndPoint )       ( ( ( pxEndPoint ) != NULL ) && ( ( pxEndPoint )->bits.bIPv6 == 0U ) )
    #define ENDPOINT_IS_IPv6( pxEndPoint )       ( ( ( pxEndPoint ) != NULL ) && ( ( pxEndPoint )->bits.bIPv6 != 0U ) )


/*
 * Add a new physical Network Interface.  The object pointed to by 'pxInterface'
 * must continue to exist.
 * Only the Network Interface function xx_FillInterfaceDescriptor() shall call this function.
 */
    NetworkInterface_t * FreeRTOS_AddNetworkInterface( NetworkInterface_t * pxInterface );

/*
 * Get the first Network Interface.
 */
    NetworkInterface_t * FreeRTOS_FirstNetworkInterface( void );

/*
 * Get the next Network Interface.
 */
    NetworkInterface_t * FreeRTOS_NextNetworkInterface( const NetworkInterface_t * pxInterface );

/*
 * Get the first end-point belonging to a given interface.  When pxInterface is
 * NULL, the very first end-point will be returned.
 */
    NetworkEndPoint_t * FreeRTOS_FirstEndPoint( const NetworkInterface_t * pxInterface );

/*
 * Get the next end-point.  When pxInterface is null, all end-points can be
 * iterated.
 */
    NetworkEndPoint_t * FreeRTOS_NextEndPoint( const NetworkInterface_t * pxInterface,
                                               NetworkEndPoint_t * pxEndPoint );

/*
 * Find the end-point with given IP-address.
 */
    NetworkEndPoint_t * FreeRTOS_FindEndPointOnIP_IPv4( uint32_t ulIPAddress,
                                                        uint32_t ulWhere );

    #if ( ipconfigUSE_IPv6 != 0 )
        /* Find the end-point with given IP-address. */
        NetworkEndPoint_t * FreeRTOS_FindEndPointOnIP_IPv6( const IPv6_Address_t * pxIPAddress );
    #endif /* ipconfigUSE_IPv6 */

/*
 * Find the end-point with given MAC-address.
 * The search can be limited by supplying a particular interface.
 */
    NetworkEndPoint_t * FreeRTOS_FindEndPointOnMAC( const MACAddress_t * pxMACAddress,
                                                    const NetworkInterface_t * pxInterface );

/*
 * Find the best fitting end-point to reach a given IP-address.
 * Find an end-point whose IP-address is in the same network as the IP-address provided.
 * 'ulWhere' is temporary and or debugging only.
 */
    NetworkEndPoint_t * FreeRTOS_FindEndPointOnNetMask( uint32_t ulIPAddress,
                                                        uint32_t ulWhere );

/*
 * Find the best fitting end-point to reach a given IP-address on a given interface
 * 'ulWhere' is temporary and or debugging only.
 */
    NetworkEndPoint_t * FreeRTOS_InterfaceEndPointOnNetMask( const NetworkInterface_t * pxInterface,
                                                             uint32_t ulIPAddress,
                                                             uint32_t ulWhere );

    #if ( ipconfigUSE_IPv6 != 0 )
        NetworkEndPoint_t * FreeRTOS_FindEndPointOnNetMask_IPv6( const IPv6_Address_t * pxIPv6Address );
    #endif /* ipconfigUSE_IPv6 */

    #if ( ipconfigUSE_IPv6 != 0 )

/* Get the first end-point belonging to a given interface.
 * When pxInterface is NULL, the very first end-point will be returned. */
        NetworkEndPoint_t * FreeRTOS_FirstEndPoint_IPv6( const NetworkInterface_t * pxInterface );
    #endif /* ipconfigUSE_IPv6 */

/* A ethernet packet has come in on a certain network interface.
 * Find the best matching end-point. */
    NetworkEndPoint_t * FreeRTOS_MatchingEndpoint( const NetworkInterface_t * pxNetworkInterface,
                                                   const uint8_t * pucEthernetBuffer );

/* Find an end-point that has a defined gateway.
 * xIPType should equal ipTYPE_IPv4 or ipTYPE_IPv6. */
    NetworkEndPoint_t * FreeRTOS_FindGateWay( BaseType_t xIPType );

/* Fill-in the end-point structure. */
    void FreeRTOS_FillEndPoint( NetworkInterface_t * pxNetworkInterface,
                                NetworkEndPoint_t * pxEndPoint,
                                const uint8_t ucIPAddress[ ipIP_ADDRESS_LENGTH_BYTES ],
                                const uint8_t ucNetMask[ ipIP_ADDRESS_LENGTH_BYTES ],
                                const uint8_t ucGatewayAddress[ ipIP_ADDRESS_LENGTH_BYTES ],
                                const uint8_t ucDNSServerAddress[ ipIP_ADDRESS_LENGTH_BYTES ],
                                const uint8_t ucMACAddress[ ipMAC_ADDRESS_LENGTH_BYTES ] );

    #if ( ipconfigUSE_IPv6 != 0 )
        /* Fill-in the end-point structure. */
        void FreeRTOS_FillEndPoint_IPv6( NetworkInterface_t * pxNetworkInterface,
                                         NetworkEndPoint_t * pxEndPoint,
                                         const IPv6_Address_t * pxIPAddress,
                                         const IPv6_Address_t * pxNetPrefix,
                                         size_t uxPrefixLength,
                                         const IPv6_Address_t * pxGatewayAddress,
                                         const IPv6_Address_t * pxDNSServerAddress, /* Not used yet. */
                                         const uint8_t ucMACAddress[ ipMAC_ADDRESS_LENGTH_BYTES ] );
    #endif

    #if ( ipconfigHAS_ROUTING_STATISTICS == 1 )
/** @brief Some simple network statistics. */
        typedef struct xRoutingStats
        {
            UBaseType_t ulOnIp;             /**< The number of times 'FreeRTOS_FindEndPointOnIP_IPv4()' has been called. */
            UBaseType_t ulOnMAC;            /**< The number of times 'FreeRTOS_FindEndPointOnMAC()' has been called. */
            UBaseType_t ulOnNetMask;        /**< The number of times 'FreeRTOS_InterfaceEndPointOnNetMask()' has been called. */
            UBaseType_t ulMatching;         /**< The number of times 'FreeRTOS_MatchingEndpoint()' has been called. */
            UBaseType_t ulLocations[ 14 ];  /**< The number of times 'FreeRTOS_InterfaceEndPointOnNetMask()' has been called from a particular location. */
            UBaseType_t ulLocationsIP[ 8 ]; /**< The number of times 'FreeRTOS_FindEndPointOnIP_IPv4()' has been called from a particular location. */
        } RoutingStats_t;

        extern RoutingStats_t xRoutingStatistics;
    #endif /* ( ipconfigHAS_ROUTING_STATISTICS == 1 ) */

    NetworkEndPoint_t * pxGetSocketEndpoint( ConstSocket_t xSocket );
    void vSetSocketEndpoint( Socket_t xSocket,
                             NetworkEndPoint_t * pxEndPoint );

    const char * pcEndpointName( const NetworkEndPoint_t * pxEndPoint,
                                 char * pcBuffer,
                                 size_t uxSize );

    typedef enum
    {
        eIPv6_Global,    /* 001           */
        eIPv6_LinkLocal, /* 1111 1110 10  */
        eIPv6_SiteLocal, /* 1111 1110 11  */
        eIPv6_Multicast, /* 1111 1111     */
        eIPv6_Unknown,   /* Not implemented. */
    }
    IPv6_Type_t;

/**
 * @brief Check the type of an IPv16 address.
 *
 * @return A value from enum IPv6_Type_t.
 */
    IPv6_Type_t xIPv6_GetIPType( const IPv6_Address_t * pxAddress );

    #ifdef __cplusplus
}         /* extern "C" */
    #endif

#endif /* FREERTOS_ROUTING_H */<|MERGE_RESOLUTION|>--- conflicted
+++ resolved
@@ -26,15 +26,8 @@
 #ifndef FREERTOS_ROUTING_H
     #define FREERTOS_ROUTING_H
 
-<<<<<<< HEAD
-    #ifdef __cplusplus
-        extern "C" {
-    #endif
-
     #include "FreeRTOS_IP.h"
 
-=======
->>>>>>> 14b3e241
     #if ( ipconfigUSE_DHCP != 0 )
         #include "FreeRTOS_DHCP.h"
     #endif
