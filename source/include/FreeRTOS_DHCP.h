/*
 * FreeRTOS+TCP <DEVELOPMENT BRANCH>
 * Copyright (C) 2022 Amazon.com, Inc. or its affiliates.  All Rights Reserved.
 *
 * SPDX-License-Identifier: MIT
 *
 * Permission is hereby granted, free of charge, to any person obtaining a copy of
 * this software and associated documentation files (the "Software"), to deal in
 * the Software without restriction, including without limitation the rights to
 * use, copy, modify, merge, publish, distribute, sublicense, and/or sell copies of
 * the Software, and to permit persons to whom the Software is furnished to do so,
 * subject to the following conditions:
 *
 * The above copyright notice and this permission notice shall be included in all
 * copies or substantial portions of the Software.
 *
 * THE SOFTWARE IS PROVIDED "AS IS", WITHOUT WARRANTY OF ANY KIND, EXPRESS OR
 * IMPLIED, INCLUDING BUT NOT LIMITED TO THE WARRANTIES OF MERCHANTABILITY, FITNESS
 * FOR A PARTICULAR PURPOSE AND NONINFRINGEMENT. IN NO EVENT SHALL THE AUTHORS OR
 * COPYRIGHT HOLDERS BE LIABLE FOR ANY CLAIM, DAMAGES OR OTHER LIABILITY, WHETHER
 * IN AN ACTION OF CONTRACT, TORT OR OTHERWISE, ARISING FROM, OUT OF OR IN
 * CONNECTION WITH THE SOFTWARE OR THE USE OR OTHER DEALINGS IN THE SOFTWARE.
 *
 * http://aws.amazon.com/freertos
 * http://www.FreeRTOS.org
 */

#ifndef FREERTOS_DHCP_H
#define FREERTOS_DHCP_H

<<<<<<< HEAD
/* *INDENT-OFF* */
#ifdef __cplusplus
    extern "C" {
#endif
=======
#include "FreeRTOS_Sockets.h"
#include "FreeRTOS_Routing.h"
>>>>>>> 14b3e241

/* Application level configuration options. */
#include "FreeRTOSIPConfig.h"
#include "IPTraceMacroDefaults.h"

<<<<<<< HEAD
#include "FreeRTOS_Sockets.h"
=======
/* *INDENT-OFF* */
#ifdef __cplusplus
    extern "C" {
#endif
>>>>>>> 14b3e241

#if ( ipconfigUSE_DHCP != 0 ) && ( ipconfigNETWORK_MTU < 586U )

/* DHCP must be able to receive an options field of 312 bytes, the fixed
 * part of the DHCP packet is 240 bytes, and the IP/UDP headers take 28 bytes. */
    #error ipconfigNETWORK_MTU needs to be at least 586 to use DHCP
#endif

/* Parameter widths in the DHCP packet. */
#define dhcpCLIENT_HARDWARE_ADDRESS_LENGTH    16      /**< Client hardware address length.*/
#define dhcpSERVER_HOST_NAME_LENGTH           64      /**< Server host name length. */
#define dhcpBOOT_FILE_NAME_LENGTH             128     /**< Boot file name length. */

/* Timer parameters */
#ifndef dhcpINITIAL_TIMER_PERIOD
    /** @brief The interval at which the DHCP state handler is called. */
    #define dhcpINITIAL_TIMER_PERIOD    ( pdMS_TO_TICKS( 250U ) )
#endif

#ifndef dhcpINITIAL_DHCP_TX_PERIOD

/** @brief The initial amount of time to wait for a DHCP reply.  When repeating an
 * unanswered request, this time-out shall be multiplied by 2. */
    #define dhcpINITIAL_DHCP_TX_PERIOD    ( pdMS_TO_TICKS( 5000U ) )
#endif

#define dhcpIPv6_CLIENT_DUID_LENGTH                ( 14U )

/* Codes of interest found in the DHCP options field. */
#define dhcpIPv4_ZERO_PAD_OPTION_CODE              ( 0U )      /**< Used to pad other options to make them aligned. See RFC 2132. */
#define dhcpIPv4_SUBNET_MASK_OPTION_CODE           ( 1U )      /**< Subnet mask. See RFC 2132. */
#define dhcpIPv4_GATEWAY_OPTION_CODE               ( 3U )      /**< Available routers. See RFC 2132. */
#define dhcpIPv4_DNS_SERVER_OPTIONS_CODE           ( 6U )      /**< Domain name server. See RFC 2132. */
#define dhcpIPv4_DNS_HOSTNAME_OPTIONS_CODE         ( 12U )     /**< Host name. See RFC 2132. */
#define dhcpIPv4_REQUEST_IP_ADDRESS_OPTION_CODE    ( 50U )     /**< Requested IP-address. See RFC 2132. */
#define dhcpIPv4_LEASE_TIME_OPTION_CODE            ( 51U )     /**< IP-address lease time. See RFC 2132. */
#define dhcpIPv4_MESSAGE_TYPE_OPTION_CODE          ( 53U )     /**< DHCP message type. See RFC 2132. */
#define dhcpIPv4_SERVER_IP_ADDRESS_OPTION_CODE     ( 54U )     /**< Server Identifier. See RFC 2132. */
#define dhcpIPv4_PARAMETER_REQUEST_OPTION_CODE     ( 55U )     /**< Parameter Request list. See RFC 2132. */
#define dhcpIPv4_CLIENT_IDENTIFIER_OPTION_CODE     ( 61U )     /**<  Client Identifier. See RFC 2132. */

/* The four DHCP message types of interest. */
#define dhcpMESSAGE_TYPE_DISCOVER                  ( 1 )     /**< DHCP discover message. */
#define dhcpMESSAGE_TYPE_OFFER                     ( 2 )     /**< DHCP offer message. */
#define dhcpMESSAGE_TYPE_REQUEST                   ( 3 )     /**< DHCP request message. */
#define dhcpMESSAGE_TYPE_ACK                       ( 5 )     /**< DHCP acknowledgement. */
#define dhcpMESSAGE_TYPE_NACK                      ( 6 )     /**< DHCP NACK. (Negative acknowledgement) */

/* Offsets into the transmitted DHCP options fields at which various parameters
 * are located. */
#define dhcpCLIENT_IDENTIFIER_OFFSET               ( 6U )      /**< Offset for the client ID option. */
#define dhcpREQUESTED_IP_ADDRESS_OFFSET            ( 14U )     /**< Offset for the requested IP-address option. */
#define dhcpDHCP_SERVER_IP_ADDRESS_OFFSET          ( 20U )     /**< Offset for the server IP-address option. */
#define dhcpOPTION_50_OFFSET                       ( 12U )     /**< Offset of option-50. */
#define dhcpOPTION_50_SIZE                         ( 6U )      /**< Number of bytes included in option-50. */


/* Values used in the DHCP packets. */
#define dhcpREQUEST_OPCODE              ( 1U )                /**< DHCP request opcode. */
#define dhcpREPLY_OPCODE                ( 2U )                /**< DHCP reply opcode. */
#define dhcpADDRESS_TYPE_ETHERNET       ( 1U )                /**< Address type: ethernet opcode. */
#define dhcpETHERNET_ADDRESS_LENGTH     ( 6U )                /**< Ethernet address length opcode. */

/* The following define is temporary and serves to make the /single source
 * code more similar to the /multi version. TODO */
//#define EP_DHCPData                     xDHCPData              /**< Temporary define to make /single source similar to /multi version. */
//#define EP_IPv4_SETTINGS                xNetworkAddressing     /**< Temporary define to make /single source similar to /multi version. */

/** @brief If a lease time is not received, use the default of two days (48 hours in ticks).
 * Can not use pdMS_TO_TICKS() as integer overflow can occur. */
#define dhcpDEFAULT_LEASE_TIME          ( ( 48UL * 60UL * 60UL ) * configTICK_RATE_HZ )

/** @brief Don't allow the lease time to be too short. */
#define dhcpMINIMUM_LEASE_TIME          ( pdMS_TO_TICKS( 60000UL ) )            /* 60 seconds in ticks. */

/** @brief Marks the end of the variable length options field in the DHCP packet. */
#define dhcpOPTION_END_BYTE             0xffu

/** @brief Offset into a DHCP message at which the first byte of the options is
 * located. */
#define dhcpFIRST_OPTION_BYTE_OFFSET    ( 0xf0U )

/* Standard DHCP port numbers and magic cookie value.
 * DHCPv4 uses UDP port number 68 for clients and port number 67 for servers.
 */
#if ( ipconfigBYTE_ORDER == pdFREERTOS_LITTLE_ENDIAN )
    #define dhcpCLIENT_PORT_IPv4    0x4400U          /**< Little endian representation of port 68. */
    #define dhcpSERVER_PORT_IPv4    0x4300U          /**< Little endian representation of port 67. */
    #define dhcpCOOKIE              0x63538263UL     /**< Little endian representation of magic cookie. */
    #define dhcpBROADCAST           0x0080U          /**< Little endian representation of broadcast flag. */
#else
    #define dhcpCLIENT_PORT_IPv4    0x0044U          /**< Big endian representation of port 68. */
    #define dhcpSERVER_PORT_IPv4    0x0043U          /**< Big endian representation of port 67. */
    #define dhcpCOOKIE              0x63825363UL     /**< Big endian representation of magic cookie. */
    #define dhcpBROADCAST           0x8000U          /**< Big endian representation of broadcast flag. */
#endif /* ( ipconfigBYTE_ORDER == pdFREERTOS_LITTLE_ENDIAN ) */

#include "pack_struct_start.h"
struct xDHCPMessage_IPv4
{
    uint8_t ucOpcode;                                                      /**< Operation Code: Specifies the general type of message. */
    uint8_t ucAddressType;                                                 /**< Hardware type used on the local network. */
    uint8_t ucAddressLength;                                               /**< Hardware Address Length: Specifies how long hardware
                                                                            * addresses are in this message. */
    uint8_t ucHops;                                                        /**< Hops. */
    uint32_t ulTransactionID;                                              /**< A 32-bit identification field generated by the client,
                                                                            * to allow it to match up the request with replies received
                                                                            * from DHCP servers. */
    uint16_t usElapsedTime;                                                /**< Number of seconds elapsed since a client began an attempt to acquire or renew a lease. */
    uint16_t usFlags;                                                      /**< Just one bit used to indicate broadcast. */
    uint32_t ulClientIPAddress_ciaddr;                                     /**< Client's IP address if it has one or 0 is put in this field. */
    uint32_t ulYourIPAddress_yiaddr;                                       /**< The IP address that the server is assigning to the client. */
    uint32_t ulServerIPAddress_siaddr;                                     /**< The DHCP server address that the client should use. */
    uint32_t ulRelayAgentIPAddress_giaddr;                                 /**< Gateway IP address in case the server client are on different subnets. */
    uint8_t ucClientHardwareAddress[ dhcpCLIENT_HARDWARE_ADDRESS_LENGTH ]; /**< The client hardware address. */
    uint8_t ucServerHostName[ dhcpSERVER_HOST_NAME_LENGTH ];               /**< Server's hostname. */
    uint8_t ucBootFileName[ dhcpBOOT_FILE_NAME_LENGTH ];                   /**< Boot file full directory path. */
    uint32_t ulDHCPCookie;                                                 /**< Magic cookie option. */
    /* Option bytes from here on. */
}
#include "pack_struct_end.h"
typedef struct xDHCPMessage_IPv4 DHCPMessage_IPv4_t;


#if ( ipconfigUSE_DHCP_HOOK != 0 )
    /* Used in the DHCP callback if ipconfigUSE_DHCP_HOOK is set to 1. */
    typedef enum eDHCP_PHASE
    {
        eDHCPPhasePreDiscover, /**< Driver is about to send a DHCP discovery. */
        eDHCPPhasePreRequest   /**< Driver is about to request DHCP an IP address. */
    } eDHCPCallbackPhase_t;

/** @brief Used in the DHCP callback if ipconfigUSE_DHCP_HOOK is set to 1. */
    typedef enum eDHCP_ANSWERS
    {
        eDHCPContinue,      /**< Continue the DHCP process */
        eDHCPUseDefaults,   /**< Stop DHCP and use the static defaults. */
        eDHCPStopNoChanges, /**< Stop DHCP and continue with current settings. */
    } eDHCPCallbackAnswer_t;
#endif /* #if( ipconfigUSE_DHCP_HOOK != 0 ) */

/** @brief DHCP state machine states. */
typedef enum
{
    eInitialWait = 0,          /**< Initial state: open a socket and wait a short time. */
    eWaitingSendFirstDiscover, /**< Send a discover the first time it is called, and reset all timers. */
    eWaitingOffer,             /**< Either resend the discover, or, if the offer is forthcoming, send a request. */
    eWaitingAcknowledge,       /**< Either resend the request. */
    eSendDHCPRequest,          /**< Sendto failed earlier, resend the request to lease the IP-address offered. */
    #if ( ipconfigDHCP_FALL_BACK_AUTO_IP != 0 )
        eGetLinkLayerAddress,  /**< When DHCP didn't respond, try to obtain a LinkLayer address 168.254.x.x. */
    #endif
    eLeasedAddress,            /**< Resend the request at the appropriate time to renew the lease. */
    eNotUsingLeasedAddress     /**< DHCP failed, and a default IP address is being used. */
} eDHCPState_t;

/** @brief Hold information in between steps in the DHCP state machine. */
struct xDHCP_DATA
{
    uint32_t ulTransactionId;      /**< The ID used in all transactions. */
    uint32_t ulOfferedIPAddress;   /**< The IP-address offered by the DHCP server. */
    uint32_t ulPreferredIPAddress; /**< A preferred IP address */
    uint32_t ulDHCPServerAddress;  /**< The IP-address of the DHCP server. */
    uint32_t ulLeaseTime;          /**< The maximum time that the IP-address can be leased. */
    /* Hold information on the current timer state. */
    TickType_t xDHCPTxTime;        /**< The time at which a request was sent, initialised with xTaskGetTickCount(). */
    TickType_t xDHCPTxPeriod;      /**< The maximum time to wait for a response. */
    /* Try both without and with the broadcast flag */
    BaseType_t xUseBroadcast;      /**< pdTRUE if the broadcast bit 'dhcpBROADCAST' must be set. */
    /* Maintains the DHCP state machine state. */
    eDHCPState_t eDHCPState;       /**< The current state of the DHCP state machine. */
    eDHCPState_t eExpectedState;   /**< If the state is not equal the the expected state, no cycle needs to be done. */
    Socket_t xDHCPSocket;
    /**< Record latest client ID for DHCPv6. */
    uint8_t ucClientDUID[ dhcpIPv6_CLIENT_DUID_LENGTH ];
};

typedef struct xDHCP_DATA DHCPData_t;

/** brief: a set of parameters that are passed to helper functions. */
typedef struct xProcessSet
{
    uint8_t ucOptionCode;       /**< The code currently being handled. */
    size_t uxIndex;             /**< The index within 'pucByte'. */
    size_t uxPayloadDataLength; /**< The number of bytes in the UDP payload. */
    size_t uxLength;            /**< The size of the current option. */
    uint32_t ulParameter;       /**< The uint32 value of the answer, if available. */
    uint32_t ulProcessed;       /**< The number of essential options that were parsed. */
    const uint8_t * pucByte;    /**< A pointer to the data to be analysed. */
} ProcessSet_t;

/* Returns the current state of a DHCP process. */
eDHCPState_t eGetDHCPState( const struct xNetworkEndPoint * pxEndPoint );

/*
 * NOT A PUBLIC API FUNCTION.
 * It will be called when the DHCP timer expires, or when
 * data has been received on the DHCP socket.
 */
void vDHCPProcess( BaseType_t xReset,
                    struct xNetworkEndPoint * pxEndPoint );

/* Internal call: returns true if socket is the current DHCP socket */
BaseType_t xIsDHCPSocket( const ConstSocket_t xSocket );


#if ( ipconfigUSE_DHCP_HOOK != 0 )

/* Prototype of the hook (or callback) function that must be provided by the
 * application if ipconfigUSE_DHCP_HOOK is set to 1.  See the following URL for
 * usage information:
 * http://www.FreeRTOS.org/FreeRTOS-Plus/FreeRTOS_Plus_TCP/TCP_IP_Configuration.html#ipconfigUSE_DHCP_HOOK
 */
    #if ( ipconfigIPv4_BACKWARD_COMPATIBLE == 1 )
        eDHCPCallbackAnswer_t xApplicationDHCPHook( eDHCPCallbackPhase_t eDHCPPhase,
                                                    uint32_t ulIPAddress );
    #else /* ( ipconfigIPv4_BACKWARD_COMPATIBLE == 1 ) */
        eDHCPCallbackAnswer_t xApplicationDHCPHook_Multi( eDHCPCallbackPhase_t eDHCPPhase,
                                                          struct xNetworkEndPoint * pxEndPoint,
                                                          IP_Address_t * pxIPAddress );
    #endif /* ( ipconfigIPv4_BACKWARD_COMPATIBLE == 1 ) */
#endif /* ( ipconfigUSE_DHCP_HOOK != 0 ) */

#if ( ipconfigDHCP_FALL_BACK_AUTO_IP != 0 )
    struct xNetworkEndPoint;

/**
 * @brief When DHCP has failed, the code can assign a Link-Layer
 *        address, and check if another device already uses the IP-address.
 *
 * param[in] pxEndPoint: The end-point that wants to obtain a link-layer address.
 */
    void prvPrepareLinkLayerIPLookUp( struct xNetworkEndPoint * pxEndPoint );
#endif

/* *INDENT-OFF* */
#ifdef __cplusplus
    } /* extern "C" */
#endif
/* *INDENT-ON* */

#endif /* FREERTOS_DHCP_H */<|MERGE_RESOLUTION|>--- conflicted
+++ resolved
@@ -28,28 +28,16 @@
 #ifndef FREERTOS_DHCP_H
 #define FREERTOS_DHCP_H
 
-<<<<<<< HEAD
+/* Application level configuration options. */
+#include "FreeRTOSIPConfig.h"
+#include "IPTraceMacroDefaults.h"
+
+#include "FreeRTOS_Sockets.h"
+
 /* *INDENT-OFF* */
 #ifdef __cplusplus
     extern "C" {
 #endif
-=======
-#include "FreeRTOS_Sockets.h"
-#include "FreeRTOS_Routing.h"
->>>>>>> 14b3e241
-
-/* Application level configuration options. */
-#include "FreeRTOSIPConfig.h"
-#include "IPTraceMacroDefaults.h"
-
-<<<<<<< HEAD
-#include "FreeRTOS_Sockets.h"
-=======
-/* *INDENT-OFF* */
-#ifdef __cplusplus
-    extern "C" {
-#endif
->>>>>>> 14b3e241
 
 #if ( ipconfigUSE_DHCP != 0 ) && ( ipconfigNETWORK_MTU < 586U )
 
