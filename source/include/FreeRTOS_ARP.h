/*
 * FreeRTOS+TCP <DEVELOPMENT BRANCH>
 * Copyright (C) 2022 Amazon.com, Inc. or its affiliates.  All Rights Reserved.
 *
 * SPDX-License-Identifier: MIT
 *
 * Permission is hereby granted, free of charge, to any person obtaining a copy of
 * this software and associated documentation files (the "Software"), to deal in
 * the Software without restriction, including without limitation the rights to
 * use, copy, modify, merge, publish, distribute, sublicense, and/or sell copies of
 * the Software, and to permit persons to whom the Software is furnished to do so,
 * subject to the following conditions:
 *
 * The above copyright notice and this permission notice shall be included in all
 * copies or substantial portions of the Software.
 *
 * THE SOFTWARE IS PROVIDED "AS IS", WITHOUT WARRANTY OF ANY KIND, EXPRESS OR
 * IMPLIED, INCLUDING BUT NOT LIMITED TO THE WARRANTIES OF MERCHANTABILITY, FITNESS
 * FOR A PARTICULAR PURPOSE AND NONINFRINGEMENT. IN NO EVENT SHALL THE AUTHORS OR
 * COPYRIGHT HOLDERS BE LIABLE FOR ANY CLAIM, DAMAGES OR OTHER LIABILITY, WHETHER
 * IN AN ACTION OF CONTRACT, TORT OR OTHERWISE, ARISING FROM, OUT OF OR IN
 * CONNECTION WITH THE SOFTWARE OR THE USE OR OTHER DEALINGS IN THE SOFTWARE.
 *
 * http://aws.amazon.com/freertos
 * http://www.FreeRTOS.org
 */

#ifndef FREERTOS_ARP_H
#define FREERTOS_ARP_H

/* *INDENT-OFF* */
#ifdef __cplusplus
    extern "C" {
#endif
/* *INDENT-ON* */

/* Application level configuration options. */
#include "FreeRTOSIPConfig.h"
#include "FreeRTOSIPConfigDefaults.h"
#include "IPTraceMacroDefaults.h"

/*-----------------------------------------------------------*/
/* Miscellaneous structure and definitions. */
/*-----------------------------------------------------------*/

/* A forward declaration of 'xNetworkInterface' which is
 * declared in FreeRTOS_Routing.h */
struct xNetworkInterface;
struct xNetworkEndPoint;

/**
 * Structure for one row in the ARP cache table.
 */
typedef struct xARP_CACHE_TABLE_ROW
{
    uint32_t ulIPAddress;     /**< The IP address of an ARP cache entry. */
    MACAddress_t xMACAddress; /**< The MAC address of an ARP cache entry. */
    uint8_t ucAge;            /**< A value that is periodically decremented but can also be refreshed by active communication.  The ARP cache entry is removed if the value reaches zero. */
    uint8_t ucValid;          /**< pdTRUE: xMACAddress is valid, pdFALSE: waiting for ARP reply */
    struct xNetworkEndPoint
    * pxEndPoint;             /**< The end-point on which the MAC address was last seen. */
} ARPCacheRow_t;

typedef enum
{
    eARPCacheMiss = 0, /* 0 An ARP table lookup did not find a valid entry. */
    eARPCacheHit,      /* 1 An ARP table lookup found a valid entry. */
    eCantSendPacket    /* 2 There is no IP address, or an ARP is still in progress, so the packet cannot be sent. */
} eARPLookupResult_t;

/*
 * If ulIPAddress is already in the ARP cache table then reset the age of the
 * entry back to its maximum value.  If ulIPAddress is not already in the ARP
 * cache table then add it - replacing the oldest current entry if there is not
 * a free space available.
 */
<<<<<<< HEAD
// void vARPRefreshCacheEntry( const MACAddress_t * pxMACAddress, //TODO: Update with new declaration
//                             const uint32_t ulIPAddress );
=======
void vARPRefreshCacheEntry( const MACAddress_t * pxMACAddress,
                            const uint32_t ulIPAddress,
                            struct xNetworkEndPoint * pxEndPoint );
>>>>>>> 2b0c174b

#if ( ipconfigARP_USE_CLASH_DETECTION != 0 )
    /* Becomes non-zero if another device responded to a gratuitous ARP message. */
    extern BaseType_t xARPHadIPClash;
    /* MAC-address of the other device containing the same IP-address. */
    extern MACAddress_t xARPClashMacAddress;
#endif /* ipconfigARP_USE_CLASH_DETECTION */

#if ( ipconfigUSE_ARP_REMOVE_ENTRY != 0 )

/*
 * In some rare cases, it might be useful to remove a ARP cache entry of a
 * known MAC address to make sure it gets refreshed.
 */
    uint32_t ulARPRemoveCacheEntryByMac( const MACAddress_t * pxMACAddress );

#endif /* ipconfigUSE_ARP_REMOVE_ENTRY != 0 */


BaseType_t xIsIPInARPCache( uint32_t ulAddressToLookup );

BaseType_t xCheckRequiresARPResolution( const NetworkBufferDescriptor_t * pxNetworkBuffer );

/*
 * Look for ulIPAddress in the ARP cache.  If the IP address exists, copy the
 * associated MAC address into pxMACAddress, refresh the ARP cache entry's
 * age, and return eARPCacheHit.  If the IP address does not exist in the ARP
 * cache return eARPCacheMiss.  If the packet cannot be sent for any reason
 * (maybe DHCP is still in process, or the addressing needs a gateway but there
 * isn't a gateway defined) then return eCantSendPacket.
 */
eARPLookupResult_t eARPGetCacheEntry( uint32_t * pulIPAddress,
                                      MACAddress_t * const pxMACAddress,
                                      struct xNetworkEndPoint ** ppxEndPoint );

#if ( ipconfigUSE_ARP_REVERSED_LOOKUP != 0 )

/* Lookup an IP-address if only the MAC-address is known */
    eARPLookupResult_t eARPGetCacheEntryByMac( const MACAddress_t * const pxMACAddress,
                                               uint32_t * pulIPAddress,
                                               struct xNetworkInterface ** ppxInterface );

#endif

/*
 * Reduce the age count in each entry within the ARP cache.  An entry is no
 * longer considered valid and is deleted if its age reaches zero.
 */
void vARPAgeCache( void );

/*
 * Send out an ARP request for the IP address contained in pxNetworkBuffer, and
 * add an entry into the ARP table that indicates that an ARP reply is
 * outstanding so re-transmissions can be generated.
 */
void vARPGenerateRequestPacket( NetworkBufferDescriptor_t * const pxNetworkBuffer );

/*
 * After DHCP is ready and when changing IP address, force a quick send of our new IP
 * address
 */
void vARPSendGratuitous( void );

/* This function will check if the target IP-address belongs to this device.
 * If so, the packet will be passed to the IP-stack, who will answer it.
 * The function is to be called within the function xNetworkInterfaceOutput()
 * in NetworkInterface.c as follows:
 *
 *   if( xCheckLoopback( pxDescriptor, bReleaseAfterSend ) != 0 )
 *   {
 *      / * The packet has been sent back to the IP-task.
 *        * The IP-task will further handle it.
 *        * Do not release the descriptor.
 *        * /
 *       return pdTRUE;
 *   }
 *   / * Send the packet as usual. * /
 */
BaseType_t xCheckLoopback( NetworkBufferDescriptor_t * const pxDescriptor,
                           BaseType_t bReleaseAfterSend );

void FreeRTOS_OutputARPRequest( uint32_t ulIPAddress );

/* Clear all entries in the ARp cache. */
void FreeRTOS_ClearARP( const struct xNetworkEndPoint * pxEndPoint );

/* *INDENT-OFF* */
#ifdef __cplusplus
    } /* extern "C" */
#endif
/* *INDENT-ON* */

#endif /* FREERTOS_ARP_H */<|MERGE_RESOLUTION|>--- conflicted
+++ resolved
@@ -74,14 +74,9 @@
  * cache table then add it - replacing the oldest current entry if there is not
  * a free space available.
  */
-<<<<<<< HEAD
-// void vARPRefreshCacheEntry( const MACAddress_t * pxMACAddress, //TODO: Update with new declaration
-//                             const uint32_t ulIPAddress );
-=======
 void vARPRefreshCacheEntry( const MACAddress_t * pxMACAddress,
                             const uint32_t ulIPAddress,
                             struct xNetworkEndPoint * pxEndPoint );
->>>>>>> 2b0c174b
 
 #if ( ipconfigARP_USE_CLASH_DETECTION != 0 )
     /* Becomes non-zero if another device responded to a gratuitous ARP message. */
