--- conflicted
+++ resolved
@@ -78,13 +78,8 @@
 //                            const uint32_t ulIPAddress );
 
 void vARPRefreshCacheEntry( const MACAddress_t * pxMACAddress,
-<<<<<<< HEAD
-                            const uint32_t ulIPAddress, const struct xNetworkEndPoint * pxEndPoint );
-
-=======
                             const uint32_t ulIPAddress,
                             struct xNetworkEndPoint * pxEndPoint );
->>>>>>> 2b0c174b
 
 #if ( ipconfigARP_USE_CLASH_DETECTION != 0 )
     /* Becomes non-zero if another device responded to a gratuitous ARP message. */
