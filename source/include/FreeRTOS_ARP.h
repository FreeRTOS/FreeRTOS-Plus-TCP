--- conflicted
+++ resolved
@@ -68,7 +68,6 @@
     eCantSendPacket    /* 2 There is no IP address, or an ARP is still in progress, so the packet cannot be sent. */
 } eARPLookupResult_t;
 
-<<<<<<< HEAD
 /** @brief A structure used internally in FreeRTOS_ARP.c.
  * It is used as a parameter for the function prvFindCacheEntry().*/
 typedef struct xCacheLocation
@@ -77,7 +76,6 @@
     BaseType_t xMacEntry; /**< The index of the matching MAC-address. */
     BaseType_t xUseEntry; /**< The index of the first free location. */
 } CacheLocation_t;
-=======
 
 /**
  * Look for an IP-MAC couple in ARP cache and reset the 'age' field. If no match
@@ -85,7 +83,6 @@
  */
 void vARPRefreshCacheEntryAge( const MACAddress_t * pxMACAddress,
                                const uint32_t ulIPAddress );
->>>>>>> 3714b94d
 
 /*
  * If ulIPAddress is already in the ARP cache table then reset the age of the
