/*
 * FreeRTOS+TCP <DEVELOPMENT BRANCH>
 * Copyright (C) 2022 Amazon.com, Inc. or its affiliates.  All Rights Reserved.
 *
 * SPDX-License-Identifier: MIT
 *
 * Permission is hereby granted, free of charge, to any person obtaining a copy of
 * this software and associated documentation files (the "Software"), to deal in
 * the Software without restriction, including without limitation the rights to
 * use, copy, modify, merge, publish, distribute, sublicense, and/or sell copies of
 * the Software, and to permit persons to whom the Software is furnished to do so,
 * subject to the following conditions:
 *
 * The above copyright notice and this permission notice shall be included in all
 * copies or substantial portions of the Software.
 *
 * THE SOFTWARE IS PROVIDED "AS IS", WITHOUT WARRANTY OF ANY KIND, EXPRESS OR
 * IMPLIED, INCLUDING BUT NOT LIMITED TO THE WARRANTIES OF MERCHANTABILITY, FITNESS
 * FOR A PARTICULAR PURPOSE AND NONINFRINGEMENT. IN NO EVENT SHALL THE AUTHORS OR
 * COPYRIGHT HOLDERS BE LIABLE FOR ANY CLAIM, DAMAGES OR OTHER LIABILITY, WHETHER
 * IN AN ACTION OF CONTRACT, TORT OR OTHERWISE, ARISING FROM, OUT OF OR IN
 * CONNECTION WITH THE SOFTWARE OR THE USE OR OTHER DEALINGS IN THE SOFTWARE.
 *
 * http://aws.amazon.com/freertos
 * http://www.FreeRTOS.org
 */

#ifndef FREERTOS_ARP_H
#define FREERTOS_ARP_H

/* *INDENT-OFF* */
#ifdef __cplusplus
    extern "C" {
#endif
/* *INDENT-ON* */

/* Application level configuration options. */
#include "FreeRTOSIPConfig.h"
#include "FreeRTOSIPConfigDefaults.h"
#include "IPTraceMacroDefaults.h"

/*-----------------------------------------------------------*/
/* Miscellaneous structure and definitions. */
/*-----------------------------------------------------------*/

/* A forward declaration of 'xNetworkInterface' which is
 * declared in FreeRTOS_Routing.h */
struct xNetworkInterface;
struct xNetworkEndPoint;

/**
 * Structure for one row in the ARP cache table.
 */
typedef struct xARP_CACHE_TABLE_ROW
{
    uint32_t ulIPAddress;     /**< The IP address of an ARP cache entry. */
    MACAddress_t xMACAddress; /**< The MAC address of an ARP cache entry. */
    uint8_t ucAge;            /**< A value that is periodically decremented but can also be refreshed by active communication.  The ARP cache entry is removed if the value reaches zero. */
    uint8_t ucValid;          /**< pdTRUE: xMACAddress is valid, pdFALSE: waiting for ARP reply */
    struct xNetworkEndPoint
    * pxEndPoint;             /**< The end-point on which the MAC address was last seen. */
} ARPCacheRow_t;

typedef enum
{
    eARPCacheMiss = 0, /* 0 An ARP table lookup did not find a valid entry. */
    eARPCacheHit,      /* 1 An ARP table lookup found a valid entry. */
    eCantSendPacket    /* 2 There is no IP address, or an ARP is still in progress, so the packet cannot be sent. */
} eARPLookupResult_t;

/*
 * If ulIPAddress is already in the ARP cache table then reset the age of the
 * entry back to its maximum value.  If ulIPAddress is not already in the ARP
 * cache table then add it - replacing the oldest current entry if there is not
 * a free space available.
 */
void vARPRefreshCacheEntry( const MACAddress_t * pxMACAddress,
                            const uint32_t ulIPAddress,
                            struct xNetworkEndPoint * pxEndPoint );

#if ( ipconfigARP_USE_CLASH_DETECTION != 0 )
    /* Becomes non-zero if another device responded to a gratuitous ARP message. */
    extern BaseType_t xARPHadIPClash;
    /* MAC-address of the other device containing the same IP-address. */
    extern MACAddress_t xARPClashMacAddress;
#endif /* ipconfigARP_USE_CLASH_DETECTION */

#if ( ipconfigUSE_ARP_REMOVE_ENTRY != 0 )

/*
 * In some rare cases, it might be useful to remove a ARP cache entry of a
 * known MAC address to make sure it gets refreshed.
 */
    uint32_t ulARPRemoveCacheEntryByMac( const MACAddress_t * pxMACAddress );

#endif /* ipconfigUSE_ARP_REMOVE_ENTRY != 0 */


BaseType_t xIsIPInARPCache( uint32_t ulAddressToLookup );

BaseType_t xCheckRequiresARPResolution( const NetworkBufferDescriptor_t * pxNetworkBuffer );

/*
 * Look for ulIPAddress in the ARP cache.  If the IP address exists, copy the
 * associated MAC address into pxMACAddress, refresh the ARP cache entry's
 * age, and return eARPCacheHit.  If the IP address does not exist in the ARP
 * cache return eARPCacheMiss.  If the packet cannot be sent for any reason
 * (maybe DHCP is still in process, or the addressing needs a gateway but there
 * isn't a gateway defined) then return eCantSendPacket.
 */
eARPLookupResult_t eARPGetCacheEntry( uint32_t * pulIPAddress,
                                      MACAddress_t * const pxMACAddress,
                                      struct xNetworkEndPoint ** ppxEndPoint );

#if ( ipconfigUSE_ARP_REVERSED_LOOKUP != 0 )

/* Lookup an IP-address if only the MAC-address is known */
    eARPLookupResult_t eARPGetCacheEntryByMac( const MACAddress_t * const pxMACAddress,
                                               uint32_t * pulIPAddress,
                                               struct xNetworkInterface ** ppxInterface );

#endif

/*
 * Reduce the age count in each entry within the ARP cache.  An entry is no
 * longer considered valid and is deleted if its age reaches zero.
 */
void vARPAgeCache( void );

/*
 * Send out an ARP request for the IP address contained in pxNetworkBuffer, and
 * add an entry into the ARP table that indicates that an ARP reply is
 * outstanding so re-transmissions can be generated.
 */
void vARPGenerateRequestPacket( NetworkBufferDescriptor_t * const pxNetworkBuffer );

/*
 * After DHCP is ready and when changing IP address, force a quick send of our new IP
 * address
 */
void vARPSendGratuitous( void );

/* This function will check if the target IP-address belongs to this device.
 * If so, the packet will be passed to the IP-stack, who will answer it.
 * The function is to be called within the function xNetworkInterfaceOutput()
 * in NetworkInterface.c as follows:
 *
 *   if( xCheckLoopback( pxDescriptor, bReleaseAfterSend ) != 0 )
 *   {
 *      / * The packet has been sent back to the IP-task.
 *        * The IP-task will further handle it.
 *        * Do not release the descriptor.
 *        * /
 *       return pdTRUE;
 *   }
 *   / * Send the packet as usual. * /
 */
BaseType_t xCheckLoopback( NetworkBufferDescriptor_t * const pxDescriptor,
                           BaseType_t bReleaseAfterSend );

void FreeRTOS_OutputARPRequest( uint32_t ulIPAddress );

/* Clear all entries in the ARp cache. */
<<<<<<< HEAD
/* TBD: void FreeRTOS_ClearARP( const struct xNetworkEndPoint * pxEndPoint ); */
=======
>>>>>>> 66ca9c20
void FreeRTOS_ClearARP( const struct xNetworkEndPoint * pxEndPoint );

/* *INDENT-OFF* */
#ifdef __cplusplus
    } /* extern "C" */
#endif
/* *INDENT-ON* */

#endif /* FREERTOS_ARP_H */<|MERGE_RESOLUTION|>--- conflicted
+++ resolved
@@ -161,10 +161,6 @@
 void FreeRTOS_OutputARPRequest( uint32_t ulIPAddress );
 
 /* Clear all entries in the ARp cache. */
-<<<<<<< HEAD
-/* TBD: void FreeRTOS_ClearARP( const struct xNetworkEndPoint * pxEndPoint ); */
-=======
->>>>>>> 66ca9c20
 void FreeRTOS_ClearARP( const struct xNetworkEndPoint * pxEndPoint );
 
 /* *INDENT-OFF* */
