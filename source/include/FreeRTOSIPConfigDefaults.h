--- conflicted
+++ resolved
@@ -3310,23 +3310,6 @@
     #define ipconfigPORT_SUPPRESS_WARNING    ipconfigDISABLE
 #endif
 
-/*---------------------------------------------------------------------------*/
-
-/*
- * ipconfigINCLUDE_EXAMPLE_FREERTOS_PLUS_TRACE_CALLS
- *
- * Type: BaseType_t ( ipconfigENABLE | ipconfigDISABLE )
- *
- * The macro 'ipconfigINCLUDE_EXAMPLE_FREERTOS_PLUS_TRACE_CALLS' was
- * introduced to enable a tracing system. Currently it is only used in
- * BufferAllocation_2.c.
- */
-
-#ifndef ipconfigINCLUDE_EXAMPLE_FREERTOS_PLUS_TRACE_CALLS
-    #define ipconfigINCLUDE_EXAMPLE_FREERTOS_PLUS_TRACE_CALLS    ipconfigDISABLE
-#endif
-
-<<<<<<< HEAD
 #ifndef ipconfigEVENT_QUEUES
     #define ipconfigEVENT_QUEUES                    ( 1 )
 #endif
@@ -3359,8 +3342,22 @@
     #define ipconfig_DEFAULT_EVENT_PRIORITY         ( 1 )
 #endif
 
-#endif /* FREERTOS_DEFAULT_IP_CONFIG_H */
-=======
+/*---------------------------------------------------------------------------*/
+
+/*
+ * ipconfigINCLUDE_EXAMPLE_FREERTOS_PLUS_TRACE_CALLS
+ *
+ * Type: BaseType_t ( ipconfigENABLE | ipconfigDISABLE )
+ *
+ * The macro 'ipconfigINCLUDE_EXAMPLE_FREERTOS_PLUS_TRACE_CALLS' was
+ * introduced to enable a tracing system. Currently it is only used in
+ * BufferAllocation_2.c.
+ */
+
+#ifndef ipconfigINCLUDE_EXAMPLE_FREERTOS_PLUS_TRACE_CALLS
+    #define ipconfigINCLUDE_EXAMPLE_FREERTOS_PLUS_TRACE_CALLS    ipconfigDISABLE
+#endif
+
 /*---------------------------------------------------------------------------*/
 
 /* Should only be included here, ensures trace config is set first. */
@@ -3374,5 +3371,4 @@
 /*---------------------------------------------------------------------------*/
 /*===========================================================================*/
 
-#endif /* FREERTOS_IP_CONFIG_DEFAULTS_H */
->>>>>>> a87f4899
+#endif /* FREERTOS_IP_CONFIG_DEFAULTS_H */