/*
 * FreeRTOS+TCP <DEVELOPMENT BRANCH>
 * Copyright (C) 2022 Amazon.com, Inc. or its affiliates.  All Rights Reserved.
 *
 * SPDX-License-Identifier: MIT
 *
 * Permission is hereby granted, free of charge, to any person obtaining a copy of
 * this software and associated documentation files (the "Software"), to deal in
 * the Software without restriction, including without limitation the rights to
 * use, copy, modify, merge, publish, distribute, sublicense, and/or sell copies of
 * the Software, and to permit persons to whom the Software is furnished to do so,
 * subject to the following conditions:
 *
 * The above copyright notice and this permission notice shall be included in all
 * copies or substantial portions of the Software.
 *
 * THE SOFTWARE IS PROVIDED "AS IS", WITHOUT WARRANTY OF ANY KIND, EXPRESS OR
 * IMPLIED, INCLUDING BUT NOT LIMITED TO THE WARRANTIES OF MERCHANTABILITY, FITNESS
 * FOR A PARTICULAR PURPOSE AND NONINFRINGEMENT. IN NO EVENT SHALL THE AUTHORS OR
 * COPYRIGHT HOLDERS BE LIABLE FOR ANY CLAIM, DAMAGES OR OTHER LIABILITY, WHETHER
 * IN AN ACTION OF CONTRACT, TORT OR OTHERWISE, ARISING FROM, OUT OF OR IN
 * CONNECTION WITH THE SOFTWARE OR THE USE OR OTHER DEALINGS IN THE SOFTWARE.
 *
 * https://www.FreeRTOS.org
 * https://github.com/FreeRTOS
 */

#ifndef FREERTOS_IP_PRIVATE_H
#define FREERTOS_IP_PRIVATE_H
/* *INDENT-OFF* */
#ifdef __cplusplus
    extern "C" {
#endif
/* *INDENT-ON* */

/* Application level configuration options. */
#include "FreeRTOSIPConfig.h"
#include "FreeRTOSIPConfigDefaults.h"
#include "FreeRTOS_Sockets.h"
#include "IPTraceMacroDefaults.h"
#include "FreeRTOS_Stream_Buffer.h"

#if ( ipconfigUSE_TCP == 1 )
    #include "FreeRTOS_TCP_WIN.h"
    #include "FreeRTOS_TCP_IP.h"
#endif

#include "semphr.h"

#include "event_groups.h"

#ifdef TEST
    int ipFOREVER( void );
#else
    #define ipFOREVER()    1
#endif

typedef enum
{
    eReleaseBuffer = 0,   /* Processing the frame did not find anything to do - just release the buffer. */
    eProcessBuffer,       /* An Ethernet frame has a valid address - continue process its contents. */
    eReturnEthernetFrame, /* The Ethernet frame contains an ARP or ICMP packet that can be returned to its source. */
    eFrameConsumed,       /* Processing the Ethernet packet contents resulted in the payload being sent to the stack. */
    eWaitingARPResolution /* Frame is awaiting ARP resolution. */
} eFrameProcessingResult_t;

typedef enum
{
    eNoEvent = -1,
    eNetworkDownEvent,     /* 0: The network interface has been lost and/or needs [re]connecting. */
    eNetworkRxEvent,       /* 1: The network interface has queued a received Ethernet frame. */
    eNetworkTxEvent,       /* 2: Let the IP-task send a network packet. */
    eARPTimerEvent,        /* 3: The ARP timer expired. */
    eStackTxEvent,         /* 4: The software stack has queued a packet to transmit. */
    eDHCPEvent,            /* 5: Process the DHCP state machine. */
    eTCPTimerEvent,        /* 6: See if any TCP socket needs attention. */
    eTCPAcceptEvent,       /* 7: Client API FreeRTOS_accept() waiting for client connections. */
    eTCPNetStat,           /* 8: IP-task is asked to produce a netstat listing. */
    eSocketBindEvent,      /* 9: Send a message to the IP-task to bind a socket to a port. */
    eSocketCloseEvent,     /*10: Send a message to the IP-task to close a socket. */
    eSocketSelectEvent,    /*11: Send a message to the IP-task for select(). */
    eSocketSignalEvent,    /*12: A socket must be signalled. */
    eSocketSetDeleteEvent, /*13: A socket set must be deleted. */
} eIPEvent_t;

/**
 * Structure to hold the information about the Network parameters.
 */
typedef struct xNetworkAddressingParameters
{
    uint32_t ulDefaultIPAddress; /**< The default IP address */
    uint32_t ulNetMask;          /**< The netmask */
    uint32_t ulGatewayAddress;   /**< The gateway address */
    uint32_t ulDNSServerAddress; /**< The DNS server address */
    uint32_t ulBroadcastAddress; /**< The Broadcast address */
} NetworkAddressingParameters_t;

extern BaseType_t xTCPWindowLoggingLevel;
extern QueueHandle_t xNetworkEventQueue;
typedef struct xSOCKET FreeRTOS_Socket_t;

/*-----------------------------------------------------------*/
/* Protocol headers.                                         */
/*-----------------------------------------------------------*/

#include "pack_struct_start.h"
struct xETH_HEADER
{
    MACAddress_t xDestinationAddress; /**< Destination address  0 + 6 = 6  */
    MACAddress_t xSourceAddress;      /**< Source address       6 + 6 = 12 */
    uint16_t usFrameType;             /**< The EtherType field 12 + 2 = 14 */
}
#include "pack_struct_end.h"
typedef struct xETH_HEADER EthernetHeader_t;


#include "pack_struct_start.h"
struct xICMP_HEADER
{
    uint8_t ucTypeOfMessage;   /**< The ICMP type                     0 + 1 = 1 */
    uint8_t ucTypeOfService;   /**< The ICMP subtype                  1 + 1 = 2 */
    uint16_t usChecksum;       /**< The checksum of whole ICMP packet 2 + 2 = 4 */
    uint16_t usIdentifier;     /**< Used in some types of ICMP        4 + 2 = 6 */
    uint16_t usSequenceNumber; /**< Used in some types of ICMP        6 + 2 = 8 */
}
#include "pack_struct_end.h"
typedef struct xICMP_HEADER ICMPHeader_t;

#include "pack_struct_start.h"
struct xICMPHeader_IPv6
{
    uint8_t ucTypeOfMessage;     /**< The message type.     0 +  1 = 1 */
    uint8_t ucTypeOfService;     /**< Type of service.      1 +  1 = 2 */
    uint16_t usChecksum;         /**< Checksum.             2 +  2 = 4 */
    uint32_t ulReserved;         /**< Reserved.             4 +  4 = 8 */
    IPv6_Address_t xIPv6Address; /**< The IPv6 address.     8 + 16 = 24 */
    uint8_t ucOptionType;        /**< The option type.     24 +  1 = 25 */
    uint8_t ucOptionLength;      /**< The option length.   25 +  1 = 26 */
    uint8_t ucOptionBytes[ 6 ];  /**< Option bytes.        26 +  6 = 32 */
}
#include "pack_struct_end.h"
typedef struct xICMPHeader_IPv6 ICMPHeader_IPv6_t;

#include "pack_struct_start.h"
struct xUDP_HEADER
{
    uint16_t usSourcePort;      /**< The source port                      0 + 2 = 2 */
    uint16_t usDestinationPort; /**< The destination port                 2 + 2 = 4 */
    uint16_t usLength;          /**< The size of the whole UDP packet     4 + 2 = 6 */
    uint16_t usChecksum;        /**< The checksum of the whole UDP Packet 6 + 2 = 8 */
}
#include "pack_struct_end.h"
typedef struct xUDP_HEADER UDPHeader_t;

#include "pack_struct_start.h"
struct xTCP_HEADER
{
    uint16_t usSourcePort;                       /**< The Source port                      +  2 =  2 */
    uint16_t usDestinationPort;                  /**< The destination port                 +  2 =  4 */
    uint32_t ulSequenceNumber;                   /**< The Sequence number                  +  4 =  8 */
    uint32_t ulAckNr;                            /**< The acknowledgement number           +  4 = 12 */
    uint8_t ucTCPOffset;                         /**< The value of TCP offset              +  1 = 13 */
    uint8_t ucTCPFlags;                          /**< The TCP-flags field                  +  1 = 14 */
    uint16_t usWindow;                           /**< The size of the receive window       +  2 = 15 */
    uint16_t usChecksum;                         /**< The checksum of the header           +  2 = 18 */
    uint16_t usUrgent;                           /**< Pointer to the last urgent data byte +  2 = 20 */
    #if ipconfigUSE_TCP == 1
        uint8_t ucOptdata[ ipSIZE_TCP_OPTIONS ]; /**< The options + 12 = 32 */
    #endif
}
#include "pack_struct_end.h"
typedef struct xTCP_HEADER TCPHeader_t;

#if ipconfigUSE_IPV4
    #include "FreeRTOS_IPv4_Private.h"
#endif /* ipconfigUSE_IPV4 */
#if ipconfigUSE_IPV6
    #include "FreeRTOS_IPv6_Private.h"
#endif /* ipconfigUSE_IPV6 */

/**
 * Union for the protocol packet to save space. Any packet cannot have more than one
 * of the below protocol packets.
 */
typedef union XPROT_PACKET
{
    ARPPacket_t xARPPacket;   /**< Union member: ARP packet struct */
    TCPPacket_t xTCPPacket;   /**< Union member: TCP packet struct */
    UDPPacket_t xUDPPacket;   /**< Union member: UDP packet struct */
    ICMPPacket_t xICMPPacket; /**< Union member: ICMP packet struct */
} ProtocolPacket_t;

/**
 * Union for protocol headers to save space (RAM). Any packet cannot have more than one of
 * the below protocols.
 */
typedef union xPROT_HEADERS
{
    ICMPHeader_t xICMPHeader;          /**< Union member: ICMP header */
    UDPHeader_t xUDPHeader;            /**< Union member: UDP header */
    TCPHeader_t xTCPHeader;            /**< Union member: TCP header */
    ICMPHeader_IPv6_t xICMPHeaderIPv6; /**< Union member: ICMPv6 header */
} ProtocolHeaders_t;

/**
 * Structure for the information of the commands issued to the IP task.
 */
typedef struct IP_TASK_COMMANDS
{
    eIPEvent_t eEventType; /**< The event-type enum */
    void * pvData;         /**< The data in the event */
} IPStackEvent_t;

/** @brief This struct describes a packet, it is used by the function
 * usGenerateProtocolChecksum(). */
struct xPacketSummary
{
    BaseType_t xIsIPv6;                          /**< pdTRUE for IPv6 packets. */
    #if ipconfigUSE_IPV6
        const IPHeader_IPv6_t * pxIPPacket_IPv6; /**< A pointer to the IPv6 header. */
    #endif
    #if ( ipconfigHAS_DEBUG_PRINTF != 0 )
        const char * pcType;               /**< Just for logging purposes: the name of the protocol. */
    #endif
    size_t uxIPHeaderLength;               /**< Either 40 or 20, depending on the IP-type */
    size_t uxProtocolHeaderLength;         /**< Either 8, 20, or more or 20, depending on the protocol-type */
    uint16_t usChecksum;                   /**< Checksum accumulator. */
    uint8_t ucProtocol;                    /**< ipPROTOCOL_TCP, ipPROTOCOL_UDP, ipPROTOCOL_ICMP */
    const IPPacket_t * pxIPPacket;         /**< A pointer to the IPv4 header. */
    ProtocolHeaders_t * pxProtocolHeaders; /**< Points to first byte after IP-header */
    uint16_t usPayloadLength;              /**< Property of IP-header (for IPv4: length of IP-header included) */
    uint16_t usProtocolBytes;              /**< The total length of the protocol data. */
    uint16_t * pusChecksum;                /**< A pointer to the location where the protocol checksum is stored. */
};

#define ipBROADCAST_IP_ADDRESS               0xffffffffU

/* Offset into the Ethernet frame that is used to temporarily store information
 * on the fragmentation status of the packet being sent.  The value is important,
 * as it is past the location into which the destination address will get placed. */
#define ipFRAGMENTATION_PARAMETERS_OFFSET    ( 6 )
#define ipSOCKET_OPTIONS_OFFSET              ( 6 )


#if ( ipconfigBYTE_ORDER == pdFREERTOS_LITTLE_ENDIAN )

/* The bits in the two byte IP header field that make up the fragment offset value. */
    #define ipFRAGMENT_OFFSET_BIT_MASK         ( ( uint16_t ) 0xff1fU )

/* The bits in the two byte IP header field that make up the flags value. */
    #define ipFRAGMENT_FLAGS_BIT_MASK          ( ( uint16_t ) 0x00e0U )

/* Don't Fragment Flag */
    #define ipFRAGMENT_FLAGS_DONT_FRAGMENT     ( ( uint16_t ) 0x0040U )

/* More Fragments Flag */
    #define ipFRAGMENT_FLAGS_MORE_FRAGMENTS    ( ( uint16_t ) 0x0020U )

#else /* if ( ipconfigBYTE_ORDER == pdFREERTOS_LITTLE_ENDIAN ) */

/* The bits in the two byte IP header field that make up the fragment offset value. */
    #define ipFRAGMENT_OFFSET_BIT_MASK         ( ( uint16_t ) 0x1fffU )

/* The bits in the two byte IP header field that make up the flags value. */
    #define ipFRAGMENT_FLAGS_BIT_MASK          ( ( uint16_t ) 0xe000U )

/* Don't Fragment Flag */
    #define ipFRAGMENT_FLAGS_DONT_FRAGMENT     ( ( uint16_t ) 0x4000U )

/* More Fragments Flag */
    #define ipFRAGMENT_FLAGS_MORE_FRAGMENTS    ( ( uint16_t ) 0x2000U )

#endif /* ipconfigBYTE_ORDER */

/* For convenience, a MAC address of all zeros and another of all 0xffs are
 * defined const for quick reference. */
extern const MACAddress_t xBroadcastMACAddress; /* all 0xff's */
extern uint16_t usPacketIdentifier;

/** @brief The list that contains mappings between sockets and port numbers.
 *         Accesses to this list must be protected by critical sections of
 *         some kind.
 */
extern List_t xBoundUDPSocketsList;

/**
 * Define a default UDP packet header (declared in FreeRTOS_UDP_IP.c)
 */
typedef union xUDPPacketHeader
{
    uint8_t ucBytes[ 24 ]; /**< Member: 8-bit array */
    uint32_t ulWords[ 6 ]; /**< Member: 32-bit array */
} UDPPacketHeader_t;
extern UDPPacketHeader_t xDefaultPartUDPPacketHeader;


/* Structure that stores the netmask, gateway address and DNS server addresses. */
extern NetworkAddressingParameters_t xNetworkAddressing;

/* Structure that stores the defaults for netmask, gateway address and DNS.
 * These values will be copied to 'xNetworkAddressing' in case DHCP is not used,
 * and also in case DHCP does not lead to a confirmed request. */
/*lint -e9003*/
extern NetworkAddressingParameters_t xDefaultAddressing; /*lint !e9003 could define variable 'xDefaultAddressing' at block scope [MISRA 2012 Rule 8.9, advisory]. */

/* True when BufferAllocation_1.c was included, false for BufferAllocation_2.c */
extern const BaseType_t xBufferAllocFixedSize;

/* Defined in FreeRTOS_Sockets.c */
#if ( ipconfigUSE_TCP == 1 )
    extern List_t xBoundTCPSocketsList;
#endif

/* The local IP address is accessed from within xDefaultPartUDPPacketHeader,
 * rather than duplicated in its own variable. */
#define ipLOCAL_IP_ADDRESS_POINTER     ( ( uint32_t * ) &( xDefaultPartUDPPacketHeader.ulWords[ 20U / sizeof( uint32_t ) ] ) )

/* The local MAC address is accessed from within xDefaultPartUDPPacketHeader,
 * rather than duplicated in its own variable. */
#define ipLOCAL_MAC_ADDRESS            ( xDefaultPartUDPPacketHeader.ucBytes )

/* ICMP packets are sent using the same function as UDP packets.  The port
 * number is used to distinguish between the two, as 0 is an invalid UDP port. */
#define ipPACKET_CONTAINS_ICMP_DATA    ( 0 )

/* For now, the lower 8 bits in 'xEventBits' will be reserved for the above
 * socket events. */
#define SOCKET_EVENT_BIT_COUNT         8

#define vSetField16( pxBase, xType, xField, usValue )                                                        \
    {                                                                                                        \
        ( ( uint8_t * ) ( pxBase ) )[ offsetof( xType, xField ) + 0 ] = ( uint8_t ) ( ( usValue ) >> 8 );    \
        ( ( uint8_t * ) ( pxBase ) )[ offsetof( xType, xField ) + 1 ] = ( uint8_t ) ( ( usValue ) & 0xffU ); \
    }

#define vSetField32( pxBase, xType, xField, ulValue )                                                                  \
    {                                                                                                                  \
        ( ( uint8_t * ) ( pxBase ) )[ offsetof( xType, xField ) + 0 ] = ( uint8_t ) ( ( ulValue ) >> 24 );             \
        ( ( uint8_t * ) ( pxBase ) )[ offsetof( xType, xField ) + 1 ] = ( uint8_t ) ( ( ( ulValue ) >> 16 ) & 0xffU ); \
        ( ( uint8_t * ) ( pxBase ) )[ offsetof( xType, xField ) + 2 ] = ( uint8_t ) ( ( ( ulValue ) >> 8 ) & 0xffU );  \
        ( ( uint8_t * ) ( pxBase ) )[ offsetof( xType, xField ) + 3 ] = ( uint8_t ) ( ( ulValue ) & 0xffU );           \
    }

#define vFlip_16( left, right )  \
    do {                         \
        uint16_t tmp = ( left ); \
        ( left ) = ( right );    \
        ( right ) = tmp;         \
    } while( ipFALSE_BOOL )

#define vFlip_32( left, right )  \
    do {                         \
        uint32_t tmp = ( left ); \
        ( left ) = ( right );    \
        ( right ) = tmp;         \
    } while( ipFALSE_BOOL )

/* WARNING: Do NOT use this macro when the array was received as a parameter. */
#ifndef ARRAY_SIZE
    #define ARRAY_SIZE( x )    ( ( BaseType_t ) ( sizeof( x ) / sizeof( ( x )[ 0 ] ) ) )
#endif

#ifndef ARRAY_USIZE
    #define ARRAY_USIZE( x )    ( ( UBaseType_t ) ( sizeof( x ) / sizeof( ( x )[ 0 ] ) ) )
#endif

/*
 * Create a message that contains a command to initialise the network interface.
 * This is used during initialisation, and at any time the network interface
 * goes down thereafter.  The network interface hardware driver is responsible
 * for sending the message that contains the network interface down command/
 * event.
 *
 * Only use the FreeRTOS_NetworkDownFromISR() version if the function is to be
 * called from an interrupt service routine.  If FreeRTOS_NetworkDownFromISR()
 * returns a non-zero value then a context switch should be performed before
 * the interrupt is exited.
 */
void FreeRTOS_NetworkDown( void );
BaseType_t FreeRTOS_NetworkDownFromISR( void );

/*
 * Inspect an Ethernet frame to see if it contains data that the stack needs to
 * process.  eProcessBuffer is returned if the frame should be processed by the
 * stack.  eReleaseBuffer is returned if the frame should be discarded.
 */
eFrameProcessingResult_t eConsiderFrameForProcessing( const uint8_t * const pucEthernetBuffer );

/*
 * Return the checksum generated over xDataLengthBytes from pucNextData.
 */
uint16_t usGenerateChecksum( uint16_t usSum,
                             const uint8_t * pucNextData,
                             size_t uxByteCount );

/* Socket related private functions. */

/*
 * The caller must ensure that pxNetworkBuffer->xDataLength is the UDP packet
 * payload size (excluding packet headers) and that the packet in pucEthernetBuffer
 * is at least the size of UDPPacket_t.
 */
BaseType_t xProcessReceivedUDPPacket( NetworkBufferDescriptor_t * pxNetworkBuffer,
                                      uint16_t usPort,
                                      BaseType_t * pxIsWaitingForARPResolution );

/*
 * Initialize the socket list data structures for TCP and UDP.
 */
void vNetworkSocketsInit( void );

/*
 * Returns pdTRUE if the IP task has been created and is initialised.  Otherwise
 * returns pdFALSE.
 */
BaseType_t xIPIsNetworkTaskReady( void );

#if ( ipconfigSOCKET_HAS_USER_WAKE_CALLBACK == 1 )
    struct xSOCKET;
    typedef void (* SocketWakeupCallback_t)( struct xSOCKET * pxSocket );
#endif

#if ( ipconfigUSE_TCP == 1 )

/*
 * Actually a user thing, but because xBoundTCPSocketsList, let it do by the
 * IP-task
 */
    #if ( ipconfigHAS_PRINTF != 0 )
        void vTCPNetStat( void );
    #endif

/*
 * At least one socket needs to check for timeouts
 */
    TickType_t xTCPTimerCheck( BaseType_t xWillSleep );

/**
 * Every TCP socket has a buffer space just big enough to store
 * the last TCP header received.
 * As a reference of this field may be passed to DMA, force the
 * alignment to 8 bytes.
 */
    typedef union
    {
        struct
        {
            uint64_t ullAlignmentWord; /**< Increase the alignment of this union by adding a 64-bit variable. */
        } a;                           /**< A struct to increase alignment. */
        struct
        {
            /* The next field only serves to give 'ucLastPacket' a correct
             * alignment of 8 + 2.  See comments in FreeRTOS_IP.h */
            uint8_t ucFillPacket[ ipconfigPACKET_FILLER_SIZE ];
            uint8_t ucLastPacket[ TCP_PACKET_SIZE ];
        } u; /**< The structure to give an alignment of 8 + 2 */
    } LastTCPPacket_t;

/**
 * Note that the values of all short and long integers in these structs
 * are being stored in the native-endian way
 * Translation should take place when accessing any structure which defines
 * network packets, such as IPHeader_t and TCPHeader_t
 */
    typedef struct TCPSOCKET
    {
        IP_Address_t xRemoteIP; /**< IP address of remote machine */
        uint16_t usRemotePort;  /**< Port on remote machine */
        struct
        {
            /* Most compilers do like bit-flags */
            uint32_t
                bMssChange : 1,        /**< This socket has seen a change in MSS */
                bPassAccept : 1,       /**< when true, this socket may be returned in a call to accept() */
                bPassQueued : 1,       /**< when true, this socket is an orphan until it gets connected
                                        * Why an orphan? Because it may not be returned in a accept() call until it
                                        * gets the state eESTABLISHED */
                bReuseSocket : 1,      /**< When a listening socket gets a connection, do not create a new instance but keep on using it */
                bCloseAfterSend : 1,   /**< As soon as the last byte has been transmitted, finalise the connection
                                        * Useful in e.g. FTP connections, where the last data bytes are sent along with the FIN flag */
                bUserShutdown : 1,     /**< User requesting a graceful shutdown */
                bCloseRequested : 1,   /**< Request to finalise the connection */
                bLowWater : 1,         /**< high-water level has been reached. Cleared as soon as 'rx-count < lo-water' */
                bWinChange : 1,        /**< The value of bLowWater has changed, must send a window update */
                bSendKeepAlive : 1,    /**< When this flag is true, a TCP keep-alive message must be send */
                bWaitKeepAlive : 1,    /**< When this flag is true, a TCP keep-alive reply is expected */
                bConnPrepared : 1,     /**< Connecting socket: Message has been prepared */
            #if ( ipconfigSUPPORT_SELECT_FUNCTION == 1 )
                bConnPassed : 1,       /**< Connecting socket: Socket has been passed in a successful select()  */
            #endif /* ipconfigSUPPORT_SELECT_FUNCTION */
            bFinAccepted : 1,          /**< This socket has received (or sent) a FIN and accepted it */
                bFinSent : 1,          /**< We've sent out a FIN */
                bFinRecv : 1,          /**< We've received a FIN from our peer */
                bFinAcked : 1,         /**< Our FIN packet has been acked */
                bFinLast : 1,          /**< The last ACK (after FIN and FIN+ACK) has been sent or will be sent by the peer */
                bRxStopped : 1,        /**< Application asked to temporarily stop reception */
                bMallocError : 1,      /**< There was an error allocating a stream */
                bWinScaling : 1;       /**< A TCP-Window Scaling option was offered and accepted in the SYN phase. */
        } bits;                        /**< The bits structure */
        uint32_t ulHighestRxAllowed;   /**< The highest sequence number that we can receive at any moment */
        uint16_t usTimeout;            /**< Time (in ticks) after which this socket needs attention */
        uint16_t usMSS;                /**< Current Maximum Segment Size */
        uint16_t usChildCount;         /**< In case of a listening socket: number of connections on this port number */
        uint16_t usBacklog;            /**< In case of a listening socket: maximum number of concurrent connections on this port number */
        uint8_t ucRepCount;            /**< Send repeat count, for retransmissions
                                        * This counter is separate from the xmitCount in the
                                        * TCP win segments */
        eIPTCPState_t eTCPState;       /**< TCP state: see eTCP_STATE */
        struct xSOCKET * pxPeerSocket; /**< for server socket: child, for child socket: parent */
        #if ( ipconfigTCP_KEEP_ALIVE == 1 )
            uint8_t ucKeepRepCount;
            TickType_t xLastAliveTime; /**< The last value of keepalive time.*/
        #endif /* ipconfigTCP_KEEP_ALIVE */
        #if ( ipconfigTCP_HANG_PROTECTION == 1 )
            TickType_t xLastActTime;                  /**< The last time when hang-protection was done.*/
        #endif /* ipconfigTCP_HANG_PROTECTION */
        size_t uxLittleSpace;                         /**< The value deemed as low amount of space. */
        size_t uxEnoughSpace;                         /**< The value deemed as enough space. */
        size_t uxRxStreamSize;                        /**< The Receive stream size */
        size_t uxTxStreamSize;                        /**< The transmit stream size */
        StreamBuffer_t * rxStream;                    /**< The pointer to the receive stream buffer. */
        StreamBuffer_t * txStream;                    /**< The pointer to the transmit stream buffer. */
        #if ( ipconfigUSE_TCP_WIN == 1 )
            NetworkBufferDescriptor_t * pxAckMessage; /**< The pointer to the ACK message */
        #endif /* ipconfigUSE_TCP_WIN */
        LastTCPPacket_t xPacket;                      /**< Buffer space to store the last TCP header received. */
        uint8_t tcpflags;                             /**< TCP flags */
        #if ( ipconfigUSE_TCP_WIN != 0 )
            uint8_t ucMyWinScaleFactor;               /**< Scaling factor of this device. */
            uint8_t ucPeerWinScaleFactor;             /**< Scaling factor of the peer. */
        #endif
        #if ( ipconfigUSE_CALLBACKS == 1 )
            FOnTCPReceive_t pxHandleReceive;  /**<
                                               * In case of a TCP socket:
                                               * typedef void (* FOnTCPReceive_t) (Socket_t xSocket, void *pData, size_t xLength );
                                               */
            FOnTCPSent_t pxHandleSent;        /**< Function pointer to handle a successful send event.  */
            FOnConnected_t pxHandleConnected; /**< Actually type: typedef void (* FOnConnected_t) (Socket_t xSocket, BaseType_t ulConnected ); */
        #endif /* ipconfigUSE_CALLBACKS */
        uint32_t ulWindowSize;                /**< Current Window size advertised by peer */
        size_t uxRxWinSize;                   /**< Fixed value: size of the TCP reception window */
        size_t uxTxWinSize;                   /**< Fixed value: size of the TCP transmit window */

        TCPWindow_t xTCPWindow;               /**< The TCP window struct*/
    } IPTCPSocket_t;

#endif /* ipconfigUSE_TCP */

/**
 * Structure to hold the information about a UDP socket.
 */
typedef struct UDPSOCKET
{
    List_t xWaitingPacketsList;   /**< Incoming packets */
    #if ( ipconfigUDP_MAX_RX_PACKETS > 0 )
        UBaseType_t uxMaxPackets; /**< Protection: limits the number of packets buffered per socket */
    #endif /* ipconfigUDP_MAX_RX_PACKETS */
    #if ( ipconfigUSE_CALLBACKS == 1 )
        FOnUDPReceive_t pxHandleReceive; /**<
                                          * In case of a UDP socket:
                                          * typedef void (* FOnUDPReceive_t) (Socket_t xSocket, void *pData, size_t xLength, struct freertos_sockaddr *pxAddr );
                                          */
        FOnUDPSent_t pxHandleSent;       /**< Function pointer to handle the events after a successful send. */
    #endif /* ipconfigUSE_CALLBACKS */
} IPUDPSocket_t;

/* Formally typedef'd as eSocketEvent_t. */
enum eSOCKET_EVENT
{
    eSOCKET_RECEIVE = 0x0001,
    eSOCKET_SEND = 0x0002,
    eSOCKET_ACCEPT = 0x0004,
    eSOCKET_CONNECT = 0x0008,
    eSOCKET_BOUND = 0x0010,
    eSOCKET_CLOSED = 0x0020,
    eSOCKET_INTR = 0x0040,
    eSOCKET_ALL = 0x007F,
};


/**
 * Structure to hold information for a socket.
 */
struct xSOCKET
{
    EventBits_t xEventBits;         /**< The eventbits to keep track of events. */
    EventGroupHandle_t xEventGroup; /**< The event group for this socket. */

    /* Most compilers do like bit-flags */
    struct
    {
        uint32_t bIsIPv6 : 1; /**< Non-zero in case the connection is using IPv6. */
        uint32_t bSomeFlag : 1;
    }
    bits;

    ListItem_t xBoundSocketListItem;       /**< Used to reference the socket from a bound sockets list. */
    TickType_t xReceiveBlockTime;          /**< if recv[to] is called while no data is available, wait this amount of time. Unit in clock-ticks */
    TickType_t xSendBlockTime;             /**< if send[to] is called while there is not enough space to send, wait this amount of time. Unit in clock-ticks */

    IP_Address_t xLocalAddress;            /**< Local IP address */
    uint16_t usLocalPort;                  /**< Local port on this machine */
    uint8_t ucSocketOptions;               /**< Socket options */
    uint8_t ucProtocol;                    /**< choice of FREERTOS_IPPROTO_UDP/TCP */
    #if ( ipconfigSOCKET_HAS_USER_SEMAPHORE == 1 )
        SemaphoreHandle_t pxUserSemaphore; /**< The user semaphore */
    #endif /* ipconfigSOCKET_HAS_USER_SEMAPHORE */
    #if ( ipconfigSOCKET_HAS_USER_WAKE_CALLBACK == 1 )
        SocketWakeupCallback_t pxUserWakeCallback; /**< Pointer to the callback function. */
    #endif /* ipconfigSOCKET_HAS_USER_WAKE_CALLBACK */

    #if ( ipconfigSUPPORT_SELECT_FUNCTION == 1 )
        struct xSOCKET_SET * pxSocketSet; /**< Pointer to the socket set structure */
        EventBits_t xSelectBits;          /**< User may indicate which bits are interesting for this socket. */

        EventBits_t xSocketBits;          /**< These bits indicate the events which have actually occurred.
                                           * They are maintained by the IP-task */
    #endif /* ipconfigSUPPORT_SELECT_FUNCTION */
<<<<<<< HEAD

    /* This field is only only by the user, and can be accessed with
     * vSocketSetSocketID() / vSocketGetSocketID().
     * All fields of a socket will be cleared by memset() in FreeRTOS_socket().
     */
    void * pvSocketID;

=======
    struct xNetworkEndPoint * pxEndPoint; /**< The end-point to which the socket is bound. */
>>>>>>> 70c261d9
    /* TCP/UDP specific fields: */
    /* Before accessing any member of this structure, it should be confirmed */
    /* that the protocol corresponds with the type of structure */

    union
    {
        IPUDPSocket_t xUDP;           /**< Union member: UDP socket*/
        #if ( ipconfigUSE_TCP == 1 )
            IPTCPSocket_t xTCP;       /**< Union member: TCP socket */

            uint64_t ullTCPAlignment; /**< Make sure that xTCP is 8-bytes aligned by
                                       * declaring a 64-bit variable in the same union */
        #endif /* ipconfigUSE_TCP */
    }
    u; /**< Union of TCP/UDP socket */
};

#if ( ipconfigUSE_TCP == 1 )

/*
 * Close the socket another time.
 */
    void vSocketCloseNextTime( FreeRTOS_Socket_t * pxSocket );

/*
 * Postpone a call to listen() by the IP-task.
 */
    void vSocketListenNextTime( FreeRTOS_Socket_t * pxSocket );

/*
 * Lookup a TCP socket, using a multiple matching: both port numbers and
 * return IP address.
 */
    FreeRTOS_Socket_t * pxTCPSocketLookup( uint32_t ulLocalIP,
                                           UBaseType_t uxLocalPort,
                                           uint32_t ulRemoteIP,
                                           UBaseType_t uxRemotePort );

#endif /* ipconfigUSE_TCP */


/*
 * Look up a local socket by finding a match with the local port.
 */
FreeRTOS_Socket_t * pxUDPSocketLookup( UBaseType_t uxLocalPort );

/*
 * Calculate the upper-layer checksum
 * Works both for UDP, ICMP and TCP packages
 * bOut = true: checksum will be set in outgoing packets
 * bOut = false: checksum will be calculated for incoming packets
 *     returning 0xffff means: checksum was correct
 */
uint16_t usGenerateProtocolChecksum( uint8_t * pucEthernetBuffer,
                                     size_t uxBufferLength,
                                     BaseType_t xOutgoingPacket );

/*
 * An Ethernet frame has been updated (maybe it was an ARP request or a PING
 * request?) and is to be sent back to its source.
 */
void vReturnEthernetFrame( NetworkBufferDescriptor_t * pxNetworkBuffer,
                           BaseType_t xReleaseAfterSend );

/*
 * The internal version of bind()
 * If 'ulInternal' is true, it is called by the driver
 * The TCP driver needs to bind a socket at the moment a listening socket
 * creates a new connected socket
 */
BaseType_t vSocketBind( FreeRTOS_Socket_t * pxSocket,
                        struct freertos_sockaddr * pxBindAddress,
                        size_t uxAddressLength,
                        BaseType_t xInternal );

/*
 * Internal function to add streaming data to a TCP socket. If ulIn == true,
 * data will be added to the rxStream, otherwise to the tXStream.  Normally data
 * will be written with ulOffset == 0, meaning: at the end of the FIFO.  When
 * packet come in out-of-order, an offset will be used to put it in front and
 * the head will not change yet.
 */
int32_t lTCPAddRxdata( FreeRTOS_Socket_t * pxSocket,
                       size_t uxOffset,
                       const uint8_t * pcData,
                       uint32_t ulByteCount );

/*
 * Currently called for any important event.
 */
void vSocketWakeUpUser( FreeRTOS_Socket_t * pxSocket );

/*
 * Some helping function, their meaning should be clear.
 * Going by MISRA rules, these utility functions should not be defined
 * if they are not being used anywhere. But their use depends on the
 * application and hence these functions are defined unconditionally.
 */
extern uint32_t ulChar2u32( const uint8_t * pucPtr );

extern uint16_t usChar2u16( const uint8_t * pucPtr );

/* Check a single socket for retransmissions and timeouts */
BaseType_t xTCPSocketCheck( FreeRTOS_Socket_t * pxSocket );

BaseType_t xTCPCheckNewClient( FreeRTOS_Socket_t * pxSocket );

/* Defined in FreeRTOS_Sockets.c
 * Close a socket
 */
void * vSocketClose( FreeRTOS_Socket_t * pxSocket );

/*
 * Send the event eEvent to the IP task event queue, using a block time of
 * zero.  Return pdPASS if the message was sent successfully, otherwise return
 * pdFALSE.
 */
BaseType_t xSendEventToIPTask( eIPEvent_t eEvent );

/*
 * The same as above, but a struct as a parameter, containing:
 *      eIPEvent_t eEventType;
 *      void *pvData;
 */
BaseType_t xSendEventStructToIPTask( const IPStackEvent_t * pxEvent,
                                     TickType_t uxTimeout );

/*
 * Returns a pointer to the original NetworkBuffer from a pointer to a UDP
 * payload buffer.
 */
NetworkBufferDescriptor_t * pxUDPPayloadBuffer_to_NetworkBuffer( const void * pvBuffer );

/* Get the size of the IP-header.
 * 'usFrameType' must be filled in if IPv6is to be recognised. */
size_t uxIPHeaderSizePacket( const NetworkBufferDescriptor_t * pxNetworkBuffer );
/*-----------------------------------------------------------*/

/* Get the size of the IP-header.
 * The socket is checked for its type: IPv4 or IPv6. */
size_t uxIPHeaderSizeSocket( const FreeRTOS_Socket_t * pxSocket );
/*-----------------------------------------------------------*/

/*
 * Internal: Sets a new state for a TCP socket and performs the necessary
 * actions like calling a OnConnected handler to notify the socket owner.
 */
#if ( ipconfigUSE_TCP == 1 )
    void vTCPStateChange( FreeRTOS_Socket_t * pxSocket,
                          enum eTCP_STATE eTCPState );
#endif /* ipconfigUSE_TCP */

/* Returns pdTRUE is this function is called from the IP-task */
BaseType_t xIsCallingFromIPTask( void );

#if ( ipconfigSUPPORT_SELECT_FUNCTION == 1 )

/** @brief Structure for event groups of the Socket Select functions */
    typedef struct xSOCKET_SET
    {
        /** @brief Event group for the socket select function.
         */
        EventGroupHandle_t xSelectGroup;
    } SocketSelect_t;

    extern void vSocketSelect( const SocketSelect_t * pxSocketSet );

/** @brief Define the data that must be passed for a 'eSocketSelectEvent'. */
    typedef struct xSocketSelectMessage
    {
        TaskHandle_t xTaskhandle;     /**< Task handle for use in the socket select functionality. */
        SocketSelect_t * pxSocketSet; /**< The event group for the socket select functionality. */
    } SocketSelectMessage_t;

#endif /* ipconfigSUPPORT_SELECT_FUNCTION */

/* Send the network-up event and start the ARP timer. */
void vIPNetworkUpCalls( void );

/* *INDENT-OFF* */
#ifdef __cplusplus
    } /* extern "C" */
#endif
/* *INDENT-ON* */

#endif /* FREERTOS_IP_PRIVATE_H */<|MERGE_RESOLUTION|>--- conflicted
+++ resolved
@@ -616,17 +616,14 @@
         EventBits_t xSocketBits;          /**< These bits indicate the events which have actually occurred.
                                            * They are maintained by the IP-task */
     #endif /* ipconfigSUPPORT_SELECT_FUNCTION */
-<<<<<<< HEAD
 
     /* This field is only only by the user, and can be accessed with
      * vSocketSetSocketID() / vSocketGetSocketID().
      * All fields of a socket will be cleared by memset() in FreeRTOS_socket().
      */
     void * pvSocketID;
-
-=======
     struct xNetworkEndPoint * pxEndPoint; /**< The end-point to which the socket is bound. */
->>>>>>> 70c261d9
+
     /* TCP/UDP specific fields: */
     /* Before accessing any member of this structure, it should be confirmed */
     /* that the protocol corresponds with the type of structure */
