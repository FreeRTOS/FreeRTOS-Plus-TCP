/*
 * FreeRTOS+TCP <DEVELOPMENT BRANCH>
 * Copyright (C) 2022 Amazon.com, Inc. or its affiliates.  All Rights Reserved.
 *
 * SPDX-License-Identifier: MIT
 *
 * Permission is hereby granted, free of charge, to any person obtaining a copy of
 * this software and associated documentation files (the "Software"), to deal in
 * the Software without restriction, including without limitation the rights to
 * use, copy, modify, merge, publish, distribute, sublicense, and/or sell copies of
 * the Software, and to permit persons to whom the Software is furnished to do so,
 * subject to the following conditions:
 *
 * The above copyright notice and this permission notice shall be included in all
 * copies or substantial portions of the Software.
 *
 * THE SOFTWARE IS PROVIDED "AS IS", WITHOUT WARRANTY OF ANY KIND, EXPRESS OR
 * IMPLIED, INCLUDING BUT NOT LIMITED TO THE WARRANTIES OF MERCHANTABILITY, FITNESS
 * FOR A PARTICULAR PURPOSE AND NONINFRINGEMENT. IN NO EVENT SHALL THE AUTHORS OR
 * COPYRIGHT HOLDERS BE LIABLE FOR ANY CLAIM, DAMAGES OR OTHER LIABILITY, WHETHER
 * IN AN ACTION OF CONTRACT, TORT OR OTHERWISE, ARISING FROM, OUT OF OR IN
 * CONNECTION WITH THE SOFTWARE OR THE USE OR OTHER DEALINGS IN THE SOFTWARE.
 *
 * https://www.FreeRTOS.org
 * https://github.com/FreeRTOS
 */

#ifndef FREERTOS_IP_PRIVATE_H
#define FREERTOS_IP_PRIVATE_H

/* Application level configuration options. */
#include "FreeRTOSIPConfig.h"
#include "FreeRTOSIPConfigDefaults.h"
#include "FreeRTOS_Sockets.h"
#include "IPTraceMacroDefaults.h"
#include "FreeRTOS_Stream_Buffer.h"
#include "FreeRTOS_Routing.h"

#if ( ipconfigUSE_TCP == 1 )
    #include "FreeRTOS_TCP_WIN.h"
    #include "FreeRTOS_TCP_IP.h"
#endif

#include "semphr.h"

#include "event_groups.h"

/* *INDENT-OFF* */
#ifdef __cplusplus
    extern "C" {
#endif
/* *INDENT-ON* */

#ifdef TEST
    int ipFOREVER( void );
#else
    #define ipFOREVER()    1
#endif

typedef enum
{
    eReleaseBuffer = 0,   /* Processing the frame did not find anything to do - just release the buffer. */
    eProcessBuffer,       /* An Ethernet frame has a valid address - continue process its contents. */
    eReturnEthernetFrame, /* The Ethernet frame contains an ARP or ICMP packet that can be returned to its source. */
    eFrameConsumed,       /* Processing the Ethernet packet contents resulted in the payload being sent to the stack. */
    eWaitingARPResolution /* Frame is awaiting ARP resolution. */
} eFrameProcessingResult_t;

typedef enum
{
    eNoEvent = -1,
    eNetworkDownEvent,     /* 0: The network interface has been lost and/or needs [re]connecting. */
    eNetworkRxEvent,       /* 1: The network interface has queued a received Ethernet frame. */
    eNetworkTxEvent,       /* 2: Let the IP-task send a network packet. */
    eARPTimerEvent,        /* 3: The ARP timer expired. */
    eStackTxEvent,         /* 4: The software stack has queued a packet to transmit. */
    eDHCPEvent,            /* 5: Process the DHCP state machine. */
    eTCPTimerEvent,        /* 6: See if any TCP socket needs attention. */
    eTCPAcceptEvent,       /* 7: Client API FreeRTOS_accept() waiting for client connections. */
    eTCPNetStat,           /* 8: IP-task is asked to produce a netstat listing. */
    eSocketBindEvent,      /* 9: Send a message to the IP-task to bind a socket to a port. */
    eSocketCloseEvent,     /*10: Send a message to the IP-task to close a socket. */
    eSocketSelectEvent,    /*11: Send a message to the IP-task for select(). */
    eSocketSignalEvent,    /*12: A socket must be signalled. */
    eSocketSetDeleteEvent, /*13: A socket set must be deleted. */
} eIPEvent_t;

/**
 * Structure to hold the information about the Network parameters.
 */
typedef struct xNetworkAddressingParameters
{
    uint32_t ulDefaultIPAddress; /**< The default IP address */
    uint32_t ulNetMask;          /**< The netmask */
    uint32_t ulGatewayAddress;   /**< The gateway address */
    uint32_t ulDNSServerAddress; /**< The DNS server address */
    uint32_t ulBroadcastAddress; /**< The Broadcast address */
} NetworkAddressingParameters_t;

extern BaseType_t xTCPWindowLoggingLevel;
extern QueueHandle_t xNetworkEventQueue;
typedef struct xSOCKET FreeRTOS_Socket_t;

/*-----------------------------------------------------------*/
/* Protocol headers.                                         */
/*-----------------------------------------------------------*/

#include "pack_struct_start.h"
struct xETH_HEADER
{
    MACAddress_t xDestinationAddress; /**< Destination address  0 + 6 = 6  */
    MACAddress_t xSourceAddress;      /**< Source address       6 + 6 = 12 */
    uint16_t usFrameType;             /**< The EtherType field 12 + 2 = 14 */
}
#include "pack_struct_end.h"
typedef struct xETH_HEADER EthernetHeader_t;

#include "pack_struct_start.h"
struct xARP_HEADER
{
    uint16_t usHardwareType;              /**< Network Link Protocol type                     0 +  2 =  2 */
    uint16_t usProtocolType;              /**< The internetwork protocol                      2 +  2 =  4 */
    uint8_t ucHardwareAddressLength;      /**< Length in octets of a hardware address         4 +  1 =  5 */
    uint8_t ucProtocolAddressLength;      /**< Length in octets of the internetwork protocol  5 +  1 =  6 */
    uint16_t usOperation;                 /**< Operation that the sender is performing        6 +  2 =  8 */
    MACAddress_t xSenderHardwareAddress;  /**< Media address of the sender                    8 +  6 = 14 */
    uint8_t ucSenderProtocolAddress[ 4 ]; /**< Internetwork address of sender                14 +  4 = 18  */
    MACAddress_t xTargetHardwareAddress;  /**< Media address of the intended receiver        18 +  6 = 24  */
    uint32_t ulTargetProtocolAddress;     /**< Internetwork address of the intended receiver 24 +  4 = 28  */
}
#include "pack_struct_end.h"
typedef struct xARP_HEADER ARPHeader_t;

#include "pack_struct_start.h"
struct xICMP_HEADER
{
    uint8_t ucTypeOfMessage;   /**< The ICMP type                     0 + 1 = 1 */
    uint8_t ucTypeOfService;   /**< The ICMP subtype                  1 + 1 = 2 */
    uint16_t usChecksum;       /**< The checksum of whole ICMP packet 2 + 2 = 4 */
    uint16_t usIdentifier;     /**< Used in some types of ICMP        4 + 2 = 6 */
    uint16_t usSequenceNumber; /**< Used in some types of ICMP        6 + 2 = 8 */
}
#include "pack_struct_end.h"
typedef struct xICMP_HEADER ICMPHeader_t;

#include "pack_struct_start.h"
struct xICMPHeader_IPv6
{
    uint8_t ucTypeOfMessage;     /**< The message type.     0 +  1 = 1 */
    uint8_t ucTypeOfService;     /**< Type of service.      1 +  1 = 2 */
    uint16_t usChecksum;         /**< Checksum.             2 +  2 = 4 */
    uint32_t ulReserved;         /**< Reserved.             4 +  4 = 8 */
    IPv6_Address_t xIPv6Address; /**< The IPv6 address.     8 + 16 = 24 */
    uint8_t ucOptionType;        /**< The option type.     24 +  1 = 25 */
    uint8_t ucOptionLength;      /**< The option length.   25 +  1 = 26 */
    uint8_t ucOptionBytes[ 6 ];  /**< Option bytes.        26 +  6 = 32 */
}
#include "pack_struct_end.h"
typedef struct xICMPHeader_IPv6 ICMPHeader_IPv6_t;

#include "pack_struct_start.h"
struct xUDP_HEADER
{
    uint16_t usSourcePort;      /**< The source port                      0 + 2 = 2 */
    uint16_t usDestinationPort; /**< The destination port                 2 + 2 = 4 */
    uint16_t usLength;          /**< The size of the whole UDP packet     4 + 2 = 6 */
    uint16_t usChecksum;        /**< The checksum of the whole UDP Packet 6 + 2 = 8 */
}
#include "pack_struct_end.h"
typedef struct xUDP_HEADER UDPHeader_t;

#include "pack_struct_start.h"
struct xTCP_HEADER
{
    uint16_t usSourcePort;                       /**< The Source port                      +  2 =  2 */
    uint16_t usDestinationPort;                  /**< The destination port                 +  2 =  4 */
    uint32_t ulSequenceNumber;                   /**< The Sequence number                  +  4 =  8 */
    uint32_t ulAckNr;                            /**< The acknowledgement number           +  4 = 12 */
    uint8_t ucTCPOffset;                         /**< The value of TCP offset              +  1 = 13 */
    uint8_t ucTCPFlags;                          /**< The TCP-flags field                  +  1 = 14 */
    uint16_t usWindow;                           /**< The size of the receive window       +  2 = 15 */
    uint16_t usChecksum;                         /**< The checksum of the header           +  2 = 18 */
    uint16_t usUrgent;                           /**< Pointer to the last urgent data byte +  2 = 20 */
    #if ipconfigUSE_TCP == 1
        uint8_t ucOptdata[ ipSIZE_TCP_OPTIONS ]; /**< The options + 12 = 32 */
    #endif
}
#include "pack_struct_end.h"
typedef struct xTCP_HEADER TCPHeader_t;

#include "pack_struct_start.h"
struct xARP_PACKET
{
    EthernetHeader_t xEthernetHeader; /**< The ethernet header of an ARP Packet  0 + 14 = 14 */
    ARPHeader_t xARPHeader;           /**< The ARP header of an ARP Packet       14 + 28 = 42 */
}
#include "pack_struct_end.h"
typedef struct xARP_PACKET ARPPacket_t;


#include "FreeRTOS_IPv4_Private.h"
#include "FreeRTOS_IPv6_Private.h"

/**
 * Union for the protocol packet to save space. Any packet cannot have more than one
 * of the below protocol packets.
 */
typedef union XPROT_PACKET
{
    ARPPacket_t xARPPacket;   /**< Union member: ARP packet struct */
    TCPPacket_t xTCPPacket;   /**< Union member: TCP packet struct */
    UDPPacket_t xUDPPacket;   /**< Union member: UDP packet struct */
    ICMPPacket_t xICMPPacket; /**< Union member: ICMP packet struct */
} ProtocolPacket_t;

/**
 * Union for protocol headers to save space (RAM). Any packet cannot have more than one of
 * the below protocols.
 */
typedef union xPROT_HEADERS
{
    ICMPHeader_t xICMPHeader;          /**< Union member: ICMP header */
    UDPHeader_t xUDPHeader;            /**< Union member: UDP header */
    TCPHeader_t xTCPHeader;            /**< Union member: TCP header */
    ICMPHeader_IPv6_t xICMPHeaderIPv6; /**< Union member: ICMPv6 header */
} ProtocolHeaders_t;

/**
 * Structure for the information of the commands issued to the IP task.
 */
typedef struct IP_TASK_COMMANDS
{
    eIPEvent_t eEventType; /**< The event-type enum */
    void * pvData;         /**< The data in the event */
} IPStackEvent_t;

/** @brief This struct describes a packet, it is used by the function
 * usGenerateProtocolChecksum(). */
struct xPacketSummary
{
    BaseType_t xIsIPv6;                          /**< pdTRUE for IPv6 packets. */
    #if ipconfigUSE_IPv6
        const IPHeader_IPv6_t * pxIPPacket_IPv6; /**< A pointer to the IPv6 header. */
    #endif
    #if ( ipconfigHAS_DEBUG_PRINTF != 0 )
        const char * pcType;               /**< Just for logging purposes: the name of the protocol. */
    #endif
    size_t uxIPHeaderLength;               /**< Either 40 or 20, depending on the IP-type */
    size_t uxProtocolHeaderLength;         /**< Either 8, 20, or more or 20, depending on the protocol-type */
    uint16_t usChecksum;                   /**< Checksum accumulator. */
    uint8_t ucProtocol;                    /**< ipPROTOCOL_TCP, ipPROTOCOL_UDP, ipPROTOCOL_ICMP */
    const IPPacket_t * pxIPPacket;         /**< A pointer to the IPv4 header. */
    ProtocolHeaders_t * pxProtocolHeaders; /**< Points to first byte after IP-header */
    uint16_t usPayloadLength;              /**< Property of IP-header (for IPv4: length of IP-header included) */
    uint16_t usProtocolBytes;              /**< The total length of the protocol data. */
};

#define ipBROADCAST_IP_ADDRESS               0xffffffffU

/* Offset into the Ethernet frame that is used to temporarily store information
 * on the fragmentation status of the packet being sent.  The value is important,
 * as it is past the location into which the destination address will get placed. */
#define ipFRAGMENTATION_PARAMETERS_OFFSET    ( 6 )
#define ipSOCKET_OPTIONS_OFFSET              ( 6 )


#if ( ipconfigBYTE_ORDER == pdFREERTOS_LITTLE_ENDIAN )

/* Ethernet frame types. */
    #define ipARP_FRAME_TYPE                   ( 0x0608U )
    #define ipIPv4_FRAME_TYPE                  ( 0x0008U )

/* ARP related definitions. */
    #define ipARP_PROTOCOL_TYPE                ( 0x0008U )
    #define ipARP_HARDWARE_TYPE_ETHERNET       ( 0x0100U )
    #define ipARP_REQUEST                      ( 0x0100U )
    #define ipARP_REPLY                        ( 0x0200U )

/* The bits in the two byte IP header field that make up the fragment offset value. */
    #define ipFRAGMENT_OFFSET_BIT_MASK         ( ( uint16_t ) 0xff1fU )

/* The bits in the two byte IP header field that make up the flags value. */
    #define ipFRAGMENT_FLAGS_BIT_MASK          ( ( uint16_t ) 0x00e0U )

/* Don't Fragment Flag */
    #define ipFRAGMENT_FLAGS_DONT_FRAGMENT     ( ( uint16_t ) 0x0040U )

/* More Fragments Flag */
    #define ipFRAGMENT_FLAGS_MORE_FRAGMENTS    ( ( uint16_t ) 0x0020U )

#else /* if ( ipconfigBYTE_ORDER == pdFREERTOS_LITTLE_ENDIAN ) */

/* Ethernet frame types. */
    #define ipARP_FRAME_TYPE                   ( 0x0806U )
    #define ipIPv4_FRAME_TYPE                  ( 0x0800U )

/* ARP related definitions. */
    #define ipARP_PROTOCOL_TYPE                ( 0x0800U )
    #define ipARP_HARDWARE_TYPE_ETHERNET       ( 0x0001U )
    #define ipARP_REQUEST                      ( 0x0001 )
    #define ipARP_REPLY                        ( 0x0002 )

/* The bits in the two byte IP header field that make up the fragment offset value. */
    #define ipFRAGMENT_OFFSET_BIT_MASK         ( ( uint16_t ) 0x1fffU )

/* The bits in the two byte IP header field that make up the flags value. */
    #define ipFRAGMENT_FLAGS_BIT_MASK          ( ( uint16_t ) 0xe000U )

/* Don't Fragment Flag */
    #define ipFRAGMENT_FLAGS_DONT_FRAGMENT     ( ( uint16_t ) 0x4000U )

/* More Fragments Flag */
    #define ipFRAGMENT_FLAGS_MORE_FRAGMENTS    ( ( uint16_t ) 0x2000U )

#endif /* ipconfigBYTE_ORDER */

/* For convenience, a MAC address of all zeros and another of all 0xffs are
 * defined const for quick reference. */
extern const MACAddress_t xBroadcastMACAddress; /* all 0xff's */
extern uint16_t usPacketIdentifier;

/** @brief The list that contains mappings between sockets and port numbers.
 *         Accesses to this list must be protected by critical sections of
 *         some kind.
 */
extern List_t xBoundUDPSocketsList;

/**
 * Define a default UDP packet header (declared in FreeRTOS_UDP_IP.c)
 */
typedef union xUDPPacketHeader
{
    uint8_t ucBytes[ 24 ]; /**< Member: 8-bit array */
    uint32_t ulWords[ 6 ]; /**< Member: 32-bit array */
} UDPPacketHeader_t;
extern UDPPacketHeader_t xDefaultPartUDPPacketHeader;


/* Structure that stores the netmask, gateway address and DNS server addresses. */
extern NetworkAddressingParameters_t xNetworkAddressing;

/* Structure that stores the defaults for netmask, gateway address and DNS.
 * These values will be copied to 'xNetworkAddressing' in case DHCP is not used,
 * and also in case DHCP does not lead to a confirmed request. */
/*lint -e9003*/
extern NetworkAddressingParameters_t xDefaultAddressing; /*lint !e9003 could define variable 'xDefaultAddressing' at block scope [MISRA 2012 Rule 8.9, advisory]. */

/* True when BufferAllocation_1.c was included, false for BufferAllocation_2.c */
extern const BaseType_t xBufferAllocFixedSize;

/* As FreeRTOS_Routing is included later, use forward declarations
 * of the two structs. */
struct xNetworkEndPoint;
struct xNetworkInterface;

/* A list of all network end-points: */
extern struct xNetworkEndPoint * pxNetworkEndPoints;

/* A list of all network interfaces: */
extern struct xNetworkInterface * pxNetworkInterfaces;

/* Defined in FreeRTOS_Sockets.c */
#if ( ipconfigUSE_TCP == 1 )
    extern List_t xBoundTCPSocketsList;
#endif

/* The local IP address is accessed from within xDefaultPartUDPPacketHeader,
 * rather than duplicated in its own variable. */
#define ipLOCAL_IP_ADDRESS_POINTER     ( ( uint32_t * ) &( xDefaultPartUDPPacketHeader.ulWords[ 20U / sizeof( uint32_t ) ] ) )

/* The local MAC address is accessed from within xDefaultPartUDPPacketHeader,
 * rather than duplicated in its own variable. */
#define ipLOCAL_MAC_ADDRESS            ( xDefaultPartUDPPacketHeader.ucBytes )

/* ICMP packets are sent using the same function as UDP packets.  The port
 * number is used to distinguish between the two, as 0 is an invalid UDP port. */
#define ipPACKET_CONTAINS_ICMP_DATA    ( 0 )

/* For now, the lower 8 bits in 'xEventBits' will be reserved for the above
 * socket events. */
#define SOCKET_EVENT_BIT_COUNT         8

#define vSetField16( pxBase, xType, xField, usValue )                                                        \
    do {                                                                                                     \
        ( ( uint8_t * ) ( pxBase ) )[ offsetof( xType, xField ) + 0 ] = ( uint8_t ) ( ( usValue ) >> 8 );    \
        ( ( uint8_t * ) ( pxBase ) )[ offsetof( xType, xField ) + 1 ] = ( uint8_t ) ( ( usValue ) & 0xffU ); \
    } while( ipFALSE_BOOL )

#define vSetField32( pxBase, xType, xField, ulValue )                                                                  \
    {                                                                                                                  \
        ( ( uint8_t * ) ( pxBase ) )[ offsetof( xType, xField ) + 0 ] = ( uint8_t ) ( ( ulValue ) >> 24 );             \
        ( ( uint8_t * ) ( pxBase ) )[ offsetof( xType, xField ) + 1 ] = ( uint8_t ) ( ( ( ulValue ) >> 16 ) & 0xffU ); \
        ( ( uint8_t * ) ( pxBase ) )[ offsetof( xType, xField ) + 2 ] = ( uint8_t ) ( ( ( ulValue ) >> 8 ) & 0xffU );  \
        ( ( uint8_t * ) ( pxBase ) )[ offsetof( xType, xField ) + 3 ] = ( uint8_t ) ( ( ulValue ) & 0xffU );           \
    }

#define vFlip_16( left, right )  \
    do {                         \
        uint16_t tmp = ( left ); \
        ( left ) = ( right );    \
        ( right ) = tmp;         \
    } while( ipFALSE_BOOL )

#define vFlip_32( left, right )  \
    do {                         \
        uint32_t tmp = ( left ); \
        ( left ) = ( right );    \
        ( right ) = tmp;         \
    } while( ipFALSE_BOOL )

/** @brief Macro calculates the number of elements in an array as a size_t. */
#ifndef ARRAY_SIZE_X
<<<<<<< HEAD
    #if !defined( _WINDOWS_ ) && !defined( __CCRX__ )
        #define ARRAY_SIZE_X( x )                            \
    ( { size_t uxCount = ( sizeof( x ) / sizeof( x[ 0 ] ) ); \
        BaseType_t xCount = ( BaseType_t ) uxCount;          \
        xCount; }                                            \
    )
=======
    #ifndef _WINDOWS_
        #define ARRAY_SIZE_X( x )    ( ( BaseType_t ) sizeof( x ) / ( BaseType_t ) sizeof( x[ 0 ] ) )
>>>>>>> 574b6461
    #else
        #define ARRAY_SIZE_X( x )    ( sizeof( x ) / sizeof( x[ 0 ] ) )
    #endif
#endif

/* WARNING: Do NOT use this macro when the array was received as a parameter. */
#ifndef ARRAY_SIZE
    #define ARRAY_SIZE( x )    ( ( BaseType_t ) ( sizeof( x ) / sizeof( ( x )[ 0 ] ) ) )
#endif


#ifndef ARRAY_USIZE
    #define ARRAY_USIZE( x )    ( ( UBaseType_t ) ( sizeof( x ) / sizeof( ( x )[ 0 ] ) ) )
#endif

/*
 * Create a message that contains a command to initialise the network interface.
 * This is used during initialisation, and at any time the network interface
 * goes down thereafter.  The network interface hardware driver is responsible
 * for sending the message that contains the network interface down command/
 * event.
 *
 * Only use the FreeRTOS_NetworkDownFromISR() version if the function is to be
 * called from an interrupt service routine.  If FreeRTOS_NetworkDownFromISR()
 * returns a non-zero value then a context switch should be performed before
 * the interrupt is exited.
 */
void FreeRTOS_NetworkDown( struct xNetworkInterface * pxNetworkInterface );
BaseType_t FreeRTOS_NetworkDownFromISR( struct xNetworkInterface * pxNetworkInterface );

/*
 * Processes incoming ARP packets.
 */
eFrameProcessingResult_t eARPProcessPacket( const NetworkBufferDescriptor_t * pxNetworkBuffer );

/*
 * Inspect an Ethernet frame to see if it contains data that the stack needs to
 * process.  eProcessBuffer is returned if the frame should be processed by the
 * stack.  eReleaseBuffer is returned if the frame should be discarded.
 */
eFrameProcessingResult_t eConsiderFrameForProcessing( const uint8_t * const pucEthernetBuffer );

/*
 * Return the checksum generated over xDataLengthBytes from pucNextData.
 */
uint16_t usGenerateChecksum( uint16_t usSum,
                             const uint8_t * pucNextData,
                             size_t uxByteCount );

/* Socket related private functions. */

/*
 * The caller must ensure that pxNetworkBuffer->xDataLength is the UDP packet
 * payload size (excluding packet headers) and that the packet in pucEthernetBuffer
 * is at least the size of UDPPacket_t.
 */
BaseType_t xProcessReceivedUDPPacket( NetworkBufferDescriptor_t * pxNetworkBuffer,
                                      uint16_t usPort,
                                      BaseType_t * pxIsWaitingForARPResolution );

BaseType_t xProcessReceivedUDPPacket_IPv4( NetworkBufferDescriptor_t * pxNetworkBuffer,
                                           uint16_t usPort,
                                           BaseType_t * pxIsWaitingForARPResolution );

BaseType_t xProcessReceivedUDPPacket_IPv6( NetworkBufferDescriptor_t * pxNetworkBuffer,
                                           uint16_t usPort,
                                           BaseType_t * pxIsWaitingForARPResolution );

/*
 * Initialize the socket list data structures for TCP and UDP.
 */
void vNetworkSocketsInit( void );

/*
 * Returns pdTRUE if the IP task has been created and is initialised.  Otherwise
 * returns pdFALSE.
 */
BaseType_t xIPIsNetworkTaskReady( void );

#if ( ipconfigSOCKET_HAS_USER_WAKE_CALLBACK == 1 )
    struct xSOCKET;
    typedef void (* SocketWakeupCallback_t)( struct xSOCKET * pxSocket );
#endif

#if ( ipconfigUSE_TCP == 1 )

/*
 * Actually a user thing, but because xBoundTCPSocketsList, let it do by the
 * IP-task
 */
    #if ( ipconfigHAS_PRINTF != 0 )
        void vTCPNetStat( void );
    #endif

/*
 * At least one socket needs to check for timeouts
 */
    TickType_t xTCPTimerCheck( BaseType_t xWillSleep );

/**
 * About the TCP flags 'bPassQueued' and 'bPassAccept':
 *
 * When a new TCP connection request is received on a listening socket, the bPassQueued and
 * bPassAccept members of the newly created socket are updated as follows:
 *
 * 1. bPassQueued is set to indicate that the 3-way TCP handshake is in progress.
 * 2. When the 3-way TCP handshake is complete, bPassQueued is cleared. At the same time,
 *    bPassAccept is set to indicate that the socket is ready to be picked up by the task
 *    that called FreeRTOS_accept().
 * 3. When the socket is picked up by the task that called FreeRTOS_accept, the bPassAccept
 *    is cleared.
 */

/**
 * Every TCP socket has a buffer space just big enough to store
 * the last TCP header received.
 * As a reference of this field may be passed to DMA, force the
 * alignment to 8 bytes.
 */
    typedef union
    {
        struct
        {
            uint32_t ullAlignmentWord; /**< Increase the alignment of this union by adding a 32-bit variable. */
        } a;                           /**< A struct to increase alignment. */
        struct
        {
            /* The next field only serves to give 'ucLastPacket' a correct
             * alignment of 4 + 2.  See comments in FreeRTOS_IP.h */
            uint8_t ucFillPacket[ ipconfigPACKET_FILLER_SIZE ];
            uint8_t ucLastPacket[ TCP_PACKET_SIZE ];
        } u; /**< The structure to give an alignment of 4 + 2 */
    } LastTCPPacket_t;

/**
 * Note that the values of all short and long integers in these structs
 * are being stored in the native-endian way
 * Translation should take place when accessing any structure which defines
 * network packets, such as IPHeader_t and TCPHeader_t
 */
    typedef struct TCPSOCKET
    {
        IP_Address_t xRemoteIP; /**< IP address of remote machine */
        uint16_t usRemotePort;  /**< Port on remote machine */
        struct
        {
            /* Most compilers do like bit-flags */
            uint32_t
                bMssChange : 1,        /**< This socket has seen a change in MSS */
                bPassAccept : 1,       /**< See comment here above. */
                bPassQueued : 1,       /**< See comment here above. */
                bReuseSocket : 1,      /**< When a listening socket gets a connection, do not create a new instance but keep on using it */
                bCloseAfterSend : 1,   /**< As soon as the last byte has been transmitted, finalise the connection
                                        * Useful in e.g. FTP connections, where the last data bytes are sent along with the FIN flag */
                bUserShutdown : 1,     /**< User requesting a graceful shutdown */
                bCloseRequested : 1,   /**< Request to finalise the connection */
                bLowWater : 1,         /**< high-water level has been reached. Cleared as soon as 'rx-count < lo-water' */
                bWinChange : 1,        /**< The value of bLowWater has changed, must send a window update */
                bSendKeepAlive : 1,    /**< When this flag is true, a TCP keep-alive message must be send */
                bWaitKeepAlive : 1,    /**< When this flag is true, a TCP keep-alive reply is expected */
                bConnPrepared : 1,     /**< Connecting socket: Message has been prepared */
            #if ( ipconfigSUPPORT_SELECT_FUNCTION == 1 )
                bConnPassed : 1,       /**< Connecting socket: Socket has been passed in a successful select()  */
            #endif /* ipconfigSUPPORT_SELECT_FUNCTION */
            bFinAccepted : 1,          /**< This socket has received (or sent) a FIN and accepted it */
                bFinSent : 1,          /**< We've sent out a FIN */
                bFinRecv : 1,          /**< We've received a FIN from our peer */
                bFinAcked : 1,         /**< Our FIN packet has been acked */
                bFinLast : 1,          /**< The last ACK (after FIN and FIN+ACK) has been sent or will be sent by the peer */
                bRxStopped : 1,        /**< Application asked to temporarily stop reception */
                bMallocError : 1,      /**< There was an error allocating a stream */
                bWinScaling : 1;       /**< A TCP-Window Scaling option was offered and accepted in the SYN phase. */
        } bits;                        /**< The bits structure */
        uint32_t ulHighestRxAllowed;   /**< The highest sequence number that we can receive at any moment */
        uint16_t usTimeout;            /**< Time (in ticks) after which this socket needs attention */
        uint16_t usMSS;                /**< Current Maximum Segment Size */
        uint16_t usChildCount;         /**< In case of a listening socket: number of connections on this port number */
        uint16_t usBacklog;            /**< In case of a listening socket: maximum number of concurrent connections on this port number */
        uint8_t ucRepCount;            /**< Send repeat count, for retransmissions
                                        * This counter is separate from the xmitCount in the
                                        * TCP win segments */
        eIPTCPState_t eTCPState;       /**< TCP state: see eTCP_STATE */
        struct xSOCKET * pxPeerSocket; /**< for server socket: child, for child socket: parent */
        #if ( ipconfigTCP_KEEP_ALIVE == 1 )
            uint8_t ucKeepRepCount;
            TickType_t xLastAliveTime; /**< The last value of keepalive time.*/
        #endif /* ipconfigTCP_KEEP_ALIVE */
        #if ( ipconfigTCP_HANG_PROTECTION == 1 )
            TickType_t xLastActTime;                  /**< The last time when hang-protection was done.*/
        #endif /* ipconfigTCP_HANG_PROTECTION */
        size_t uxLittleSpace;                         /**< The value deemed as low amount of space. */
        size_t uxEnoughSpace;                         /**< The value deemed as enough space. */
        size_t uxRxStreamSize;                        /**< The Receive stream size */
        size_t uxTxStreamSize;                        /**< The transmit stream size */
        StreamBuffer_t * rxStream;                    /**< The pointer to the receive stream buffer. */
        StreamBuffer_t * txStream;                    /**< The pointer to the transmit stream buffer. */
        #if ( ipconfigUSE_TCP_WIN == 1 )
            NetworkBufferDescriptor_t * pxAckMessage; /**< The pointer to the ACK message */
        #endif /* ipconfigUSE_TCP_WIN */
        LastTCPPacket_t xPacket;                      /**< Buffer space to store the last TCP header received. */
        uint8_t tcpflags;                             /**< TCP flags */
        #if ( ipconfigUSE_TCP_WIN != 0 )
            uint8_t ucMyWinScaleFactor;               /**< Scaling factor of this device. */
            uint8_t ucPeerWinScaleFactor;             /**< Scaling factor of the peer. */
        #endif
        #if ( ipconfigUSE_CALLBACKS == 1 )
            FOnTCPReceive_t pxHandleReceive;  /**<
                                               * In case of a TCP socket:
                                               * typedef void (* FOnTCPReceive_t) (Socket_t xSocket, void *pData, size_t xLength );
                                               */
            FOnTCPSent_t pxHandleSent;        /**< Function pointer to handle a successful send event.  */
            FOnConnected_t pxHandleConnected; /**< Actually type: typedef void (* FOnConnected_t) (Socket_t xSocket, BaseType_t ulConnected ); */
        #endif /* ipconfigUSE_CALLBACKS */
        uint32_t ulWindowSize;                /**< Current Window size advertised by peer */
        size_t uxRxWinSize;                   /**< Fixed value: size of the TCP reception window */
        size_t uxTxWinSize;                   /**< Fixed value: size of the TCP transmit window */

        TCPWindow_t xTCPWindow;               /**< The TCP window struct*/
    } IPTCPSocket_t;

#endif /* ipconfigUSE_TCP */

/**
 * Structure to hold the information about a UDP socket.
 */
typedef struct UDPSOCKET
{
    List_t xWaitingPacketsList;   /**< Incoming packets */
    #if ( ipconfigUDP_MAX_RX_PACKETS > 0 )
        UBaseType_t uxMaxPackets; /**< Protection: limits the number of packets buffered per socket */
    #endif /* ipconfigUDP_MAX_RX_PACKETS */
    #if ( ipconfigUSE_CALLBACKS == 1 )
        FOnUDPReceive_t pxHandleReceive; /**<
                                          * In case of a UDP socket:
                                          * typedef void (* FOnUDPReceive_t) (Socket_t xSocket, void *pData, size_t xLength, struct freertos_sockaddr *pxAddr );
                                          */
        FOnUDPSent_t pxHandleSent;       /**< Function pointer to handle the events after a successful send. */
    #endif /* ipconfigUSE_CALLBACKS */
} IPUDPSocket_t;

/* Formally typedef'd as eSocketEvent_t. */
enum eSOCKET_EVENT
{
    eSOCKET_RECEIVE = 0x0001,
    eSOCKET_SEND = 0x0002,
    eSOCKET_ACCEPT = 0x0004,
    eSOCKET_CONNECT = 0x0008,
    eSOCKET_BOUND = 0x0010,
    eSOCKET_CLOSED = 0x0020,
    eSOCKET_INTR = 0x0040,
    eSOCKET_ALL = 0x007F,
};


/**
 * Structure to hold information for a socket.
 */
struct xSOCKET
{
    EventBits_t xEventBits;         /**< The eventbits to keep track of events. */
    EventGroupHandle_t xEventGroup; /**< The event group for this socket. */

    /* Most compilers do like bit-flags */
    struct
    {
        uint32_t bIsIPv6 : 1; /**< Non-zero in case the connection is using IPv6. */
        uint32_t bSomeFlag : 1;
    }
    bits;

    ListItem_t xBoundSocketListItem;       /**< Used to reference the socket from a bound sockets list. */
    TickType_t xReceiveBlockTime;          /**< if recv[to] is called while no data is available, wait this amount of time. Unit in clock-ticks */
    TickType_t xSendBlockTime;             /**< if send[to] is called while there is not enough space to send, wait this amount of time. Unit in clock-ticks */

    IP_Address_t xLocalAddress;            /**< Local IP address */
    uint16_t usLocalPort;                  /**< Local port on this machine */
    uint8_t ucSocketOptions;               /**< Socket options */
    uint8_t ucProtocol;                    /**< choice of FREERTOS_IPPROTO_UDP/TCP */
    #if ( ipconfigSOCKET_HAS_USER_SEMAPHORE == 1 )
        SemaphoreHandle_t pxUserSemaphore; /**< The user semaphore */
    #endif /* ipconfigSOCKET_HAS_USER_SEMAPHORE */
    #if ( ipconfigSOCKET_HAS_USER_WAKE_CALLBACK == 1 )
        SocketWakeupCallback_t pxUserWakeCallback; /**< Pointer to the callback function. */
    #endif /* ipconfigSOCKET_HAS_USER_WAKE_CALLBACK */

    #if ( ipconfigSUPPORT_SELECT_FUNCTION == 1 )
        struct xSOCKET_SET * pxSocketSet; /**< Pointer to the socket set structure */
        EventBits_t xSelectBits;          /**< User may indicate which bits are interesting for this socket. */

        EventBits_t xSocketBits;          /**< These bits indicate the events which have actually occurred.
                                           * They are maintained by the IP-task */
    #endif /* ipconfigSUPPORT_SELECT_FUNCTION */
    struct xNetworkEndPoint * pxEndPoint; /**< The end-point to which the socket is bound. */

    /* This field is only only by the user, and can be accessed with
     * vSocketSetSocketID() / vSocketGetSocketID().
     * All fields of a socket will be cleared by memset() in FreeRTOS_socket().
     */
    void * pvSocketID;

    /* TCP/UDP specific fields: */
    /* Before accessing any member of this structure, it should be confirmed */
    /* that the protocol corresponds with the type of structure */

    union
    {
        IPUDPSocket_t xUDP;     /**< Union member: UDP socket*/
        #if ( ipconfigUSE_TCP == 1 )
            IPTCPSocket_t xTCP; /**< Union member: TCP socket */
        #endif /* ipconfigUSE_TCP */
    }
    u; /**< Union of TCP/UDP socket */
};

#if ( ipconfigUSE_TCP == 1 )

/*
 * Close the socket another time.
 */
    void vSocketCloseNextTime( FreeRTOS_Socket_t * pxSocket );

/*
 * Postpone a call to listen() by the IP-task.
 */
    void vSocketListenNextTime( FreeRTOS_Socket_t * pxSocket );

/*
 * Lookup a TCP socket, using a multiple matching: both port numbers and
 * return IP address.
 */
    FreeRTOS_Socket_t * pxTCPSocketLookup( uint32_t ulLocalIP,
                                           UBaseType_t uxLocalPort,
                                           IPv46_Address_t xRemoteIP,
                                           UBaseType_t uxRemotePort );

#endif /* ipconfigUSE_TCP */


/*
 * Look up a local socket by finding a match with the local port.
 */
FreeRTOS_Socket_t * pxUDPSocketLookup( UBaseType_t uxLocalPort );

/*
 * Calculate the upper-layer checksum
 * Works both for UDP, ICMP and TCP packages
 * bOut = true: checksum will be set in outgoing packets
 * bOut = false: checksum will be calculated for incoming packets
 *     returning 0xffff means: checksum was correct
 */
uint16_t usGenerateProtocolChecksum( uint8_t * pucEthernetBuffer,
                                     size_t uxBufferLength,
                                     BaseType_t xOutgoingPacket );

/*
 * An Ethernet frame has been updated (maybe it was an ARP request or a PING
 * request?) and is to be sent back to its source.
 */
void vReturnEthernetFrame( NetworkBufferDescriptor_t * pxNetworkBuffer,
                           BaseType_t xReleaseAfterSend );

/*
 * The internal version of bind()
 * If 'ulInternal' is true, it is called by the driver
 * The TCP driver needs to bind a socket at the moment a listening socket
 * creates a new connected socket
 */
BaseType_t vSocketBind( FreeRTOS_Socket_t * pxSocket,
                        struct freertos_sockaddr * pxBindAddress,
                        size_t uxAddressLength,
                        BaseType_t xInternal );

/*
 * Internal function to add streaming data to a TCP socket. If ulIn == true,
 * data will be added to the rxStream, otherwise to the tXStream.  Normally data
 * will be written with ulOffset == 0, meaning: at the end of the FIFO.  When
 * packet come in out-of-order, an offset will be used to put it in front and
 * the head will not change yet.
 */
int32_t lTCPAddRxdata( FreeRTOS_Socket_t * pxSocket,
                       size_t uxOffset,
                       const uint8_t * pcData,
                       uint32_t ulByteCount );

/*
 * Currently called for any important event.
 */
void vSocketWakeUpUser( FreeRTOS_Socket_t * pxSocket );

/*
 * Some helping function, their meaning should be clear.
 * Going by MISRA rules, these utility functions should not be defined
 * if they are not being used anywhere. But their use depends on the
 * application and hence these functions are defined unconditionally.
 */
extern uint32_t ulChar2u32( const uint8_t * pucPtr );

extern uint16_t usChar2u16( const uint8_t * pucPtr );

/* Check a single socket for retransmissions and timeouts */
BaseType_t xTCPSocketCheck( FreeRTOS_Socket_t * pxSocket );

BaseType_t xTCPCheckNewClient( FreeRTOS_Socket_t * pxSocket );

/* Defined in FreeRTOS_Sockets.c
 * Close a socket
 */
void * vSocketClose( FreeRTOS_Socket_t * pxSocket );

/*
 * Send the event eEvent to the IP task event queue, using a block time of
 * zero.  Return pdPASS if the message was sent successfully, otherwise return
 * pdFALSE.
 */
BaseType_t xSendEventToIPTask( eIPEvent_t eEvent );

/*
 * The same as above, but a struct as a parameter, containing:
 *      eIPEvent_t eEventType;
 *      void *pvData;
 */
BaseType_t xSendEventStructToIPTask( const IPStackEvent_t * pxEvent,
                                     TickType_t uxTimeout );

/*
 * Returns a pointer to the original NetworkBuffer from a pointer to a UDP
 * payload buffer.
 */
NetworkBufferDescriptor_t * pxUDPPayloadBuffer_to_NetworkBuffer( const void * pvBuffer );

/* Get the size of the IP-header.
 * 'usFrameType' must be filled in if IPv6is to be recognised. */
size_t uxIPHeaderSizePacket( const NetworkBufferDescriptor_t * pxNetworkBuffer );
/*-----------------------------------------------------------*/

/* Get the size of the IP-header.
 * The socket is checked for its type: IPv4 or IPv6. */
size_t uxIPHeaderSizeSocket( const FreeRTOS_Socket_t * pxSocket );
/*-----------------------------------------------------------*/

/*
 * Internal: Sets a new state for a TCP socket and performs the necessary
 * actions like calling a OnConnected handler to notify the socket owner.
 */
#if ( ipconfigUSE_TCP == 1 )
    void vTCPStateChange( FreeRTOS_Socket_t * pxSocket,
                          enum eTCP_STATE eTCPState );
#endif /* ipconfigUSE_TCP */

/* Returns pdTRUE is this function is called from the IP-task */
BaseType_t xIsCallingFromIPTask( void );

#if ( ipconfigSUPPORT_SELECT_FUNCTION == 1 )

/** @brief Structure for event groups of the Socket Select functions */
    typedef struct xSOCKET_SET
    {
        /** @brief Event group for the socket select function.
         */
        EventGroupHandle_t xSelectGroup;
    } SocketSelect_t;

    extern void vSocketSelect( const SocketSelect_t * pxSocketSet );

/** @brief Define the data that must be passed for a 'eSocketSelectEvent'. */
    typedef struct xSocketSelectMessage
    {
        TaskHandle_t xTaskhandle;     /**< Task handle for use in the socket select functionality. */
        SocketSelect_t * pxSocketSet; /**< The event group for the socket select functionality. */
    } SocketSelectMessage_t;

#endif /* ipconfigSUPPORT_SELECT_FUNCTION */

/* Send the network-up event and start the ARP timer. */
void vIPNetworkUpCalls( NetworkEndPoint_t * pxEndPoint );

/* *INDENT-OFF* */
#ifdef __cplusplus
    } /* extern "C" */
#endif
/* *INDENT-ON* */

#endif /* FREERTOS_IP_PRIVATE_H */<|MERGE_RESOLUTION|>--- conflicted
+++ resolved
@@ -410,17 +410,8 @@
 
 /** @brief Macro calculates the number of elements in an array as a size_t. */
 #ifndef ARRAY_SIZE_X
-<<<<<<< HEAD
-    #if !defined( _WINDOWS_ ) && !defined( __CCRX__ )
-        #define ARRAY_SIZE_X( x )                            \
-    ( { size_t uxCount = ( sizeof( x ) / sizeof( x[ 0 ] ) ); \
-        BaseType_t xCount = ( BaseType_t ) uxCount;          \
-        xCount; }                                            \
-    )
-=======
     #ifndef _WINDOWS_
         #define ARRAY_SIZE_X( x )    ( ( BaseType_t ) sizeof( x ) / ( BaseType_t ) sizeof( x[ 0 ] ) )
->>>>>>> 574b6461
     #else
         #define ARRAY_SIZE_X( x )    ( sizeof( x ) / sizeof( x[ 0 ] ) )
     #endif
