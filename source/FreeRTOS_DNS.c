--- conflicted
+++ resolved
@@ -138,66 +138,6 @@
                                       BaseType_t xFamily );
 
 /*-----------------------------------------------------------*/
-<<<<<<< HEAD
-=======
-    #if ( ipconfigUSE_LLMNR == 1 ) && ( ipconfigUSE_IPv6 != 0 )
-
-/**
- * @brief The IPv6 link-scope multicast address
- */
-        const IPv6_Address_t ipLLMNR_IP_ADDR_IPv6 =
-        {
-            { /* ff02::1:3 */
-                0xff, 0x02,
-                0x00, 0x00,
-                0x00, 0x00,
-                0x00, 0x00,
-                0x00, 0x00,
-                0x00, 0x00,
-                0x00, 0x01,
-                0x00, 0x03,
-            }
-        };
-
-/**
- * @brief The IPv6 link-scope multicast MAC address
- */
-        const MACAddress_t xLLMNR_MacAddressIPv6 = { { 0x33, 0x33, 0x00, 0x01, 0x00, 0x03 } };
-    #endif /* ipconfigUSE_LLMNR && ipconfigUSE_IPv6 */
-
-    #if ( ipconfigUSE_MDNS == 1 ) && ( ipconfigUSE_IPv6 != 0 )
-
-/**
- * @brief multicast DNS IPv6 address
- */
-        const IPv6_Address_t ipMDNS_IP_ADDR_IPv6 =
-        {
-            { /* ff02::fb */
-                0xff, 0x02,
-                0x00, 0x00,
-                0x00, 0x00,
-                0x00, 0x00,
-                0x00, 0x00,
-                0x00, 0x00,
-                0x00, 0x00,
-                0x00, 0xfb,
-            }
-        };
-
-/**
- * @brief The IPv6 multicast DNS MAC address.
- * The MAC-addresses are provided here in case a network
- * interface needs it.
- */
-        const MACAddress_t xMDNS_MacAddressIPv6 = { { 0x33, 0x33, 0x00, 0x00, 0x00, 0xFB } };
-    #endif /* ( ipconfigUSE_MDNS == 1 ) && ( ipconfigUSE_IPv6 != 0 ) */
-
-
-    #if ( ipconfigUSE_MDNS == 1 )
-    /** @brief The MAC address used for MDNS. */
-    const MACAddress_t xMDNS_MacAddress = { { 0x01, 0x00, 0x5e, 0x00, 0x00, 0xfb } };
-    #endif /* ipconfigUSE_MDNS == 1 */
->>>>>>> d265cd53
 
 /** @brief This global variable is being used to indicate to the driver which IP type
  *         is preferred for name service lookup, either IPv6 or IPv4. */
