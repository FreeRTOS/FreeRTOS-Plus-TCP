/*
 * FreeRTOS+TCP <DEVELOPMENT BRANCH>
 * Copyright (C) 2022 Amazon.com, Inc. or its affiliates.  All Rights Reserved.
 *
 * SPDX-License-Identifier: MIT
 *
 * Permission is hereby granted, free of charge, to any person obtaining a copy of
 * this software and associated documentation files (the "Software"), to deal in
 * the Software without restriction, including without limitation the rights to
 * use, copy, modify, merge, publish, distribute, sublicense, and/or sell copies of
 * the Software, and to permit persons to whom the Software is furnished to do so,
 * subject to the following conditions:
 *
 * The above copyright notice and this permission notice shall be included in all
 * copies or substantial portions of the Software.
 *
 * THE SOFTWARE IS PROVIDED "AS IS", WITHOUT WARRANTY OF ANY KIND, EXPRESS OR
 * IMPLIED, INCLUDING BUT NOT LIMITED TO THE WARRANTIES OF MERCHANTABILITY, FITNESS
 * FOR A PARTICULAR PURPOSE AND NONINFRINGEMENT. IN NO EVENT SHALL THE AUTHORS OR
 * COPYRIGHT HOLDERS BE LIABLE FOR ANY CLAIM, DAMAGES OR OTHER LIABILITY, WHETHER
 * IN AN ACTION OF CONTRACT, TORT OR OTHERWISE, ARISING FROM, OUT OF OR IN
 * CONNECTION WITH THE SOFTWARE OR THE USE OR OTHER DEALINGS IN THE SOFTWARE.
 *
 * http://aws.amazon.com/freertos
 * http://www.FreeRTOS.org
 */

/**
 * @file FreeRTOS_DNS.c
 * @brief Implements the Domain Name System for the FreeRTOS+TCP network stack.
 */

/* Standard includes. */
#include <stdint.h>
#include <stdio.h>

/* FreeRTOS includes. */
#include "FreeRTOS.h"
#include "task.h"
#include "semphr.h"

/* FreeRTOS+TCP includes. */
#include "FreeRTOS_IP.h"
#include "FreeRTOS_IP_Timers.h"
#include "FreeRTOS_IP_Private.h"
#include "FreeRTOS_UDP_IP.h"
#include "FreeRTOS_DNS.h"
#include "FreeRTOS_DHCP.h"
#include "NetworkBufferManagement.h"
#include "FreeRTOS_Routing.h"
#include "NetworkInterface.h"

#include "FreeRTOS_DNS_Globals.h"
#include "FreeRTOS_DNS_Cache.h"
#include "FreeRTOS_DNS_Parser.h"
#include "FreeRTOS_DNS_Networking.h"
#include "FreeRTOS_DNS_Callback.h"


/* Exclude the entire file if DNS is not enabled. */
#if ( ipconfigUSE_DNS != 0 )

/*
 * Create the DNS message in the zero copy buffer passed in the first parameter.
 */
    _static size_t prvCreateDNSMessage( uint8_t * pucUDPPayloadBuffer,
                                        const char * pcHostName,
                                        TickType_t uxIdentifier,
                                        UBaseType_t uxHostType );


/*
 * Check if hostname is already known. If not, call prvGetHostByName() to send a DNS request.
 */
    #if ( ipconfigDNS_USE_CALLBACKS == 1 )
        static uint32_t prvPrepareLookup( const char * pcHostName,
                                          struct freertos_addrinfo ** ppxAddressInfo,
                                          BaseType_t xFamily, /* FREERTOS_AF_INET4 / 6. */
                                          FOnDNSEvent pCallbackFunction,
                                          void * pvSearchID,
                                          TickType_t uxTimeout );
    #else
        static uint32_t prvPrepareLookup( const char * pcHostName,
                                          struct freertos_addrinfo ** ppxAddressInfo,
                                          BaseType_t xFamily ); /* FREERTOS_AF_INET4 / 6. */
    #endif

/*
 * Prepare and send a message to a DNS server.  'uxReadTimeOut_ticks' will be passed as
 * zero, in case the user has supplied a call-back function.
 */
    static uint32_t prvGetHostByName( const char * pcHostName,
                                      TickType_t uxIdentifier,
                                      TickType_t uxReadTimeOut_ticks,
                                      struct freertos_addrinfo ** ppxAddressInfo,
                                      BaseType_t xFamily );

    #if ( ipconfigUSE_LLMNR == 1 )
        /** @brief The MAC address used for LLMNR. */
        const MACAddress_t xLLMNR_MacAdress = { { 0x01, 0x00, 0x5e, 0x00, 0x00, 0xfc } };
    #endif /* ipconfigUSE_LLMNR == 1 */

/*-----------------------------------------------------------*/
    #if ( ipconfigUSE_LLMNR == 1 ) && ( ipconfigUSE_IPv6 != 0 )
        const IPv6_Address_t ipLLMNR_IP_ADDR_IPv6 =
        {
            #ifndef _MSC_VER
                /* MSC doesn't like this C-style initialisation. */
                ucBytes :
            #endif
            { /* ff02::1:3 */
                0xff, 0x02,
                0x00, 0x00,
                0x00, 0x00,
                0x00, 0x00,
                0x00, 0x00,
                0x00, 0x00,
                0x00, 0x01,
                0x00, 0x03,
            }
        };
        const MACAddress_t xLLMNR_MacAdressIPv6 = { { 0x33, 0x33, 0x00, 0x01, 0x00, 0x03 } };
    #endif /* ipconfigUSE_LLMNR && ipconfigUSE_IPv6 */

    #if ( ipconfigUSE_MDNS == 1 ) && ( ipconfigUSE_IPv6 != 0 )
        const IPv6_Address_t ipMDNS_IP_ADDR_IPv6 =
        {
            #ifndef _MSC_VER
                /* MSC doesn't like this C-style initialisation. */
                ucBytes :
            #endif
            { /* ff02::fb */
                0xff, 0x02,
                0x00, 0x00,
                0x00, 0x00,
                0x00, 0x00,
                0x00, 0x00,
                0x00, 0x00,
                0x00, 0x00,
                0x00, 0xfb,
            }
        };

/* The MAC-addresses are provided here in case a network
 * interface needs it. */
        const MACAddress_t xMDNS_MACAdressIPv6 = { { 0x33, 0x33, 0x00, 0x00, 0x00, 0xFB } };
    #endif /* ( ipconfigUSE_MDNS == 1 ) && ( ipconfigUSE_IPv6 != 0 ) */


    #if ( ipconfigUSE_MDNS == 1 )
        /** @brief The MAC address used for MDNS. */
        const MACAddress_t xMDNS_MacAdress = { { 0x01, 0x00, 0x5e, 0x00, 0x00, 0xfb } };
    #endif /* ipconfigUSE_MDNS == 1 */

/** @brief This global variable is being used to indicate to the driver which IP type
 *         is preferred for name service lookup, either IPv6 or IPv4. */
/* TODO: Fix IPv6 DNS query in Windows Simulator. */
<<<<<<< HEAD
    IPPreference_t xDNS_IP_Preference =
    #if ( ipconfigUSE_IPv6 != 0 )
            xPreferenceIPv6;
    #else
            xPreferenceIPv4;
    #endif /* ipconfigUSE_IPv6 != 0 */
=======
    IPPreference_t xDNS_IP_Preference = xPreferenceIPv4;
>>>>>>> 44cf8eec

/** @brief Used for additional error checking when asserts are enabled. */
        _static struct freertos_addrinfo * pxLastInfo = NULL;
/*-----------------------------------------------------------*/

/**
 * @brief A DNS query consists of a header, as described in 'struct xDNSMessage'
 *        It is followed by 1 or more queries, each one consisting of a name and a tail,
 *        with two fields: type and class
 */
    #include "pack_struct_start.h"
    struct xDNSTail
    {
        uint16_t usType;  /**< Type of DNS message. */
        uint16_t usClass; /**< Class of DNS message. */
    }
    #include "pack_struct_end.h"
    typedef struct xDNSTail DNSTail_t;

/** @brief Increment the field 'ucDNSIndex', which is an index in the array */
    static void prvIncreaseDNS4Index( NetworkEndPoint_t * pxEndPoint );

    #if ( ipconfigUSE_IPv6 != 0 )
/** @brief Increment the field 'ucDNSIndex', which is an index in the array */
        static void prvIncreaseDNS6Index( NetworkEndPoint_t * pxEndPoint );
    #endif

/*-----------------------------------------------------------*/

    #if ( ipconfigDNS_USE_CALLBACKS == 1 )

/**
 * @brief Define FreeRTOS_gethostbyname() as a normal blocking call.
 * @param[in] pcHostName: The hostname whose IP address is being searched for.
 * @return The IP-address of the hostname.
 */
        uint32_t FreeRTOS_gethostbyname( const char * pcHostName )
        {
            return FreeRTOS_gethostbyname_a( pcHostName, NULL, ( void * ) NULL, 0U );
        }
    #endif /* ipconfigDNS_USE_CALLBACKS == 1 */
/*-----------------------------------------------------------*/

    #if ( ipconfigDNS_USE_CALLBACKS == 1 )

/** @brief Initialise the list of call-back structures.
 */
        void vDNSInitialise( void )
        {
            vDNSCallbackInitialise();
        }
    #endif /* ipconfigDNS_USE_CALLBACKS == 1 */
/*-----------------------------------------------------------*/

    #if ( ipconfigDNS_USE_CALLBACKS == 1 )

/**
 * @brief Remove the entry defined by the search ID to cancel a DNS request.
 * @param[in] pvSearchID: The search ID of the callback function associated with
 *                        the DNS request being cancelled. Note that the value of
 *                        the pointer matters, not the pointee.
 */
        void FreeRTOS_gethostbyname_cancel( void * pvSearchID )
        {
            vDNSCheckCallBack( pvSearchID );
        }

    #endif /* ipconfigDNS_USE_CALLBACKS == 1 */
/*-----------------------------------------------------------*/

    #if ( ipconfigDNS_USE_CALLBACKS == 1 )

/**
 * @brief Look-up the IP-address of a host.
 *
 * @param[in] pcName: The name of the node or device
 * @param[in] pcService: Ignored for now.
 * @param[in] pxHints: If not NULL: preferences. Can be used to indicate the preferred type if IP ( v4 or v6 ).
 * @param[out] ppxResult: An allocated struct, containing the results.
 *
 * @return Zero when the operation was successful, otherwise a negative errno value.
 */
        BaseType_t FreeRTOS_getaddrinfo( const char * pcName,                      /* The name of the node or device */
                                         const char * pcService,                   /* Ignored for now. */
                                         const struct freertos_addrinfo * pxHints, /* If not NULL: preferences. */
                                         struct freertos_addrinfo ** ppxResult )   /* An allocated struct, containing the results. */
        {
            /* Call the asynchronous version with NULL parameters. */
            return FreeRTOS_getaddrinfo_a( pcName, pcService, pxHints, ppxResult, NULL, NULL, 0U );
        }
    #endif /* ( ipconfigDNS_USE_CALLBACKS == 1 ) */
/*-----------------------------------------------------------*/

/**
 * @brief Internal function: allocate and initialise a new struct of type freertos_addrinfo.
 *
 * @param[in] pcName: the name of the host.
 * @param[in] xFamily: the type of IP-address: FREERTOS_AF_INET4 or FREERTOS_AF_INET6.
 * @param[in] pucAddress: The IP-address of the host.
 *
 * @return A pointer to the newly allocated struct, or NULL in case malloc failed..
 */
    struct freertos_addrinfo * pxNew_AddrInfo( const char * pcName,
                                               BaseType_t xFamily,
                                               const uint8_t * pucAddress )
    {
        struct freertos_addrinfo * pxAddrInfo = NULL;
        void * pvBuffer;

        /* 'xFamily' might not be used when IPv6 is disabled. */
        ( void ) xFamily;
        pvBuffer = pvPortMalloc( sizeof( *pxAddrInfo ) );

        if( pvBuffer != NULL )
        {
            pxAddrInfo = ( struct freertos_addrinfo * ) pvBuffer;

            ( void ) memset( pxAddrInfo, 0, sizeof( *pxAddrInfo ) );
            pxAddrInfo->ai_canonname = pxAddrInfo->xPrivateStorage.ucName;
            ( void ) strncpy( pxAddrInfo->xPrivateStorage.ucName, pcName, sizeof( pxAddrInfo->xPrivateStorage.ucName ) );

            #if ( ipconfigUSE_IPv6 == 0 )
                pxAddrInfo->ai_addr = &( pxAddrInfo->xPrivateStorage.sockaddr );
            #else
                pxAddrInfo->ai_addr = ( ( struct freertos_sockaddr * ) &( pxAddrInfo->xPrivateStorage.sockaddr ) );

                if( xFamily == ( BaseType_t ) FREERTOS_AF_INET6 )
                {
                    pxAddrInfo->ai_family = FREERTOS_AF_INET6;
                    pxAddrInfo->ai_addrlen = ipSIZE_OF_IPv6_ADDRESS;
                    ( void ) memcpy( pxAddrInfo->xPrivateStorage.sockaddr.sin_address.xIP_IPv6.ucBytes, pucAddress, ipSIZE_OF_IPv6_ADDRESS );
                }
                else
            #endif /* ( ipconfigUSE_IPv6 == 0 ) */
            {
                /* ulChar2u32 reads from big-endian to host-endian. */
                uint32_t ulIPAddress = ulChar2u32( pucAddress );
                /* Translate to network-endian. */
                pxAddrInfo->ai_addr->sin_addr = FreeRTOS_htonl( ulIPAddress );
                pxAddrInfo->ai_family = FREERTOS_AF_INET4;
                pxAddrInfo->ai_addrlen = ipSIZE_OF_IPv4_ADDRESS;
            }
        }

        return pxAddrInfo;
    }
/*-----------------------------------------------------------*/

/**
 * @brief Free a chain of structs of type 'freertos_addrinfo'.
 * @param[in] pxInfo: The first find result.
 */
    void FreeRTOS_freeaddrinfo( struct freertos_addrinfo * pxInfo )
    {
        struct freertos_addrinfo * pxNext;
        struct freertos_addrinfo * pxIterator = pxInfo;

        if( pxInfo != NULL )
        {
            configASSERT( pxLastInfo != pxInfo );

            while( pxIterator != NULL )
            {
                pxNext = pxIterator->ai_next;
                vPortFree( pxIterator );
                pxIterator = pxNext;
            }
        }

        pxLastInfo = NULL;
    }
/*-----------------------------------------------------------*/

    #if ( ipconfigDNS_USE_CALLBACKS == 1 )

/**
 * @brief Asynchronous version of getaddrinfo().
 *
 * @param[in] pcName: The name of the node or device
 * @param[in] pcService: Ignored for now.
 * @param[in] pxHints: If not NULL: preferences. Can be used to indicate the preferred type if IP ( v4 or v6 ).
 * @param[out] ppxResult: An allocated struct, containing the results.
 * @param[in] pCallback: A user-defined function which will be called on completion, either when found or after a time-out.
 * @param[in] pvSearchID: A user provided void pointer that will be communicated on completion.
 * @param[in] uxTimeout: The maximum number of clock ticks that must be waited for a reply.
 *
 * @return Zero when the operation was successful, otherwise a negative errno value.
 */
        BaseType_t FreeRTOS_getaddrinfo_a( const char * pcName,                      /* The name of the node or device */
                                           const char * pcService,                   /* Ignored for now. */
                                           const struct freertos_addrinfo * pxHints, /* If not NULL: preferences. */
                                           struct freertos_addrinfo ** ppxResult,    /* An allocated struct, containing the results. */
                                           FOnDNSEvent pCallback,
                                           void * pvSearchID,
                                           TickType_t uxTimeout )
    #else

/**
 * @brief Look-up the IP-address of a host.
 * @param[in] pcName: The name of the node or device
 * @param[in] pcService: Ignored for now.
 * @param[in] pxHints: If not NULL: preferences. Can be used to indicate the preferred type if IP ( v4 or v6 ).
 * @param[out] ppxResult: An allocated struct, containing the results.
 * @return Zero when the operation was successful, otherwise a negative errno value.
 */
        BaseType_t FreeRTOS_getaddrinfo( const char * pcName,                      /* The name of the node or device */
                                         const char * pcService,                   /* Ignored for now. */
                                         const struct freertos_addrinfo * pxHints, /* If not NULL: preferences. */
                                         struct freertos_addrinfo ** ppxResult )   /* An allocated struct, containing the results. */
    #endif /* ipconfigDNS_USE_CALLBACKS == 1 */
    {
        BaseType_t xReturn = 0;
        uint32_t ulResult;
        BaseType_t xFamily = FREERTOS_AF_INET4;

        ( void ) pcService;
        ( void ) pxHints;

        if( ppxResult != NULL )
        {
            *( ppxResult ) = NULL;

            #if ( ipconfigUSE_IPv6 != 0 )
                if( pxHints != NULL )
                {
                    if( pxHints->ai_family == FREERTOS_AF_INET6 )
                    {
                        xFamily = FREERTOS_AF_INET6;
                    }
                    else if( pxHints->ai_family != FREERTOS_AF_INET4 )
                    {
                        xReturn = -pdFREERTOS_ERRNO_EINVAL;
                    }
                    else
                    {
                        /* This is FREERTOS_AF_INET4, carry on. */
                    }
                }
            #endif /* ( ipconfigUSE_IPv6 == 0 ) */

            #if ( ipconfigUSE_IPv6 != 0 )
                if( xReturn == 0 )
            #endif
            {
                #if ( ipconfigDNS_USE_CALLBACKS == 1 )
                    {
                        ulResult = prvPrepareLookup( pcName, ppxResult, xFamily, pCallback, pvSearchID, uxTimeout );
                    }
                #else
                    {
                        ulResult = prvPrepareLookup( pcName, ppxResult, xFamily );
                    }
                #endif /* ( ipconfigDNS_USE_CALLBACKS == 1 ) */

                if( ulResult != 0U )
                {
                    if( *( ppxResult ) != NULL )
                    {
                        xReturn = 0;
                    }
                    else
                    {
                        xReturn = -pdFREERTOS_ERRNO_ENOMEM;
                    }
                }
                else
                {
                    xReturn = -pdFREERTOS_ERRNO_ENOENT;
                }
            }
        }
        else
        {
            xReturn = -pdFREERTOS_ERRNO_EINVAL;
        }

        return xReturn;
    }
/*-----------------------------------------------------------*/

    #if ( ipconfigDNS_USE_CALLBACKS == 0 )

/**
 * @brief Get the IP-address corresponding to the given hostname.
 * @param[in] pcHostName: The hostname whose IP address is being queried.
 * @return The IP-address corresponding to the hostname. 0 is returned in
 *         case of failure.
 */
        uint32_t FreeRTOS_gethostbyname( const char * pcHostName )
        {
            return prvPrepareLookup( pcHostName, NULL, FREERTOS_AF_INET4 );
        }
    #else

/**
 * @brief Get the IP-address corresponding to the given hostname.
 * @param[in] pcHostName: The hostname whose IP address is being queried.
 * @param[in] pCallback: The callback function which will be called upon DNS response.
 * @param[in] pvSearchID: Search ID for the callback function.
 * @param[in] uxTimeout: Timeout for the callback function.
 * @return The IP-address corresponding to the hostname. 0 is returned in case of
 *         failure.
 */
        uint32_t FreeRTOS_gethostbyname_a( const char * pcHostName,
                                           FOnDNSEvent pCallback,
                                           void * pvSearchID,
                                           TickType_t uxTimeout )
        {
            uint32_t ulResult;
            struct freertos_addrinfo * pxAddressInfo = NULL;

            ulResult = prvPrepareLookup( pcHostName, &( pxAddressInfo ), FREERTOS_AF_INET4, pCallback, pvSearchID, uxTimeout );

            if( pxAddressInfo != NULL )
            {
                FreeRTOS_freeaddrinfo( pxAddressInfo );
            }

            return ulResult;
        }
    #endif /* if ( ipconfigDNS_USE_CALLBACKS == 0 ) */

    #if ( ipconfigINCLUDE_FULL_INET_ADDR == 1 )

/**
 * @brief See if pcHostName contains a valid IPv4 or IPv6 IP-address.
 * @param[in] pcHostName: The name to be looked up
 * @param[in] xFamily: the IP-type, either FREERTOS_AF_INET4 or FREERTOS_AF_INET6.
 * @param[in] ppxAddressInfo: A pointer to a pointer where the find results will
 *                            be stored.
 * @return Either 0 or an IP=address.
 */
        static uint32_t prvPrepare_ReadIPAddress( const char * pcHostName,
                                                  BaseType_t xFamily,
                                                  struct freertos_addrinfo ** ppxAddressInfo )
        {
            uint32_t ulIPAddress = 0U;

            ( void ) xFamily;

            /* Check if the hostname given is actually an IP-address. */
            #if ( ipconfigUSE_IPv6 != 0 )
                if( xFamily == FREERTOS_AF_INET6 )
                {
                    IPv6_Address_t xAddress_IPv6;
                    BaseType_t xResult;

                    /* ulIPAddress does not represent an IPv4 address here. It becomes non-zero when the look-up succeeds. */
                    xResult = FreeRTOS_inet_pton6( pcHostName, xAddress_IPv6.ucBytes );

                    if( xResult == 1 )
                    {
                        /* This function returns either a valid IPv4 address, or
                         * in case of an IPv6 lookup, it will return a non-zero */
                        ulIPAddress = 1U;

                        if( ppxAddressInfo != NULL )
                        {
                            *( ppxAddressInfo ) = pxNew_AddrInfo( pcHostName, FREERTOS_AF_INET6, xAddress_IPv6.ucBytes );
                        }
                    }
                }
                else
            #endif /* ipconfigUSE_IPv6 */
            {
                ulIPAddress = FreeRTOS_inet_addr( pcHostName );

                if( ( ulIPAddress != 0U ) && ( ppxAddressInfo != NULL ) )
                {
                    uint8_t * ucBytes = ( uint8_t * ) &( ulIPAddress );

                    *( ppxAddressInfo ) = pxNew_AddrInfo( pcHostName, FREERTOS_AF_INET4, ucBytes );
                }
            }

            return ulIPAddress;
        }
    #endif /* ( ipconfigINCLUDE_FULL_INET_ADDR == 1 ) */
/*-----------------------------------------------------------*/

    #if ( ipconfigDNS_USE_CALLBACKS == 1 )

/**
 * @brief Check if hostname is already known. If not, call prvGetHostByName() to send a DNS request.
 *
 * @param[in] pcHostName: The hostname whose IP address is being queried.
 * @param[in] pCallback: The callback function which will be called upon DNS response.
 * @param[in] pvSearchID: Search ID for the callback function.
 * @param[in] uxTimeout: Timeout for the callback function.
 * @return The IP-address corresponding to the hostname.
 */
        static uint32_t prvPrepareLookup( const char * pcHostName,
                                          struct freertos_addrinfo ** ppxAddressInfo,
                                          BaseType_t xFamily,
                                          FOnDNSEvent pCallbackFunction,
                                          void * pvSearchID,
                                          TickType_t uxTimeout )
    #else

/**
 * @brief Check if hostname is already known. If not, call prvGetHostByName() to send a DNS request.
 * @param[in] pcHostName: The hostname whose IP address is being queried.
 * @return The IP-address corresponding to the hostname.
 */
        static uint32_t prvPrepareLookup( const char * pcHostName,
                                          struct freertos_addrinfo ** ppxAddressInfo,
                                          BaseType_t xFamily )
    #endif /* if ( ipconfigDNS_USE_CALLBACKS == 1 ) */
    {
        uint32_t ulIPAddress = 0U;
        TickType_t uxReadTimeOut_ticks = ipconfigDNS_RECEIVE_BLOCK_TIME_TICKS;

        /* Generate a unique identifier for this query. Keep it in a local variable
         * as gethostbyname() may be called from different threads */
        BaseType_t xHasRandom = pdFALSE;
        TickType_t uxIdentifier = 0U;

        #if ( ipconfigUSE_DNS_CACHE != 0 )
            BaseType_t xLengthOk = pdFALSE;
        #endif

        #if ( ipconfigUSE_DNS_CACHE != 0 )
            {
                if( pcHostName != NULL )
                {
                    size_t uxLength = strlen( pcHostName ) + 1U;

                    if( uxLength <= ipconfigDNS_CACHE_NAME_LENGTH )
                    {
                        /* The name is not too long. */
                        xLengthOk = pdTRUE;
                    }
                    else
                    {
                        FreeRTOS_printf( ( "prvPrepareLookup: name is too long ( %lu > %lu )\n",
                                           ( unsigned ) uxLength,
                                           ( unsigned ) ipconfigDNS_CACHE_NAME_LENGTH ) );
                    }
                }
            }

            if( ( pcHostName != NULL ) && ( xLengthOk != pdFALSE ) )
        #else /* if ( ipconfigUSE_DNS_CACHE != 0 ) */
            if( pcHostName != NULL )
        #endif /* ( ipconfigUSE_DNS_CACHE != 0 ) */
        {
            /* If the supplied hostname is an IP address, put it in ppxAddressInfo
             * and return. */
            #if ( ipconfigINCLUDE_FULL_INET_ADDR == 1 )
                {
                    ulIPAddress = prvPrepare_ReadIPAddress( pcHostName, xFamily, ppxAddressInfo );
                }
            #endif /* ipconfigINCLUDE_FULL_INET_ADDR == 1 */

            /* If a DNS cache is used then check the cache before issuing another DNS
             * request. */
            #if ( ipconfigUSE_DNS_CACHE == 1 )
                /* Check the cache before issuing another DNS request. */
                if( ulIPAddress == 0U )
                {
                    ulIPAddress = Prepare_CacheLookup( pcHostName, xFamily, ppxAddressInfo );

                    if( ulIPAddress != 0UL )
                    {
                        #if ( ipconfigUSE_IPv6 != 0 )
                            if( ( *ppxAddressInfo )->ai_family == FREERTOS_AF_INET6 )
                            {
                                FreeRTOS_printf( ( "prvPrepareLookup: found '%s' in cache: %pip\n",
                                                   pcHostName, ( *ppxAddressInfo )->xPrivateStorage.sockaddr.sin_address.xIP_IPv6.ucBytes ) );
                            }
                            else
                        #endif
                        {
                            FreeRTOS_printf( ( "prvPrepareLookup: found '%s' in cache: %xip\n", pcHostName, ( unsigned ) ulIPAddress ) );
                        }
                    }
                }
            #endif /* ipconfigUSE_DNS_CACHE == 1 */

            /* Generate a unique identifier. */
            if( ulIPAddress == 0U )
            {
                uint32_t ulNumber;

                xHasRandom = xApplicationGetRandomNumber( &( ulNumber ) );
                /* DNS identifiers are 16-bit. */
                uxIdentifier = ( TickType_t ) ( ulNumber & 0xffffU );
            }

            #if ( ipconfigDNS_USE_CALLBACKS == 1 )
                {
                    if( pCallbackFunction != NULL )
                    {
                        if( ulIPAddress == 0U )
                        {
                            /* The user has provided a callback function, so do not block on recvfrom() */
                            if( xHasRandom != pdFALSE )
                            {
                                uxReadTimeOut_ticks = 0U;
                                vDNSSetCallBack( pcHostName,
                                                 pvSearchID,
                                                 pCallbackFunction,
                                                 uxTimeout,
                                                 ( TickType_t ) uxIdentifier,
                                                 ( xFamily == FREERTOS_AF_INET6 ) ? pdTRUE : pdFALSE );
                            }
                        }
                        else if( ppxAddressInfo != NULL )
                        {
                            /* The IP address is known, do the call-back now. */
                            pCallbackFunction( pcHostName, pvSearchID, *( ppxAddressInfo ) );
                        }
                    }
                }
            #endif /* if ( ipconfigDNS_USE_CALLBACKS == 1 ) */

            if( ( ulIPAddress == 0U ) && ( xHasRandom != pdFALSE ) )
            {
                ulIPAddress = prvGetHostByName( pcHostName,
                                                uxIdentifier,
                                                uxReadTimeOut_ticks,
                                                ppxAddressInfo,
                                                xFamily );
            }
        }

        return ulIPAddress;
    }
    /*-----------------------------------------------------------*/

    #if ( ipconfigUSE_IPv6 != 0 )

/**
 * @brief Increment the field 'ucDNSIndex', which is an index in the array
 *        of DNS addresses.
 * @param[in] pxEndPoint: The end-point of which the DNS index should be
 *                        incremented.
 */
        static void prvIncreaseDNS6Index( NetworkEndPoint_t * pxEndPoint )
        {
            uint8_t ucIndex = pxEndPoint->ipv6_settings.ucDNSIndex;
            uint8_t ucInitialIndex = ucIndex;

            for( ; ; )
            {
                ucIndex++;

                if( ucIndex >= ( uint8_t ) ipconfigENDPOINT_DNS_ADDRESS_COUNT )
                {
                    ucIndex = 0U;
                }

                if( ( pxEndPoint->ipv6_settings.xDNSServerAddresses[ ucIndex ].ucBytes[ 0 ] != 0U ) ||
                    ( ucInitialIndex == ucIndex ) )
                {
                    break;
                }
            }

            FreeRTOS_printf( ( "prvIncreaseDNS6Index: from %d to %d\n", ( int ) ucInitialIndex, ( int ) ucIndex ) );
            pxEndPoint->ipv6_settings.ucDNSIndex = ucIndex;
        }
    #endif /* ( ipconfigUSE_IPv6 != 0 ) */
/*-----------------------------------------------------------*/

/**
 * @brief Increment the field 'ucDNSIndex', which is an index in the array
 *        of DNS addresses.
 * @param[in] pxEndPoint: The end-point of which the DNS index should be
 *                        incremented.
 */
    static void prvIncreaseDNS4Index( NetworkEndPoint_t * pxEndPoint )
    {
        uint8_t ucIndex = pxEndPoint->ipv4_settings.ucDNSIndex;
        uint8_t ucInitialIndex = ucIndex;

        for( ; ; )
        {
            ucIndex++;

            if( ucIndex >= ( uint8_t ) ipconfigENDPOINT_DNS_ADDRESS_COUNT )
            {
                ucIndex = 0U;
            }

            if( ( pxEndPoint->ipv4_settings.ulDNSServerAddresses[ ucIndex ] != 0U ) ||
                ( ucInitialIndex == ucIndex ) )
            {
                break;
            }
        }

        FreeRTOS_printf( ( "prvIncreaseDNS4Index: from %d to %d\n", ( int ) ucInitialIndex, ( int ) ucIndex ) );
        pxEndPoint->ipv4_settings.ucDNSIndex = ucIndex;
    }
/*-----------------------------------------------------------*/

/*!
 * @brief If LLMNR is being used then determine if the host name includes a '.'
 *        if not then LLMNR can be used as the lookup method.
 * @param [in] pcHostName hostname to check
 * @returns true if the hostname is a dotted format, else false
 *
 */
    static BaseType_t llmnr_has_dot( const char * pcHostName )
    {
        BaseType_t bHasDot = pdFALSE;
        const char * pucPtr;

        for( pucPtr = pcHostName; *pucPtr != ( char ) 0; pucPtr++ )
        {
            if( *pucPtr == '.' )
            {
                bHasDot = pdTRUE;
                break;
            }
        }

        return bHasDot;
    }

/*!
 * @brief create a payload buffer and return it through the parameter
 * @param [out] ppxNetworkBuffer network buffer to create
 * @param [in] pcHostName hostname to get its length
 * @returns pointer address to the payload buffer
 *
 */
    static uint8_t * prvGetPayloadBuffer( NetworkBufferDescriptor_t ** ppxNetworkBuffer,
                                          const char * pcHostName,
                                          size_t uxHeaderBytes )
    {
        size_t uxExpectedPayloadLength;
        uint8_t * pucUDPPayloadBuffer = NULL;

        uxExpectedPayloadLength = sizeof( DNSMessage_t ) +
                                  strlen( pcHostName ) +
                                  sizeof( uint16_t ) +
                                  sizeof( uint16_t ) + 2U;

        /* Get a buffer.  This uses a maximum delay, but the delay will be
         * capped to ipconfigUDP_MAX_SEND_BLOCK_TIME_TICKS so the return value
         * still needs to be tested. */
        *ppxNetworkBuffer = pxGetNetworkBufferWithDescriptor( uxExpectedPayloadLength +
                                                              uxHeaderBytes,
                                                              0U );

        if( *ppxNetworkBuffer != NULL )
        {
            pucUDPPayloadBuffer = &( ( *ppxNetworkBuffer )->pucEthernetBuffer[ uxHeaderBytes ] );
        }

        return pucUDPPayloadBuffer;
    }

/*!
 * @brief fill  pxAddress from pucUDPPayloadBuffer
 * @param [out] pxAddress ip address and port ... structure
 * @param [in]  pcHostName hostname to get its length
 * @return The end-point that holds the DNS address.
 */
    static NetworkEndPoint_t * prvFillSockAddress( struct freertos_sockaddr * pxAddress,
                                                   const char * pcHostName )
    {
        NetworkEndPoint_t * pxEndPoint = NULL;
        BaseType_t xNeed_Endpoint = pdFALSE;

        #if ( ipconfigUSE_LLMNR != 1 )
            ( void ) pcHostName;
        #endif

        /* Make sure all fields of the 'sockaddr' are cleared. */
        ( void ) memset( ( void * ) pxAddress, 0, sizeof( *pxAddress ) );

        /* And set the address type to IPv4.
         * It may change to IPv6 in case an IPv6 DNS server will be used. */
        pxAddress->sin_family = FREERTOS_AF_INET;

        /* 'sin_len' doesn't really matter, 'sockaddr' and 'sockaddr6'
         * have the same size. */
        pxAddress->sin_len = ( uint8_t ) sizeof( struct freertos_sockaddr );
        /* Use the DNS port by default, this may be changed later. */
        pxAddress->sin_port = dnsDNS_PORT;

        /* If LLMNR is being used then determine if the host name includes a '.' -
         * if not then LLMNR can be used as the lookup method. */
        /* For local resolution, mDNS uses names ending with the string ".local" */
        BaseType_t bHasDot = pdFALSE;
        BaseType_t bHasLocal = pdFALSE;
        char * pcDot = strchr( pcHostName, '.' );

        if( pcDot != NULL )
        {
            bHasDot = pdTRUE;

            if( strcmp( pcDot, ".local" ) == 0 )
            {
                bHasLocal = pdTRUE;
            }
            else
            {
                /* a DNS look-up of a public URL with at least one dot. */
            }
        }

        /* Is this a local lookup? */
        if( ( bHasDot == pdFALSE ) || ( bHasLocal == pdTRUE ) )
        {
            /* Looking for e.g. "mydevice" or "mydevice.local",
             * while using either mDNS or LLMNR. */
            #if ( ipconfigUSE_MDNS == 1 )
                {
                    if( bHasLocal )
                    {
                        /* Looking up a name like "mydevice.local".
                         * Use mDNS addresses. */
                        pxAddress->sin_addr = ipMDNS_IP_ADDRESS; /* Is in network byte order. */
                        pxAddress->sin_port = ipMDNS_PORT;
                        pxAddress->sin_port = FreeRTOS_ntohs( pxAddress->sin_port );
                        xNeed_Endpoint = pdTRUE;
                        #if ( ipconfigUSE_IPv6 != 0 )
                            if( xDNS_IP_Preference == xPreferenceIPv6 )
                            {
                                memcpy( pxAddress->sin_address.xIP_IPv6.ucBytes,
                                        ipMDNS_IP_ADDR_IPv6.ucBytes,
                                        ipSIZE_OF_IPv6_ADDRESS );
                                pxAddress->sin_family = FREERTOS_AF_INET6;
                            }
                        #endif
                    }
                }
            #endif /* if ( ipconfigUSE_MDNS == 1 ) */
            #if ( ipconfigUSE_LLMNR == 1 )
                {
                    /* The hostname doesn't have a dot. */
                    if( bHasDot == pdFALSE )
                    {
                        /* Use LLMNR addressing. */
                        pxAddress->sin_addr = ipLLMNR_IP_ADDR; /* Is in network byte order. */
                        pxAddress->sin_port = ipLLMNR_PORT;
                        pxAddress->sin_port = FreeRTOS_ntohs( pxAddress->sin_port );
                        xNeed_Endpoint = pdTRUE;
                        #if ( ipconfigUSE_IPv6 != 0 )
                            if( xDNS_IP_Preference == xPreferenceIPv6 )
                            {
                                memcpy( pxAddress->sin_address.xIP_IPv6.ucBytes,
                                        ipLLMNR_IP_ADDR_IPv6.ucBytes,
                                        ipSIZE_OF_IPv6_ADDRESS );
                                pxAddress->sin_family = FREERTOS_AF_INET6;
                            }
                        #endif
                    }
                }
            #endif /* if ( ipconfigUSE_LLMNR == 1 ) */

            if( xNeed_Endpoint == pdTRUE )
            {
                for( pxEndPoint = FreeRTOS_FirstEndPoint( NULL );
                     pxEndPoint != NULL;
                     pxEndPoint = FreeRTOS_NextEndPoint( NULL, pxEndPoint ) )
                {
                    #if ( ipconfigUSE_IPv6 != 0 )
                        if( xDNS_IP_Preference == xPreferenceIPv6 )
                        {
                            if( ENDPOINT_IS_IPv6( pxEndPoint ) )
                            {
                                break;
                            }
                        }
                        else
                        {
                            if( ENDPOINT_IS_IPv4( pxEndPoint ) )
                            {
                                break;
                            }
                        }
                    #else /* if ( ipconfigUSE_IPv6 != 0 ) */
                        /* IPv6 is not included, so all end-points are IPv4. */
                        break;
                    #endif /* if ( ipconfigUSE_IPv6 != 0 ) */
                }
            }
        }
        else
        {
            /* Look for an end-point that has defined a DNS server address. */
            for( pxEndPoint = FreeRTOS_FirstEndPoint( NULL );
                 pxEndPoint != NULL;
                 pxEndPoint = FreeRTOS_NextEndPoint( NULL, pxEndPoint ) )
            {
                #if ( ipconfigUSE_IPv6 != 0 )
                    if( ( xDNS_IP_Preference == xPreferenceIPv6 ) && ENDPOINT_IS_IPv6( pxEndPoint ) )
                    {
                        uint8_t ucIndex = pxEndPoint->ipv6_settings.ucDNSIndex;
                        uint8_t * ucBytes = pxEndPoint->ipv6_settings.xDNSServerAddresses[ ucIndex ].ucBytes;

                        /* Test if the DNS entry is in used. */
                        if( ( ucBytes[ 0 ] != 0U ) && ( ucBytes[ 1 ] != 0U ) )
                        {
                            pxAddress->sin_family = FREERTOS_AF_INET6;
                            pxAddress->sin_len = ( uint8_t ) sizeof( struct freertos_sockaddr );
                            ( void ) memcpy( pxAddress->sin_addr6.ucBytes,
                                             pxEndPoint->ipv6_settings.xDNSServerAddresses[ ucIndex ].ucBytes,
                                             ipSIZE_OF_IPv6_ADDRESS );
                            break;
                        }
                    }
                    else if( ( xDNS_IP_Preference == xPreferenceIPv4 ) && ENDPOINT_IS_IPv4( pxEndPoint ) )
                #endif /* if ( ipconfigUSE_IPv6 != 0 ) */
                {
                    uint8_t ucIndex = pxEndPoint->ipv4_settings.ucDNSIndex;
                    uint32_t ulIPAddress = pxEndPoint->ipv4_settings.ulDNSServerAddresses[ ucIndex ];

                    if( ( ulIPAddress != 0U ) && ( ulIPAddress != ipBROADCAST_IP_ADDRESS ) )
                    {
                        pxAddress->sin_family = FREERTOS_AF_INET;
                        pxAddress->sin_len = ( uint8_t ) sizeof( struct freertos_sockaddr );
                        pxAddress->sin_addr = ulIPAddress;
                        break;
                    }
                }
            }
        }

        return pxEndPoint;
    }

/*!
 * @brief return ip address from the dns reply message
 * @param [in] pxReceiveBuffer received buffer from the DNS server
 * @param [in] uxIdentifier matches sent and received packets
 * @returns ip address or zero on error
 *
 */
    static uint32_t prvDNSReply( const struct xDNSBuffer * pxReceiveBuffer,
                                 struct freertos_addrinfo ** ppxAddressInfo,
                                 TickType_t uxIdentifier,
                                 uint16_t usPort )
    {
        uint32_t ulIPAddress = 0U;
        BaseType_t xExpected;

        /* MISRA Ref 11.3.1 [Misaligned access] */
/* More details at: https://github.com/FreeRTOS/FreeRTOS-Plus-TCP/blob/main/MISRA.md#rule-113 */
        /* coverity[misra_c_2012_rule_11_3_violation] */
        const DNSMessage_t * pxDNSMessageHeader =
            ( ( const DNSMessage_t * )
              pxReceiveBuffer->pucPayloadBuffer );

        #if ( ipconfigUSE_MDNS == 1 )
            /* _HT_ changed 'pxReceiveBuffer->sin_port' to 'usPort' */
            if( FreeRTOS_ntohs( usPort ) == ipMDNS_PORT )             /* mDNS port 5353. */
            {
                /* In mDNS, the query ID field is ignored. */
                xExpected = pdTRUE;
            }
            else
        #endif /* if ( ipconfigUSE_MDNS == 1 ) */

        /* See if the identifiers match. */
        if( uxIdentifier == ( TickType_t ) pxDNSMessageHeader->usIdentifier )
        {
            xExpected = pdTRUE;
        }
        else
        {
            xExpected = pdFALSE;
        }

        /* The reply was received.  Process it. */
        #if ( ipconfigDNS_USE_CALLBACKS == 0 )

            /* It is useless to analyse the unexpected reply
             * unless asynchronous look-ups are enabled. */
            if( xExpected != pdFALSE )
        #endif /* ipconfigDNS_USE_CALLBACKS == 0 */
        {
            ulIPAddress = DNS_ParseDNSReply( pxReceiveBuffer->pucPayloadBuffer,
                                             pxReceiveBuffer->uxPayloadLength,
                                             ppxAddressInfo,
                                             xExpected,
                                             usPort );
        }

        return ulIPAddress;
    }

/*!
 * @brief prepare the buffer before sending
 * @param [in] pcHostName
 * @param [in] uxIdentifier  matches sent and received packets
 * @param [in] xDNSSocket a valid socket
 * @param [in] pxAddress address structure
 * @returns pdTRUE if sending the data was successful, pdFALSE otherwise.
 */
    static BaseType_t prvSendBuffer( const char * pcHostName,
                                     TickType_t uxIdentifier,
                                     Socket_t xDNSSocket,
                                     const struct freertos_sockaddr * pxAddress )
    {
        BaseType_t uxReturn = pdFAIL;
        struct xDNSBuffer xDNSBuf = { 0 };
        NetworkBufferDescriptor_t * pxNetworkBuffer = NULL;
        size_t uxHeaderBytes;
        UBaseType_t uxHostType;

        /* Calculate the size of the headers. */
        if( pxAddress->sin_family == FREERTOS_AF_INET6 )
        {
            uxHeaderBytes = ipSIZE_OF_ETH_HEADER + ipSIZE_OF_IPv6_HEADER + ipSIZE_OF_UDP_HEADER;

            /* Note that 'dnsTYPE_ANY_HOST' could be used here as well,
             * but for testing, we want an IPv6 address. */
            uxHostType = dnsTYPE_AAAA_HOST;
        }
        else
        {
            uxHeaderBytes = ipSIZE_OF_ETH_HEADER + ipSIZE_OF_IPv4_HEADER + ipSIZE_OF_UDP_HEADER;
            uxHostType = dnsTYPE_A_HOST;
        }

        /*get dns message buffer */
        xDNSBuf.pucPayloadBuffer = prvGetPayloadBuffer( &pxNetworkBuffer,
                                                        pcHostName, uxHeaderBytes );

        if( xDNSBuf.pucPayloadBuffer != NULL )
        {
/*          xDNSBuf.uxPayloadSize = pxNetworkBuffer->xDataLength; */

            #if ( ipconfigUSE_LLMNR == 1 )
                {
                    if( FreeRTOS_ntohs( pxAddress->sin_port ) == ipLLMNR_PORT )
                    {
                        ( ( ( DNSMessage_t * ) xDNSBuf.pucPayloadBuffer ) )->usFlags = 0;
                    }
                }
            #endif

            /* A two-step conversion to conform to MISRA. */
            size_t uxIndex = ipUDP_PAYLOAD_IP_TYPE_OFFSET;
            BaseType_t xIndex = ( BaseType_t ) uxIndex;

            /* Later when translating form UDP payload to a Network Buffer,
             * it is important to know whether this is an IPv4 packet. */
            if( pxAddress->sin_family == FREERTOS_AF_INET6 )
            {
                xDNSBuf.pucPayloadBuffer[ -xIndex ] = ( uint8_t ) ipTYPE_IPv6;
            }
            else
            {
                xDNSBuf.pucPayloadBuffer[ -xIndex ] = ( uint8_t ) ipTYPE_IPv4;
            }

            xDNSBuf.uxPayloadLength = prvCreateDNSMessage( xDNSBuf.pucPayloadBuffer,
                                                           pcHostName,
                                                           uxIdentifier,
                                                           uxHostType );

            /* ipLLMNR_IP_ADDR is in network byte order. */
            if( ( pxAddress->sin_addr == ipLLMNR_IP_ADDR ) || ( pxAddress->sin_addr == ipMDNS_IP_ADDRESS ) )
            {
                /* Use LLMNR addressing. */
                ( ( ( DNSMessage_t * ) xDNSBuf.pucPayloadBuffer ) )->usFlags = 0;
            }

            /* send the dns message */
            uxReturn = DNS_SendRequest( xDNSSocket,
                                        pxAddress,
                                        &xDNSBuf );

            if( uxReturn == pdFAIL )
            {
                vReleaseNetworkBufferAndDescriptor( pxNetworkBuffer );
            }
        }

        return uxReturn;
    }

/*!
 * @brief main dns operation description function
 * @param [in] pcHostName hostname to get its ip address
 * @param [in] uxIdentifier Identifier to match sent and received packets
 * @param [in] xDNSSocket socket
 * @returns ip address or zero on error
 */
    static uint32_t prvGetHostByNameOp( const char * pcHostName,
                                        TickType_t uxIdentifier,
                                        Socket_t xDNSSocket,
                                        struct freertos_addrinfo ** ppxAddressInfo,
                                        BaseType_t xFamily,
                                        BaseType_t xRetryIndex )
    {
        uint32_t ulIPAddress = 0;
        struct freertos_sockaddr xAddress;
        struct freertos_sockaddr xRecvAddress;
        DNSBuffer_t xReceiveBuffer = { 0 };
        BaseType_t uxReturn = pdFAIL;
        BaseType_t xBytes;
        NetworkEndPoint_t * pxEndPoint;

<<<<<<< HEAD
=======
        if( xFamily == FREERTOS_AF_INET6 )
        {
            xDNS_IP_Preference = 
            #if ( ipconfigUSE_IPV6 != 0 )
                xPreferenceIPv6;
            #else
                xPreferenceIPv4;
            #endif
        }

        pxEndPoint = prvFillSockAddress( &xAddress, pcHostName );

>>>>>>> 44cf8eec
        xAddress.sin_family = xFamily;
        pxEndPoint = prvFillSockAddress( &xAddress, pcHostName );

        if( pxEndPoint != NULL )
        {
            do
            {
                if( xRetryIndex == 0 )
                {
                    /* Bind the client socket to a random port number. */
                    uint16_t usPort = 0U;
                    #if ( ipconfigUSE_MDNS == 1 )
                        if( xAddress.sin_port == FreeRTOS_htons( ipMDNS_PORT ) )
                        {
                            /* For a mDNS lookup, bind to the mDNS port 5353. */
                            usPort = FreeRTOS_htons( ipMDNS_PORT );
                        }
                    #endif

                    if( DNS_BindSocket( xDNSSocket, usPort ) != 0 )
                    {
                        FreeRTOS_printf( ( "DNS bind to %u failed\n", FreeRTOS_ntohs( usPort ) ) );
                        break;
                    }

                    /* Increment retry Index to perform the bind operation only once */
                    xRetryIndex++;
                }

                uxReturn = prvSendBuffer( pcHostName,
                                          uxIdentifier,
                                          xDNSSocket,
                                          &xAddress );

                if( uxReturn == pdFAIL )
                {
                    break;
                }

                /* Create the message in the obtained buffer. */

                /* receive a dns reply message */
                xBytes = DNS_ReadReply( xDNSSocket,
                                        &xRecvAddress,
                                        &xReceiveBuffer );

                if( ( pxEndPoint != NULL ) &&
                    ( ( xBytes == -pdFREERTOS_ERRNO_EWOULDBLOCK ) ||
                      ( xBytes == 0 ) ) )
                {
                    /* This search timed out, next time try with a different DNS. */
                    #if ( ipconfigUSE_IPv6 != 0 )
                        if( xAddress.sin_family == FREERTOS_AF_INET6 )
                        {
                            prvIncreaseDNS6Index( pxEndPoint );
                        }
                        else
                    #endif
                    {
                        prvIncreaseDNS4Index( pxEndPoint );
                    }
                }

                if( xReceiveBuffer.pucPayloadBuffer != NULL )
                {
                    if( xBytes > 0 )
                    {
                        xReceiveBuffer.uxPayloadLength = xBytes;
                        ulIPAddress = prvDNSReply( &xReceiveBuffer, ppxAddressInfo, uxIdentifier, xRecvAddress.sin_port );
                    }

                    /* Finished with the buffer.  The zero copy interface
                     * is being used, so the buffer must be freed by the
                     * task. */
                    FreeRTOS_ReleaseUDPPayloadBuffer( xReceiveBuffer.pucPayloadBuffer );
                }
            } while( ipFALSE_BOOL );
        }
        else
        {
            /* No endpoint was found that defines a DNS address. */
            FreeRTOS_printf( ( "Can not find a DNS address, along with an end-point.\n" ) );
        }

        return ulIPAddress;
    }

/*!
 * @brief helper function to prvGetHostByNameOP with multiple retries equal to
 *        ipconfigDNS_REQUEST_ATTEMPTS
 *
 * @param [in] pcHostName hostname to get its ip address
 * @param [in] uxIdentifier Identifier to match sent and received packets
 * @param [in] xDNSSocket socket
 * @returns ip address or zero on error
 *
 */
    static uint32_t prvGetHostByNameOp_WithRetry( const char * pcHostName,
                                                  TickType_t uxIdentifier,
                                                  Socket_t xDNSSocket,
                                                  struct freertos_addrinfo ** ppxAddressInfo,
                                                  BaseType_t xFamily )
    {
        uint32_t ulIPAddress;
        BaseType_t xAttempt;

        for( xAttempt = 0; xAttempt < ipconfigDNS_REQUEST_ATTEMPTS; xAttempt++ )
        {
            ulIPAddress = prvGetHostByNameOp( pcHostName,
                                              uxIdentifier,
                                              xDNSSocket,
                                              ppxAddressInfo,
                                              xFamily,
                                              xAttempt ); /* xAttempt maps to xRetryIndex */

            if( ulIPAddress != 0U )
            { /* ip found, no need to retry */
                break;
            }
        }

        return ulIPAddress;
    }


/**
 * @brief Prepare and send a message to a DNS server.  'uxReadTimeOut_ticks' will be passed as
 *        zero, in case the user has supplied a call-back function.
 *
 * @param[in] pcHostName The hostname for which an IP address is required.
 * @param[in] uxIdentifier Identifier to match sent and received packets
 * @param[in] uxReadTimeOut_ticks The timeout in ticks for waiting. In case the user has supplied
 *                                 a call-back function, this value should be zero.
 * @param[in,out] ppxAddressInfo: A pointer to a pointer where the find results
 *                will be stored.
 * @param[in] xFamily: Either FREERTOS_AF_INET4 or FREERTOS_AF_INET6.
 * @return The IPv4 IP address for the hostname being queried. It will be zero if there is no reply.
 */
    static uint32_t prvGetHostByName( const char * pcHostName,
                                      TickType_t uxIdentifier,
                                      TickType_t uxReadTimeOut_ticks,
                                      struct freertos_addrinfo ** ppxAddressInfo,
                                      BaseType_t xFamily )
    {
        Socket_t xDNSSocket;
        uint32_t ulIPAddress = 0U;
        /* xRetryIndex is used to track the first retry to bind the socket only the first time.*/
        BaseType_t xRetryIndex = 0;


        xDNSSocket = DNS_CreateSocket( uxReadTimeOut_ticks );

        if( xDNSSocket != NULL )
        {
            if( uxReadTimeOut_ticks == 0U )
            {
                ulIPAddress = prvGetHostByNameOp( pcHostName,
                                                  uxIdentifier,
                                                  xDNSSocket,
                                                  ppxAddressInfo,
                                                  xFamily,
                                                  xRetryIndex );
            }
            else
            {
                ulIPAddress = prvGetHostByNameOp_WithRetry( pcHostName,
                                                            uxIdentifier,
                                                            xDNSSocket,
                                                            ppxAddressInfo,
                                                            xFamily );
            }

            /* Finished with the socket. */
            DNS_CloseSocket( xDNSSocket );
        }

        return ulIPAddress;
    }
    /*-----------------------------------------------------------*/

/**
 * @brief Create the DNS message in the zero copy buffer passed in the first parameter.
 * @param[in,out] pucUDPPayloadBuffer The zero copy buffer where the DNS message will be created.
 * @param[in] pcHostName Hostname to be looked up.
 * @param[in] uxIdentifier Identifier to match sent and received packets
 * @param[in] uxHostType: dnsTYPE_A_HOST ( IPv4 ) or dnsTYPE_AAA_HOST ( IPv6 ).
 * @return Total size of the generated message, which is the space from the last written byte
 *         to the beginning of the buffer.
 */
    _static size_t prvCreateDNSMessage( uint8_t * pucUDPPayloadBuffer,
                                        const char * pcHostName,
                                        TickType_t uxIdentifier,
                                        UBaseType_t uxHostType )
    {
        DNSMessage_t * pxDNSMessageHeader;
        size_t uxStart, uxIndex;
        DNSTail_t const * pxTail;
        static const DNSMessage_t xDefaultPartDNSHeader =
        {
            0,                 /* The identifier will be overwritten. */
            dnsOUTGOING_FLAGS, /* Flags set for standard query. */
            dnsONE_QUESTION,   /* One question is being asked. */
            0,                 /* No replies are included. */
            0,                 /* No authorities. */
            0                  /* No additional authorities. */
        };

        /* memcpy() helper variables for MISRA Rule 21.15 compliance*/
        const void * pvCopySource;
        void * pvCopyDest;

        /* Copy in the const part of the header. Intentionally using different
         * pointers with memcpy() to put the information in to correct place. */

        /*
         * Use helper variables for memcpy() to remain
         * compliant with MISRA Rule 21.15.  These should be
         * optimized away.
         */
        pvCopySource = &xDefaultPartDNSHeader;
        pvCopyDest = pucUDPPayloadBuffer;
        ( void ) memcpy( pvCopyDest, pvCopySource, sizeof( xDefaultPartDNSHeader ) );

        /* Write in a unique identifier. Cast the Payload Buffer to DNSMessage_t
         * to easily access fields of the DNS Message. */

        /* MISRA Ref 11.3.1 [Misaligned access] */
/* More details at: https://github.com/FreeRTOS/FreeRTOS-Plus-TCP/blob/main/MISRA.md#rule-113 */
        /* coverity[misra_c_2012_rule_11_3_violation] */
        pxDNSMessageHeader = ( ( DNSMessage_t * ) pucUDPPayloadBuffer );
        pxDNSMessageHeader->usIdentifier = ( uint16_t ) uxIdentifier;

        /* Create the resource record at the end of the header.  First
         * find the end of the header. */
        uxStart = sizeof( xDefaultPartDNSHeader );

        /* Leave a gap for the first length byte. */
        uxIndex = uxStart + 1U;

        /* Copy in the host name. */
        ( void ) strcpy( ( char * ) &( pucUDPPayloadBuffer[ uxIndex ] ), pcHostName );

        /* Walk through the string to replace the '.' characters with byte
         * counts.  pucStart holds the address of the byte count.  Walking the
         * string starts after the byte count position. */
        uxIndex = uxStart;

        do
        {
            size_t uxLength;

            /* Skip the length byte. */
            uxIndex++;

            while( ( pucUDPPayloadBuffer[ uxIndex ] != ( uint8_t ) 0U ) &&
                   ( pucUDPPayloadBuffer[ uxIndex ] != ( uint8_t ) ASCII_BASELINE_DOT ) )
            {
                uxIndex++;
            }

            /* Fill in the byte count, then move the pucStart pointer up to
             * the found byte position. */
            uxLength = uxIndex - ( uxStart + 1U );
            pucUDPPayloadBuffer[ uxStart ] = ( uint8_t ) uxLength;

            uxStart = uxIndex;
        } while( pucUDPPayloadBuffer[ uxIndex ] != ( uint8_t ) 0U );

        /* Finish off the record. Cast the record onto DNSTail_t structure to easily
         * access the fields of the DNS Message. */

        /* MISRA Ref 11.3.1 [Misaligned access] */
/* More details at: https://github.com/FreeRTOS/FreeRTOS-Plus-TCP/blob/main/MISRA.md#rule-113 */
        /* coverity[misra_c_2012_rule_11_3_violation] */
        pxTail = ( ( DNSTail_t * ) &( pucUDPPayloadBuffer[ uxStart + 1U ] ) );

        #if defined( _lint ) || defined( __COVERITY__ )
            ( void ) pxTail;
        #else
            vSetField16( pxTail, DNSTail_t, usType, ( uint16_t ) uxHostType );
            vSetField16( pxTail, DNSTail_t, usClass, dnsCLASS_IN );
        #endif

        /* Return the total size of the generated message, which is the space from
         * the last written byte to the beginning of the buffer. */
        return uxIndex + sizeof( DNSTail_t ) + 1U;
    }

/*-----------------------------------------------------------*/

/* The function below will only be called :
 * when ipconfigDNS_USE_CALLBACKS == 1
 * when ipconfigUSE_LLMNR == 1
 * for testing purposes, by the module test_freertos_tcp.c
 */

/**
 * @brief Perform some preliminary checks and then parse the DNS packet.
 * @param[in] pxNetworkBuffer: The network buffer to be parsed.
 * @return Always pdFAIL to indicate that the packet was not consumed and must
 *         be released by the caller.
 */
    uint32_t ulDNSHandlePacket( const NetworkBufferDescriptor_t * pxNetworkBuffer )
    {
        uint8_t * pucPayLoadBuffer;
        size_t uxPayloadSize;
        size_t uxUDPPacketSize = ipSIZE_OF_ETH_HEADER + uxIPHeaderSizePacket( pxNetworkBuffer ) + ipSIZE_OF_UDP_HEADER;

        /* Only proceed if the payload length indicated in the header
         * appears to be valid. */
        if( pxNetworkBuffer->xDataLength >= uxUDPPacketSize )
        {
            uxPayloadSize = pxNetworkBuffer->xDataLength - uxUDPPacketSize;

            if( uxPayloadSize >= sizeof( DNSMessage_t ) )
            {
                struct freertos_addrinfo * pxAddressInfo = NULL;
                pucPayLoadBuffer = &( pxNetworkBuffer->pucEthernetBuffer[ uxUDPPacketSize ] );

                /* The parameter pdFALSE indicates that the reply was not expected. */
                ( void ) DNS_ParseDNSReply( pucPayLoadBuffer,
                                            uxPayloadSize,
                                            &( pxAddressInfo ),
                                            pdFALSE,
                                            FreeRTOS_ntohs( pxNetworkBuffer->usPort ) );

                if( pxAddressInfo != NULL )
                {
                    FreeRTOS_freeaddrinfo( pxAddressInfo );
                }
            }
        }

        /* The packet was not consumed. */
        return pdFAIL;
    }
    /*-----------------------------------------------------------*/


    #if ( ipconfigUSE_NBNS == 1 )

/**
 * @brief Handle an NBNS packet.
 * @param[in] pxNetworkBuffer: The network buffer holding the NBNS packet.
 * @return pdFAIL to show that the packet was not consumed.
 */
        uint32_t ulNBNSHandlePacket( NetworkBufferDescriptor_t * pxNetworkBuffer )
        {
            UDPPacket_t * pxUDPPacket = ( ( UDPPacket_t * )
                                          pxNetworkBuffer->pucEthernetBuffer );
            uint8_t * pucUDPPayloadBuffer = &( pxNetworkBuffer->pucEthernetBuffer[ sizeof( *pxUDPPacket ) ] );

            size_t uxBytesNeeded = sizeof( UDPPacket_t ) + sizeof( NBNSRequest_t );

            /* Check for minimum buffer size. */
            if( pxNetworkBuffer->xDataLength >= uxBytesNeeded )
            {
                DNS_TreatNBNS( pucUDPPayloadBuffer,
                               pxNetworkBuffer->xDataLength,
                               pxUDPPacket->xIPHeader.ulSourceIPAddress );
            }

            /* The packet was not consumed. */
            return pdFAIL;
        }

    #endif /* ipconfigUSE_NBNS */

/*-----------------------------------------------------------*/

#endif /* ipconfigUSE_DNS != 0 */

/*-----------------------------------------------------------*/

/* Provide access to private members for testing. */
#ifdef FREERTOS_ENABLE_UNIT_TESTS
    #include "freertos_tcp_test_access_dns_define.h"
#endif<|MERGE_RESOLUTION|>--- conflicted
+++ resolved
@@ -155,16 +155,7 @@
 /** @brief This global variable is being used to indicate to the driver which IP type
  *         is preferred for name service lookup, either IPv6 or IPv4. */
 /* TODO: Fix IPv6 DNS query in Windows Simulator. */
-<<<<<<< HEAD
-    IPPreference_t xDNS_IP_Preference =
-    #if ( ipconfigUSE_IPv6 != 0 )
-            xPreferenceIPv6;
-    #else
-            xPreferenceIPv4;
-    #endif /* ipconfigUSE_IPv6 != 0 */
-=======
     IPPreference_t xDNS_IP_Preference = xPreferenceIPv4;
->>>>>>> 44cf8eec
 
 /** @brief Used for additional error checking when asserts are enabled. */
         _static struct freertos_addrinfo * pxLastInfo = NULL;
@@ -1166,21 +1157,6 @@
         BaseType_t xBytes;
         NetworkEndPoint_t * pxEndPoint;
 
-<<<<<<< HEAD
-=======
-        if( xFamily == FREERTOS_AF_INET6 )
-        {
-            xDNS_IP_Preference = 
-            #if ( ipconfigUSE_IPV6 != 0 )
-                xPreferenceIPv6;
-            #else
-                xPreferenceIPv4;
-            #endif
-        }
-
-        pxEndPoint = prvFillSockAddress( &xAddress, pcHostName );
-
->>>>>>> 44cf8eec
         xAddress.sin_family = xFamily;
         pxEndPoint = prvFillSockAddress( &xAddress, pcHostName );
 
