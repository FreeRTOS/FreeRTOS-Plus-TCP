--- conflicted
+++ resolved
@@ -263,11 +263,9 @@
                                       uint16_t usPort,
                                       BaseType_t * pxIsWaitingForARPResolution )
 {
-<<<<<<< HEAD
+
     BaseType_t xReturn = pdFALSE;
-=======
-    BaseType_t xReturn = pdFAIL;
->>>>>>> 937ac3b5
+
     FreeRTOS_Socket_t * pxSocket;
 
     configASSERT( pxNetworkBuffer != NULL );
@@ -286,20 +284,14 @@
     if( pxUDPPacket->xEthernetHeader.usFrameType == ipIPv4_FRAME_TYPE )
     {
         xReturn = xProcessReceivedUDPPacket_IPv4( pxNetworkBuffer,
-<<<<<<< HEAD
                                                   usPort, pxIsWaitingForARPResolution );
-=======
-                                        usPort, pxIsWaitingForARPResolution );
->>>>>>> 937ac3b5
+
     }
     else if( pxUDPPacket->xEthernetHeader.usFrameType == ipIPv6_FRAME_TYPE )
     {
         xReturn = xProcessReceivedUDPPacket_IPv6( pxNetworkBuffer,
-<<<<<<< HEAD
                                                   usPort, pxIsWaitingForARPResolution );
-=======
-                                        usPort, pxIsWaitingForARPResolution );
->>>>>>> 937ac3b5
+
     }
 
     return xReturn;
