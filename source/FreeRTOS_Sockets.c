/*
 * FreeRTOS+TCP <DEVELOPMENT BRANCH>
 * Copyright (C) 2021 Amazon.com, Inc. or its affiliates.  All Rights Reserved.
 *
 * SPDX-License-Identifier: MIT
 *
 * Permission is hereby granted, free of charge, to any person obtaining a copy of
 * this software and associated documentation files (the "Software"), to deal in
 * the Software without restriction, including without limitation the rights to
 * use, copy, modify, merge, publish, distribute, sublicense, and/or sell copies of
 * the Software, and to permit persons to whom the Software is furnished to do so,
 * subject to the following conditions:
 *
 * The above copyright notice and this permission notice shall be included in all
 * copies or substantial portions of the Software.
 *
 * THE SOFTWARE IS PROVIDED "AS IS", WITHOUT WARRANTY OF ANY KIND, EXPRESS OR
 * IMPLIED, INCLUDING BUT NOT LIMITED TO THE WARRANTIES OF MERCHANTABILITY, FITNESS
 * FOR A PARTICULAR PURPOSE AND NONINFRINGEMENT. IN NO EVENT SHALL THE AUTHORS OR
 * COPYRIGHT HOLDERS BE LIABLE FOR ANY CLAIM, DAMAGES OR OTHER LIABILITY, WHETHER
 * IN AN ACTION OF CONTRACT, TORT OR OTHERWISE, ARISING FROM, OUT OF OR IN
 * CONNECTION WITH THE SOFTWARE OR THE USE OR OTHER DEALINGS IN THE SOFTWARE.
 *
 * http://aws.amazon.com/freertos
 * http://www.FreeRTOS.org
 */

/**
 * @file FreeRTOS_Sockets.c
 * @brief Implements the Sockets API based on Berkeley sockets for the FreeRTOS+TCP network stack.
 *        Sockets are used by the application processes to interact with the IP-task which in turn
 *        interacts with the hardware.
 */

/* Standard includes. */
#include <stdint.h>
#include <stdio.h>

/* FreeRTOS includes. */
#include "FreeRTOS.h"
#include "task.h"
#include "queue.h"
#include "semphr.h"

/* FreeRTOS+TCP includes. */
#include "FreeRTOS_UDP_IP.h"
#include "FreeRTOS_IP.h"
#include "FreeRTOS_Sockets.h"
#include "FreeRTOS_IP_Private.h"
#include "FreeRTOS_DNS.h"
#include "NetworkBufferManagement.h"

/* The ItemValue of the sockets xBoundSocketListItem member holds the socket's
 * port number. */
/** @brief Set the port number for the socket in the xBoundSocketListItem. */
#define socketSET_SOCKET_PORT( pxSocket, usPort )    listSET_LIST_ITEM_VALUE( ( &( ( pxSocket )->xBoundSocketListItem ) ), ( usPort ) )
/** @brief Get the port number for the socket in the xBoundSocketListItem. */
#define socketGET_SOCKET_PORT( pxSocket )            listGET_LIST_ITEM_VALUE( ( &( ( pxSocket )->xBoundSocketListItem ) ) )

/** @brief Test if a socket it bound which means it is either included in
 *         xBoundUDPSocketsList or xBoundTCPSocketsList
 */
#define socketSOCKET_IS_BOUND( pxSocket )            ( listLIST_ITEM_CONTAINER( &( pxSocket )->xBoundSocketListItem ) != NULL )

/** @brief If FreeRTOS_sendto() is called on a socket that is not bound to a port
 *         number then, depending on the FreeRTOSIPConfig.h settings, it might be
 *         that a port number is automatically generated for the socket.
 *         Automatically generated port numbers will be between
 *         socketAUTO_PORT_ALLOCATION_START_NUMBER and 0xffff.
 *
 * @note Per https://tools.ietf.org/html/rfc6056, "the dynamic ports consist of
 *       the range 49152-65535. However, ephemeral port selection algorithms should
 *       use the whole range 1024-65535" excluding those already in use (inbound
 *       or outbound).
 */
#if !defined( socketAUTO_PORT_ALLOCATION_START_NUMBER )
    #define socketAUTO_PORT_ALLOCATION_START_NUMBER    ( ( uint16_t ) 0x0400 )
#endif

/** @brief Maximum value of port number which can be auto assigned. */
#define socketAUTO_PORT_ALLOCATION_MAX_NUMBER    ( ( uint16_t ) 0xffff )

/** @brief The number of octets that make up an IP address. */
#define socketMAX_IP_ADDRESS_OCTETS              4U

/** @brief A block time of 0 simply means "don't block". */
#define socketDONT_BLOCK                         ( ( TickType_t ) 0 )

/** @brief TCP timer period in milliseconds. */
#if ( ( ipconfigUSE_TCP == 1 ) && !defined( ipTCP_TIMER_PERIOD_MS ) )
    #define ipTCP_TIMER_PERIOD_MS    ( 1000U )
#endif

/* Some helper macro's for defining the 20/80 % limits of uxLittleSpace / uxEnoughSpace. */
#define sock20_PERCENT            20U  /**< 20% of the defined limit. */
#define sock80_PERCENT            80U  /**< 80% of the defined limit. */
#define sock100_PERCENT           100U /**< 100% of the defined limit. */

/** @brief When ucASCIIToHex() can not convert a character,
 *         the value 255 will be returned.
 */
#define socketINVALID_HEX_CHAR    0xffU

/*
 * Allocate the next port number from the private allocation range.
 * TCP and UDP each have their own series of port numbers
 * ulProtocol is either ipPROTOCOL_UDP or ipPROTOCOL_TCP
 */
static uint16_t prvGetPrivatePortNumber( BaseType_t xProtocol );

/*
 * Return the list item from within pxList that has an item value of
 * xWantedItemValue.  If there is no such list item return NULL.
 */
static const ListItem_t * pxListFindListItemWithValue( const List_t * pxList,
                                                       TickType_t xWantedItemValue );

/*
 * Return pdTRUE only if pxSocket is valid and bound, as far as can be
 * determined.
 */
static BaseType_t prvValidSocket( const FreeRTOS_Socket_t * pxSocket,
                                  BaseType_t xProtocol,
                                  BaseType_t xIsBound );

#if ( ipconfigUSE_TCP == 1 )

/*
 * Internal function prvSockopt_so_buffer(): sets FREERTOS_SO_SNDBUF or
 * FREERTOS_SO_RCVBUF properties of a socket.
 */
    static BaseType_t prvSockopt_so_buffer( FreeRTOS_Socket_t * pxSocket,
                                            int32_t lOptionName,
                                            const void * pvOptionValue );
#endif /* ipconfigUSE_TCP == 1 */

/*
 * Before creating a socket, check the validity of the parameters used
 * and find the size of the socket space, which is different for UDP and TCP
 */
static BaseType_t prvDetermineSocketSize( BaseType_t xDomain,
                                          BaseType_t xType,
                                          BaseType_t xProtocol,
                                          size_t * pxSocketSize );

static uint8_t ucASCIIToHex( char cChar );

#if ( ipconfigUSE_TCP == 1 )

/*
 * Create a txStream or a rxStream, depending on the parameter 'xIsInputStream'
 */
    static StreamBuffer_t * prvTCPCreateStream( FreeRTOS_Socket_t * pxSocket,
                                                BaseType_t xIsInputStream );
#endif /* ipconfigUSE_TCP == 1 */

#if ( ipconfigUSE_TCP == 1 )

/*
 * Called from FreeRTOS_send(): some checks which will be done before
 * sending a TCP packed.
 */
    static int32_t prvTCPSendCheck( FreeRTOS_Socket_t * pxSocket,
                                    size_t uxDataLength );
#endif /* ipconfigUSE_TCP */

#if ( ipconfigUSE_TCP == 1 )

/*
 * When a child socket gets closed, make sure to update the child-count of the parent
 */
    static void prvTCPSetSocketCount( FreeRTOS_Socket_t const * pxSocketToDelete );
#endif /* ipconfigUSE_TCP == 1 */

#if ( ipconfigUSE_TCP == 1 )

/*
 * Called from FreeRTOS_connect(): make some checks and if allowed, send a
 * message to the IP-task to start connecting to a remote socket
 */
    static BaseType_t prvTCPConnectStart( FreeRTOS_Socket_t * pxSocket,
                                          struct freertos_sockaddr const * pxAddress );
#endif /* ipconfigUSE_TCP */

#if ( ipconfigUSE_TCP == 1 )

/*
 * Check if it makes any sense to wait for a connect event.
 * It may return: -EINPROGRESS, -EAGAIN, or 0 for OK.
 */
    static BaseType_t bMayConnect( FreeRTOS_Socket_t const * pxSocket );
#endif /* ipconfigUSE_TCP */

#if ( ipconfigSUPPORT_SELECT_FUNCTION == 1 )

/* Executed by the IP-task, it will check all sockets belonging to a set */
    static void prvFindSelectedSocket( SocketSelect_t * pxSocketSet );

#endif /* ipconfigSUPPORT_SELECT_FUNCTION == 1 */
/*-----------------------------------------------------------*/

/** @brief The list that contains mappings between sockets and port numbers.
 *         Accesses to this list must be protected by critical sections of
 *         some kind.
 */
List_t xBoundUDPSocketsList;

#if ipconfigUSE_TCP == 1

/** @brief The list that contains mappings between sockets and port numbers.
 *         Accesses to this list must be protected by critical sections of
 *         some kind.
 */
    List_t xBoundTCPSocketsList;

#endif /* ipconfigUSE_TCP == 1 */

/*-----------------------------------------------------------*/

/**
 * @brief Check whether the socket is valid or not.
 *
 * @param[in] pxSocket: The socket being checked.
 * @param[in] xProtocol: The protocol for which the socket was created.
 * @param[in] xIsBound: pdTRUE when the socket should be bound, otherwise pdFALSE.
 *
 * @return If the socket is valid, then pdPASS is returned or else, pdFAIL
 *         is returned.
 */
static BaseType_t prvValidSocket( const FreeRTOS_Socket_t * pxSocket,
                                  BaseType_t xProtocol,
                                  BaseType_t xIsBound )
{
    BaseType_t xReturn;

    /* MISRA Rule 11.4 warns about casting pointer to a different type.
     * The casting here is to use pointer to pass error code.
     * The pointer will be checked against the error code value
     * before any further pointer action. */
    /* coverity[misra_c_2012_rule_11_4_violation] */
    if( ( pxSocket == NULL ) || ( pxSocket == FREERTOS_INVALID_SOCKET ) )
    {
        xReturn = pdFALSE;
    }
    else if( ( xIsBound != pdFALSE ) && !socketSOCKET_IS_BOUND( pxSocket ) )
    {
        /* The caller expects the socket to be bound, but it isn't. */
        xReturn = pdFALSE;
    }
    else if( pxSocket->ucProtocol != ( uint8_t ) xProtocol )
    {
        /* Socket has a wrong type (UDP != TCP). */
        xReturn = pdFALSE;
    }
    else
    {
        xReturn = pdTRUE;
    }

    return xReturn;
}
/*-----------------------------------------------------------*/

/**
 * @brief Initialise the bound TCP/UDP socket lists.
 */
void vNetworkSocketsInit( void )
{
    vListInitialise( &xBoundUDPSocketsList );

    #if ( ipconfigUSE_TCP == 1 )
        {
            vListInitialise( &xBoundTCPSocketsList );
        }
    #endif /* ipconfigUSE_TCP == 1 */
}
/*-----------------------------------------------------------*/

/**
 * @brief Determine the socket size for the given protocol.
 *
 * @param[in] xDomain: The domain for which the size of socket is being determined.
 * @param[in] xType: Is this a datagram socket or a stream socket.
 * @param[in] xProtocol: The protocol being used.
 * @param[out] pxSocketSize: Pointer to a variable in which the size shall be returned
 *                           if all checks pass.
 *
 * @return pdPASS if socket size was determined and put in the parameter pxSocketSize
 *         correctly, else pdFAIL.
 */
static BaseType_t prvDetermineSocketSize( BaseType_t xDomain,
                                          BaseType_t xType,
                                          BaseType_t xProtocol,
                                          size_t * pxSocketSize )
{
    BaseType_t xReturn = pdPASS;
    FreeRTOS_Socket_t const * pxSocket = NULL;

    /* Asserts must not appear before it has been determined that the network
     * task is ready - otherwise the asserts will fail. */
    if( xIPIsNetworkTaskReady() == pdFALSE )
    {
        xReturn = pdFAIL;
    }
    else
    {
        /* Only Ethernet is currently supported. */
        configASSERT( xDomain == FREERTOS_AF_INET );

        /* Check if the UDP socket-list has been initialised. */
        configASSERT( listLIST_IS_INITIALISED( &xBoundUDPSocketsList ) );
        #if ( ipconfigUSE_TCP == 1 )
            {
                /* Check if the TCP socket-list has been initialised. */
                configASSERT( listLIST_IS_INITIALISED( &xBoundTCPSocketsList ) );
            }
        #endif /* ipconfigUSE_TCP == 1 */

        if( xProtocol == FREERTOS_IPPROTO_UDP )
        {
            if( xType != FREERTOS_SOCK_DGRAM )
            {
                xReturn = pdFAIL;
                configASSERT( xReturn == pdPASS ); /* LCOV_EXCL_BR_LINE Exclude this line from branch coverage as the not-taken condition will never happen. */
            }

            /* In case a UDP socket is created, do not allocate space for TCP data. */
            *pxSocketSize = ( sizeof( *pxSocket ) - sizeof( pxSocket->u ) ) + sizeof( pxSocket->u.xUDP );
        }

        #if ( ipconfigUSE_TCP == 1 )
            else if( xProtocol == FREERTOS_IPPROTO_TCP )
            {
                if( xType != FREERTOS_SOCK_STREAM )
                {
                    xReturn = pdFAIL;
                    configASSERT( xReturn == pdPASS ); /* LCOV_EXCL_BR_LINE Exclude this line from branch coverage as the not-taken condition will never happen. */
                }

                *pxSocketSize = ( sizeof( *pxSocket ) - sizeof( pxSocket->u ) ) + sizeof( pxSocket->u.xTCP );
            }
        #endif /* ipconfigUSE_TCP == 1 */
        else
        {
            xReturn = pdFAIL;
            configASSERT( xReturn == pdPASS ); /* LCOV_EXCL_BR_LINE Exclude this line from branch coverage as the not-taken condition will never happen. */
        }
    }

    /* In case configASSERT() is not used */
    ( void ) xDomain;
    ( void ) pxSocket; /* Was only used for sizeof. */
    return xReturn;
}
/*-----------------------------------------------------------*/

/**
 * @brief allocate and initialise a socket.
 *
 * @param[in] xDomain: The domain in which the socket should be created.
 * @param[in] xType: The type of the socket.
 * @param[in] xProtocol: The protocol of the socket.
 *
 * @return FREERTOS_INVALID_SOCKET if the allocation failed, or if there was
 *         a parameter error, otherwise a valid socket.
 */
Socket_t FreeRTOS_socket( BaseType_t xDomain,
                          BaseType_t xType,
                          BaseType_t xProtocol )
{
    FreeRTOS_Socket_t * pxSocket;

/* Note that this value will be over-written by the call to prvDetermineSocketSize. */
    size_t uxSocketSize = 1;
    EventGroupHandle_t xEventGroup;
    Socket_t xReturn;
    BaseType_t xProtocolCpy = xProtocol;

    /* The special protocol FREERTOS_SOCK_DEPENDENT_PROTO, which is equivalent
     * to passing 0 as defined by POSIX, indicates to the socket layer that it
     * should pick a sensible default protocol based off the given socket type.
     * If we can't, prvDetermineSocketSize will catch it as an invalid
     * type/protocol combo.
     */
    if( xProtocol == FREERTOS_SOCK_DEPENDENT_PROTO )
    {
        switch( xType )
        {
            case FREERTOS_SOCK_DGRAM:
                xProtocolCpy = FREERTOS_IPPROTO_UDP;
                break;

            case FREERTOS_SOCK_STREAM:
                xProtocolCpy = FREERTOS_IPPROTO_TCP;
                break;

            default:

                /* incorrect xType. this will be caught by
                 * prvDetermineSocketSize.
                 */
                break;
        }
    }

    if( prvDetermineSocketSize( xDomain, xType, xProtocolCpy, &uxSocketSize ) == pdFAIL )
    {
        /* MISRA Rule 11.4 warns about casting pointer to a different type.
         * The casting here is to use pointer to pass error code.
         * The pointer will be checked against the error code value
         * before any further pointer action. */
        /* coverity[misra_c_2012_rule_11_4_violation] */
        xReturn = FREERTOS_INVALID_SOCKET;
    }
    else
    {
        /* Allocate the structure that will hold the socket information. The
        * size depends on the type of socket: UDP sockets need less space. A
        * define 'pvPortMallocSocket' will used to allocate the necessary space.
        * By default it points to the FreeRTOS function 'pvPortMalloc()'. */
        pxSocket = ( ( FreeRTOS_Socket_t * ) pvPortMallocSocket( uxSocketSize ) );

        if( pxSocket == NULL )
        {
            /* MISRA Rule 11.4 warns about casting pointer to a different type.
             * The casting here is to use pointer to pass error code.
             * The pointer will be checked against the error code value
             * before any further pointer action. */
            /* coverity[misra_c_2012_rule_11_4_violation] */
            xReturn = FREERTOS_INVALID_SOCKET;
            iptraceFAILED_TO_CREATE_SOCKET();
        }
        else
        {
            xEventGroup = xEventGroupCreate();

            if( xEventGroup == NULL )
            {
                vPortFreeSocket( pxSocket );

                /* MISRA Rule 11.4 warns about casting pointer to a different type.
                 * The casting here is to use pointer to pass error code.
                 * The pointer will be checked against the error code value
                 * before any further pointer action. */
                /* coverity[misra_c_2012_rule_11_4_violation] */
                xReturn = FREERTOS_INVALID_SOCKET;
                iptraceFAILED_TO_CREATE_EVENT_GROUP();
            }
            else
            {
                if( xProtocolCpy == FREERTOS_IPPROTO_UDP )
                {
                    iptraceMEM_STATS_CREATE( tcpSOCKET_UDP, pxSocket, uxSocketSize + sizeof( StaticEventGroup_t ) );
                }
                else
                {
                    /* Lint wants at least a comment, in case the macro is empty. */
                    iptraceMEM_STATS_CREATE( tcpSOCKET_TCP, pxSocket, uxSocketSize + sizeof( StaticEventGroup_t ) );
                }

                /* Clear the entire space to avoid nulling individual entries. */
                ( void ) memset( pxSocket, 0, uxSocketSize );

                pxSocket->xEventGroup = xEventGroup;

                /* Initialise the socket's members.  The semaphore will be created
                 * if the socket is bound to an address, for now the pointer to the
                 * semaphore is just set to NULL to show it has not been created. */
                if( xProtocolCpy == FREERTOS_IPPROTO_UDP )
                {
                    vListInitialise( &( pxSocket->u.xUDP.xWaitingPacketsList ) );

                    #if ( ipconfigUDP_MAX_RX_PACKETS > 0U )
                        {
                            pxSocket->u.xUDP.uxMaxPackets = ( UBaseType_t ) ipconfigUDP_MAX_RX_PACKETS;
                        }
                    #endif /* ipconfigUDP_MAX_RX_PACKETS > 0 */
                }

                vListInitialiseItem( &( pxSocket->xBoundSocketListItem ) );
                listSET_LIST_ITEM_OWNER( &( pxSocket->xBoundSocketListItem ), ipPOINTER_CAST( void *, pxSocket ) );

                pxSocket->xReceiveBlockTime = ipconfigSOCK_DEFAULT_RECEIVE_BLOCK_TIME;
                pxSocket->xSendBlockTime = ipconfigSOCK_DEFAULT_SEND_BLOCK_TIME;
                pxSocket->ucSocketOptions = ( uint8_t ) FREERTOS_SO_UDPCKSUM_OUT;
                pxSocket->ucProtocol = ( uint8_t ) xProtocolCpy; /* protocol: UDP or TCP */

                #if ( ipconfigUSE_TCP == 1 )
                    {
                        if( xProtocolCpy == FREERTOS_IPPROTO_TCP )
                        {
                            /* StreamSize is expressed in number of bytes */
                            /* Round up buffer sizes to nearest multiple of MSS */
                            pxSocket->u.xTCP.usMSS = ( uint16_t ) ipconfigTCP_MSS;
                            pxSocket->u.xTCP.uxRxStreamSize = ( size_t ) ipconfigTCP_RX_BUFFER_LENGTH;
                            pxSocket->u.xTCP.uxTxStreamSize = ( size_t ) FreeRTOS_round_up( ipconfigTCP_TX_BUFFER_LENGTH, ipconfigTCP_MSS );
                            /* Use half of the buffer size of the TCP windows */
                            #if ( ipconfigUSE_TCP_WIN == 1 )
                                {
                                    pxSocket->u.xTCP.uxRxWinSize = FreeRTOS_max_uint32( 1U, ( uint32_t ) ( pxSocket->u.xTCP.uxRxStreamSize / 2U ) / ipconfigTCP_MSS );
                                    pxSocket->u.xTCP.uxTxWinSize = FreeRTOS_max_uint32( 1U, ( uint32_t ) ( pxSocket->u.xTCP.uxTxStreamSize / 2U ) / ipconfigTCP_MSS );
                                }
                            #else
                                {
                                    pxSocket->u.xTCP.uxRxWinSize = 1U;
                                    pxSocket->u.xTCP.uxTxWinSize = 1U;
                                }
                            #endif

                            /* The above values are just defaults, and can be overridden by
                             * calling FreeRTOS_setsockopt().  No buffers will be allocated until a
                             * socket is connected and data is exchanged. */
                        }
                    }
                #endif /* ipconfigUSE_TCP == 1 */
                xReturn = pxSocket;
            }
        }
    }

    /* Remove compiler warnings in the case the configASSERT() is not defined. */
    ( void ) xDomain;

    return xReturn;
}
/*-----------------------------------------------------------*/

#if ( ipconfigSUPPORT_SELECT_FUNCTION == 1 )

/**
 * @brief Create a socket set.
 *
 * @return The new socket set which was created, or NULL when allocation has failed.
 */
    SocketSet_t FreeRTOS_CreateSocketSet( void )
    {
        SocketSelect_t * pxSocketSet;

        pxSocketSet = ( ( SocketSelect_t * ) pvPortMalloc( sizeof( *pxSocketSet ) ) );

        if( pxSocketSet != NULL )
        {
            ( void ) memset( pxSocketSet, 0, sizeof( *pxSocketSet ) );
            pxSocketSet->xSelectGroup = xEventGroupCreate();

            if( pxSocketSet->xSelectGroup == NULL )
            {
                vPortFree( pxSocketSet );
                pxSocketSet = NULL;
            }
            else
            {
                /* Lint wants at least a comment, in case the macro is empty. */
                iptraceMEM_STATS_CREATE( tcpSOCKET_SET, pxSocketSet, sizeof( *pxSocketSet ) + sizeof( StaticEventGroup_t ) );
            }
        }

        return ( SocketSet_t ) pxSocketSet;
    }

#endif /* ipconfigSUPPORT_SELECT_FUNCTION == 1 */
/*-----------------------------------------------------------*/

#if ( ipconfigSUPPORT_SELECT_FUNCTION == 1 )

/**
 * @brief Delete a given socket set.
 *
 * @param[in] xSocketSet: The socket set being deleted.
 */
    void FreeRTOS_DeleteSocketSet( SocketSet_t xSocketSet )
    {
        IPStackEvent_t xCloseEvent;


        xCloseEvent.eEventType = eSocketSetDeleteEvent;
        xCloseEvent.pvData = ( void * ) xSocketSet;

        if( xSendEventStructToIPTask( &xCloseEvent, ( TickType_t ) portMAX_DELAY ) == pdFAIL )
        {
            FreeRTOS_printf( ( "FreeRTOS_DeleteSocketSet: xSendEventStructToIPTask failed\n" ) );
        }
    }

#endif /* ipconfigSUPPORT_SELECT_FUNCTION == 1 */
/*-----------------------------------------------------------*/

#if ( ipconfigSUPPORT_SELECT_FUNCTION == 1 )

/**
 * @brief Add a socket to a set.
 *
 * @param[in] xSocket: The socket being added.
 * @param[in] xSocketSet: The socket set being added to.
 * @param[in] xBitsToSet: The event bits to set, a combination of the values defined
 *                        in 'eSelectEvent_t', for read, write, exception, etc.
 */
    void FreeRTOS_FD_SET( Socket_t xSocket,
                          SocketSet_t xSocketSet,
                          EventBits_t xBitsToSet )
    {
        FreeRTOS_Socket_t * pxSocket = ( FreeRTOS_Socket_t * ) xSocket;
        SocketSelect_t * pxSocketSet = ( SocketSelect_t * ) xSocketSet;


        configASSERT( pxSocket != NULL );
        configASSERT( xSocketSet != NULL );

        /* Make sure we're not adding bits which are reserved for internal use,
         * such as eSELECT_CALL_IP */
        pxSocket->xSelectBits |= xBitsToSet & ( ( EventBits_t ) eSELECT_ALL );

        if( ( pxSocket->xSelectBits & ( ( EventBits_t ) eSELECT_ALL ) ) != ( EventBits_t ) 0U )
        {
            /* Adding a socket to a socket set. */
            pxSocket->pxSocketSet = ( SocketSelect_t * ) xSocketSet;

            /* Now have the IP-task call vSocketSelect() to see if the set contains
             * any sockets which are 'ready' and set the proper bits. */
            prvFindSelectedSocket( pxSocketSet );
        }
    }

#endif /* ipconfigSUPPORT_SELECT_FUNCTION == 1 */
/*-----------------------------------------------------------*/

#if ( ipconfigSUPPORT_SELECT_FUNCTION == 1 )

/**
 * @brief Clear select bits for a socket. If the mask becomes 0,
 *        remove the socket from the set.
 *
 * @param[in] xSocket: The socket whose select bits are being cleared.
 * @param[in] xSocketSet: The socket set of the socket.
 * @param[in] xBitsToClear: The bits to be cleared. Every '1' means that the
 *                corresponding bit will be cleared. See 'eSelectEvent_t' for
 *                the possible values.
 */
    void FreeRTOS_FD_CLR( Socket_t xSocket,
                          SocketSet_t xSocketSet,
                          EventBits_t xBitsToClear )
    {
        FreeRTOS_Socket_t * pxSocket = ( FreeRTOS_Socket_t * ) xSocket;

        configASSERT( pxSocket != NULL );
        configASSERT( xSocketSet != NULL );

        pxSocket->xSelectBits &= ~( xBitsToClear & ( ( EventBits_t ) eSELECT_ALL ) );

        if( ( pxSocket->xSelectBits & ( ( EventBits_t ) eSELECT_ALL ) ) != ( EventBits_t ) 0U )
        {
            pxSocket->pxSocketSet = ( SocketSelect_t * ) xSocketSet;
        }
        else
        {
            /* disconnect it from the socket set */
            pxSocket->pxSocketSet = NULL;
        }
    }


#endif /* ipconfigSUPPORT_SELECT_FUNCTION == 1 */
/*-----------------------------------------------------------*/


#if ( ipconfigSUPPORT_SELECT_FUNCTION == 1 )

/**
 * @brief Test if a socket belongs to a socket-set and if so, which event bit(s)
 *        are set.
 *
 * @param[in] xSocket: The socket of interest.
 * @param[in] xSocketSet: The socket set to which the socket belongs.
 *
 * @return If the socket belongs to the socket set: the event bits, otherwise zero.
 */
    EventBits_t FreeRTOS_FD_ISSET( Socket_t xSocket,
                                   SocketSet_t xSocketSet )
    {
        EventBits_t xReturn;
        const FreeRTOS_Socket_t * pxSocket = ( const FreeRTOS_Socket_t * ) xSocket;

        configASSERT( pxSocket != NULL );
        configASSERT( xSocketSet != NULL );

        if( xSocketSet == ( SocketSet_t ) pxSocket->pxSocketSet )
        {
            /* Make sure we're not adding bits which are reserved for internal
             * use. */
            xReturn = pxSocket->xSocketBits & ( ( EventBits_t ) eSELECT_ALL );
        }
        else
        {
            xReturn = 0;
        }

        return xReturn;
    }


#endif /* ipconfigSUPPORT_SELECT_FUNCTION == 1 */
/*-----------------------------------------------------------*/

#if ( ipconfigSUPPORT_SELECT_FUNCTION == 1 )

/**
 * @brief The select() statement: wait for an event to occur on any of the sockets
 *        included in a socket set.
 *
 * @param[in] xSocketSet: The socket set including the sockets on which we are
 *                        waiting for an event to occur.
 * @param[in] xBlockTimeTicks: Maximum time ticks to wait for an event to occur.
 *                   If the value is 'portMAX_DELAY' then the function will wait
 *                   indefinitely for an event to occur.
 *
 * @return The socket which might have triggered the event bit.
 */
    BaseType_t FreeRTOS_select( SocketSet_t xSocketSet,
                                TickType_t xBlockTimeTicks )
    {
        TimeOut_t xTimeOut;
        TickType_t xRemainingTime;
        SocketSelect_t * pxSocketSet = ( SocketSelect_t * ) xSocketSet;
        EventBits_t uxResult;

        configASSERT( xSocketSet != NULL );

        /* Only in the first round, check for non-blocking */
        xRemainingTime = xBlockTimeTicks;

        /* Fetch the current time */
        vTaskSetTimeOutState( &xTimeOut );

        for( ; ; )
        {
            /* Find a socket which might have triggered the bit
             * This function might return immediately or block for a limited time */
            uxResult = xEventGroupWaitBits( pxSocketSet->xSelectGroup, ( ( EventBits_t ) eSELECT_ALL ), pdFALSE, pdFALSE, xRemainingTime );

            #if ( ipconfigSUPPORT_SIGNALS != 0 )
                {
                    if( ( uxResult & ( ( EventBits_t ) eSELECT_INTR ) ) != 0U )
                    {
                        ( void ) xEventGroupClearBits( pxSocketSet->xSelectGroup, ( EventBits_t ) eSELECT_INTR );
                        FreeRTOS_debug_printf( ( "FreeRTOS_select: interrupted\n" ) );
                        break;
                    }
                }
            #endif /* ipconfigSUPPORT_SIGNALS */

            /* Have the IP-task find the socket which had an event */
            prvFindSelectedSocket( pxSocketSet );

            uxResult = xEventGroupGetBits( pxSocketSet->xSelectGroup );

            if( uxResult != 0U )
            {
                break;
            }

            /* Has the timeout been reached? */
            if( xTaskCheckForTimeOut( &xTimeOut, &xRemainingTime ) != pdFALSE )
            {
                break;
            }
        }

        return ( BaseType_t ) uxResult;
    }


#endif /* ipconfigSUPPORT_SELECT_FUNCTION */
/*-----------------------------------------------------------*/

#if ( ipconfigSUPPORT_SELECT_FUNCTION == 1 )

/**
 * @brief Send a message to the IP-task to have it check all sockets belonging to
 *        'pxSocketSet'
 *
 * @param[in] pxSocketSet: The socket set being asked to check.
 */
    static void prvFindSelectedSocket( SocketSelect_t * pxSocketSet )
    {
        IPStackEvent_t xSelectEvent;

        #if ( ipconfigSELECT_USES_NOTIFY != 0 )
            SocketSelectMessage_t xSelectMessage;
        #endif

        xSelectEvent.eEventType = eSocketSelectEvent;
        #if ( ipconfigSELECT_USES_NOTIFY != 0 )
            {
                xSelectMessage.pxSocketSet = pxSocketSet;
                xSelectMessage.xTaskhandle = xTaskGetCurrentTaskHandle();
                xSelectEvent.pvData = &( xSelectMessage );
            }
        #else
            {
                xSelectEvent.pvData = pxSocketSet;

                /* while the IP-task works on the request, the API will block on
                 * 'eSELECT_CALL_IP'.  So clear it first. */
                ( void ) xEventGroupClearBits( pxSocketSet->xSelectGroup, ( BaseType_t ) eSELECT_CALL_IP );
            }
        #endif /* if ( ipconfigSELECT_USES_NOTIFY != 0 ) */

        /* Now send the socket select event */
        if( xSendEventStructToIPTask( &xSelectEvent, ( TickType_t ) portMAX_DELAY ) == pdFAIL )
        {
            /* Oops, we failed to wake-up the IP task. No use to wait for it. */
            FreeRTOS_debug_printf( ( "prvFindSelectedSocket: failed\n" ) );
        }
        else
        {
            /* As soon as the IP-task is ready, it will set 'eSELECT_CALL_IP' to
             * wakeup the calling API */
            #if ( ipconfigSELECT_USES_NOTIFY != 0 )
                {
                    ( void ) ulTaskNotifyTake( pdFALSE, portMAX_DELAY );
                }
            #else
                {
                    ( void ) xEventGroupWaitBits( pxSocketSet->xSelectGroup, ( BaseType_t ) eSELECT_CALL_IP, pdTRUE, pdFALSE, portMAX_DELAY );
                }
            #endif
        }
    }


#endif /* ipconfigSUPPORT_SELECT_FUNCTION == 1 */
/*-----------------------------------------------------------*/

/**
 * @brief Receive data from a bound socket. In this library, the function
 *        can only be used with connection-less sockets (UDP). For TCP sockets,
 *        please use FreeRTOS_recv().
 *
 * @param[in] xSocket: The socket to which the data is sent i.e. the
 *                     listening socket.
 * @param[out] pvBuffer: The buffer in which the data being received is to
 *                      be stored.
 * @param[in] uxBufferLength: The length of the buffer.
 * @param[in] xFlags: The flags to indicate preferences while calling this function.
 * @param[out] pxSourceAddress: The source address from which the data is being sent.
 * @param[out] pxSourceAddressLength: This parameter is used only to adhere to Berkeley
 *                              sockets standard. It is not used internally.
 *
 * @return The number of bytes received. Or else, an error code is returned. When it
 *         returns a negative value, the cause can be looked-up in
 *         'FreeRTOS_errno_TCP.h'.
 */
int32_t FreeRTOS_recvfrom( Socket_t xSocket,
                           void * pvBuffer,
                           size_t uxBufferLength,
                           BaseType_t xFlags,
                           struct freertos_sockaddr * pxSourceAddress,
                           socklen_t * pxSourceAddressLength )
{
    BaseType_t lPacketCount;
    NetworkBufferDescriptor_t * pxNetworkBuffer;
    const void * pvCopySource;
    FreeRTOS_Socket_t const * pxSocket = xSocket;
    TickType_t xRemainingTime = ( TickType_t ) 0; /* Obsolete assignment, but some compilers output a warning if its not done. */
    BaseType_t xTimed = pdFALSE;
    TimeOut_t xTimeOut;
    int32_t lReturn;
    EventBits_t xEventBits = ( EventBits_t ) 0;
    size_t uxPayloadLength;

    if( prvValidSocket( pxSocket, FREERTOS_IPPROTO_UDP, pdTRUE ) == pdFALSE )
    {
        lReturn = -pdFREERTOS_ERRNO_EINVAL;
    }
    else
    {
        lPacketCount = ( BaseType_t ) listCURRENT_LIST_LENGTH( &( pxSocket->u.xUDP.xWaitingPacketsList ) );

        /* The function prototype is designed to maintain the expected Berkeley
         * sockets standard, but this implementation does not use all the parameters. */
        ( void ) pxSourceAddressLength;

        while( lPacketCount == 0 )
        {
            if( xTimed == pdFALSE )
            {
                /* Check to see if the socket is non blocking on the first
                 * iteration.  */
                xRemainingTime = pxSocket->xReceiveBlockTime;

                if( xRemainingTime == ( TickType_t ) 0 )
                {
                    #if ( ipconfigSUPPORT_SIGNALS != 0 )
                        {
                            /* Just check for the interrupt flag. */
                            xEventBits = xEventGroupWaitBits( pxSocket->xEventGroup, ( EventBits_t ) eSOCKET_INTR,
                                                              pdTRUE /*xClearOnExit*/, pdFALSE /*xWaitAllBits*/, socketDONT_BLOCK );
                        }
                    #endif /* ipconfigSUPPORT_SIGNALS */
                    break;
                }

                if( ( ( ( UBaseType_t ) xFlags ) & ( ( UBaseType_t ) FREERTOS_MSG_DONTWAIT ) ) != 0U )
                {
                    break;
                }

                /* To ensure this part only executes once. */
                xTimed = pdTRUE;

                /* Fetch the current time. */
                vTaskSetTimeOutState( &xTimeOut );
            }

            /* Wait for arrival of data.  While waiting, the IP-task may set the
             * 'eSOCKET_RECEIVE' bit in 'xEventGroup', if it receives data for this
             * socket, thus unblocking this API call. */
            xEventBits = xEventGroupWaitBits( pxSocket->xEventGroup, ( ( EventBits_t ) eSOCKET_RECEIVE ) | ( ( EventBits_t ) eSOCKET_INTR ),
                                              pdTRUE /*xClearOnExit*/, pdFALSE /*xWaitAllBits*/, xRemainingTime );

            #if ( ipconfigSUPPORT_SIGNALS != 0 )
                {
                    if( ( xEventBits & ( EventBits_t ) eSOCKET_INTR ) != 0U )
                    {
                        if( ( xEventBits & ( EventBits_t ) eSOCKET_RECEIVE ) != 0U )
                        {
                            /* Shouldn't have cleared the eSOCKET_RECEIVE flag. */
                            ( void ) xEventGroupSetBits( pxSocket->xEventGroup, ( EventBits_t ) eSOCKET_RECEIVE );
                        }

                        break;
                    }
                }
            #else /* if ( ipconfigSUPPORT_SIGNALS != 0 ) */
                {
                    ( void ) xEventBits;
                }
            #endif /* ipconfigSUPPORT_SIGNALS */

            lPacketCount = ( BaseType_t ) listCURRENT_LIST_LENGTH( &( pxSocket->u.xUDP.xWaitingPacketsList ) );

            if( lPacketCount != 0 )
            {
                break;
            }

            /* Has the timeout been reached ? */
            if( xTaskCheckForTimeOut( &xTimeOut, &xRemainingTime ) != pdFALSE )
            {
                break;
            }
        } /* while( lPacketCount == 0 ) */

        if( lPacketCount != 0 )
        {
            taskENTER_CRITICAL();
            {
                /* The owner of the list item is the network buffer. */
                pxNetworkBuffer = ( ( NetworkBufferDescriptor_t * ) listGET_OWNER_OF_HEAD_ENTRY( &( pxSocket->u.xUDP.xWaitingPacketsList ) ) );

                if( ( ( UBaseType_t ) xFlags & ( UBaseType_t ) FREERTOS_MSG_PEEK ) == 0U )
                {
                    /* Remove the network buffer from the list of buffers waiting to
                     * be processed by the socket. */
                    ( void ) uxListRemove( &( pxNetworkBuffer->xBufferListItem ) );
                }
            }
            taskEXIT_CRITICAL();

            /* The returned value is the length of the payload data, which is
             * calculated at the total packet size minus the headers.
             * The validity of `xDataLength` prvProcessIPPacket has been confirmed
             * in 'prvProcessIPPacket()'. */
            uxPayloadLength = pxNetworkBuffer->xDataLength - sizeof( UDPPacket_t );
            lReturn = ( int32_t ) uxPayloadLength;

            if( pxSourceAddress != NULL )
            {
                pxSourceAddress->sin_port = pxNetworkBuffer->usPort;
                pxSourceAddress->sin_addr = pxNetworkBuffer->ulIPAddress;
            }

            if( ( ( UBaseType_t ) xFlags & ( UBaseType_t ) FREERTOS_ZERO_COPY ) == 0U )
            {
                /* The zero copy flag is not set.  Truncate the length if it won't
                 * fit in the provided buffer. */
                if( lReturn > ( int32_t ) uxBufferLength )
                {
                    iptraceRECVFROM_DISCARDING_BYTES( ( uxBufferLength - lReturn ) );
                    lReturn = ( int32_t ) uxBufferLength;
                }

                /* Copy the received data into the provided buffer, then release the
                 * network buffer. */
                pvCopySource = ( const void * ) &pxNetworkBuffer->pucEthernetBuffer[ ipUDP_PAYLOAD_OFFSET_IPv4 ];
                ( void ) memcpy( pvBuffer, pvCopySource, ( size_t ) lReturn );

                if( ( ( UBaseType_t ) xFlags & ( UBaseType_t ) FREERTOS_MSG_PEEK ) == 0U )
                {
                    vReleaseNetworkBufferAndDescriptor( pxNetworkBuffer );
                }
            }
            else
            {
                /* The zero copy flag was set.  pvBuffer is not a buffer into which
                 * the received data can be copied, but a pointer that must be set to
                 * point to the buffer in which the received data has already been
                 * placed. */
                *( ( void ** ) pvBuffer ) = ipPOINTER_CAST( void *, &( pxNetworkBuffer->pucEthernetBuffer[ ipUDP_PAYLOAD_OFFSET_IPv4 ] ) );
            }
        }

        #if ( ipconfigSUPPORT_SIGNALS != 0 )
            else if( ( xEventBits & ( EventBits_t ) eSOCKET_INTR ) != 0U )
            {
                lReturn = -pdFREERTOS_ERRNO_EINTR;
                iptraceRECVFROM_INTERRUPTED();
            }
        #endif /* ipconfigSUPPORT_SIGNALS */
        else
        {
            lReturn = -pdFREERTOS_ERRNO_EWOULDBLOCK;
            iptraceRECVFROM_TIMEOUT();
        }
    }

    return lReturn;
}
/*-----------------------------------------------------------*/

/**
 * @brief Check if a socket is a valid UDP socket. In case it is not
 *        yet bound, bind it to port 0 ( random port ).
 * @param[in] pxSocket: The socket that must be bound to a port number.
 * @return Returns pdTRUE if the socket was already bound, or if the
 *         socket has been bound successfully.
 */
static BaseType_t prvMakeSureSocketIsBound( FreeRTOS_Socket_t * pxSocket )
{
    /* Check if this is a valid UDP socket, does not have to be bound yet. */
    BaseType_t xReturn = prvValidSocket( pxSocket, FREERTOS_IPPROTO_UDP, pdFALSE );

    if( ( xReturn == pdTRUE ) && ( !socketSOCKET_IS_BOUND( pxSocket ) ) )
    {
        /* The socket is valid but it is not yet bound. */
        if( FreeRTOS_bind( pxSocket, NULL, 0U ) != 0 )
        {
            /* The socket was not yet bound, and binding it has failed. */
            xReturn = pdFALSE;
        }
    }

    return xReturn;
}
/*-----------------------------------------------------------*/

/**
 * @brief Send data to a socket. The socket must have already been created by a
 *        successful call to FreeRTOS_socket(). It works for UDP-sockets only.
 *
 * @param[in] xSocket: The socket being sent to.
 * @param[in] pvBuffer: Pointer to the data being sent.
 * @param[in] uxTotalDataLength: Length (in bytes) of the data being sent.
 * @param[in] xFlags: Flags used to communicate preferences to the function.
 *                    Possibly FREERTOS_MSG_DONTWAIT and/or FREERTOS_ZERO_COPY.
 * @param[in] pxDestinationAddress: The address to which the data is to be sent.
 * @param[in] xDestinationAddressLength: This parameter is present to adhere to the
 *                  Berkeley sockets standard. Else, it is not used.
 *
 * @return When positive: the total number of bytes sent, when negative an error
 *         has occurred: it can be looked-up in 'FreeRTOS_errno_TCP.h'.
 */
int32_t FreeRTOS_sendto( Socket_t xSocket,
                         const void * pvBuffer,
                         size_t uxTotalDataLength,
                         BaseType_t xFlags,
                         const struct freertos_sockaddr * pxDestinationAddress,
                         socklen_t xDestinationAddressLength )
{
    NetworkBufferDescriptor_t * pxNetworkBuffer;
    void * pvCopyDest;
    IPStackEvent_t xStackTxEvent = { eStackTxEvent, NULL };
    TimeOut_t xTimeOut;
    TickType_t xTicksToWait;
    int32_t lReturn = 0;
    FreeRTOS_Socket_t * pxSocket;
    const size_t uxMaxPayloadLength = ipMAX_UDP_PAYLOAD_LENGTH;
    const size_t uxPayloadOffset = ipUDP_PAYLOAD_OFFSET_IPv4;


    pxSocket = ( FreeRTOS_Socket_t * ) xSocket;

    /* The function prototype is designed to maintain the expected Berkeley
     * sockets standard, but this implementation does not use all the
     * parameters. */
    ( void ) xDestinationAddressLength;
    configASSERT( pvBuffer != NULL );

    if( uxTotalDataLength <= ( size_t ) uxMaxPayloadLength )
    {
        /* If the socket is not already bound to an address, bind it now.
         * Passing NULL as the address parameter tells FreeRTOS_bind() to select
         * the address to bind to. */
        if( prvMakeSureSocketIsBound( pxSocket ) == pdTRUE )
        {
            xTicksToWait = pxSocket->xSendBlockTime;

            #if ( ipconfigUSE_CALLBACKS != 0 )
                {
                    if( xIsCallingFromIPTask() != pdFALSE )
                    {
                        /* If this send function is called from within a call-back
                         * handler it may not block, otherwise chances would be big to
                         * get a deadlock: the IP-task waiting for itself. */
                        xTicksToWait = ( TickType_t ) 0;
                    }
                }
            #endif /* ipconfigUSE_CALLBACKS */

            if( ( ( UBaseType_t ) xFlags & ( UBaseType_t ) FREERTOS_MSG_DONTWAIT ) != 0U )
            {
                xTicksToWait = ( TickType_t ) 0;
            }

            if( ( ( UBaseType_t ) xFlags & ( UBaseType_t ) FREERTOS_ZERO_COPY ) == 0U )
            {
                /* Zero copy is not set, so obtain a network buffer into
                 * which the payload will be copied. */
                vTaskSetTimeOutState( &xTimeOut );

                /* Block until a buffer becomes available, or until a
                 * timeout has been reached */
                pxNetworkBuffer = pxGetNetworkBufferWithDescriptor( uxPayloadOffset + uxTotalDataLength, xTicksToWait );

                if( pxNetworkBuffer != NULL )
                {
                    pvCopyDest = ( void * ) &pxNetworkBuffer->pucEthernetBuffer[ uxPayloadOffset ];
                    ( void ) memcpy( pvCopyDest, pvBuffer, uxTotalDataLength );

                    if( xTaskCheckForTimeOut( &xTimeOut, &xTicksToWait ) == pdTRUE )
                    {
                        /* The entire block time has been used up. */
                        xTicksToWait = ( TickType_t ) 0;
                    }
                }
            }
            else
            {
                /* When zero copy is used, pvBuffer is a pointer to the
                 * payload of a buffer that has already been obtained from the
                 * stack.  Obtain the network buffer pointer from the buffer. */
                pxNetworkBuffer = pxUDPPayloadBuffer_to_NetworkBuffer( pvBuffer );
            }

            if( pxNetworkBuffer != NULL )
            {
                /* xDataLength is the size of the total packet, including the Ethernet header. */
                pxNetworkBuffer->xDataLength = uxTotalDataLength + sizeof( UDPPacket_t );
                pxNetworkBuffer->usPort = pxDestinationAddress->sin_port;
                pxNetworkBuffer->usBoundPort = ( uint16_t ) socketGET_SOCKET_PORT( pxSocket );
                pxNetworkBuffer->ulIPAddress = pxDestinationAddress->sin_addr;

                /* The socket options are passed to the IP layer in the
                 * space that will eventually get used by the Ethernet header. */
                pxNetworkBuffer->pucEthernetBuffer[ ipSOCKET_OPTIONS_OFFSET ] = pxSocket->ucSocketOptions;

                /* Tell the networking task that the packet needs sending. */
                xStackTxEvent.pvData = pxNetworkBuffer;

                /* Ask the IP-task to send this packet */
                if( xSendEventStructToIPTask( &xStackTxEvent, xTicksToWait ) == pdPASS )
                {
                    /* The packet was successfully sent to the IP task. */
                    lReturn = ( int32_t ) uxTotalDataLength;
                    #if ( ipconfigUSE_CALLBACKS == 1 )
                        {
                            if( ipconfigIS_VALID_PROG_ADDRESS( pxSocket->u.xUDP.pxHandleSent ) )
                            {
                                pxSocket->u.xUDP.pxHandleSent( xSocket, uxTotalDataLength );
                            }
                        }
                    #endif /* ipconfigUSE_CALLBACKS */
                }
                else
                {
                    /* If the buffer was allocated in this function, release
                     * it. */
                    if( ( ( UBaseType_t ) xFlags & ( UBaseType_t ) FREERTOS_ZERO_COPY ) == 0U )
                    {
                        vReleaseNetworkBufferAndDescriptor( pxNetworkBuffer );
                    }

                    iptraceSTACK_TX_EVENT_LOST( ipSTACK_TX_EVENT );
                }
            }
            else
            {
                /* If errno was available, errno would be set to
                 * FREERTOS_ENOPKTS.  As it is, the function must return the
                 * number of transmitted bytes, so the calling function knows
                 * how much data was actually sent. */
                iptraceNO_BUFFER_FOR_SENDTO();
            }
        }
        else
        {
            /* No comment. */
            iptraceSENDTO_SOCKET_NOT_BOUND();
        }
    }
    else
    {
        /* The data is longer than the available buffer space. */
        iptraceSENDTO_DATA_TOO_LONG();
    }

    return lReturn;
} /* Tested */
/*-----------------------------------------------------------*/

/**
 * @brief binds a socket to a local port number. If port 0 is provided,
 *        a system provided port number will be assigned. This function
 *        can be used for both UDP and TCP sockets. The actual binding
 *        will be performed by the IP-task to avoid mutual access to the
 *        bound-socket-lists (xBoundUDPSocketsList or xBoundTCPSocketsList).
 *
 * @param[in] xSocket: The socket being bound.
 * @param[in] pxAddress: The address struct carrying the port number to which
 *                       this socket is to be bound.
 * @param[in] xAddressLength: This parameter is not used internally. The
 *                       function signature is used to adhere to standard
 *                       Berkeley sockets API.
 *
 * @return The return value is 0 if the bind is successful.
 *         If some error occurred, then a negative value is returned.
 */
BaseType_t FreeRTOS_bind( Socket_t xSocket,
                          struct freertos_sockaddr const * pxAddress,
                          socklen_t xAddressLength )
{
    IPStackEvent_t xBindEvent;
    FreeRTOS_Socket_t * pxSocket = ( FreeRTOS_Socket_t * ) xSocket;
    BaseType_t xReturn = 0;

    ( void ) xAddressLength;

    configASSERT( xIsCallingFromIPTask() == pdFALSE );

    /* MISRA Rule 11.4 warns about casting pointer to a different type.
     * The casting here is to use pointer to pass error code.
     * The pointer will be checked against the error code value
     * before any further pointer action. */
    /* coverity[misra_c_2012_rule_11_4_violation] */
    if( ( pxSocket == NULL ) || ( pxSocket == FREERTOS_INVALID_SOCKET ) )
    {
        xReturn = -pdFREERTOS_ERRNO_EINVAL;
    }

    /* Once a socket is bound to a port, it can not be bound to a different
     * port number */
    else if( socketSOCKET_IS_BOUND( pxSocket ) )
    {
        /* The socket is already bound. */
        FreeRTOS_debug_printf( ( "vSocketBind: Socket already bound to %d\n", pxSocket->usLocalPort ) );
        xReturn = -pdFREERTOS_ERRNO_EINVAL;
    }
    else
    {
        /* Prepare a messages to the IP-task in order to perform the binding.
         * The desired port number will be passed in usLocalPort. */
        xBindEvent.eEventType = eSocketBindEvent;
        xBindEvent.pvData = xSocket;

        if( pxAddress != NULL )
        {
            pxSocket->usLocalPort = FreeRTOS_ntohs( pxAddress->sin_port );
        }
        else
        {
            /* Caller wants to bind to a random port number. */
            pxSocket->usLocalPort = 0U;
        }

        /* portMAX_DELAY is used as a the time-out parameter, as binding *must*
         * succeed before the socket can be used.  _RB_ The use of an infinite
         * block time needs be changed as it could result in the task hanging. */
        if( xSendEventStructToIPTask( &xBindEvent, ( TickType_t ) portMAX_DELAY ) == pdFAIL )
        {
            /* Failed to wake-up the IP-task, no use to wait for it */
            FreeRTOS_debug_printf( ( "FreeRTOS_bind: send event failed\n" ) );
            xReturn = -pdFREERTOS_ERRNO_ECANCELED;
        }
        else
        {
            /* The IP-task will set the 'eSOCKET_BOUND' bit when it has done its
             * job. */
            ( void ) xEventGroupWaitBits( pxSocket->xEventGroup, ( EventBits_t ) eSOCKET_BOUND, pdTRUE /*xClearOnExit*/, pdFALSE /*xWaitAllBits*/, portMAX_DELAY );

            if( !socketSOCKET_IS_BOUND( pxSocket ) )
            {
                xReturn = -pdFREERTOS_ERRNO_EINVAL;
            }
        }
    }

    return xReturn;
}
/*-----------------------------------------------------------*/

/**
 * @brief Internal version of bind() that should not be called directly.
 *        'xInternal' is used for TCP sockets only: it allows to have several
 *        (connected) child sockets bound to the same server port.
 *
 * @param[in] pxSocket: The socket is to be bound.
 * @param[in] pxBindAddress: The port to which this socket should be bound.
 * @param[in] uxAddressLength: The address length.
 * @param[in] xInternal: pdTRUE is calling internally, else pdFALSE.
 *
 * @return If the socket was bound to a port successfully, then a 0 is returned.
 *         Or else, an error code is returned.
 */
BaseType_t vSocketBind( FreeRTOS_Socket_t * pxSocket,
                        struct freertos_sockaddr * pxBindAddress,
                        size_t uxAddressLength,
                        BaseType_t xInternal )
{
    BaseType_t xReturn = 0; /* In Berkeley sockets, 0 means pass for bind(). */
    List_t * pxSocketList;
    struct freertos_sockaddr * pxAddress = pxBindAddress;

    #if ( ipconfigALLOW_SOCKET_SEND_WITHOUT_BIND == 1 )
        struct freertos_sockaddr xAddress;
    #endif /* ipconfigALLOW_SOCKET_SEND_WITHOUT_BIND */

    configASSERT( pxSocket != NULL );
    configASSERT( pxSocket != FREERTOS_INVALID_SOCKET );

    #if ( ipconfigUSE_TCP == 1 )
        if( pxSocket->ucProtocol == ( uint8_t ) FREERTOS_IPPROTO_TCP )
        {
            pxSocketList = &xBoundTCPSocketsList;
        }
        else
    #endif /* ipconfigUSE_TCP == 1 */
    {
        pxSocketList = &xBoundUDPSocketsList;
    }

    /* The function prototype is designed to maintain the expected Berkeley
     * sockets standard, but this implementation does not use all the parameters. */
    ( void ) uxAddressLength;

    #if ( ipconfigALLOW_SOCKET_SEND_WITHOUT_BIND == 1 )
        {
            /* pxAddress will be NULL if sendto() was called on a socket without the
             * socket being bound to an address. In this case, automatically allocate
             * an address to the socket.  There is a small chance that the allocated
             * port will already be in use - if that is the case, then the check below
             * [pxListFindListItemWithValue()] will result in an error being returned. */
            if( pxAddress == NULL )
            {
                pxAddress = &xAddress;
                /* Put the port to zero to be assigned later. */
                pxAddress->sin_port = 0U;
            }
        }
    #endif /* ipconfigALLOW_SOCKET_SEND_WITHOUT_BIND == 1 */

    /* Sockets must be bound before calling FreeRTOS_sendto() if
    * ipconfigALLOW_SOCKET_SEND_WITHOUT_BIND is not set to 1. */
    configASSERT( pxAddress != NULL );

    #if ( ipconfigALLOW_SOCKET_SEND_WITHOUT_BIND == 1 )
        /* pxAddress is not NULL, no testing needed. */
    #else
        if( pxAddress != NULL )
    #endif
    {
        /* Add a do-while loop to facilitate use of 'break' statements. */
        do
        {
            if( pxAddress->sin_port == 0U )
            {
                pxAddress->sin_port = prvGetPrivatePortNumber( ( BaseType_t ) pxSocket->ucProtocol );

                if( pxAddress->sin_port == ( uint16_t ) 0U )
                {
                    xReturn = -pdFREERTOS_ERRNO_EADDRNOTAVAIL;
                    break;
                }
            }

            /* If vSocketBind() is called from the API FreeRTOS_bind() it has been
             * confirmed that the socket was not yet bound to a port.  If it is called
             * from the IP-task, no such check is necessary. */

            /* Check to ensure the port is not already in use.  If the bind is
             * called internally, a port MAY be used by more than one socket. */
            if( ( ( xInternal == pdFALSE ) || ( pxSocket->ucProtocol != ( uint8_t ) FREERTOS_IPPROTO_TCP ) ) &&
                ( pxListFindListItemWithValue( pxSocketList, ( TickType_t ) pxAddress->sin_port ) != NULL ) )
            {
                FreeRTOS_debug_printf( ( "vSocketBind: %sP port %d in use\n",
                                         ( pxSocket->ucProtocol == ( uint8_t ) FREERTOS_IPPROTO_TCP ) ? "TC" : "UD",
                                         FreeRTOS_ntohs( pxAddress->sin_port ) ) );
                xReturn = -pdFREERTOS_ERRNO_EADDRINUSE;
            }
            else
            {
                /* Allocate the port number to the socket.
                 * This macro will set 'xBoundSocketListItem->xItemValue' */
                socketSET_SOCKET_PORT( pxSocket, pxAddress->sin_port );

                /* And also store it in a socket field 'usLocalPort' in host-byte-order,
                 * mostly used for logging and debugging purposes */
                pxSocket->usLocalPort = FreeRTOS_ntohs( pxAddress->sin_port );

                /* Add the socket to the list of bound ports. */
                {
                    /* If the network driver can iterate through 'xBoundUDPSocketsList',
                     * by calling xPortHasUDPSocket() then the IP-task must temporarily
                     * suspend the scheduler to keep the list in a consistent state. */
                    #if ( ipconfigETHERNET_DRIVER_FILTERS_PACKETS == 1 )
                        {
                            vTaskSuspendAll();
                        }
                    #endif /* ipconfigETHERNET_DRIVER_FILTERS_PACKETS */

                    /* Add the socket to 'xBoundUDPSocketsList' or 'xBoundTCPSocketsList' */
                    vListInsertEnd( pxSocketList, &( pxSocket->xBoundSocketListItem ) );

                    #if ( ipconfigETHERNET_DRIVER_FILTERS_PACKETS == 1 )
                        {
                            ( void ) xTaskResumeAll();
                        }
                    #endif /* ipconfigETHERNET_DRIVER_FILTERS_PACKETS */
                }
            }
        } while( ipFALSE_BOOL );
    }

    #if ( ipconfigALLOW_SOCKET_SEND_WITHOUT_BIND == 0 )
        else
        {
            xReturn = -pdFREERTOS_ERRNO_EADDRNOTAVAIL;
            FreeRTOS_debug_printf( ( "vSocketBind: Socket no addr\n" ) );
        }
    #endif

    if( xReturn != 0 )
    {
        iptraceBIND_FAILED( xSocket, ( FreeRTOS_ntohs( pxAddress->sin_port ) ) );
    }

    return xReturn;
} /* Tested */
/*-----------------------------------------------------------*/

/**
 * @brief Close a socket and free the allocated space. In case of a TCP socket:
 *        the connection will not be closed automatically. Subsequent messages
 *        for the closed socket will be responded to with a RST. The IP-task
 *        will actually close the socket, after receiving a 'eSocketCloseEvent'
 *        message.
 *
 * @param[in] xSocket: the socket being closed.
 *
 * @return There are three distinct values which can be returned:
 *         0: If the xSocket is NULL/invalid.
 *         1: If the socket was successfully closed (read the brief above).
 *        -1: If the socket was valid but could not be closed because the message
 *            could not be delivered to the IP-task. Try again later.
 */
BaseType_t FreeRTOS_closesocket( Socket_t xSocket )
{
    BaseType_t xResult;

    #if ( ipconfigUSE_CALLBACKS == 1 )
        FreeRTOS_Socket_t * pxSocket = ( FreeRTOS_Socket_t * ) xSocket;
    #endif /* ipconfigUSE_CALLBACKS == 1 */
    IPStackEvent_t xCloseEvent;
    xCloseEvent.eEventType = eSocketCloseEvent;
    xCloseEvent.pvData = xSocket;

    /* MISRA Rule 11.4 warns about casting pointer to a different type.
     * The casting here is to use pointer to pass error code.
     * The pointer will be checked against the error code value
     * before any further pointer action. */
    /* coverity[misra_c_2012_rule_11_4_violation] */
    if( ( xSocket == NULL ) || ( xSocket == FREERTOS_INVALID_SOCKET ) )
    {
        xResult = 0;
    }
    else
    {
        #if ( ipconfigUSE_CALLBACKS == 1 )
            {
                #if ( ipconfigUSE_TCP == 1 )
                    if( pxSocket->ucProtocol == ( uint8_t ) FREERTOS_IPPROTO_TCP )
                    {
                        /* Make sure that IP-task won't call the user callback's anymore */
                        pxSocket->u.xTCP.pxHandleConnected = NULL;
                        pxSocket->u.xTCP.pxHandleReceive = NULL;
                        pxSocket->u.xTCP.pxHandleSent = NULL;
                    }
                    else
                #endif /* ipconfigUSE_TCP == 1 */

                if( pxSocket->ucProtocol == ( uint8_t ) FREERTOS_IPPROTO_UDP )
                {
                    /* Clear the two UDP handlers. */
                    pxSocket->u.xUDP.pxHandleReceive = NULL;
                    pxSocket->u.xUDP.pxHandleSent = NULL;
                }
            }
        #endif /* ipconfigUSE_CALLBACKS == 1 */

        /* Let the IP task close the socket to keep it synchronised with the
         * packet handling. */

        /* The timeout value below is only used if this function is called from
         * a user task. If this function is called by the IP-task, it may fail
         * to close the socket when the event queue is full.
         * This should only happen in case of a user call-back. */
        if( xSendEventStructToIPTask( &xCloseEvent, ( TickType_t ) portMAX_DELAY ) == pdFAIL )
        {
            FreeRTOS_debug_printf( ( "FreeRTOS_closesocket: failed\n" ) );
            xResult = -1;
        }
        else
        {
            xResult = 1;
        }
    }

    return xResult;
}

/**
 * @brief This is the internal version of FreeRTOS_closesocket(). It will
 *        be called by the IPtask only to avoid problems with synchronicity.
 *
 * @param[in] pxSocket: The socket descriptor of the socket being closed.
 *
 * @return Returns NULL, always.
 */
void * vSocketClose( FreeRTOS_Socket_t * pxSocket )
{
    NetworkBufferDescriptor_t * pxNetworkBuffer;

    #if ( ipconfigUSE_TCP == 1 )
        {
            /* For TCP: clean up a little more. */
            if( pxSocket->ucProtocol == ( uint8_t ) FREERTOS_IPPROTO_TCP )
            {
                #if ( ipconfigUSE_TCP_WIN == 1 )
                    {
                        if( pxSocket->u.xTCP.pxAckMessage != NULL )
                        {
                            vReleaseNetworkBufferAndDescriptor( pxSocket->u.xTCP.pxAckMessage );
                        }

                        /* Free the resources which were claimed by the tcpWin member */
                        vTCPWindowDestroy( &pxSocket->u.xTCP.xTCPWindow );
                    }
                #endif /* ipconfigUSE_TCP_WIN */

                /* Free the input and output streams */
                if( pxSocket->u.xTCP.rxStream != NULL )
                {
                    iptraceMEM_STATS_DELETE( pxSocket->u.xTCP.rxStream );
                    vPortFreeLarge( pxSocket->u.xTCP.rxStream );
                }

                if( pxSocket->u.xTCP.txStream != NULL )
                {
                    iptraceMEM_STATS_DELETE( pxSocket->u.xTCP.txStream );
                    vPortFreeLarge( pxSocket->u.xTCP.txStream );
                }

                /* In case this is a child socket, make sure the child-count of the
                 * parent socket is decreased. */
                prvTCPSetSocketCount( pxSocket );
            }
        }
    #endif /* ipconfigUSE_TCP == 1 */

    /* Socket must be unbound first, to ensure no more packets are queued on
     * it. */
    if( socketSOCKET_IS_BOUND( pxSocket ) )
    {
        /* If the network driver can iterate through 'xBoundUDPSocketsList',
         * by calling xPortHasUDPSocket(), then the IP-task must temporarily
         * suspend the scheduler to keep the list in a consistent state. */
        #if ( ipconfigETHERNET_DRIVER_FILTERS_PACKETS == 1 )
            {
                vTaskSuspendAll();
            }
        #endif /* ipconfigETHERNET_DRIVER_FILTERS_PACKETS */

        ( void ) uxListRemove( &( pxSocket->xBoundSocketListItem ) );

        #if ( ipconfigETHERNET_DRIVER_FILTERS_PACKETS == 1 )
            {
                ( void ) xTaskResumeAll();
            }
        #endif /* ipconfigETHERNET_DRIVER_FILTERS_PACKETS */
    }

    /* Now the socket is not bound the list of waiting packets can be
     * drained. */
    if( pxSocket->ucProtocol == ( uint8_t ) FREERTOS_IPPROTO_UDP )
    {
        while( listCURRENT_LIST_LENGTH( &( pxSocket->u.xUDP.xWaitingPacketsList ) ) > 0U )
        {
            pxNetworkBuffer = ( ( NetworkBufferDescriptor_t * ) listGET_OWNER_OF_HEAD_ENTRY( &( pxSocket->u.xUDP.xWaitingPacketsList ) ) );
            ( void ) uxListRemove( &( pxNetworkBuffer->xBufferListItem ) );
            vReleaseNetworkBufferAndDescriptor( pxNetworkBuffer );
        }
    }

    if( pxSocket->xEventGroup != NULL )
    {
        vEventGroupDelete( pxSocket->xEventGroup );
    }

    #if ( ipconfigUSE_TCP == 1 ) && ( ipconfigHAS_DEBUG_PRINTF != 0 )
        {
            if( pxSocket->ucProtocol == ( uint8_t ) FREERTOS_IPPROTO_TCP )
            {
                FreeRTOS_debug_printf( ( "FreeRTOS_closesocket[%u to %xip:%u]: buffers %u socks %u\n",
                                         pxSocket->usLocalPort,
                                         ( unsigned ) pxSocket->u.xTCP.ulRemoteIP,
                                         pxSocket->u.xTCP.usRemotePort,
                                         ( unsigned ) uxGetNumberOfFreeNetworkBuffers(),
                                         ( unsigned ) listCURRENT_LIST_LENGTH( &xBoundTCPSocketsList ) ) );
            }
        }
    #endif /* ( ipconfigUSE_TCP == 1 ) && ( ipconfigHAS_DEBUG_PRINTF != 0 ) */

    /* And finally, after all resources have been freed, free the socket space */
    iptraceMEM_STATS_DELETE( pxSocket );
    vPortFreeSocket( pxSocket );

    return NULL;
} /* Tested */

/*-----------------------------------------------------------*/

#if ipconfigUSE_TCP == 1

/**
 * @brief When a child socket gets closed, make sure to update the child-count of the
 *        parent. When a listening parent socket is closed, make sure to close also
 *        all orphaned child-sockets.
 *
 * @param[in] pxSocketToDelete: The socket being closed.
 */
    static void prvTCPSetSocketCount( FreeRTOS_Socket_t const * pxSocketToDelete )
    {
        const ListItem_t * pxIterator;

        /* MISRA C-2012 Rule 11.3 warns about casting pointer type to a different data type.
<<<<<<< HEAD
         * To be able to access various predefined fields from a data buffer, this mapping is intentional. */
=======
         * The casting is used to map the data buffer to a predefined data structure
         * so that the data can be easily accessed. The buffer length has been validated to be
         * at least as big as the size of the data structure to be casted to. */
>>>>>>> c756a1d9
        /* coverity[misra_c_2012_rule_11_3_violation] */
        const ListItem_t * pxEnd = ( ( const ListItem_t * ) &( xBoundTCPSocketsList.xListEnd ) );
        FreeRTOS_Socket_t * pxOtherSocket;
        uint16_t usLocalPort = pxSocketToDelete->usLocalPort;

        if( pxSocketToDelete->u.xTCP.ucTCPState == ( uint8_t ) eTCP_LISTEN )
        {
            pxIterator = listGET_NEXT( pxEnd );

            while( pxIterator != pxEnd )
            {
                pxOtherSocket = ( ( FreeRTOS_Socket_t * ) listGET_LIST_ITEM_OWNER( pxIterator ) );

                /* This needs to be done here, before calling vSocketClose. */
                pxIterator = listGET_NEXT( pxIterator );

                if( ( pxOtherSocket->u.xTCP.ucTCPState != ( uint8_t ) eTCP_LISTEN ) &&
                    ( pxOtherSocket->usLocalPort == usLocalPort ) &&
                    ( ( pxOtherSocket->u.xTCP.bits.bPassQueued != pdFALSE_UNSIGNED ) ||
                      ( pxOtherSocket->u.xTCP.bits.bPassAccept != pdFALSE_UNSIGNED ) ) )
                {
                    ( void ) vSocketClose( pxOtherSocket );
                }
            }
        }
        else
        {
            for( pxIterator = listGET_NEXT( pxEnd );
                 pxIterator != pxEnd;
                 pxIterator = listGET_NEXT( pxIterator ) )
            {
                pxOtherSocket = ( ( FreeRTOS_Socket_t * ) listGET_LIST_ITEM_OWNER( pxIterator ) );

                if( ( pxOtherSocket->u.xTCP.ucTCPState == ( uint8_t ) eTCP_LISTEN ) &&
                    ( pxOtherSocket->usLocalPort == usLocalPort ) &&
                    ( pxOtherSocket->u.xTCP.usChildCount != 0U ) )
                {
                    pxOtherSocket->u.xTCP.usChildCount--;
                    FreeRTOS_debug_printf( ( "Lost: Socket %u now has %u / %u child%s\n",
                                             pxOtherSocket->usLocalPort,
                                             pxOtherSocket->u.xTCP.usChildCount,
                                             pxOtherSocket->u.xTCP.usBacklog,
                                             ( pxOtherSocket->u.xTCP.usChildCount == 1U ) ? "" : "ren" ) );
                    break;
                }
            }
        }
    }


#endif /* ipconfigUSE_TCP == 1 */

/*-----------------------------------------------------------*/

#if ( ipconfigUSE_TCP == 1 )

/**
 * @brief Set the value of receive/send buffer after some preliminary checks.
 *
 * @param[in] pxSocket: The socket whose options are being set.
 * @param[in] lOptionName: The option name: either FREERTOS_SO_SNDBUF or
 *                         FREERTOS_SO_SNDBUF.
 * @param[in] pvOptionValue: The value of the option being set.
 *
 * @return If there is no error, then 0 is returned. Or a negative errno
 *         value is returned.
 */
    static BaseType_t prvSockopt_so_buffer( FreeRTOS_Socket_t * pxSocket,
                                            int32_t lOptionName,
                                            const void * pvOptionValue )
    {
        uint32_t ulNewValue;
        BaseType_t xReturn;

        if( pxSocket->ucProtocol != ( uint8_t ) FREERTOS_IPPROTO_TCP )
        {
            FreeRTOS_debug_printf( ( "Set SO_%sBUF: wrong socket type\n",
                                     ( lOptionName == FREERTOS_SO_SNDBUF ) ? "SND" : "RCV" ) );
            xReturn = -pdFREERTOS_ERRNO_EINVAL;
        }
        else if( ( ( lOptionName == FREERTOS_SO_SNDBUF ) && ( pxSocket->u.xTCP.txStream != NULL ) ) ||
                 ( ( lOptionName == FREERTOS_SO_RCVBUF ) && ( pxSocket->u.xTCP.rxStream != NULL ) ) )
        {
            FreeRTOS_debug_printf( ( "Set SO_%sBUF: buffer already created\n",
                                     ( lOptionName == FREERTOS_SO_SNDBUF ) ? "SND" : "RCV" ) );
            xReturn = -pdFREERTOS_ERRNO_EINVAL;
        }
        else
        {
            ulNewValue = *( ipPOINTER_CAST( const uint32_t *, pvOptionValue ) );

            if( lOptionName == FREERTOS_SO_SNDBUF )
            {
                /* Round up to nearest MSS size */
                ulNewValue = FreeRTOS_round_up( ulNewValue, ( uint32_t ) pxSocket->u.xTCP.usMSS );
                pxSocket->u.xTCP.uxTxStreamSize = ulNewValue;
            }
            else
            {
                pxSocket->u.xTCP.uxRxStreamSize = ulNewValue;
            }

            xReturn = 0;
        }

        return xReturn;
    }
#endif /* ipconfigUSE_TCP == 1 */
/*-----------------------------------------------------------*/

/* FreeRTOS_setsockopt calls itself, but in a very limited way,
 * only when FREERTOS_SO_WIN_PROPERTIES is being set. */

/**
 * @brief Set the socket options for the given socket.
 *
 * @param[in] xSocket: The socket for which the options are to be set.
 * @param[in] lLevel: Not used. Parameter is used to maintain the Berkeley sockets
 *                    standard.
 * @param[in] lOptionName: The name of the option to be set.
 * @param[in] pvOptionValue: The value of the option to be set.
 * @param[in] uxOptionLength: Not used. Parameter is used to maintain the Berkeley
 *                            sockets standard.
 *
 * @return If the option can be set with the given value, then 0 is returned. Else,
 *         an error code is returned.
 */
BaseType_t FreeRTOS_setsockopt( Socket_t xSocket,
                                int32_t lLevel,
                                int32_t lOptionName,
                                const void * pvOptionValue,
                                size_t uxOptionLength )
{
/* The standard Berkeley function returns 0 for success. */
    BaseType_t xReturn = -pdFREERTOS_ERRNO_EINVAL;
    FreeRTOS_Socket_t * pxSocket;

    pxSocket = ( FreeRTOS_Socket_t * ) xSocket;

    /* The function prototype is designed to maintain the expected Berkeley
     * sockets standard, but this implementation does not use all the parameters. */
    ( void ) lLevel;
    ( void ) uxOptionLength;

    /* MISRA Rule 11.4 warns about casting pointer to a different type.
     * The casting here is to use pointer to pass error code.
     * The pointer will be checked against the error code value
     * before any further pointer action. */
    /* coverity[misra_c_2012_rule_11_4_violation] */
    if( ( pxSocket != NULL ) && ( pxSocket != FREERTOS_INVALID_SOCKET ) )
    {
        switch( lOptionName )
        {
            case FREERTOS_SO_RCVTIMEO:
                /* Receive time out. */
                pxSocket->xReceiveBlockTime = *( ( const TickType_t * ) pvOptionValue );
                xReturn = 0;
                break;

            case FREERTOS_SO_SNDTIMEO:
                pxSocket->xSendBlockTime = *( ( const TickType_t * ) pvOptionValue );

                if( pxSocket->ucProtocol == ( uint8_t ) FREERTOS_IPPROTO_UDP )
                {
                    /* The send time out is capped for the reason stated in the
                     * comments where ipconfigUDP_MAX_SEND_BLOCK_TIME_TICKS is defined
                     * in FreeRTOSIPConfig.h (assuming an official configuration file
                     * is being used. */
                    if( pxSocket->xSendBlockTime > ipconfigUDP_MAX_SEND_BLOCK_TIME_TICKS )
                    {
                        pxSocket->xSendBlockTime = ipconfigUDP_MAX_SEND_BLOCK_TIME_TICKS;
                    }
                }
                else
                {
                    /* For TCP socket, it isn't necessary to limit the blocking time
                     * because the FreeRTOS_send() function does not wait for a network
                     * buffer to become available. */
                }

                xReturn = 0;
                break;

                #if ( ipconfigUDP_MAX_RX_PACKETS > 0U )
                    case FREERTOS_SO_UDP_MAX_RX_PACKETS:

                        if( pxSocket->ucProtocol != ( uint8_t ) FREERTOS_IPPROTO_UDP )
                        {
                            break; /* will return -pdFREERTOS_ERRNO_EINVAL */
                        }

                        pxSocket->u.xUDP.uxMaxPackets = *( ( const UBaseType_t * ) pvOptionValue );
                        xReturn = 0;
                        break;
                #endif /* ipconfigUDP_MAX_RX_PACKETS */

            case FREERTOS_SO_UDPCKSUM_OUT:

                /* Turn calculating of the UDP checksum on/off for this socket. If pvOptionValue
                 * is anything else than NULL, the checksum generation will be turned on. */

                if( pvOptionValue == NULL )
                {
                    pxSocket->ucSocketOptions &= ~( ( uint8_t ) FREERTOS_SO_UDPCKSUM_OUT );
                }
                else
                {
                    pxSocket->ucSocketOptions |= ( uint8_t ) FREERTOS_SO_UDPCKSUM_OUT;
                }

                xReturn = 0;
                break;

                #if ( ipconfigUSE_CALLBACKS == 1 )
                    #if ( ipconfigUSE_TCP == 1 )
                        case FREERTOS_SO_TCP_CONN_HANDLER: /* Set a callback for (dis)connection events */
                        case FREERTOS_SO_TCP_RECV_HANDLER: /* Install a callback for receiving TCP data. Supply pointer to 'F_TCP_UDP_Handler_t' (see below) */
                        case FREERTOS_SO_TCP_SENT_HANDLER: /* Install a callback for sending TCP data. Supply pointer to 'F_TCP_UDP_Handler_t' (see below) */
                    #endif /* ipconfigUSE_TCP */
                    case FREERTOS_SO_UDP_RECV_HANDLER:     /* Install a callback for receiving UDP data. Supply pointer to 'F_TCP_UDP_Handler_t' (see below) */
                    case FREERTOS_SO_UDP_SENT_HANDLER:     /* Install a callback for sending UDP data. Supply pointer to 'F_TCP_UDP_Handler_t' (see below) */
                       {
                           #if ( ipconfigUSE_TCP == 1 )
                               {
                                   UBaseType_t uxProtocol;

                                   if( ( lOptionName == FREERTOS_SO_UDP_RECV_HANDLER ) ||
                                       ( lOptionName == FREERTOS_SO_UDP_SENT_HANDLER ) )
                                   {
                                       uxProtocol = ( UBaseType_t ) FREERTOS_IPPROTO_UDP;
                                   }
                                   else
                                   {
                                       uxProtocol = ( UBaseType_t ) FREERTOS_IPPROTO_TCP;
                                   }

                                   if( pxSocket->ucProtocol != ( uint8_t ) uxProtocol )
                                   {
                                       break; /* will return -pdFREERTOS_ERRNO_EINVAL */
                                   }
                               }
                           #else /* if ( ipconfigUSE_TCP == 1 ) */
                               {
                                   /* No need to check if the socket has the right
                                    * protocol, because only UDP socket can be created. */
                               }
                           #endif /* ipconfigUSE_TCP */

                           switch( lOptionName )
                           {
                               #if ipconfigUSE_TCP == 1
                                   case FREERTOS_SO_TCP_CONN_HANDLER:
                                       pxSocket->u.xTCP.pxHandleConnected = ( ( const F_TCP_UDP_Handler_t * ) pvOptionValue )->pxOnTCPConnected;
                                       break;

                                   case FREERTOS_SO_TCP_RECV_HANDLER:
                                       pxSocket->u.xTCP.pxHandleReceive = ( ( const F_TCP_UDP_Handler_t * ) pvOptionValue )->pxOnTCPReceive;
                                       break;

                                   case FREERTOS_SO_TCP_SENT_HANDLER:
                                       pxSocket->u.xTCP.pxHandleSent = ( ( const F_TCP_UDP_Handler_t * ) pvOptionValue )->pxOnTCPSent;
                                       break;
                               #endif /* ipconfigUSE_TCP */
                               case FREERTOS_SO_UDP_RECV_HANDLER:
                                   pxSocket->u.xUDP.pxHandleReceive = ( ( const F_TCP_UDP_Handler_t * ) pvOptionValue )->pxOnUDPReceive;
                                   break;

                               case FREERTOS_SO_UDP_SENT_HANDLER:
                                   pxSocket->u.xUDP.pxHandleSent = ( ( const F_TCP_UDP_Handler_t * ) pvOptionValue )->pxOnUDPSent;
                                   break;

                               default:   /* LCOV_EXCL_LINE The default case is required by MISRA but control flow will never ever reach
                                           * here since the switch statement enclosing this switch prevents that. */
                                   /* Should it throw an error here? */
                                   break; /* LCOV_EXCL_LINE. Since the default case will never reach, this break statement will not execute as well. */
                           }
                       }

                        xReturn = 0;
                        break;
                #endif /* ipconfigUSE_CALLBACKS */

                #if ( ipconfigSOCKET_HAS_USER_SEMAPHORE != 0 )

                    /* Each socket has a semaphore on which the using task normally
                     * sleeps. */
                    case FREERTOS_SO_SET_SEMAPHORE:
                       {
                           pxSocket->pxUserSemaphore = *( ipPOINTER_CAST( SemaphoreHandle_t *, pvOptionValue ) );
                       }
                        xReturn = 0;
                        break;
                #endif /* ipconfigSOCKET_HAS_USER_SEMAPHORE */

                #if ( ipconfigSOCKET_HAS_USER_WAKE_CALLBACK != 0 )
                    case FREERTOS_SO_WAKEUP_CALLBACK:

                        /* Each socket can have a callback function that is executed
                         * when there is an event the socket's owner might want to
                         * process. */
                        /* The type cast of the pointer expression "A" to type "B" removes const qualifier from the pointed to type. */
                        pxSocket->pxUserWakeCallback = ( SocketWakeupCallback_t ) pvOptionValue;
                        xReturn = 0;
                        break;
                #endif /* ipconfigSOCKET_HAS_USER_WAKE_CALLBACK */

                #if ( ipconfigUSE_TCP != 0 )
                    case FREERTOS_SO_SET_LOW_HIGH_WATER:
                       {
                           const LowHighWater_t * pxLowHighWater = ipPOINTER_CAST( const LowHighWater_t *, pvOptionValue );

                           if( pxSocket->ucProtocol != ( uint8_t ) FREERTOS_IPPROTO_TCP )
                           {
                               /* It is not allowed to access 'pxSocket->u.xTCP'. */
                               FreeRTOS_debug_printf( ( "FREERTOS_SO_SET_LOW_HIGH_WATER: wrong socket type\n" ) );
                               break; /* will return -pdFREERTOS_ERRNO_EINVAL */
                           }

                           if( ( pxLowHighWater->uxLittleSpace >= pxLowHighWater->uxEnoughSpace ) ||
                               ( pxLowHighWater->uxEnoughSpace > pxSocket->u.xTCP.uxRxStreamSize ) )
                           {
                               /* Impossible values. */
                               FreeRTOS_debug_printf( ( "FREERTOS_SO_SET_LOW_HIGH_WATER: bad values\n" ) );
                               break; /* will return -pdFREERTOS_ERRNO_EINVAL */
                           }

                           /* Send a STOP when buffer space drops below 'uxLittleSpace' bytes. */
                           pxSocket->u.xTCP.uxLittleSpace = pxLowHighWater->uxLittleSpace;
                           /* Send a GO when buffer space grows above 'uxEnoughSpace' bytes. */
                           pxSocket->u.xTCP.uxEnoughSpace = pxLowHighWater->uxEnoughSpace;
                           xReturn = 0;
                       }
                       break;

                    case FREERTOS_SO_SNDBUF: /* Set the size of the send buffer, in units of MSS (TCP only) */
                    case FREERTOS_SO_RCVBUF: /* Set the size of the receive buffer, in units of MSS (TCP only) */
                        xReturn = prvSockopt_so_buffer( pxSocket, lOptionName, pvOptionValue );
                        break;

                    case FREERTOS_SO_WIN_PROPERTIES: /* Set all buffer and window properties in one call, parameter is pointer to WinProperties_t */
                       {
                           IPTCPSocket_t * pxTCP = &( pxSocket->u.xTCP );
                           const WinProperties_t * pxProps;

                           if( pxSocket->ucProtocol != ( uint8_t ) FREERTOS_IPPROTO_TCP )
                           {
                               FreeRTOS_debug_printf( ( "Set SO_WIN_PROP: wrong socket type\n" ) );
                               break; /* will return -pdFREERTOS_ERRNO_EINVAL */
                           }

                           pxProps = ipPOINTER_CAST( const WinProperties_t *, pvOptionValue );

                           /* Validity of txStream will be checked by the function below. */
                           xReturn = prvSockopt_so_buffer( pxSocket, FREERTOS_SO_SNDBUF, &( pxProps->lTxBufSize ) );

                           if( xReturn != 0 )
                           {
                               break; /* will return an error. */
                           }

                           /* Validity of rxStream will be checked by the function below. */
                           xReturn = prvSockopt_so_buffer( pxSocket, FREERTOS_SO_RCVBUF, &( pxProps->lRxBufSize ) );

                           if( xReturn != 0 )
                           {
                               break; /* will return an error. */
                           }

                           #if ( ipconfigUSE_TCP_WIN == 1 )
                               {
                                   pxTCP->uxRxWinSize = ( uint32_t ) pxProps->lRxWinSize; /* Fixed value: size of the TCP reception window */
                                   pxTCP->uxTxWinSize = ( uint32_t ) pxProps->lTxWinSize; /* Fixed value: size of the TCP transmit window */
                               }
                           #else
                               {
                                   pxTCP->uxRxWinSize = 1U;
                                   pxTCP->uxTxWinSize = 1U;
                               }
                           #endif

                           /* In case the socket has already initialised its tcpWin,
                            * adapt the window size parameters */
                           if( pxTCP->xTCPWindow.u.bits.bHasInit != pdFALSE_UNSIGNED )
                           {
                               pxTCP->xTCPWindow.xSize.ulRxWindowLength = ( uint32_t ) ( pxTCP->uxRxWinSize * pxTCP->usMSS );
                               pxTCP->xTCPWindow.xSize.ulTxWindowLength = ( uint32_t ) ( pxTCP->uxTxWinSize * pxTCP->usMSS );
                           }
                       }

                        xReturn = 0;
                        break;

                    case FREERTOS_SO_REUSE_LISTEN_SOCKET: /* If true, the server-socket will turn into a connected socket */
                       {
                           if( pxSocket->ucProtocol != ( uint8_t ) FREERTOS_IPPROTO_TCP )
                           {
                               break; /* will return -pdFREERTOS_ERRNO_EINVAL */
                           }

                           if( *( ( const BaseType_t * ) pvOptionValue ) != 0 )
                           {
                               pxSocket->u.xTCP.bits.bReuseSocket = pdTRUE;
                           }
                           else
                           {
                               pxSocket->u.xTCP.bits.bReuseSocket = pdFALSE;
                           }
                       }
                        xReturn = 0;
                        break;

                    case FREERTOS_SO_CLOSE_AFTER_SEND: /* As soon as the last byte has been transmitted, finalise the connection */
                       {
                           if( pxSocket->ucProtocol != ( uint8_t ) FREERTOS_IPPROTO_TCP )
                           {
                               break; /* will return -pdFREERTOS_ERRNO_EINVAL */
                           }

                           if( *( ( const BaseType_t * ) pvOptionValue ) != 0 )
                           {
                               pxSocket->u.xTCP.bits.bCloseAfterSend = pdTRUE;
                           }
                           else
                           {
                               pxSocket->u.xTCP.bits.bCloseAfterSend = pdFALSE;
                           }
                       }
                        xReturn = 0;
                        break;

                    case FREERTOS_SO_SET_FULL_SIZE: /* Refuse to send packets smaller than MSS  */
                       {
                           if( pxSocket->ucProtocol != ( uint8_t ) FREERTOS_IPPROTO_TCP )
                           {
                               break; /* will return -pdFREERTOS_ERRNO_EINVAL */
                           }

                           if( *( ( const BaseType_t * ) pvOptionValue ) != 0 )
                           {
                               pxSocket->u.xTCP.xTCPWindow.u.bits.bSendFullSize = pdTRUE;
                           }
                           else
                           {
                               pxSocket->u.xTCP.xTCPWindow.u.bits.bSendFullSize = pdFALSE;
                           }

                           if( ( pxSocket->u.xTCP.xTCPWindow.u.bits.bSendFullSize == pdFALSE_UNSIGNED ) &&
                               ( pxSocket->u.xTCP.ucTCPState >= ( uint8_t ) eESTABLISHED ) &&
                               ( FreeRTOS_outstanding( pxSocket ) > 0 ) )
                           {
                               pxSocket->u.xTCP.usTimeout = 1U; /* to set/clear bSendFullSize */
                               ( void ) xSendEventToIPTask( eTCPTimerEvent );
                           }
                       }
                        xReturn = 0;
                        break;

                    case FREERTOS_SO_STOP_RX: /* Refuse to receive more packets. */
                       {
                           if( pxSocket->ucProtocol != ( uint8_t ) FREERTOS_IPPROTO_TCP )
                           {
                               break; /* will return -pdFREERTOS_ERRNO_EINVAL */
                           }

                           if( *( ( const BaseType_t * ) pvOptionValue ) != 0 )
                           {
                               pxSocket->u.xTCP.bits.bRxStopped = pdTRUE;
                           }
                           else
                           {
                               pxSocket->u.xTCP.bits.bRxStopped = pdFALSE;
                           }

                           pxSocket->u.xTCP.bits.bWinChange = pdTRUE;
                           pxSocket->u.xTCP.usTimeout = 1U; /* to set/clear bRxStopped */
                           ( void ) xSendEventToIPTask( eTCPTimerEvent );
                       }
                        xReturn = 0;
                        break;
                #endif /* ipconfigUSE_TCP == 1 */

            default:
                /* No other options are handled. */
                xReturn = -pdFREERTOS_ERRNO_ENOPROTOOPT;
                break;
        }
    }
    else
    {
        xReturn = -pdFREERTOS_ERRNO_EINVAL;
    }

    return xReturn;
} /* Tested */

/*-----------------------------------------------------------*/

/**
 * @brief Find an available port number per https://tools.ietf.org/html/rfc6056.
 *
 * @param[in] xProtocol: FREERTOS_IPPROTO_TCP/FREERTOS_IPPROTO_UDP.
 *
 * @return If an available protocol port is found then that port number is returned.
 *         Or else, 0 is returned.
 */
static uint16_t prvGetPrivatePortNumber( BaseType_t xProtocol )
{
    const uint16_t usEphemeralPortCount =
        socketAUTO_PORT_ALLOCATION_MAX_NUMBER - ( socketAUTO_PORT_ALLOCATION_START_NUMBER - 1U );
    uint16_t usIterations = usEphemeralPortCount;
    uint32_t ulRandomSeed = 0;
    uint16_t usResult = 0;
    const List_t * pxList;

    #if ipconfigUSE_TCP == 1
        if( xProtocol == ( BaseType_t ) FREERTOS_IPPROTO_TCP )
        {
            pxList = &xBoundTCPSocketsList;
        }
        else
    #endif
    {
        pxList = &xBoundUDPSocketsList;
    }

    /* Avoid compiler warnings if ipconfigUSE_TCP is not defined. */
    ( void ) xProtocol;

    /* Find the next available port using the random seed as a starting
     * point. */
    do
    {
        /* Only proceed if the random number generator succeeded. */
        if( xApplicationGetRandomNumber( &( ulRandomSeed ) ) == pdFALSE )
        {
            break;
        }

        /* Map the random to a candidate port. */
        usResult =
            socketAUTO_PORT_ALLOCATION_START_NUMBER +
            ( ( ( uint16_t ) ulRandomSeed ) % usEphemeralPortCount );

        /* Check if there's already an open socket with the same protocol
         * and port. */
        if( NULL == pxListFindListItemWithValue(
                pxList,
                ( TickType_t ) FreeRTOS_htons( usResult ) ) )
        {
            usResult = FreeRTOS_htons( usResult );
            break;
        }
        else
        {
            usResult = 0;
        }

        usIterations--;
    }
    while( usIterations > 0U );

    return usResult;
}
/*-----------------------------------------------------------*/

/**
 * @brief Find a list item associated with the wanted-item.
 *
 * @param[in] pxList: The list through which the search is to be conducted.
 * @param[in] xWantedItemValue: The wanted item whose association is to be found.
 *
 * @return The list item holding the value being searched for. If nothing is found,
 *         then a NULL is returned.
 */
static const ListItem_t * pxListFindListItemWithValue( const List_t * pxList,
                                                       TickType_t xWantedItemValue )
{
    const ListItem_t * pxResult = NULL;

    if( ( xIPIsNetworkTaskReady() != pdFALSE ) && ( pxList != NULL ) )
    {
        const ListItem_t * pxIterator;

        /* MISRA C-2012 Rule 11.3 warns about casting pointer type to a different data type.
<<<<<<< HEAD
         * To be able to access various predefined fields from a data buffer, this mapping is intentional. */
=======
         * The casting is used to map the data buffer to a predefined data structure
         * so that the data can be easily accessed. The buffer length has been validated to be
         * at least as big as the size of the data structure to be casted to. */
>>>>>>> c756a1d9
        /* coverity[misra_c_2012_rule_11_3_violation] */
        const ListItem_t * pxEnd = ( ( const ListItem_t * ) &( pxList->xListEnd ) );

        for( pxIterator = listGET_NEXT( pxEnd );
             pxIterator != pxEnd;
             pxIterator = listGET_NEXT( pxIterator ) )
        {
            if( listGET_LIST_ITEM_VALUE( pxIterator ) == xWantedItemValue )
            {
                pxResult = pxIterator;
                break;
            }
        }
    }

    return pxResult;
} /* Tested */

/*-----------------------------------------------------------*/

/**
 * @brief Find the UDP socket corresponding to the port number.
 *
 * @param[in] uxLocalPort: The port whose corresponding bound UDP socket
 *                         is to be found.
 *
 * @return The socket owning the port if found or else NULL.
 */
FreeRTOS_Socket_t * pxUDPSocketLookup( UBaseType_t uxLocalPort )
{
    const ListItem_t * pxListItem;
    FreeRTOS_Socket_t * pxSocket = NULL;

    /* Looking up a socket is quite simple, find a match with the local port.
     *
     * See if there is a list item associated with the port number on the
     * list of bound sockets. */
    pxListItem = pxListFindListItemWithValue( &xBoundUDPSocketsList, ( TickType_t ) uxLocalPort );

    if( pxListItem != NULL )
    {
        /* The owner of the list item is the socket itself. */
        pxSocket = ( ( FreeRTOS_Socket_t * ) listGET_LIST_ITEM_OWNER( pxListItem ) );
        configASSERT( pxSocket != NULL );
    }

    return pxSocket;
}

/*-----------------------------------------------------------*/

#define sockDIGIT_COUNT    ( 3U ) /**< Each nibble is expressed in at most 3 digits such as "192". */

/**
 * @brief Convert the 32-bit representation of the IP-address to the dotted decimal
 *        notation after some checks.
 *        A safe alternative is FreeRTOS_inet_ntop4().
 *
 * @param[in] ulIPAddress: 32-bit representation of the IP-address.
 * @param[out] pcBuffer: The buffer where the dotted decimal representation will be
 *                      stored if all checks pass. The buffer must be at least 16
 *                      bytes long.
 *
 * @return The pointer returned will be same as pcBuffer and will have the address
 *         stored in the location.
 */
const char * FreeRTOS_inet_ntoa( uint32_t ulIPAddress,
                                 char * pcBuffer )
{
    socklen_t uxNibble;
    socklen_t uxIndex = 0;
    const uint8_t * pucAddress = ( const uint8_t * ) &( ulIPAddress );
    const char * pcResult = pcBuffer;

    for( uxNibble = 0; uxNibble < ipSIZE_OF_IPv4_ADDRESS; uxNibble++ )
    {
        uint8_t pucDigits[ sockDIGIT_COUNT ];
        uint8_t ucValue = pucAddress[ uxNibble ];
        socklen_t uxSource = ( socklen_t ) sockDIGIT_COUNT - ( socklen_t ) 1U;

        for( ; ; )
        {
            pucDigits[ uxSource ] = ucValue % ( uint8_t ) 10U;
            ucValue /= ( uint8_t ) 10U;

            if( uxSource == 1U )
            {
                break;
            }

            uxSource--;
        }

        pucDigits[ 0 ] = ucValue;

        /* Skip leading zeros. */
        for( uxSource = 0; uxSource < ( ( socklen_t ) sockDIGIT_COUNT - ( socklen_t ) 1U ); uxSource++ )
        {
            if( pucDigits[ uxSource ] != 0U )
            {
                break;
            }
        }

        for( ; uxSource < ( socklen_t ) sockDIGIT_COUNT; uxSource++ )
        {
            pcBuffer[ uxIndex ] = ( char ) ( pucDigits[ uxSource ] + ( char ) '0' );
            uxIndex++;
        }

        if( uxNibble < ( ipSIZE_OF_IPv4_ADDRESS - 1U ) )
        {
            pcBuffer[ uxIndex ] = '.';
        }
        else
        {
            pcBuffer[ uxIndex ] = '\0';
        }

        uxIndex++;
    }

    return pcResult;
}
/*-----------------------------------------------------------*/

/**
 * @brief Convert the dotted decimal format of the IP-address to the 32-bit representation.
 *
 * @param[in] xAddressFamily: The Address family to which the IP-address belongs to. Only
 *                            FREERTOS_AF_INET (IPv4) is supported.
 * @param[in] pcSource: Pointer to the string holding the dotted decimal representation of
 *                      the IP-address.
 * @param[out] pvDestination: The pointer to the address struct/variable where the converted
 *                            IP-address will be stored. The buffer must be 4 bytes long
 *                            in case of a IPv4 address.
 *
 * @return If all checks pass, then pdPASS is returned or else pdFAIL is returned.
 */
BaseType_t FreeRTOS_inet_pton( BaseType_t xAddressFamily,
                               const char * pcSource,
                               void * pvDestination )
{
    BaseType_t xResult;

    /* Printable string to struct sockaddr. */
    switch( xAddressFamily )
    {
        case FREERTOS_AF_INET:
            xResult = FreeRTOS_inet_pton4( pcSource, pvDestination );
            break;

        default:
            xResult = -pdFREERTOS_ERRNO_EAFNOSUPPORT;
            break;
    }

    return xResult;
}
/*-----------------------------------------------------------*/

/**
 * @brief Convert the 32-bit representation of the IP-address to the dotted
 *        decimal format based on the Address Family. (Only FREERTOS_AF_INET
 *        is allowed).
 *
 * @param[in] xAddressFamily: The address family of the IP-address.
 * @param[in] pvSource: Pointer to the 32-bit representation of IP-address.
 * @param[out] pcDestination: The pointer to the character array where the dotted
 *                            decimal address will be stored if every check does pass.
 * @param[in] uxSize: Size of the character array. This value makes sure that the code
 *                    doesn't write beyond it's bounds.
 *
 * @return If every check does pass, then the pointer to the pcDestination is returned
 *         holding the dotted decimal format of IP-address. Else, a NULL is returned.
 */
const char * FreeRTOS_inet_ntop( BaseType_t xAddressFamily,
                                 const void * pvSource,
                                 char * pcDestination,
                                 socklen_t uxSize )
{
    const char * pcResult;

    /* Printable struct sockaddr to string. */
    switch( xAddressFamily )
    {
        case FREERTOS_AF_INET:
            pcResult = FreeRTOS_inet_ntop4( pvSource, pcDestination, uxSize );
            break;

        default:
            /* errno should be set to pdFREERTOS_ERRNO_EAFNOSUPPORT. */
            pcResult = NULL;
            break;
    }

    return pcResult;
}
/*-----------------------------------------------------------*/

/**
 * @brief Convert the 32-bit representation of the IP-address to the dotted decimal format.
 *
 * @param[in] pvSource: The pointer to the 32-bit representation of the IP-address.
 * @param[out] pcDestination: The pointer to a character array where the string of the
 *                           dotted decimal IP format.
 * @param[in] uxSize: Size of the character array. This value makes sure that the code
 *                    doesn't write beyond it's bounds.
 *
 * @return The pointer to the string holding the dotted decimal format of the IP-address. If
 *         everything passes correctly, then the pointer being returned is the same as
 *         pcDestination, else a NULL is returned.
 */
const char * FreeRTOS_inet_ntop4( const void * pvSource,
                                  char * pcDestination,
                                  socklen_t uxSize )
{
    uint32_t ulIPAddress;
    void * pvCopyDest;
    const char * pcReturn;

    if( uxSize < 16U )
    {
        /* There must be space for "255.255.255.255". */
        pcReturn = NULL;
    }
    else
    {
        pvCopyDest = ( void * ) &ulIPAddress;
        ( void ) memcpy( pvCopyDest, pvSource, sizeof( ulIPAddress ) );
        ( void ) FreeRTOS_inet_ntoa( ulIPAddress, pcDestination );
        pcReturn = pcDestination;
    }

    return pcReturn;
}
/*-----------------------------------------------------------*/

/**
 * @brief Convert an ASCII character to its corresponding hexadecimal value.
 *        Accepted characters are 0-9, a-f, and A-F.
 *
 * @param[in] cChar: The character to be converted.
 *
 * @return The hexadecimal value, between 0 and 15.
 *         When the character is not valid, socketINVALID_HEX_CHAR will be returned.
 */
static uint8_t ucASCIIToHex( char cChar )
{
    char cValue = cChar;
    uint8_t ucNew;

    if( ( cValue >= '0' ) && ( cValue <= '9' ) )
    {
        cValue -= ( char ) '0';
        /* The value will be between 0 and 9. */
        ucNew = ( uint8_t ) cValue;
    }
    else if( ( cValue >= 'a' ) && ( cValue <= 'f' ) )
    {
        cValue -= ( char ) 'a';
        ucNew = ( uint8_t ) cValue;
        /* The value will be between 10 and 15. */
        ucNew += ( uint8_t ) 10;
    }
    else if( ( cValue >= 'A' ) && ( cValue <= 'F' ) )
    {
        cValue -= ( char ) 'A';
        ucNew = ( uint8_t ) cValue;
        /* The value will be between 10 and 15. */
        ucNew += ( uint8_t ) 10;
    }
    else
    {
        /* The character does not represent a valid hex number, return 255. */
        ucNew = ( uint8_t ) socketINVALID_HEX_CHAR;
    }

    return ucNew;
}
/*-----------------------------------------------------------*/

/**
 * @brief This function converts a 48-bit MAC address to a human readable string.
 *
 * @param[in] pucSource: A pointer to an array of 6 bytes.
 * @param[out] pcTarget: A buffer that is 18 bytes long, it will contain the resulting string.
 * @param[in] cTen: Either an 'A' or an 'a'. It determines whether the hex numbers will use
 *                  capital or small letters.
 * @param[in] cSeparator: The separator that should appear between the bytes, either ':' or '-'.
 */
void FreeRTOS_EUI48_ntop( const uint8_t * pucSource,
                          char * pcTarget,
                          char cTen,
                          char cSeparator )
{
    size_t uxIndex;
    size_t uxNibble;
    size_t uxTarget = 0U;

    for( uxIndex = 0U; uxIndex < ipMAC_ADDRESS_LENGTH_BYTES; uxIndex++ )
    {
        uint8_t ucByte = pucSource[ uxIndex ];

        for( uxNibble = 0; uxNibble < 2U; uxNibble++ )
        {
            uint8_t ucNibble;
            char cResult;

            if( uxNibble == 0U )
            {
                ucNibble = ucByte >> 4;
            }
            else
            {
                ucNibble = ucByte & 0x0FU;
            }

            if( ucNibble <= 0x09U )
            {
                cResult = '0';
                cResult = cResult + ucNibble;
            }
            else
            {
                cResult = cTen; /* Either 'a' or 'A' */
                cResult = cResult + ( ucNibble - 10U );
            }

            pcTarget[ uxTarget ] = cResult;
            uxTarget++;
        }

        if( uxIndex == ( ipMAC_ADDRESS_LENGTH_BYTES - 1U ) )
        {
            pcTarget[ uxTarget ] = ( char ) 0;
            uxTarget++;
        }
        else
        {
            pcTarget[ uxTarget ] = cSeparator;
            uxTarget++;
        }
    }
}
/*-----------------------------------------------------------*/

/**
 * @brief This function converts a human readable string, representing an 48-bit MAC address,
 *        into a 6-byte address. Valid inputs are e.g. "62:48:5:83:A0:b2" and "0-12-34-fe-dc-ba".
 *
 * @param[in] pcSource: The null terminated string to be parsed.
 * @param[out] pucTarget: A buffer that is 6 bytes long, it will contain the MAC address.
 *
 * @return pdTRUE in case the string got parsed correctly, otherwise pdFALSE.
 */
BaseType_t FreeRTOS_EUI48_pton( const char * pcSource,
                                uint8_t * pucTarget )
{
    BaseType_t xResult = pdFALSE;
    size_t uxByteNr = 0U;
    size_t uxSourceIndex;
    size_t uxNibbleCount = 0U;
    size_t uxLength = strlen( pcSource );
    uint32_t uxSum = 0U;
    uint8_t ucHex;
    char cChar;

    /* Ignore the following line from branch coverage since the exits from this loop are
     * covered by break statements. The loop is kept as is to future proof the code against
     * any changes. LCOV_EXCL_BR_START */
    for( uxSourceIndex = 0U; uxSourceIndex <= uxLength; uxSourceIndex++ )
    /* LCOV_EXCL_BR_STOP */
    {
        cChar = pcSource[ uxSourceIndex ];
        ucHex = ucASCIIToHex( cChar );

        if( ucHex != socketINVALID_HEX_CHAR )
        {
            /* A valid nibble was found. Shift it into the accumulator. */
            uxSum = uxSum << 4;

            if( uxSum > 0xffU )
            {
                /* A hex value was too big. */
                break;
            }

            uxSum |= ucHex;
            uxNibbleCount++;
        }
        else
        {
            if( uxNibbleCount != 2U )
            {
                /* Each number should have 2 nibbles. */
                break;
            }

            pucTarget[ uxByteNr ] = ( uint8_t ) uxSum;
            uxSum = 0U;
            uxNibbleCount = 0U;
            uxByteNr++;

            if( uxByteNr == ipMAC_ADDRESS_LENGTH_BYTES )
            {
                xResult = pdTRUE;
                break;
            }

            if( ( cChar != ':' ) && ( cChar != '-' ) )
            {
                /* Invalid character. */
                break;
            }
        }
    }

    return xResult;
}
/*-----------------------------------------------------------*/

/**
 * @brief This function converts the character string pcSource into a network address
 *        structure, then copies the network address structure to pvDestination.
 *        pvDestination is written in network byte order.
 *
 * @param[in] pcSource: The character string in holding the IP address.
 * @param[out] pvDestination: The returned network address in 32-bit network-endian format.
 *
 * @return pdPASS if the translation was successful or else pdFAIL.
 */
BaseType_t FreeRTOS_inet_pton4( const char * pcSource,
                                void * pvDestination )
{
    const uint32_t ulDecimalBase = 10U;
    uint8_t ucOctet[ socketMAX_IP_ADDRESS_OCTETS ];
    uint32_t ulReturn = 0U, ulValue;
    UBaseType_t uxOctetNumber;
    BaseType_t xResult = pdPASS;
    const char * pcIPAddress = pcSource;
    const void * pvCopySource;

    ( void ) memset( pvDestination, 0, sizeof( ulReturn ) );

    /* Translate "192.168.2.100" to a 32-bit number, network-endian. */
    for( uxOctetNumber = 0U; uxOctetNumber < socketMAX_IP_ADDRESS_OCTETS; uxOctetNumber++ )
    {
        ulValue = 0U;

        if( pcIPAddress[ 0 ] == '0' )
        {
            /* Test for the sequence "0[0-9]", which would make it an octal representation. */
            if( ( pcIPAddress[ 1 ] >= '0' ) && ( pcIPAddress[ 1 ] <= '9' ) )
            {
                FreeRTOS_printf( ( "Octal representation of IP-addresses is not supported." ) );
                /* Don't support octal numbers. */
                xResult = pdFAIL;
                break;
            }
        }

        while( ( *pcIPAddress >= '0' ) && ( *pcIPAddress <= '9' ) )
        {
            BaseType_t xChar;

            /* Move previous read characters into the next decimal
             * position. */
            ulValue *= ulDecimalBase;

            /* Add the binary value of the ascii character. */
            xChar = ( BaseType_t ) pcIPAddress[ 0 ];
            xChar = xChar - ( BaseType_t ) '0';
            ulValue += ( uint32_t ) xChar;

            /* Move to next character in the string. */
            pcIPAddress++;
        }

        /* Check characters were read. */
        if( pcIPAddress == pcSource )
        {
            xResult = pdFAIL;
        }

        /* Check the value fits in an 8-bit number. */
        if( ulValue > 0xffU )
        {
            xResult = pdFAIL;
        }
        else
        {
            ucOctet[ uxOctetNumber ] = ( uint8_t ) ulValue;

            /* Check the next character is as expected. */
            if( uxOctetNumber < ( socketMAX_IP_ADDRESS_OCTETS - 1U ) )
            {
                if( *pcIPAddress != '.' )
                {
                    xResult = pdFAIL;
                }
                else
                {
                    /* Move past the dot. */
                    pcIPAddress++;
                }
            }
        }

        if( xResult == pdFAIL )
        {
            /* No point going on. */
            break;
        }
    }

    if( *pcIPAddress != ( char ) 0 )
    {
        /* Expected the end of the string. */
        xResult = pdFAIL;
    }

    if( uxOctetNumber != socketMAX_IP_ADDRESS_OCTETS )
    {
        /* Didn't read enough octets. */
        xResult = pdFAIL;
    }

    if( xResult == pdPASS )
    {
        /* lint: ucOctet has been set because xResult == pdPASS. */
        ulReturn = FreeRTOS_inet_addr_quick( ucOctet[ 0 ], ucOctet[ 1 ], ucOctet[ 2 ], ucOctet[ 3 ] );
    }
    else
    {
        ulReturn = 0U;
    }

    if( xResult == pdPASS )
    {
        pvCopySource = ( const void * ) &ulReturn;
        ( void ) memcpy( pvDestination, pvCopySource, sizeof( ulReturn ) );
    }

    return xResult;
}
/*-----------------------------------------------------------*/

/**
 * @brief Convert the IP address from "w.x.y.z" (dotted decimal) format to the 32-bit format.
 *
 * @param[in] pcIPAddress: The character string pointer holding the IP-address in the "W.X.Y.Z"
 *                         (dotted decimal) format.
 *
 * @return The 32-bit representation of IP(v4) address.
 */
uint32_t FreeRTOS_inet_addr( const char * pcIPAddress )
{
    uint32_t ulReturn = 0U;

    /* inet_pton AF_INET target is a 4-byte 'struct in_addr'. */
    if( pdFAIL == FreeRTOS_inet_pton4( pcIPAddress, &( ulReturn ) ) )
    {
        /* Return 0 if translation failed. */
        ulReturn = 0U;
    }

    return ulReturn;
}
/*-----------------------------------------------------------*/


/**
 * @brief Function to get the local address and IP port of the given socket.
 *
 * @param[in] xSocket: Socket whose port is to be added to the pxAddress.
 * @param[out] pxAddress: Structure in which the IP address and the port number
 *                        is returned.
 *
 * @return Size of the freertos_sockaddr structure.
 */
size_t FreeRTOS_GetLocalAddress( ConstSocket_t xSocket,
                                 struct freertos_sockaddr * pxAddress )
{
    const FreeRTOS_Socket_t * pxSocket = ( const FreeRTOS_Socket_t * ) xSocket;

    /* IP address of local machine. */
    pxAddress->sin_addr = *ipLOCAL_IP_ADDRESS_POINTER;

    /* Local port on this machine. */
    pxAddress->sin_port = FreeRTOS_htons( pxSocket->usLocalPort );

    return sizeof( *pxAddress );
}

/*-----------------------------------------------------------*/

/**
 * @brief Wake up the user of the given socket through event-groups.
 *
 * @param[in] pxSocket: The socket whose user is to be woken up.
 */
void vSocketWakeUpUser( FreeRTOS_Socket_t * pxSocket )
{
/* _HT_ must work this out, now vSocketWakeUpUser will be called for any important
 * event or transition */
    #if ( ipconfigSOCKET_HAS_USER_SEMAPHORE == 1 )
        {
            if( pxSocket->pxUserSemaphore != NULL )
            {
                ( void ) xSemaphoreGive( pxSocket->pxUserSemaphore );
            }
        }
    #endif /* ipconfigSOCKET_HAS_USER_SEMAPHORE */

    #if ( ipconfigSOCKET_HAS_USER_WAKE_CALLBACK == 1 )
        {
            if( pxSocket->pxUserWakeCallback != NULL )
            {
                pxSocket->pxUserWakeCallback( pxSocket );
            }
        }
    #endif /* ipconfigSOCKET_HAS_USER_WAKE_CALLBACK */

    #if ( ipconfigSUPPORT_SELECT_FUNCTION == 1 )
        {
            if( pxSocket->pxSocketSet != NULL )
            {
                EventBits_t xSelectBits = ( pxSocket->xEventBits >> SOCKET_EVENT_BIT_COUNT ) & ( ( EventBits_t ) eSELECT_ALL );

                if( xSelectBits != 0U )
                {
                    pxSocket->xSocketBits |= xSelectBits;
                    ( void ) xEventGroupSetBits( pxSocket->pxSocketSet->xSelectGroup, xSelectBits );
                }
            }

            pxSocket->xEventBits &= ( EventBits_t ) eSOCKET_ALL;
        }
    #endif /* ipconfigSUPPORT_SELECT_FUNCTION */

    if( ( pxSocket->xEventGroup != NULL ) && ( pxSocket->xEventBits != 0U ) )
    {
        ( void ) xEventGroupSetBits( pxSocket->xEventGroup, pxSocket->xEventBits );
    }

    pxSocket->xEventBits = 0U;
}

/*-----------------------------------------------------------*/

#if ( ipconfigETHERNET_DRIVER_FILTERS_PACKETS == 1 )

/**
 * @brief This define makes it possible for network interfaces to inspect
 *        UDP messages and see if there is any UDP socket bound to a given port
 *        number.  This is probably only useful in systems with a minimum of
 *        RAM and when lots of anonymous broadcast messages come in.
 *
 * @param[in] usPortNr: the port number to look for.
 *
 * @return xFound if a socket with the port number is found.
 */
    BaseType_t xPortHasUDPSocket( uint16_t usPortNr )
    {
        BaseType_t xFound = pdFALSE;

        vTaskSuspendAll();
        {
            if( ( pxListFindListItemWithValue( &xBoundUDPSocketsList, ( TickType_t ) usPortNr ) != NULL ) )
            {
                xFound = pdTRUE;
            }
        }
        ( void ) xTaskResumeAll();

        return xFound;
    }

#endif /* ipconfigETHERNET_DRIVER_FILTERS_PACKETS */

/*-----------------------------------------------------------*/

#if ( ipconfigUSE_TCP == 1 )

/**
 * @brief Check if it makes any sense to wait for a connect event.
 *
 * @param[in] pxSocket: The socket trying to connect.
 *
 * @return It may return: -EINPROGRESS, -EAGAIN, or 0 for OK.
 */
    static BaseType_t bMayConnect( FreeRTOS_Socket_t const * pxSocket )
    {
        BaseType_t xResult;
        eIPTCPState_t eState = ( eIPTCPState_t ) pxSocket->u.xTCP.ucTCPState;

        switch( eState )
        {
            case eCLOSED:
            case eCLOSE_WAIT:
                xResult = 0;
                break;

            case eCONNECT_SYN:
                xResult = -pdFREERTOS_ERRNO_EINPROGRESS;
                break;

            case eTCP_LISTEN:
            case eSYN_FIRST:
            case eSYN_RECEIVED:
            case eESTABLISHED:
            case eFIN_WAIT_1:
            case eFIN_WAIT_2:
            case eCLOSING:
            case eLAST_ACK:
            case eTIME_WAIT:
            default:
                xResult = -pdFREERTOS_ERRNO_EAGAIN;
                break;
        }

        return xResult;
    }


#endif /* ipconfigUSE_TCP */
/*-----------------------------------------------------------*/

#if ( ipconfigUSE_TCP == 1 )

/**
 * @brief Called from #FreeRTOS_connect(): make some checks and if allowed,
 *        send a message to the IP-task to start connecting to a remote socket.
 *
 * @param[in] pxSocket: The socket attempting to connect to a remote port.
 * @param[in] pxAddress: The address the socket is trying to connect to.
 *
 * @return 0 on successful checks or a negative error code.
 */
    static BaseType_t prvTCPConnectStart( FreeRTOS_Socket_t * pxSocket,
                                          struct freertos_sockaddr const * pxAddress )
    {
        BaseType_t xResult = 0;

        if( pxAddress == NULL )
        {
            /* NULL address passed to the function. Invalid value. */
            xResult = -pdFREERTOS_ERRNO_EINVAL;
        }
        else if( prvValidSocket( pxSocket, FREERTOS_IPPROTO_TCP, pdFALSE ) == pdFALSE )
        {
            /* Not a valid socket or wrong type */
            xResult = -pdFREERTOS_ERRNO_EBADF;
        }
        else if( FreeRTOS_issocketconnected( pxSocket ) > 0 )
        {
            /* The socket is already connected. */
            xResult = -pdFREERTOS_ERRNO_EISCONN;
        }
        else if( !socketSOCKET_IS_BOUND( pxSocket ) )
        {
            /* Bind the socket to the port that the client task will send from.
             * Non-standard, so the error returned is that returned by bind(). */
            xResult = FreeRTOS_bind( pxSocket, NULL, 0U );
        }
        else
        {
            /* The socket is valid, not yet connected, and already bound to a port number. */
        }

        if( xResult == 0 )
        {
            /* Check if it makes any sense to wait for a connect event, this condition
             * might change while sleeping, so it must be checked within each loop */
            xResult = bMayConnect( pxSocket ); /* -EINPROGRESS, -EAGAIN, or 0 for OK */

            /* Start the connect procedure, kernel will start working on it */
            if( xResult == 0 )
            {
                pxSocket->u.xTCP.bits.bConnPrepared = pdFALSE;
                pxSocket->u.xTCP.ucRepCount = 0U;

                FreeRTOS_debug_printf( ( "FreeRTOS_connect: %u to %xip:%u\n",
                                         pxSocket->usLocalPort, ( unsigned ) FreeRTOS_ntohl( pxAddress->sin_addr ), FreeRTOS_ntohs( pxAddress->sin_port ) ) );

                /* Port on remote machine. */
                pxSocket->u.xTCP.usRemotePort = FreeRTOS_ntohs( pxAddress->sin_port );

                /* IP address of remote machine. */
                pxSocket->u.xTCP.ulRemoteIP = FreeRTOS_ntohl( pxAddress->sin_addr );

                /* (client) internal state: socket wants to send a connect. */
                vTCPStateChange( pxSocket, eCONNECT_SYN );

                /* To start an active connect. */
                pxSocket->u.xTCP.usTimeout = 1U;

                if( xSendEventToIPTask( eTCPTimerEvent ) != pdPASS )
                {
                    xResult = -pdFREERTOS_ERRNO_ECANCELED;
                }
            }
        }

        return xResult;
    }


#endif /* ipconfigUSE_TCP */
/*-----------------------------------------------------------*/

#if ( ipconfigUSE_TCP == 1 )

/**
 * @brief Connect to a remote port.
 *
 * @param[in] xClientSocket: The socket initiating the connection.
 * @param[in] pxAddress: The address of the remote socket.
 * @param[in] xAddressLength: This parameter is not used. It is kept in
 *                   the function signature to adhere to the Berkeley
 *                   sockets standard.
 *
 * @return 0 is returned on a successful connection, else a negative
 *         error code is returned.
 */
    BaseType_t FreeRTOS_connect( Socket_t xClientSocket,
                                 struct freertos_sockaddr * pxAddress,
                                 socklen_t xAddressLength )
    {
        FreeRTOS_Socket_t * pxSocket = ( FreeRTOS_Socket_t * ) xClientSocket;
        TickType_t xRemainingTime;
        BaseType_t xTimed = pdFALSE;
        BaseType_t xResult = -pdFREERTOS_ERRNO_EINVAL;
        TimeOut_t xTimeOut;

        ( void ) xAddressLength;

        xResult = prvTCPConnectStart( pxSocket, pxAddress );

        if( xResult == 0 )
        {
            /* And wait for the result */
            for( ; ; )
            {
                if( xTimed == pdFALSE )
                {
                    /* Only in the first round, check for non-blocking */
                    xRemainingTime = pxSocket->xReceiveBlockTime;

                    if( xRemainingTime == ( TickType_t ) 0 )
                    {
                        /* Not yet connected, correct state, non-blocking. */
                        xResult = -pdFREERTOS_ERRNO_EWOULDBLOCK;
                        break;
                    }

                    /* Don't get here a second time. */
                    xTimed = pdTRUE;

                    /* Fetch the current time */
                    vTaskSetTimeOutState( &xTimeOut );
                }

                /* Did it get connected while sleeping ? */
                xResult = FreeRTOS_issocketconnected( pxSocket );

                if( xResult > 0 )
                {
                    /* Socket now connected, return a zero */
                    xResult = 0;
                    break;
                }

                /* Is it allowed to sleep more? */
                if( xTaskCheckForTimeOut( &xTimeOut, &xRemainingTime ) != pdFALSE )
                {
                    xResult = -pdFREERTOS_ERRNO_ETIMEDOUT;
                    break;
                }

                /* Go sleeping until we get any down-stream event */
                ( void ) xEventGroupWaitBits( pxSocket->xEventGroup, ( EventBits_t ) eSOCKET_CONNECT, pdTRUE /*xClearOnExit*/, pdFALSE /*xWaitAllBits*/, xRemainingTime );
            }
        }

        return xResult;
    }

#endif /* ipconfigUSE_TCP */
/*-----------------------------------------------------------*/

#if ( ipconfigUSE_TCP == 1 )

/**
 * @brief Accept a connection on an listening socket.
 *
 * @param[in] xServerSocket: The socket in listening mode.
 * @param[out] pxAddress: The address of the machine trying to connect to this node
 *                        is returned in this pointer.
 * @param[out] pxAddressLength: The length of the address of the remote machine.
 *
 * @return FreeRTOS_accept: can return a new connected socket if the server socket
 *         is in listen mode and receives a connection request. The new socket will
 *         be bound already to the same port number as the listening socket.
 */
    Socket_t FreeRTOS_accept( Socket_t xServerSocket,
                              struct freertos_sockaddr * pxAddress,
                              socklen_t * pxAddressLength )
    {
        FreeRTOS_Socket_t * pxSocket = ( FreeRTOS_Socket_t * ) xServerSocket;
        FreeRTOS_Socket_t * pxClientSocket = NULL;
        TickType_t xRemainingTime;
        BaseType_t xTimed = pdFALSE, xAsk = pdFALSE;
        TimeOut_t xTimeOut;
        IPStackEvent_t xAskEvent;

        if( prvValidSocket( pxSocket, FREERTOS_IPPROTO_TCP, pdTRUE ) == pdFALSE )
        {
            /* Not a valid socket or wrong type */

            /* MISRA Rule 11.4 warns about casting pointer to a different type.
             * The casting here is to use pointer to pass error code.
             * The pointer will be checked against the error code value
             * before any further pointer action. */
            /* coverity[misra_c_2012_rule_11_4_violation] */
            pxClientSocket = FREERTOS_INVALID_SOCKET;
        }
        else if( ( pxSocket->u.xTCP.bits.bReuseSocket == pdFALSE_UNSIGNED ) &&
                 ( pxSocket->u.xTCP.ucTCPState != ( uint8_t ) eTCP_LISTEN ) )
        {
            /* Parent socket is not in listening mode */

            /* MISRA Rule 11.4 warns about casting pointer to a different type.
             * The casting here is to use pointer to pass error code.
             * The pointer will be checked against the error code value
             * before any further pointer action. */
            /* coverity[misra_c_2012_rule_11_4_violation] */
            pxClientSocket = FREERTOS_INVALID_SOCKET;
        }
        else
        {
            /* Loop will stop with breaks. */
            for( ; ; )
            {
                /* Is there a new client? */
                vTaskSuspendAll();
                {
                    if( pxSocket->u.xTCP.bits.bReuseSocket == pdFALSE_UNSIGNED )
                    {
                        pxClientSocket = pxSocket->u.xTCP.pxPeerSocket;
                    }
                    else
                    {
                        pxClientSocket = pxSocket;
                    }

                    if( pxClientSocket != NULL )
                    {
                        pxSocket->u.xTCP.pxPeerSocket = NULL;

                        /* Is it still not taken ? */
                        if( pxClientSocket->u.xTCP.bits.bPassAccept != pdFALSE_UNSIGNED )
                        {
                            pxClientSocket->u.xTCP.bits.bPassAccept = pdFALSE;
                        }
                        else
                        {
                            pxClientSocket = NULL;
                        }
                    }
                }
                ( void ) xTaskResumeAll();

                if( pxClientSocket != NULL )
                {
                    if( pxAddress != NULL )
                    {
                        /* IP address of remote machine. */
                        pxAddress->sin_addr = FreeRTOS_ntohl( pxClientSocket->u.xTCP.ulRemoteIP );

                        /* Port on remote machine. */
                        pxAddress->sin_port = FreeRTOS_ntohs( pxClientSocket->u.xTCP.usRemotePort );
                    }

                    if( pxAddressLength != NULL )
                    {
                        *pxAddressLength = ( socklen_t ) sizeof( *pxAddress );
                    }

                    if( pxSocket->u.xTCP.bits.bReuseSocket == pdFALSE_UNSIGNED )
                    {
                        xAsk = pdTRUE;
                    }
                }

                if( xAsk != pdFALSE )
                {
                    /* Ask to set an event in 'xEventGroup' as soon as a new
                     * client gets connected for this listening socket. */
                    xAskEvent.eEventType = eTCPAcceptEvent;
                    xAskEvent.pvData = pxSocket;
                    ( void ) xSendEventStructToIPTask( &xAskEvent, portMAX_DELAY );
                }

                if( pxClientSocket != NULL )
                {
                    break;
                }

                if( xTimed == pdFALSE )
                {
                    /* Only in the first round, check for non-blocking */
                    xRemainingTime = pxSocket->xReceiveBlockTime;

                    if( xRemainingTime == ( TickType_t ) 0 )
                    {
                        break;
                    }

                    /* Don't get here a second time */
                    xTimed = pdTRUE;

                    /* Fetch the current time */
                    vTaskSetTimeOutState( &xTimeOut );
                }

                /* Has the timeout been reached? */
                if( xTaskCheckForTimeOut( &xTimeOut, &xRemainingTime ) != pdFALSE )
                {
                    break;
                }

                /* Go sleeping until we get any down-stream event */
                ( void ) xEventGroupWaitBits( pxSocket->xEventGroup, ( EventBits_t ) eSOCKET_ACCEPT, pdTRUE /*xClearOnExit*/, pdFALSE /*xWaitAllBits*/, xRemainingTime );
            }
        }

        return pxClientSocket;
    }

#endif /* ipconfigUSE_TCP */
/*-----------------------------------------------------------*/

#if ( ipconfigUSE_TCP == 1 )

/**
 * @brief Read incoming data from a TCP socket. Only after the last
 *        byte has been read, a close error might be returned.
 *
 * @param[in] xSocket: The socket owning the connection.
 * @param[out] pvBuffer: The buffer to store the incoming data in.
 * @param[in] uxBufferLength: The length of the buffer so that the function
 *                            does not do out of bound access.
 * @param[in] xFlags: The flags for conveying preference. The values
 *                    FREERTOS_MSG_DONTWAIT, FREERTOS_ZERO_COPY and/or
 *                    FREERTOS_MSG_PEEK can be used.
 *
 * @return The number of bytes actually received and stored in the pvBuffer.
 */
    BaseType_t FreeRTOS_recv( Socket_t xSocket,
                              void * pvBuffer,
                              size_t uxBufferLength,
                              BaseType_t xFlags )
    {
        BaseType_t xByteCount;
        FreeRTOS_Socket_t * pxSocket = ( FreeRTOS_Socket_t * ) xSocket;
        TickType_t xRemainingTime;
        BaseType_t xTimed = pdFALSE;
        TimeOut_t xTimeOut;
        EventBits_t xEventBits = ( EventBits_t ) 0;

        /* Check if the socket is valid, has type TCP and if it is bound to a
         * port. */
        if( prvValidSocket( pxSocket, FREERTOS_IPPROTO_TCP, pdTRUE ) == pdFALSE )
        {
            xByteCount = -pdFREERTOS_ERRNO_EINVAL;
        }
        else if( ( ( ( uint32_t ) xFlags & ( uint32_t ) FREERTOS_ZERO_COPY ) != 0U ) &&
                 ( pvBuffer == NULL ) )
        {
            /* In zero-copy mode, pvBuffer is a pointer to a pointer ( not NULL ). */
            xByteCount = -pdFREERTOS_ERRNO_EINVAL;
        }
        else
        {
            if( pxSocket->u.xTCP.rxStream != NULL )
            {
                xByteCount = ( BaseType_t ) uxStreamBufferGetSize( pxSocket->u.xTCP.rxStream );
            }
            else
            {
                xByteCount = 0;
            }

            while( xByteCount == 0 )
            {
                eIPTCPState_t eState = ( eIPTCPState_t ) pxSocket->u.xTCP.ucTCPState;

                switch( eState )
                {
                    case eCLOSED:
                    case eCLOSE_WAIT: /* (server + client) waiting for a connection termination request from the local user. */
                    case eCLOSING:    /* (server + client) waiting for a connection termination request acknowledgement from the remote TCP. */

                        if( pxSocket->u.xTCP.bits.bMallocError != pdFALSE_UNSIGNED )
                        {
                            /* The no-memory error has priority above the non-connected error.
                             * Both are fatal and will lead to closing the socket. */
                            xByteCount = -pdFREERTOS_ERRNO_ENOMEM;
                        }
                        else
                        {
                            xByteCount = -pdFREERTOS_ERRNO_ENOTCONN;
                        }

                        break;

                    case eTCP_LISTEN:
                    case eCONNECT_SYN:
                    case eSYN_FIRST:
                    case eSYN_RECEIVED:
                    case eESTABLISHED:
                    case eFIN_WAIT_1:
                    case eFIN_WAIT_2:
                    case eLAST_ACK:
                    case eTIME_WAIT:
                    default:
                        /* Nothing. */
                        break;
                }

                if( xByteCount < 0 )
                {
                    break;
                }

                if( xTimed == pdFALSE )
                {
                    /* Only in the first round, check for non-blocking. */
                    xRemainingTime = pxSocket->xReceiveBlockTime;

                    if( xRemainingTime == ( TickType_t ) 0 )
                    {
                        #if ( ipconfigSUPPORT_SIGNALS != 0 )
                            {
                                /* Just check for the interrupt flag. */
                                xEventBits = xEventGroupWaitBits( pxSocket->xEventGroup, ( EventBits_t ) eSOCKET_INTR,
                                                                  pdTRUE /*xClearOnExit*/, pdFALSE /*xWaitAllBits*/, socketDONT_BLOCK );
                            }
                        #endif /* ipconfigSUPPORT_SIGNALS */
                        break;
                    }

                    if( ( ( uint32_t ) xFlags & ( uint32_t ) FREERTOS_MSG_DONTWAIT ) != 0U )
                    {
                        break;
                    }

                    /* Don't get here a second time. */
                    xTimed = pdTRUE;

                    /* Fetch the current time. */
                    vTaskSetTimeOutState( &xTimeOut );
                }

                /* Has the timeout been reached? */
                if( xTaskCheckForTimeOut( &xTimeOut, &xRemainingTime ) != pdFALSE )
                {
                    break;
                }

                /* Block until there is a down-stream event. */
                xEventBits = xEventGroupWaitBits( pxSocket->xEventGroup,
                                                  ( EventBits_t ) eSOCKET_RECEIVE | ( EventBits_t ) eSOCKET_CLOSED | ( EventBits_t ) eSOCKET_INTR,
                                                  pdTRUE /*xClearOnExit*/, pdFALSE /*xWaitAllBits*/, xRemainingTime );
                #if ( ipconfigSUPPORT_SIGNALS != 0 )
                    {
                        if( ( xEventBits & ( EventBits_t ) eSOCKET_INTR ) != 0U )
                        {
                            break;
                        }
                    }
                #else
                    {
                        ( void ) xEventBits;
                    }
                #endif /* ipconfigSUPPORT_SIGNALS */

                if( pxSocket->u.xTCP.rxStream != NULL )
                {
                    xByteCount = ( BaseType_t ) uxStreamBufferGetSize( pxSocket->u.xTCP.rxStream );
                }
                else
                {
                    xByteCount = 0;
                }
            }

            #if ( ipconfigSUPPORT_SIGNALS != 0 )
                if( ( xEventBits & ( EventBits_t ) eSOCKET_INTR ) != 0U )
                {
                    if( ( xEventBits & ( ( EventBits_t ) eSOCKET_RECEIVE | ( EventBits_t ) eSOCKET_CLOSED ) ) != 0U )
                    {
                        /* Shouldn't have cleared other flags. */
                        xEventBits &= ~( ( EventBits_t ) eSOCKET_INTR );
                        ( void ) xEventGroupSetBits( pxSocket->xEventGroup, xEventBits );
                    }

                    xByteCount = -pdFREERTOS_ERRNO_EINTR;
                }
                else
            #endif /* ipconfigSUPPORT_SIGNALS */

            if( xByteCount > 0 )
            {
                if( ( ( uint32_t ) xFlags & ( uint32_t ) FREERTOS_ZERO_COPY ) == 0U )
                {
                    BaseType_t xIsPeek = ( ( ( uint32_t ) xFlags & ( uint32_t ) FREERTOS_MSG_PEEK ) != 0U ) ? 1L : 0L;

                    xByteCount = ( BaseType_t )
                                 uxStreamBufferGet( pxSocket->u.xTCP.rxStream,
                                                    0U,
                                                    ipPOINTER_CAST( uint8_t *, pvBuffer ),
                                                    ( size_t ) uxBufferLength,
                                                    xIsPeek );

                    if( pxSocket->u.xTCP.bits.bLowWater != pdFALSE_UNSIGNED )
                    {
                        /* We had reached the low-water mark, now see if the flag
                         * can be cleared */
                        size_t uxFrontSpace = uxStreamBufferFrontSpace( pxSocket->u.xTCP.rxStream );

                        if( uxFrontSpace >= pxSocket->u.xTCP.uxEnoughSpace )
                        {
                            pxSocket->u.xTCP.bits.bLowWater = pdFALSE;
                            pxSocket->u.xTCP.bits.bWinChange = pdTRUE;
                            pxSocket->u.xTCP.usTimeout = 1U; /* because bLowWater is cleared. */
                            ( void ) xSendEventToIPTask( eTCPTimerEvent );
                        }
                    }
                }
                else
                {
                    /* Zero-copy reception of data: pvBuffer is a pointer to a pointer. */
                    xByteCount = ( BaseType_t ) uxStreamBufferGetPtr( pxSocket->u.xTCP.rxStream, ipPOINTER_CAST( uint8_t * *, pvBuffer ) );
                }
            }
            else
            {
                /* Nothing. */
            }
        } /* prvValidSocket() */

        return xByteCount;
    }


#endif /* ipconfigUSE_TCP */
/*-----------------------------------------------------------*/

#if ( ipconfigUSE_TCP == 1 )

/**
 * @brief Called from FreeRTOS_send(): some checks which will be done before
 *        sending a TCP packed.
 *
 * @param[in] pxSocket: The socket owning the connection.
 * @param[in] uxDataLength: The length of the data to be sent.
 *
 * @return 0: representing OK, else a negative error code will be returned.
 */
    static int32_t prvTCPSendCheck( FreeRTOS_Socket_t * pxSocket,
                                    size_t uxDataLength )
    {
        int32_t xResult = 1;

        /* Is this a socket of type TCP and is it already bound to a port number ? */
        if( prvValidSocket( pxSocket, FREERTOS_IPPROTO_TCP, pdTRUE ) == pdFALSE )
        {
            xResult = -pdFREERTOS_ERRNO_EINVAL;
        }
        else if( pxSocket->u.xTCP.bits.bMallocError != pdFALSE_UNSIGNED )
        {
            xResult = -pdFREERTOS_ERRNO_ENOMEM;
        }
        else if( ( pxSocket->u.xTCP.ucTCPState == ( uint8_t ) eCLOSED ) ||
                 ( pxSocket->u.xTCP.ucTCPState == ( uint8_t ) eCLOSE_WAIT ) ||
                 ( pxSocket->u.xTCP.ucTCPState == ( uint8_t ) eCLOSING ) )
        {
            xResult = -pdFREERTOS_ERRNO_ENOTCONN;
        }
        else if( pxSocket->u.xTCP.bits.bFinSent != pdFALSE_UNSIGNED )
        {
            /* This TCP connection is closing already, the FIN flag has been sent.
             * Maybe it is still delivering or receiving data.
             * Return OK in order not to get closed/deleted too quickly */
            xResult = 0;
        }
        else if( uxDataLength == 0U )
        {
            /* send() is being called to send zero bytes */
            xResult = 0;
        }
        else if( pxSocket->u.xTCP.txStream == NULL )
        {
            /* Create the outgoing stream only when it is needed */
            ( void ) prvTCPCreateStream( pxSocket, pdFALSE );

            if( pxSocket->u.xTCP.txStream == NULL )
            {
                xResult = -pdFREERTOS_ERRNO_ENOMEM;
            }
        }
        else
        {
            /* Nothing. */
        }

        return xResult;
    }

#endif /* ipconfigUSE_TCP */
/*-----------------------------------------------------------*/

#if ( ipconfigUSE_TCP == 1 )

/**
 * @brief Get a direct pointer to the circular transmit buffer.
 *
 * @param[in] xSocket: The socket owning the buffer.
 * @param[in] pxLength: This will contain the number of bytes that may be written.
 *
 * @return Head of the circular transmit buffer if all checks pass. Or else, NULL
 *         is returned.
 */
    uint8_t * FreeRTOS_get_tx_head( ConstSocket_t xSocket,
                                    BaseType_t * pxLength )
    {
        uint8_t * pucReturn = NULL;
        const FreeRTOS_Socket_t * pxSocket = ( const FreeRTOS_Socket_t * ) xSocket;
        StreamBuffer_t * pxBuffer = NULL;

        *pxLength = 0;

        /* Confirm that this is a TCP socket before dereferencing structure
         * member pointers. */
        if( prvValidSocket( pxSocket, FREERTOS_IPPROTO_TCP, pdFALSE ) == pdTRUE )
        {
            pxBuffer = pxSocket->u.xTCP.txStream;

            if( pxBuffer != NULL )
            {
                size_t uxSpace = uxStreamBufferGetSpace( pxBuffer );
                size_t uxRemain = pxBuffer->LENGTH - pxBuffer->uxHead;

                if( uxRemain <= uxSpace )
                {
                    *pxLength = ( BaseType_t ) uxRemain;
                }
                else
                {
                    *pxLength = ( BaseType_t ) uxSpace;
                }

                pucReturn = &( pxBuffer->ucArray[ pxBuffer->uxHead ] );
            }
        }

        return pucReturn;
    }
#endif /* ipconfigUSE_TCP */
/*-----------------------------------------------------------*/

#if ( ipconfigUSE_TCP == 1 )

/**
 * @brief Send data using a TCP socket. It is not necessary to have the socket
 *        connected already. Outgoing data will be stored and delivered as soon as
 *        the socket gets connected.
 *
 * @param[in] xSocket: The socket owning the connection.
 * @param[in] pvBuffer: The buffer containing the data. The value of this pointer
 *                      may be NULL in case zero-copy transmissions are used.
 *                      It is used in combination with 'FreeRTOS_get_tx_head()'.
 * @param[in] uxDataLength: The length of the data to be added.
 * @param[in] xFlags: This parameter is not used. (zero or FREERTOS_MSG_DONTWAIT).
 *
 * @return The number of bytes actually sent. Zero when nothing could be sent
 *         or a negative error code in case an error occurred.
 */
    BaseType_t FreeRTOS_send( Socket_t xSocket,
                              const void * pvBuffer,
                              size_t uxDataLength,
                              BaseType_t xFlags )
    {
        BaseType_t xByteCount;
        BaseType_t xBytesLeft;
        FreeRTOS_Socket_t * pxSocket = ( FreeRTOS_Socket_t * ) xSocket;
        TickType_t xRemainingTime;
        BaseType_t xTimed = pdFALSE;
        TimeOut_t xTimeOut;
        BaseType_t xCloseAfterSend;
        const uint8_t * pucSource = ipPOINTER_CAST( const uint8_t *, pvBuffer );

        /* Prevent compiler warnings about unused parameters.  The parameter
         * may be used in future versions. */
        ( void ) xFlags;

        xByteCount = ( BaseType_t ) prvTCPSendCheck( pxSocket, uxDataLength );

        if( xByteCount > 0 )
        {
            /* xBytesLeft is number of bytes to send, will count to zero. */
            xBytesLeft = ( BaseType_t ) uxDataLength;

            /* xByteCount is number of bytes that can be sent now. */
            xByteCount = ( BaseType_t ) uxStreamBufferGetSpace( pxSocket->u.xTCP.txStream );

            /* Try sending till there is a timeout or all bytes have been sent. */
            while( pdTRUE )
            {
                /* If txStream has space. */
                if( xByteCount > 0 )
                {
                    /* Don't send more than necessary. */
                    if( xByteCount > xBytesLeft )
                    {
                        xByteCount = xBytesLeft;
                    }

                    /* Is the close-after-send flag set and is this really the
                     * last transmission? */
                    if( ( pxSocket->u.xTCP.bits.bCloseAfterSend != pdFALSE_UNSIGNED ) && ( xByteCount == xBytesLeft ) )
                    {
                        xCloseAfterSend = pdTRUE;
                    }
                    else
                    {
                        xCloseAfterSend = pdFALSE;
                    }

                    /* The flag 'bCloseAfterSend' can be set before sending data
                     * using setsockopt()
                     *
                     * When the last data packet is being sent out, a FIN flag will
                     * be included to let the peer know that no more data is to be
                     * expected.  The use of 'bCloseAfterSend' is not mandatory, it
                     * is just a faster way of transferring files (e.g. when using
                     * FTP). */
                    if( xCloseAfterSend != pdFALSE )
                    {
                        /* Now suspend the scheduler: sending the last data and
                         * setting bCloseRequested must be done together */
                        vTaskSuspendAll();
                        pxSocket->u.xTCP.bits.bCloseRequested = pdTRUE;
                    }

                    xByteCount = ( BaseType_t ) uxStreamBufferAdd( pxSocket->u.xTCP.txStream, 0U, pucSource, ( size_t ) xByteCount );

                    if( xCloseAfterSend != pdFALSE )
                    {
                        /* Now when the IP-task transmits the data, it will also
                         * see that bCloseRequested is true and include the FIN
                         * flag to start closure of the connection. */
                        ( void ) xTaskResumeAll();
                    }

                    /* Send a message to the IP-task so it can work on this
                    * socket.  Data is sent, let the IP-task work on it. */
                    pxSocket->u.xTCP.usTimeout = 1U;

                    if( xIsCallingFromIPTask() == pdFALSE )
                    {
                        /* Only send a TCP timer event when not called from the
                         * IP-task. */
                        ( void ) xSendEventToIPTask( eTCPTimerEvent );
                    }

                    xBytesLeft -= xByteCount;

                    if( ( xBytesLeft == 0 ) || ( pvBuffer == NULL ) )
                    {
                        /* pvBuffer can be NULL in case TCP zero-copy transmissions are used. */
                        break;
                    }

                    /* As there are still bytes left to be sent, increase the
                     * data pointer. */
                    pucSource = &( pucSource[ xByteCount ] );
                }

                /* Not all bytes have been sent. In case the socket is marked as
                 * blocking sleep for a while. */
                if( xTimed == pdFALSE )
                {
                    /* Only in the first round, check for non-blocking. */
                    xRemainingTime = pxSocket->xSendBlockTime;

                    #if ( ipconfigUSE_CALLBACKS != 0 )
                        {
                            if( xIsCallingFromIPTask() != pdFALSE )
                            {
                                /* If this send function is called from within a
                                 * call-back handler it may not block, otherwise
                                 * chances would be big to get a deadlock: the IP-task
                                 * waiting for itself. */
                                xRemainingTime = ( TickType_t ) 0;
                            }
                        }
                    #endif /* ipconfigUSE_CALLBACKS */

                    if( xRemainingTime == ( TickType_t ) 0 )
                    {
                        break;
                    }

                    if( ( ( uint32_t ) xFlags & ( uint32_t ) FREERTOS_MSG_DONTWAIT ) != 0U )
                    {
                        break;
                    }

                    /* Don't get here a second time. */
                    xTimed = pdTRUE;

                    /* Fetch the current time. */
                    vTaskSetTimeOutState( &xTimeOut );
                }
                else
                {
                    /* Has the timeout been reached? */
                    if( xTaskCheckForTimeOut( &xTimeOut, &xRemainingTime ) != pdFALSE )
                    {
                        break;
                    }
                }

                /* Go sleeping until down-stream events are received. */
                ( void ) xEventGroupWaitBits( pxSocket->xEventGroup, ( EventBits_t ) eSOCKET_SEND | ( EventBits_t ) eSOCKET_CLOSED,
                                              pdTRUE /*xClearOnExit*/, pdFALSE /*xWaitAllBits*/, xRemainingTime );

                xByteCount = ( BaseType_t ) uxStreamBufferGetSpace( pxSocket->u.xTCP.txStream );
            }

            /* How much was actually sent? */
            xByteCount = ( ( BaseType_t ) uxDataLength ) - xBytesLeft;

            if( xByteCount == 0 )
            {
                if( pxSocket->u.xTCP.ucTCPState > ( uint8_t ) eESTABLISHED )
                {
                    xByteCount = ( BaseType_t ) -pdFREERTOS_ERRNO_ENOTCONN;
                }
                else
                {
                    if( ipconfigTCP_MAY_LOG_PORT( pxSocket->usLocalPort ) )
                    {
                        FreeRTOS_debug_printf( ( "FreeRTOS_send: %u -> %xip:%d: no space\n",
                                                 pxSocket->usLocalPort,
                                                 ( unsigned ) pxSocket->u.xTCP.ulRemoteIP,
                                                 pxSocket->u.xTCP.usRemotePort ) );
                    }

                    xByteCount = ( BaseType_t ) -pdFREERTOS_ERRNO_ENOSPC;
                }
            }
        }

        return xByteCount;
    }


#endif /* ipconfigUSE_TCP */
/*-----------------------------------------------------------*/

#if ( ipconfigUSE_TCP == 1 )

/**
 * @brief Request to put a socket in listen mode.
 *
 * @param[in] xSocket: the socket to be put in listening mode.
 * @param[in] xBacklog: Maximum number of child sockets.
 *
 * @return 0 in case of success, or else a negative error code is
 *         returned.
 */
    BaseType_t FreeRTOS_listen( Socket_t xSocket,
                                BaseType_t xBacklog )
    {
        FreeRTOS_Socket_t * pxSocket;
        BaseType_t xResult = 0;

        pxSocket = ( FreeRTOS_Socket_t * ) xSocket;

        /* listen() is allowed for a valid TCP socket in Closed state and already
         * bound. */
        if( prvValidSocket( pxSocket, FREERTOS_IPPROTO_TCP, pdTRUE ) == pdFALSE )
        {
            xResult = -pdFREERTOS_ERRNO_EOPNOTSUPP;
        }
        else if( ( pxSocket->u.xTCP.ucTCPState != ( uint8_t ) eCLOSED ) && ( pxSocket->u.xTCP.ucTCPState != ( uint8_t ) eCLOSE_WAIT ) )
        {
            /* Socket is in a wrong state. */
            xResult = -pdFREERTOS_ERRNO_EOPNOTSUPP;
        }
        else
        {
            /* Backlog is interpreted here as "the maximum number of child
             * sockets. */
            pxSocket->u.xTCP.usBacklog = ( uint16_t ) FreeRTOS_min_int32( ( int32_t ) 0xffff, ( int32_t ) xBacklog );

            /* This cleaning is necessary only if a listening socket is being
             * reused as it might have had a previous connection. */
            if( pxSocket->u.xTCP.bits.bReuseSocket != pdFALSE_UNSIGNED )
            {
                if( pxSocket->u.xTCP.rxStream != NULL )
                {
                    vStreamBufferClear( pxSocket->u.xTCP.rxStream );
                }

                if( pxSocket->u.xTCP.txStream != NULL )
                {
                    vStreamBufferClear( pxSocket->u.xTCP.txStream );
                }

                ( void ) memset( pxSocket->u.xTCP.xPacket.u.ucLastPacket, 0, sizeof( pxSocket->u.xTCP.xPacket.u.ucLastPacket ) );
                ( void ) memset( &pxSocket->u.xTCP.xTCPWindow, 0, sizeof( pxSocket->u.xTCP.xTCPWindow ) );
                ( void ) memset( &pxSocket->u.xTCP.bits, 0, sizeof( pxSocket->u.xTCP.bits ) );

                /* Now set the bReuseSocket flag again, because the bits have
                 * just been cleared. */
                pxSocket->u.xTCP.bits.bReuseSocket = pdTRUE;
            }

            vTCPStateChange( pxSocket, eTCP_LISTEN );
        }

        return xResult;
    }


#endif /* ipconfigUSE_TCP */
/*-----------------------------------------------------------*/

#if ( ipconfigUSE_TCP == 1 )

/**
 * @brief Shutdown - This function will shut down the connection in both
 *        directions. However, it will first deliver all data queued for
 *        transmission, and also it will first wait to receive any missing
 *        packets from the peer.
 *
 * @param[in] xSocket: The socket owning the connection.
 * @param[in] xHow: Not used. Just present to stick to Berkeley standard.
 *
 * @return 0 on successful shutdown or else a negative error code.
 */
    BaseType_t FreeRTOS_shutdown( Socket_t xSocket,
                                  BaseType_t xHow )
    {
        FreeRTOS_Socket_t * pxSocket = ( FreeRTOS_Socket_t * ) xSocket;
        BaseType_t xResult;

        if( prvValidSocket( pxSocket, FREERTOS_IPPROTO_TCP, pdTRUE ) == pdFALSE )
        {
            /*_RB_ Is this comment correct?  The socket is not of a type that
             * supports the listen() operation. */
            xResult = -pdFREERTOS_ERRNO_EOPNOTSUPP;
        }
        else if( pxSocket->u.xTCP.ucTCPState != ( uint8_t ) eESTABLISHED )
        {
            /* The socket is not connected. */
            xResult = -pdFREERTOS_ERRNO_ENOTCONN;
        }
        else
        {
            pxSocket->u.xTCP.bits.bUserShutdown = pdTRUE_UNSIGNED;

            /* Let the IP-task perform the shutdown of the connection. */
            pxSocket->u.xTCP.usTimeout = 1U;
            ( void ) xSendEventToIPTask( eTCPTimerEvent );
            xResult = 0;
        }

        ( void ) xHow;

        return xResult;
    }


#endif /* ipconfigUSE_TCP */
/*-----------------------------------------------------------*/

#if ( ipconfigUSE_TCP == 1 )

/**
 * @brief A TCP timer has expired, now check all TCP sockets for:
 *        - Active connect
 *        - Send a delayed ACK
 *        - Send new data
 *        - Send a keep-alive packet
 *        - Check for timeout (in non-connected states only)
 *
 * @param[in] xWillSleep: Whether the calling task is going to sleep.
 *
 * @return Minimum amount of time before the timer shall expire.
 */
    TickType_t xTCPTimerCheck( BaseType_t xWillSleep )
    {
        FreeRTOS_Socket_t * pxSocket;
        TickType_t xShortest = pdMS_TO_TICKS( ( TickType_t ) ipTCP_TIMER_PERIOD_MS );
        TickType_t xNow = xTaskGetTickCount();
        static TickType_t xLastTime = 0U;
        TickType_t xDelta = xNow - xLastTime;

        /* MISRA C-2012 Rule 11.3 warns about casting pointer type to a different data type.
<<<<<<< HEAD
         * To be able to access various predefined fields from a data buffer, this mapping is intentional. */
=======
         * The casting is used to map the data buffer to a predefined data structure
         * so that the data can be easily accessed. The buffer length has been validated to be
         * at least as big as the size of the data structure to be casted to. */
>>>>>>> c756a1d9
        /* coverity[misra_c_2012_rule_11_3_violation] */
        const ListItem_t * pxEnd = ( ( const ListItem_t * ) &( xBoundTCPSocketsList.xListEnd ) );

        /* MISRA C-2012 Rule 11.3 warns about casting pointer type to a different data type.
<<<<<<< HEAD
         * To be able to access various predefined fields from a data buffer, this mapping is intentional. */
=======
         * The casting is used to map the data buffer to a predefined data structure
         * so that the data can be easily accessed. The buffer length has been validated to be
         * at least as big as the size of the data structure to be casted to. */
>>>>>>> c756a1d9
        /* coverity[misra_c_2012_rule_11_3_violation] */
        const ListItem_t * pxIterator = ( const ListItem_t * ) listGET_HEAD_ENTRY( &xBoundTCPSocketsList );

        xLastTime = xNow;

        if( xDelta == 0U )
        {
            xDelta = 1U;
        }

        while( pxIterator != pxEnd )
        {
            pxSocket = ( ( FreeRTOS_Socket_t * ) listGET_LIST_ITEM_OWNER( pxIterator ) );
            pxIterator = ( ListItem_t * ) listGET_NEXT( pxIterator );

            /* Sockets with 'timeout == 0' do not need any regular attention. */
            if( pxSocket->u.xTCP.usTimeout == 0U )
            {
                continue;
            }

            if( xDelta < ( TickType_t ) pxSocket->u.xTCP.usTimeout )
            {
                pxSocket->u.xTCP.usTimeout = ( uint16_t ) ( ( ( TickType_t ) pxSocket->u.xTCP.usTimeout ) - xDelta );
            }
            else
            {
                BaseType_t xRc;

                pxSocket->u.xTCP.usTimeout = 0U;
                xRc = xTCPSocketCheck( pxSocket );

                /* Within this function, the socket might want to send a delayed
                 * ack or send out data or whatever it needs to do. */
                if( xRc < 0 )
                {
                    /* Continue because the socket was deleted. */
                    continue;
                }
            }

            /* In xEventBits the driver may indicate that the socket has
             * important events for the user.  These are only done just before the
             * IP-task goes to sleep. */
            if( pxSocket->xEventBits != 0U )
            {
                if( xWillSleep != pdFALSE )
                {
                    /* The IP-task is about to go to sleep, so messages can be
                     * sent to the socket owners. */
                    vSocketWakeUpUser( pxSocket );
                }
                else
                {
                    /* Or else make sure this will be called again to wake-up
                     * the sockets' owner. */
                    xShortest = ( TickType_t ) 0;
                }
            }

            if( ( pxSocket->u.xTCP.usTimeout != 0U ) && ( xShortest > ( TickType_t ) pxSocket->u.xTCP.usTimeout ) )
            {
                xShortest = ( TickType_t ) pxSocket->u.xTCP.usTimeout;
            }
        }

        return xShortest;
    }


#endif /* ipconfigUSE_TCP */
/*-----------------------------------------------------------*/

#if ( ipconfigUSE_TCP == 1 )

/**
 * @brief As multiple sockets may be bound to the same local port number
 *        looking up a socket is a little more complex: Both a local port,
 *        and a remote port and IP address are being used to find a match.
 *        For a socket in listening mode, the remote port and IP address
 *        are both 0.
 *
 * @param[in] ulLocalIP: Local IP address. Ignored for now.
 * @param[in] uxLocalPort: Local port number.
 * @param[in] ulRemoteIP: Remote (peer) IP address.
 * @param[in] uxRemotePort: Remote (peer) port.
 *
 * @return The socket which was found.
 */
    FreeRTOS_Socket_t * pxTCPSocketLookup( uint32_t ulLocalIP,
                                           UBaseType_t uxLocalPort,
                                           uint32_t ulRemoteIP,
                                           UBaseType_t uxRemotePort )
    {
        const ListItem_t * pxIterator;
        FreeRTOS_Socket_t * pxResult = NULL, * pxListenSocket = NULL;

        /* MISRA C-2012 Rule 11.3 warns about casting pointer type to a different data type.
<<<<<<< HEAD
         * To be able to access various predefined fields from a data buffer, this mapping is intentional. */
=======
         * The casting is used to map the data buffer to a predefined data structure
         * so that the data can be easily accessed. The buffer length has been validated to be
         * at least as big as the size of the data structure to be casted to. */
>>>>>>> c756a1d9
        /* coverity[misra_c_2012_rule_11_3_violation] */
        const ListItem_t * pxEnd = ( ( const ListItem_t * ) &( xBoundTCPSocketsList.xListEnd ) );

        /* Parameter not yet supported. */
        ( void ) ulLocalIP;

        for( pxIterator = listGET_NEXT( pxEnd );
             pxIterator != pxEnd;
             pxIterator = listGET_NEXT( pxIterator ) )
        {
            FreeRTOS_Socket_t * pxSocket = ( ( FreeRTOS_Socket_t * ) listGET_LIST_ITEM_OWNER( pxIterator ) );

            if( pxSocket->usLocalPort == ( uint16_t ) uxLocalPort )
            {
                if( pxSocket->u.xTCP.ucTCPState == ( uint8_t ) eTCP_LISTEN )
                {
                    /* If this is a socket listening to uxLocalPort, remember it
                     * in case there is no perfect match. */
                    pxListenSocket = pxSocket;
                }
                else if( ( pxSocket->u.xTCP.usRemotePort == ( uint16_t ) uxRemotePort ) && ( pxSocket->u.xTCP.ulRemoteIP == ulRemoteIP ) )
                {
                    /* For sockets not in listening mode, find a match with
                     * xLocalPort, ulRemoteIP AND xRemotePort. */
                    pxResult = pxSocket;
                    break;
                }
                else
                {
                    /* This 'pxSocket' doesn't match. */
                }
            }
        }

        if( pxResult == NULL )
        {
            /* An exact match was not found, maybe a listening socket was
             * found. */
            pxResult = pxListenSocket;
        }

        return pxResult;
    }

#endif /* ipconfigUSE_TCP */
/*-----------------------------------------------------------*/

#if ( ipconfigUSE_TCP == 1 )

/**
 * @brief For the web server: borrow the circular Rx buffer for inspection.
 *        HTML driver wants to see if a sequence of 13/10/13/10 is available.
 *
 * @param[in] xSocket: The socket whose Rx stream is to be returned.
 *
 * @return The Rx stream of the socket if all checks pass, else NULL.
 */
    const struct xSTREAM_BUFFER * FreeRTOS_get_rx_buf( ConstSocket_t xSocket )
    {
        const FreeRTOS_Socket_t * pxSocket = ( const FreeRTOS_Socket_t * ) xSocket;
        const struct xSTREAM_BUFFER * pxReturn = NULL;


        /* Confirm that this is a TCP socket before dereferencing structure
         * member pointers. */
        if( prvValidSocket( pxSocket, FREERTOS_IPPROTO_TCP, pdFALSE ) == pdTRUE )
        {
            pxReturn = pxSocket->u.xTCP.rxStream;
        }

        return pxReturn;
    }

#endif /* ipconfigUSE_TCP */
/*-----------------------------------------------------------*/

#if ( ipconfigUSE_TCP == 1 )

/**
 * @brief Create the stream buffer for the given socket.
 *
 * @param[in] pxSocket: the socket to create the stream for.
 * @param[in] xIsInputStream: Is this input stream? pdTRUE/pdFALSE?
 *
 * @return The stream buffer.
 */
    static StreamBuffer_t * prvTCPCreateStream( FreeRTOS_Socket_t * pxSocket,
                                                BaseType_t xIsInputStream )
    {
        StreamBuffer_t * pxBuffer;
        size_t uxLength;
        size_t uxSize;

        /* Now that a stream is created, the maximum size is fixed before
         * creation, it could still be changed with setsockopt(). */
        if( xIsInputStream != pdFALSE )
        {
            size_t uxLittlePerc = sock20_PERCENT;
            size_t uxEnoughPerc = sock80_PERCENT;
            size_t uxSegmentCount = pxSocket->u.xTCP.uxRxStreamSize / pxSocket->u.xTCP.usMSS;
            static const struct Percent
            {
                size_t uxPercLittle, uxPercEnough;
            }
            xPercTable[] =
            {
                { 0U,  100U }, /* 1 segment. */
                { 50U, 100U }, /* 2 segments. */
                { 34U, 100U }, /* 3 segments. */
                { 25U, 100U }, /* 4 segments. */
            };

            if( ( uxSegmentCount > 0U ) &&
                ( uxSegmentCount <= ( UBaseType_t ) ARRAY_SIZE( xPercTable ) ) )
            {
                uxLittlePerc = xPercTable[ uxSegmentCount - 1U ].uxPercLittle;
                uxEnoughPerc = xPercTable[ uxSegmentCount - 1U ].uxPercEnough;
            }

            uxLength = pxSocket->u.xTCP.uxRxStreamSize;

            if( pxSocket->u.xTCP.uxLittleSpace == 0U )
            {
                pxSocket->u.xTCP.uxLittleSpace = ( uxLittlePerc * pxSocket->u.xTCP.uxRxStreamSize ) / sock100_PERCENT;
            }

            if( pxSocket->u.xTCP.uxEnoughSpace == 0U )
            {
                pxSocket->u.xTCP.uxEnoughSpace = ( uxEnoughPerc * pxSocket->u.xTCP.uxRxStreamSize ) / sock100_PERCENT;
            }
        }
        else
        {
            uxLength = pxSocket->u.xTCP.uxTxStreamSize;
        }

        /* Add an extra 4 (or 8) bytes. */
        uxLength += sizeof( size_t );

        /* And make the length a multiple of sizeof( size_t ). */
        uxLength &= ~( sizeof( size_t ) - 1U );

        uxSize = ( sizeof( *pxBuffer ) + uxLength ) - sizeof( pxBuffer->ucArray );

        pxBuffer = ( ( StreamBuffer_t * ) pvPortMallocLarge( uxSize ) );

        if( pxBuffer == NULL )
        {
            FreeRTOS_debug_printf( ( "prvTCPCreateStream: malloc failed\n" ) );
            pxSocket->u.xTCP.bits.bMallocError = pdTRUE;
            vTCPStateChange( pxSocket, eCLOSE_WAIT );
        }
        else
        {
            /* Clear the markers of the stream */
            ( void ) memset( pxBuffer, 0, sizeof( *pxBuffer ) - sizeof( pxBuffer->ucArray ) );
            pxBuffer->LENGTH = ( size_t ) uxLength;

            if( xTCPWindowLoggingLevel != 0 )
            {
                FreeRTOS_debug_printf( ( "prvTCPCreateStream: %cxStream created %u bytes (total %u)\n", ( xIsInputStream != 0 ) ? 'R' : 'T', ( unsigned ) uxLength, ( unsigned ) uxSize ) );
            }

            if( xIsInputStream != 0 )
            {
                iptraceMEM_STATS_CREATE( tcpRX_STREAM_BUFFER, pxBuffer, uxSize );
                pxSocket->u.xTCP.rxStream = pxBuffer;
            }
            else
            {
                iptraceMEM_STATS_CREATE( tcpTX_STREAM_BUFFER, pxBuffer, uxSize );
                pxSocket->u.xTCP.txStream = pxBuffer;
            }
        }

        return pxBuffer;
    }


#endif /* ipconfigUSE_TCP */
/*-----------------------------------------------------------*/

#if ( ipconfigUSE_TCP == 1 )

/**
 * @brief Add data to the RxStream. When uxOffset > 0, data has come in out-of-order
 *        and will be put in front of the head so it can not be popped by the user.
 *
 * @param[in] pxSocket: The socket to whose RxStream data is to be added.
 * @param[in] uxOffset: Offset of the packet.
 * @param[in] pcData: The data to be added to the RxStream.
 * @param[in] ulByteCount: Number of bytes in the data.
 *
 * @return The number of bytes actually added to the RxStream. Or else, a negative
 *         error code is returned.
 */
    int32_t lTCPAddRxdata( FreeRTOS_Socket_t * pxSocket,
                           size_t uxOffset,
                           const uint8_t * pcData,
                           uint32_t ulByteCount )
    {
        StreamBuffer_t * pxStream = pxSocket->u.xTCP.rxStream;
        int32_t xResult = 0;

        #if ( ipconfigUSE_CALLBACKS == 1 )
            BaseType_t bHasHandler = ipconfigIS_VALID_PROG_ADDRESS( pxSocket->u.xTCP.pxHandleReceive ) ? pdTRUE : pdFALSE;
            const uint8_t * pucBuffer = NULL;
        #endif /* ipconfigUSE_CALLBACKS */

        /* int32_t uxStreamBufferAdd( pxBuffer, uxOffset, pucData, aCount )
         * if( pucData != NULL ) copy data the the buffer
         * if( pucData == NULL ) no copying, just advance rxHead
         * if( uxOffset != 0 ) Just store data which has come out-of-order
         * if( uxOffset == 0 ) Also advance rxHead */
        if( pxStream == NULL )
        {
            pxStream = prvTCPCreateStream( pxSocket, pdTRUE );

            if( pxStream == NULL )
            {
                xResult = -1;
            }
        }

        if( xResult >= 0 )
        {
            #if ( ipconfigUSE_CALLBACKS == 1 )
                {
                    if( ( bHasHandler != pdFALSE ) && ( uxStreamBufferGetSize( pxStream ) == 0U ) && ( uxOffset == 0U ) && ( pcData != NULL ) )
                    {
                        /* Data can be passed directly to the user */
                        pucBuffer = pcData;

                        pcData = NULL;
                    }
                }
            #endif /* ipconfigUSE_CALLBACKS */

            xResult = ( int32_t ) uxStreamBufferAdd( pxStream, uxOffset, pcData, ( size_t ) ulByteCount );

            #if ( ipconfigHAS_DEBUG_PRINTF != 0 )
                {
                    if( xResult != ( int32_t ) ulByteCount )
                    {
                        FreeRTOS_debug_printf( ( "lTCPAddRxdata: at %u: %d/%u bytes (tail %u head %u space %u front %u)\n",
                                                 ( unsigned int ) uxOffset,
                                                 ( int ) xResult,
                                                 ( unsigned int ) ulByteCount,
                                                 ( unsigned int ) pxStream->uxTail,
                                                 ( unsigned int ) pxStream->uxHead,
                                                 ( unsigned int ) uxStreamBufferFrontSpace( pxStream ),
                                                 ( unsigned int ) pxStream->uxFront ) );
                    }
                }
            #endif /* ipconfigHAS_DEBUG_PRINTF */

            if( uxOffset == 0U )
            {
                /* Data is being added to rxStream at the head (offs = 0) */
                #if ( ipconfigUSE_CALLBACKS == 1 )
                    if( bHasHandler != pdFALSE )
                    {
                        /* The socket owner has installed an OnReceive handler. Pass the
                         * Rx data, without copying from the rxStream, to the user. */
                        for( ; ; )
                        {
                            uint8_t * ucReadPtr = NULL;
                            uint32_t ulCount;

                            if( pucBuffer != NULL )
                            {
                                ucReadPtr = ipPOINTER_CAST( uint8_t *, pucBuffer );
                                ulCount = ulByteCount;
                                pucBuffer = NULL;
                            }
                            else
                            {
                                ulCount = ( uint32_t ) uxStreamBufferGetPtr( pxStream, &( ucReadPtr ) );
                            }

                            if( ulCount == 0U )
                            {
                                break;
                            }

                            ( void ) pxSocket->u.xTCP.pxHandleReceive( pxSocket, ucReadPtr, ( size_t ) ulCount );
                            ( void ) uxStreamBufferGet( pxStream, 0U, NULL, ( size_t ) ulCount, pdFALSE );
                        }
                    }
                    else
                #endif /* ipconfigUSE_CALLBACKS */
                {
                    /* See if running out of space. */
                    if( pxSocket->u.xTCP.bits.bLowWater == pdFALSE_UNSIGNED )
                    {
                        size_t uxFrontSpace = uxStreamBufferFrontSpace( pxSocket->u.xTCP.rxStream );

                        if( uxFrontSpace <= pxSocket->u.xTCP.uxLittleSpace )
                        {
                            pxSocket->u.xTCP.bits.bLowWater = pdTRUE;
                            pxSocket->u.xTCP.bits.bWinChange = pdTRUE;

                            /* bLowWater was reached, send the changed window size. */
                            pxSocket->u.xTCP.usTimeout = 1U;
                            ( void ) xSendEventToIPTask( eTCPTimerEvent );
                        }
                    }

                    /* New incoming data is available, wake up the user.   User's
                     * semaphores will be set just before the IP-task goes asleep. */
                    pxSocket->xEventBits |= ( EventBits_t ) eSOCKET_RECEIVE;

                    #if ipconfigSUPPORT_SELECT_FUNCTION == 1
                        {
                            if( ( pxSocket->xSelectBits & ( EventBits_t ) eSELECT_READ ) != 0U )
                            {
                                pxSocket->xEventBits |= ( ( ( EventBits_t ) eSELECT_READ ) << SOCKET_EVENT_BIT_COUNT );
                            }
                        }
                    #endif
                }
            }
        }

        return xResult;
    }


#endif /* ipconfigUSE_TCP */
/*-----------------------------------------------------------*/

#if ( ipconfigUSE_TCP == 1 )

/**
 * @brief Function to get the remote IP-address and port number.
 *
 * @param[in] xSocket: Socket owning the connection.
 * @param[out] pxAddress: The address pointer to which the address
 *                        is to be added.
 *
 * @return The size of the address being returned. Or else a negative
 *         error code will be returned.
 */
    BaseType_t FreeRTOS_GetRemoteAddress( ConstSocket_t xSocket,
                                          struct freertos_sockaddr * pxAddress )
    {
        const FreeRTOS_Socket_t * pxSocket = ( const FreeRTOS_Socket_t * ) xSocket;
        BaseType_t xResult;

        if( pxSocket->ucProtocol != ( uint8_t ) FREERTOS_IPPROTO_TCP )
        {
            xResult = -pdFREERTOS_ERRNO_EINVAL;
        }
        else
        {
            /* BSD style sockets communicate IP and port addresses in network
             * byte order.
             * IP address of remote machine. */
            pxAddress->sin_addr = FreeRTOS_htonl( pxSocket->u.xTCP.ulRemoteIP );

            /* Port on remote machine. */
            pxAddress->sin_port = FreeRTOS_htons( pxSocket->u.xTCP.usRemotePort );

            xResult = ( BaseType_t ) sizeof( *pxAddress );
        }

        return xResult;
    }


#endif /* ipconfigUSE_TCP */

/*-----------------------------------------------------------*/

#if ( ipconfigUSE_TCP == 1 )

/**
 * @brief Check the number of bytes that may be added to txStream.
 *
 * @param[in] xSocket: The socket to be checked.
 *
 * @return the number of bytes that may be added to txStream or
 *         else a negative error code.
 */
    BaseType_t FreeRTOS_maywrite( ConstSocket_t xSocket )
    {
        const FreeRTOS_Socket_t * pxSocket = ( const FreeRTOS_Socket_t * ) xSocket;
        BaseType_t xResult;

        if( pxSocket->ucProtocol != ( uint8_t ) FREERTOS_IPPROTO_TCP )
        {
            xResult = -pdFREERTOS_ERRNO_EINVAL;
        }
        else if( pxSocket->u.xTCP.ucTCPState != ( uint8_t ) eESTABLISHED )
        {
            if( ( pxSocket->u.xTCP.ucTCPState < ( uint8_t ) eCONNECT_SYN ) || ( pxSocket->u.xTCP.ucTCPState > ( EventBits_t ) eESTABLISHED ) )
            {
                xResult = -1;
            }
            else
            {
                xResult = 0;
            }
        }
        else if( pxSocket->u.xTCP.txStream == NULL )
        {
            xResult = ( BaseType_t ) pxSocket->u.xTCP.uxTxStreamSize;
        }
        else
        {
            xResult = ( BaseType_t ) uxStreamBufferGetSpace( pxSocket->u.xTCP.txStream );
        }

        return xResult;
    }


#endif /* ipconfigUSE_TCP */
/*-----------------------------------------------------------*/

#if ( ipconfigUSE_TCP == 1 )

/**
 * @brief Get the number of bytes that can be written in the Tx buffer
 *        of the given socket.
 *
 * @param[in] xSocket: the socket to be checked.
 *
 * @return The bytes that can be written. Or else an error code.
 */
    BaseType_t FreeRTOS_tx_space( ConstSocket_t xSocket )
    {
        const FreeRTOS_Socket_t * pxSocket = ( const FreeRTOS_Socket_t * ) xSocket;
        BaseType_t xReturn;

        if( pxSocket->ucProtocol != ( uint8_t ) FREERTOS_IPPROTO_TCP )
        {
            xReturn = -pdFREERTOS_ERRNO_EINVAL;
        }
        else
        {
            if( pxSocket->u.xTCP.txStream != NULL )
            {
                xReturn = ( BaseType_t ) uxStreamBufferGetSpace( pxSocket->u.xTCP.txStream );
            }
            else
            {
                xReturn = ( BaseType_t ) pxSocket->u.xTCP.uxTxStreamSize;
            }
        }

        return xReturn;
    }


#endif /* ipconfigUSE_TCP */
/*-----------------------------------------------------------*/

#if ( ipconfigUSE_TCP == 1 )

/**
 * @brief Returns the number of bytes stored in the Tx buffer.
 *
 * @param[in] xSocket: The socket to be checked.
 *
 * @return The number of bytes stored in the Tx buffer of the socket.
 *         Or an error code.
 */
    BaseType_t FreeRTOS_tx_size( ConstSocket_t xSocket )
    {
        const FreeRTOS_Socket_t * pxSocket = ( const FreeRTOS_Socket_t * ) xSocket;
        BaseType_t xReturn;

        if( pxSocket->ucProtocol != ( uint8_t ) FREERTOS_IPPROTO_TCP )
        {
            xReturn = -pdFREERTOS_ERRNO_EINVAL;
        }
        else
        {
            if( pxSocket->u.xTCP.txStream != NULL )
            {
                xReturn = ( BaseType_t ) uxStreamBufferGetSize( pxSocket->u.xTCP.txStream );
            }
            else
            {
                xReturn = 0;
            }
        }

        return xReturn;
    }


#endif /* ipconfigUSE_TCP */
/*-----------------------------------------------------------*/

#if ( ipconfigUSE_TCP == 1 )

/**
 * @brief Is the socket connected.
 *
 * @param[in] xSocket: The socket being checked.
 *
 * @return pdTRUE if TCP socket is connected.
 */
    BaseType_t FreeRTOS_issocketconnected( ConstSocket_t xSocket )
    {
        const FreeRTOS_Socket_t * pxSocket = ( const FreeRTOS_Socket_t * ) xSocket;
        BaseType_t xReturn = pdFALSE;

        if( pxSocket->ucProtocol != ( uint8_t ) FREERTOS_IPPROTO_TCP )
        {
            xReturn = -pdFREERTOS_ERRNO_EINVAL;
        }
        else
        {
            if( pxSocket->u.xTCP.ucTCPState >= ( uint8_t ) eESTABLISHED )
            {
                if( pxSocket->u.xTCP.ucTCPState < ( uint8_t ) eCLOSE_WAIT )
                {
                    xReturn = pdTRUE;
                }
            }
        }

        return xReturn;
    }


#endif /* ipconfigUSE_TCP */
/*-----------------------------------------------------------*/

#if ( ipconfigUSE_TCP == 1 )

/**
 * @brief Get the actual value of Maximum Segment Size ( MSS ) being used.
 *
 * @param[in] xSocket: The socket whose MSS is to be returned.
 *
 * @return the actual size of MSS being used or an error code.
 */
    BaseType_t FreeRTOS_mss( ConstSocket_t xSocket )
    {
        const FreeRTOS_Socket_t * pxSocket = ( const FreeRTOS_Socket_t * ) xSocket;
        BaseType_t xReturn;

        if( pxSocket->ucProtocol != ( uint8_t ) FREERTOS_IPPROTO_TCP )
        {
            xReturn = -pdFREERTOS_ERRNO_EINVAL;
        }
        else
        {
            /* usMSS is declared as uint16_t to save space.  FreeRTOS_mss()
             * will often be used in signed native-size expressions cast it to
             * BaseType_t. */
            xReturn = ( BaseType_t ) ( pxSocket->u.xTCP.usMSS );
        }

        return xReturn;
    }


#endif /* ipconfigUSE_TCP */
/*-----------------------------------------------------------*/

#if ( ipconfigUSE_TCP == 1 )

/**
 * @brief Get the connection status. The values correspond to the members
 *        of the enum 'eIPTCPState_t'.
 *
 * @param[in] xSocket: Socket to get the connection status from.
 *
 * @return The connection status or an error code.
 *
 * @note For internal use only.
 */
    BaseType_t FreeRTOS_connstatus( ConstSocket_t xSocket )
    {
        const FreeRTOS_Socket_t * pxSocket = ( const FreeRTOS_Socket_t * ) xSocket;
        BaseType_t xReturn;

        if( pxSocket->ucProtocol != ( uint8_t ) FREERTOS_IPPROTO_TCP )
        {
            xReturn = -pdFREERTOS_ERRNO_EINVAL;
        }
        else
        {
            /* Cast it to BaseType_t. */
            xReturn = ( BaseType_t ) ( pxSocket->u.xTCP.ucTCPState );
        }

        return xReturn;
    }


#endif /* ipconfigUSE_TCP */
/*-----------------------------------------------------------*/

#if ( ipconfigUSE_TCP == 1 )

/**
 * @brief Returns the number of bytes which can be read from the RX stream buffer.
 *
 * @param[in] xSocket: the socket to get the number of bytes from.
 *
 * @return Returns the number of bytes which can be read. Or an error
 *         code is returned.
 */
    BaseType_t FreeRTOS_rx_size( ConstSocket_t xSocket )
    {
        const FreeRTOS_Socket_t * pxSocket = ( const FreeRTOS_Socket_t * ) xSocket;
        BaseType_t xReturn;

        if( pxSocket->ucProtocol != ( uint8_t ) FREERTOS_IPPROTO_TCP )
        {
            xReturn = -pdFREERTOS_ERRNO_EINVAL;
        }
        else if( pxSocket->u.xTCP.rxStream != NULL )
        {
            xReturn = ( BaseType_t ) uxStreamBufferGetSize( pxSocket->u.xTCP.rxStream );
        }
        else
        {
            xReturn = 0;
        }

        return xReturn;
    }


#endif /* ipconfigUSE_TCP */
/*-----------------------------------------------------------*/

/**
 * @brief Check whether a given socket is valid or not. Validity is defined
 *        as the socket not being NULL and not being Invalid.
 * @param[in] xSocket: The socket to be checked.
 * @return pdTRUE if the socket is valid, else pdFALSE.
 *
 */
BaseType_t xSocketValid( Socket_t xSocket )
{
    BaseType_t xReturnValue = pdFALSE;

    /*
     * There are two values which can indicate an invalid socket:
     * FREERTOS_INVALID_SOCKET and NULL.  In order to compare against
     * both values, the code cannot be compliant with rule 11.4,
     * hence the Coverity suppression statement below.
     */
    /* coverity[misra_c_2012_rule_11_4_violation] */
    if( ( xSocket != FREERTOS_INVALID_SOCKET ) && ( xSocket != NULL ) )
    {
        xReturnValue = pdTRUE;
    }

    return xReturnValue;
}
/*-----------------------------------------------------------*/

#if 0

/**
 * @brief Returns the number of packets that are stored in a UDP socket.
 *
 * @param[in] xSocket: the socket to get the number of bytes from.
 *
 * @return Returns the number of packets that are stored.  Use FreeRTOS_recvfrom()
 *         to retrieve those packets.
 */
    BaseType_t FreeRTOS_udp_rx_size( Socket_t xSocket )
    {
        BaseType_t xReturn = 0;
        const FreeRTOS_Socket_t * pxSocket = ( const FreeRTOS_Socket_t * ) xSocket;

        if( pxSocket->ucProtocol == ( uint8_t ) FREERTOS_IPPROTO_UDP )
        {
            xReturn = ( BaseType_t ) listCURRENT_LIST_LENGTH( &( pxSocket->u.xUDP.xWaitingPacketsList ) );
        }
        else
        {
            xReturn = -pdFREERTOS_ERRNO_EINVAL;
        }

        return xReturn;
    }
#endif /* 0 */

#if ( ipconfigUSE_TCP == 1 )

/**
 * @brief Get the net status. The IP-task will print a summary of all sockets and
 *        their connections.
 */
    void FreeRTOS_netstat( void )
    {
        IPStackEvent_t xAskEvent;

        /* Ask the IP-task to call vTCPNetStat()
         * to avoid accessing xBoundTCPSocketsList
         */
        xAskEvent.eEventType = eTCPNetStat;
        xAskEvent.pvData = ( void * ) NULL;
        ( void ) xSendEventStructToIPTask( &xAskEvent, pdMS_TO_TICKS( 1000U ) );
    }

#endif /* ipconfigUSE_TCP */
/*-----------------------------------------------------------*/

#if ( ( ipconfigHAS_PRINTF != 0 ) && ( ipconfigUSE_TCP == 1 ) )

/**
 * @brief Print a summary of all sockets and their connections.
 */
    void vTCPNetStat( void )
    {
        /* Show a simple listing of all created sockets and their connections */
        const ListItem_t * pxIterator;
        BaseType_t count = 0;
        size_t uxMinimum = uxGetMinimumFreeNetworkBuffers();
        size_t uxCurrent = uxGetNumberOfFreeNetworkBuffers();

        if( !listLIST_IS_INITIALISED( &xBoundTCPSocketsList ) )
        {
            FreeRTOS_printf( ( "PLUS-TCP not initialized\n" ) );
        }
        else
        {
            const ListItem_t * pxEndTCP = listGET_END_MARKER( &xBoundTCPSocketsList );
            const ListItem_t * pxEndUDP = listGET_END_MARKER( &xBoundUDPSocketsList );
            FreeRTOS_printf( ( "Prot Port IP-Remote       : Port  R/T Status       Alive  tmout Child\n" ) );

            for( pxIterator = listGET_HEAD_ENTRY( &xBoundTCPSocketsList );
                 pxIterator != pxEndTCP;
                 pxIterator = listGET_NEXT( pxIterator ) )
            {
                const FreeRTOS_Socket_t * pxSocket = ( ( const FreeRTOS_Socket_t * ) listGET_LIST_ITEM_OWNER( pxIterator ) );
                #if ( ipconfigTCP_KEEP_ALIVE == 1 )
                    TickType_t age = xTaskGetTickCount() - pxSocket->u.xTCP.xLastAliveTime;
                #else
                    TickType_t age = 0U;
                #endif

                char ucChildText[ 16 ] = "";

                if( pxSocket->u.xTCP.ucTCPState == ( uint8_t ) eTCP_LISTEN )
                {
                    /* Using function "snprintf". */
                    const int32_t copied_len = snprintf( ucChildText, sizeof( ucChildText ), " %d/%d",
                                                         pxSocket->u.xTCP.usChildCount,
                                                         pxSocket->u.xTCP.usBacklog );
                    ( void ) copied_len;
                    /* These should never evaluate to false since the buffers are both shorter than 5-6 characters (<=65535) */
                    configASSERT( copied_len >= 0 );                                /* LCOV_EXCL_BR_LINE the 'taken' branch will never execute. See the above comment. */
                    configASSERT( copied_len < ( int32_t ) sizeof( ucChildText ) ); /* LCOV_EXCL_BR_LINE the 'taken' branch will never execute. See the above comment. */
                }

                FreeRTOS_printf( ( "TCP %5u %-16xip:%5u %d/%d %-13.13s %6u %6u%s\n",
                                   pxSocket->usLocalPort,                    /* Local port on this machine */
                                   ( unsigned ) pxSocket->u.xTCP.ulRemoteIP, /* IP address of remote machine */
                                   pxSocket->u.xTCP.usRemotePort,            /* Port on remote machine */
                                   ( pxSocket->u.xTCP.rxStream != NULL ) ? 1 : 0,
                                   ( pxSocket->u.xTCP.txStream != NULL ) ? 1 : 0,
                                   FreeRTOS_GetTCPStateName( pxSocket->u.xTCP.ucTCPState ),
                                   ( unsigned ) ( ( age > 999999U ) ? 999999U : age ), /* Format 'age' for printing */
                                   pxSocket->u.xTCP.usTimeout,
                                   ucChildText ) );
                count++;
            }

            for( pxIterator = listGET_HEAD_ENTRY( &xBoundUDPSocketsList );
                 pxIterator != pxEndUDP;
                 pxIterator = listGET_NEXT( pxIterator ) )
            {
                /* Local port on this machine */
                FreeRTOS_printf( ( "UDP Port %5u\n",
                                   FreeRTOS_ntohs( listGET_LIST_ITEM_VALUE( pxIterator ) ) ) );
                count++;
            }

            FreeRTOS_printf( ( "FreeRTOS_netstat: %d sockets %u < %u < %u buffers free\n",
                               ( int ) count,
                               ( unsigned ) uxMinimum,
                               ( unsigned ) uxCurrent,
                               ( unsigned ) ipconfigNUM_NETWORK_BUFFER_DESCRIPTORS ) );
        }
    }

#endif /* ( ( ipconfigHAS_PRINTF != 0 ) && ( ipconfigUSE_TCP == 1 ) ) */
/*-----------------------------------------------------------*/

#if ( ipconfigSUPPORT_SELECT_FUNCTION == 1 )

/**
 * @brief This internal non-blocking function will check all sockets that belong
 *        to a select set.  The events bits of each socket will be updated, and it
 *        will check if an ongoing select() call must be interrupted because of an
 *        event has occurred.
 *
 * @param[in] pxSocketSet: The socket-set which is to be waited on for change.
 */
    void vSocketSelect( SocketSelect_t * pxSocketSet )
    {
        BaseType_t xRound;
        EventBits_t xSocketBits, xBitsToClear;

        #if ipconfigUSE_TCP == 1
            BaseType_t xLastRound = 1;
        #else
            BaseType_t xLastRound = 0;
        #endif

        /* These flags will be switched on after checking the socket status. */
        EventBits_t xGroupBits = 0;

        for( xRound = 0; xRound <= xLastRound; xRound++ )
        {
            const ListItem_t * pxIterator;
            const ListItem_t * pxEnd;

            if( xRound == 0 )
            {
                /* MISRA C-2012 Rule 11.3 warns about casting pointer type to a different data type.
<<<<<<< HEAD
                 * To be able to access various predefined fields from a data buffer, this mapping is intentional. */
=======
                 * The casting is used to map the data buffer to a predefined data structure
                 * so that the data can be easily accessed. The buffer length has been validated to be
                 * at least as big as the size of the data structure to be casted to. */
>>>>>>> c756a1d9
                /* coverity[misra_c_2012_rule_11_3_violation] */
                pxEnd = ( ( const ListItem_t * ) &( xBoundUDPSocketsList.xListEnd ) );
            }

            #if ipconfigUSE_TCP == 1
                else
                {
                    /* MISRA C-2012 Rule 11.3 warns about casting pointer type to a different data type.
<<<<<<< HEAD
                     * To be able to access various predefined fields from a data buffer, this mapping is intentional. */
=======
                     * The casting is used to map the data buffer to a predefined data structure
                     * so that the data can be easily accessed. The buffer length has been validated to be
                     * at least as big as the size of the data structure to be casted to. */
>>>>>>> c756a1d9
                    /* coverity[misra_c_2012_rule_11_3_violation] */
                    pxEnd = ( ( const ListItem_t * ) &( xBoundTCPSocketsList.xListEnd ) );
                }
            #endif /* ipconfigUSE_TCP == 1 */

            for( pxIterator = listGET_NEXT( pxEnd );
                 pxIterator != pxEnd;
                 pxIterator = listGET_NEXT( pxIterator ) )
            {
                FreeRTOS_Socket_t * pxSocket = ( ( FreeRTOS_Socket_t * ) listGET_LIST_ITEM_OWNER( pxIterator ) );

                if( pxSocket->pxSocketSet != pxSocketSet )
                {
                    /* Socket does not belong to this select group. */
                    continue;
                }

                xSocketBits = 0;

                #if ( ipconfigUSE_TCP == 1 )
                    if( pxSocket->ucProtocol == ( uint8_t ) FREERTOS_IPPROTO_TCP )
                    {
                        /* Check if the socket has already been accepted by the
                         * owner.  If not, it is useless to return it from a
                         * select(). */
                        BaseType_t bAccepted = pdFALSE;

                        if( pxSocket->u.xTCP.bits.bPassQueued == pdFALSE_UNSIGNED )
                        {
                            if( pxSocket->u.xTCP.bits.bPassAccept == pdFALSE_UNSIGNED )
                            {
                                bAccepted = pdTRUE;
                            }
                        }

                        /* Is the set owner interested in READ events? */
                        if( ( pxSocket->xSelectBits & ( EventBits_t ) eSELECT_READ ) != ( EventBits_t ) 0U )
                        {
                            if( pxSocket->u.xTCP.ucTCPState == ( uint8_t ) eTCP_LISTEN )
                            {
                                if( ( pxSocket->u.xTCP.pxPeerSocket != NULL ) && ( pxSocket->u.xTCP.pxPeerSocket->u.xTCP.bits.bPassAccept != pdFALSE_UNSIGNED ) )
                                {
                                    xSocketBits |= ( EventBits_t ) eSELECT_READ;
                                }
                            }
                            else if( ( pxSocket->u.xTCP.bits.bReuseSocket != pdFALSE_UNSIGNED ) && ( pxSocket->u.xTCP.bits.bPassAccept != pdFALSE_UNSIGNED ) )
                            {
                                /* This socket has the re-use flag. After connecting it turns into
                                 * a connected socket. Set the READ event, so that accept() will be called. */
                                xSocketBits |= ( EventBits_t ) eSELECT_READ;
                            }
                            else if( ( bAccepted != 0 ) && ( FreeRTOS_recvcount( pxSocket ) > 0 ) )
                            {
                                xSocketBits |= ( EventBits_t ) eSELECT_READ;
                            }
                            else
                            {
                                /* Nothing. */
                            }
                        }

                        /* Is the set owner interested in EXCEPTION events? */
                        if( ( pxSocket->xSelectBits & ( EventBits_t ) eSELECT_EXCEPT ) != 0U )
                        {
                            if( ( pxSocket->u.xTCP.ucTCPState == ( uint8_t ) eCLOSE_WAIT ) || ( pxSocket->u.xTCP.ucTCPState == ( uint8_t ) eCLOSED ) )
                            {
                                xSocketBits |= ( EventBits_t ) eSELECT_EXCEPT;
                            }
                        }

                        /* Is the set owner interested in WRITE events? */
                        if( ( pxSocket->xSelectBits & ( EventBits_t ) eSELECT_WRITE ) != 0U )
                        {
                            BaseType_t bMatch = pdFALSE;

                            if( bAccepted != 0 )
                            {
                                if( FreeRTOS_tx_space( pxSocket ) > 0 )
                                {
                                    bMatch = pdTRUE;
                                }
                            }

                            if( bMatch == pdFALSE )
                            {
                                if( ( pxSocket->u.xTCP.bits.bConnPrepared != pdFALSE_UNSIGNED ) &&
                                    ( pxSocket->u.xTCP.ucTCPState >= ( uint8_t ) eESTABLISHED ) &&
                                    ( pxSocket->u.xTCP.bits.bConnPassed == pdFALSE_UNSIGNED ) )
                                {
                                    pxSocket->u.xTCP.bits.bConnPassed = pdTRUE;
                                    bMatch = pdTRUE;
                                }
                            }

                            if( bMatch != pdFALSE )
                            {
                                xSocketBits |= ( EventBits_t ) eSELECT_WRITE;
                            }
                        }
                    }
                    else
                #endif /* ipconfigUSE_TCP == 1 */
                {
                    /* Select events for UDP are simpler. */
                    if( ( ( pxSocket->xSelectBits & ( EventBits_t ) eSELECT_READ ) != 0U ) &&
                        ( listCURRENT_LIST_LENGTH( &( pxSocket->u.xUDP.xWaitingPacketsList ) ) > 0U ) )
                    {
                        xSocketBits |= ( EventBits_t ) eSELECT_READ;
                    }

                    /* The WRITE and EXCEPT bits are not used for UDP */
                } /* if( pxSocket->ucProtocol == FREERTOS_IPPROTO_TCP ) */

                /* Each socket keeps its own event flags, which are looked-up
                 * by FreeRTOS_FD_ISSSET() */
                pxSocket->xSocketBits = xSocketBits;

                /* The ORed value will be used to set the bits in the event
                 * group. */
                xGroupBits |= xSocketBits;
            } /* for( pxIterator ... ) */
        }     /* for( xRound = 0; xRound <= xLastRound; xRound++ ) */

        xBitsToClear = xEventGroupGetBits( pxSocketSet->xSelectGroup );

        /* Now set the necessary bits. */
        xBitsToClear = ( xBitsToClear & ~xGroupBits ) & ( ( EventBits_t ) eSELECT_ALL );

        #if ( ipconfigSUPPORT_SIGNALS != 0 )
            {
                /* Maybe the socketset was signalled, but don't
                 * clear the 'eSELECT_INTR' bit here, as it will be used
                 * and cleared in FreeRTOS_select(). */
                xBitsToClear &= ~( ( EventBits_t ) eSELECT_INTR );
            }
        #endif /* ipconfigSUPPORT_SIGNALS */

        if( xBitsToClear != 0U )
        {
            ( void ) xEventGroupClearBits( pxSocketSet->xSelectGroup, xBitsToClear );
        }

        /* Now include eSELECT_CALL_IP to wakeup the caller. */
        ( void ) xEventGroupSetBits( pxSocketSet->xSelectGroup, xGroupBits | ( EventBits_t ) eSELECT_CALL_IP );
    }


#endif /* ipconfigSUPPORT_SELECT_FUNCTION == 1 */
/*-----------------------------------------------------------*/

#if ( ipconfigSUPPORT_SIGNALS != 0 )

/**
 * @brief Send a signal to the task which reads from this socket.
 *        The socket will receive an event of the type 'eSOCKET_INTR'.
 *        Any ongoing blocking API ( e.g. FreeRTOS_recv() ) will be terminated
 *        and return the value -pdFREERTOS_ERRNO_EINTR ( -4 ).
 *
 * @param[in] xSocket: The socket that will be signalled.
 */
    BaseType_t FreeRTOS_SignalSocket( Socket_t xSocket )
    {
        FreeRTOS_Socket_t * pxSocket = ( FreeRTOS_Socket_t * ) xSocket;
        BaseType_t xReturn;

        if( pxSocket == NULL )
        {
            xReturn = -pdFREERTOS_ERRNO_EINVAL;
        }
        else
        #if ( ipconfigSUPPORT_SELECT_FUNCTION == 1 )
            if( ( pxSocket->pxSocketSet != NULL ) && ( pxSocket->pxSocketSet->xSelectGroup != NULL ) )
            {
                ( void ) xEventGroupSetBits( pxSocket->pxSocketSet->xSelectGroup, ( EventBits_t ) eSELECT_INTR );
                xReturn = 0;
            }
            else
        #endif /* ipconfigSUPPORT_SELECT_FUNCTION */
        if( pxSocket->xEventGroup != NULL )
        {
            ( void ) xEventGroupSetBits( pxSocket->xEventGroup, ( EventBits_t ) eSOCKET_INTR );
            xReturn = 0;
        }
        else
        {
            xReturn = -pdFREERTOS_ERRNO_EINVAL;
        }

        return xReturn;
    }

#endif /* ipconfigSUPPORT_SIGNALS */
/*-----------------------------------------------------------*/

#if ( ipconfigSUPPORT_SIGNALS != 0 )

/**
 * @brief The same as 'FreeRTOS_SignalSocket()', except that this function should
 *        be called from an ISR context.
 *
 * @param[in] xSocket: The socket that will be signalled.
 * @param[in,out] pxHigherPriorityTaskWoken: will be set to non-zero in case a higher-
 *                priority task has become runnable.
 */
    BaseType_t FreeRTOS_SignalSocketFromISR( Socket_t xSocket,
                                             BaseType_t * pxHigherPriorityTaskWoken )
    {
        FreeRTOS_Socket_t * pxSocket = ( FreeRTOS_Socket_t * ) xSocket;
        BaseType_t xReturn;
        IPStackEvent_t xEvent;

        configASSERT( pxSocket != NULL );
        configASSERT( pxSocket->ucProtocol == ( uint8_t ) FREERTOS_IPPROTO_TCP );
        configASSERT( pxSocket->xEventGroup != NULL );

        xEvent.eEventType = eSocketSignalEvent;
        xEvent.pvData = pxSocket;

        /* The IP-task will call FreeRTOS_SignalSocket for this socket. */
        xReturn = xQueueSendToBackFromISR( xNetworkEventQueue, &xEvent, pxHigherPriorityTaskWoken );

        return xReturn;
    }

#endif /* ipconfigSUPPORT_SIGNALS */
/*-----------------------------------------------------------*/

#if 0
    #if ( ipconfigSUPPORT_SELECT_FUNCTION == 1 )
        struct pollfd
        {
            Socket_t fd;         /* file descriptor */
            EventBits_t events;  /* requested events */
            EventBits_t revents; /* returned events */
        };

        typedef BaseType_t nfds_t;

        BaseType_t poll( struct pollfd * fds,
                         nfds_t nfds,
                         BaseType_t timeout );
        BaseType_t poll( struct pollfd * fds,
                         nfds_t nfds,
                         BaseType_t timeout )
        {
            BaseType_t index;
            SocketSelect_t * pxSocketSet = NULL;
            BaseType_t xReturn = 0;

            /* See which socket-sets have been created and bound to the sockets involved. */
            for( index = 0; index < nfds; index++ )
            {
                FreeRTOS_Socket_t * pxSocket = ( FreeRTOS_Socket_t * ) fds[ index ].fd;

                if( pxSocket->pxSocketSet != NULL )
                {
                    if( pxSocketSet == NULL )
                    {
                        /* Use this socket-set. */
                        pxSocketSet = pxSocket->pxSocketSet;
                        xReturn = 1;
                    }
                    else if( pxSocketSet == pxSocket->pxSocketSet )
                    {
                        /* Good: associated with the same socket-set. */
                    }
                    else
                    {
                        /* More than one socket-set is found: can not do a select on 2 sets. */
                        xReturn = -1;
                        break;
                    }
                }
            }

            if( xReturn == 0 )
            {
                /* Create a new socket-set, and attach all sockets to it. */
                pxSocketSet = FreeRTOS_CreateSocketSet();

                if( pxSocketSet != NULL )
                {
                    xReturn = 1;
                }
                else
                {
                    xReturn = -2;
                }

                /* Memory leak: when the last socket closes, there is no more reference to
                 * this socket-set.  It should be marked as an automatic or anonymous socket-set,
                 * so when closing the last member, its memory will be freed. */
            }

            if( xReturn > 0 )
            {
                /* Only one socket-set is found.  Connect all sockets to this socket-set. */
                for( index = 0; index < nfds; index++ )
                {
                    FreeRTOS_Socket_t * pxSocket = ( FreeRTOS_Socket_t * ) fds[ index ].fd;
                    EventBits_t xEventBits = fds[ index ].events;

                    FreeRTOS_FD_SET( pxSocket, pxSocketSet, xEventBits );
                    FreeRTOS_FD_CLR( pxSocket, pxSocketSet, ( EventBits_t ) ~xEventBits );
                }

                /* And sleep until an event happens or a time-out. */
                xReturn = FreeRTOS_select( pxSocketSet, timeout );

                /* Now set the return events, copying from the socked field 'xSocketBits'. */
                for( index = 0; index < nfds; index++ )
                {
                    FreeRTOS_Socket_t * pxSocket = ( FreeRTOS_Socket_t * ) fds[ index ].fd;

                    fds[ index ].revents = pxSocket->xSocketBits & ( ( EventBits_t ) eSELECT_ALL );
                }
            }
            else
            {
                /* -1: Sockets are connected to different socket sets. */
                /* -2: FreeRTOS_CreateSocketSet() failed. */
            }

            return xReturn;
        }

    #endif /* ipconfigSUPPORT_SELECT_FUNCTION */
#endif /* 0 */<|MERGE_RESOLUTION|>--- conflicted
+++ resolved
@@ -1662,13 +1662,9 @@
         const ListItem_t * pxIterator;
 
         /* MISRA C-2012 Rule 11.3 warns about casting pointer type to a different data type.
-<<<<<<< HEAD
-         * To be able to access various predefined fields from a data buffer, this mapping is intentional. */
-=======
          * The casting is used to map the data buffer to a predefined data structure
          * so that the data can be easily accessed. The buffer length has been validated to be
          * at least as big as the size of the data structure to be casted to. */
->>>>>>> c756a1d9
         /* coverity[misra_c_2012_rule_11_3_violation] */
         const ListItem_t * pxEnd = ( ( const ListItem_t * ) &( xBoundTCPSocketsList.xListEnd ) );
         FreeRTOS_Socket_t * pxOtherSocket;
@@ -2253,13 +2249,9 @@
         const ListItem_t * pxIterator;
 
         /* MISRA C-2012 Rule 11.3 warns about casting pointer type to a different data type.
-<<<<<<< HEAD
-         * To be able to access various predefined fields from a data buffer, this mapping is intentional. */
-=======
          * The casting is used to map the data buffer to a predefined data structure
          * so that the data can be easily accessed. The buffer length has been validated to be
          * at least as big as the size of the data structure to be casted to. */
->>>>>>> c756a1d9
         /* coverity[misra_c_2012_rule_11_3_violation] */
         const ListItem_t * pxEnd = ( ( const ListItem_t * ) &( pxList->xListEnd ) );
 
@@ -3976,24 +3968,16 @@
         TickType_t xDelta = xNow - xLastTime;
 
         /* MISRA C-2012 Rule 11.3 warns about casting pointer type to a different data type.
-<<<<<<< HEAD
-         * To be able to access various predefined fields from a data buffer, this mapping is intentional. */
-=======
          * The casting is used to map the data buffer to a predefined data structure
          * so that the data can be easily accessed. The buffer length has been validated to be
          * at least as big as the size of the data structure to be casted to. */
->>>>>>> c756a1d9
         /* coverity[misra_c_2012_rule_11_3_violation] */
         const ListItem_t * pxEnd = ( ( const ListItem_t * ) &( xBoundTCPSocketsList.xListEnd ) );
 
         /* MISRA C-2012 Rule 11.3 warns about casting pointer type to a different data type.
-<<<<<<< HEAD
-         * To be able to access various predefined fields from a data buffer, this mapping is intentional. */
-=======
          * The casting is used to map the data buffer to a predefined data structure
          * so that the data can be easily accessed. The buffer length has been validated to be
          * at least as big as the size of the data structure to be casted to. */
->>>>>>> c756a1d9
         /* coverity[misra_c_2012_rule_11_3_violation] */
         const ListItem_t * pxIterator = ( const ListItem_t * ) listGET_HEAD_ENTRY( &xBoundTCPSocketsList );
 
@@ -4092,13 +4076,9 @@
         FreeRTOS_Socket_t * pxResult = NULL, * pxListenSocket = NULL;
 
         /* MISRA C-2012 Rule 11.3 warns about casting pointer type to a different data type.
-<<<<<<< HEAD
-         * To be able to access various predefined fields from a data buffer, this mapping is intentional. */
-=======
          * The casting is used to map the data buffer to a predefined data structure
          * so that the data can be easily accessed. The buffer length has been validated to be
          * at least as big as the size of the data structure to be casted to. */
->>>>>>> c756a1d9
         /* coverity[misra_c_2012_rule_11_3_violation] */
         const ListItem_t * pxEnd = ( ( const ListItem_t * ) &( xBoundTCPSocketsList.xListEnd ) );
 
@@ -4923,13 +4903,9 @@
             if( xRound == 0 )
             {
                 /* MISRA C-2012 Rule 11.3 warns about casting pointer type to a different data type.
-<<<<<<< HEAD
-                 * To be able to access various predefined fields from a data buffer, this mapping is intentional. */
-=======
                  * The casting is used to map the data buffer to a predefined data structure
                  * so that the data can be easily accessed. The buffer length has been validated to be
                  * at least as big as the size of the data structure to be casted to. */
->>>>>>> c756a1d9
                 /* coverity[misra_c_2012_rule_11_3_violation] */
                 pxEnd = ( ( const ListItem_t * ) &( xBoundUDPSocketsList.xListEnd ) );
             }
@@ -4938,13 +4914,9 @@
                 else
                 {
                     /* MISRA C-2012 Rule 11.3 warns about casting pointer type to a different data type.
-<<<<<<< HEAD
-                     * To be able to access various predefined fields from a data buffer, this mapping is intentional. */
-=======
                      * The casting is used to map the data buffer to a predefined data structure
                      * so that the data can be easily accessed. The buffer length has been validated to be
                      * at least as big as the size of the data structure to be casted to. */
->>>>>>> c756a1d9
                     /* coverity[misra_c_2012_rule_11_3_violation] */
                     pxEnd = ( ( const ListItem_t * ) &( xBoundTCPSocketsList.xListEnd ) );
                 }
