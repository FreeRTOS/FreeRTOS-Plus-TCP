/*
 * FreeRTOS+TCP <DEVELOPMENT BRANCH>
 * Copyright (C) 2022 Amazon.com, Inc. or its affiliates.  All Rights Reserved.
 *
 * SPDX-License-Identifier: MIT
 *
 * Permission is hereby granted, free of charge, to any person obtaining a copy of
 * this software and associated documentation files (the "Software"), to deal in
 * the Software without restriction, including without limitation the rights to
 * use, copy, modify, merge, publish, distribute, sublicense, and/or sell copies of
 * the Software, and to permit persons to whom the Software is furnished to do so,
 * subject to the following conditions:
 *
 * The above copyright notice and this permission notice shall be included in all
 * copies or substantial portions of the Software.
 *
 * THE SOFTWARE IS PROVIDED "AS IS", WITHOUT WARRANTY OF ANY KIND, EXPRESS OR
 * IMPLIED, INCLUDING BUT NOT LIMITED TO THE WARRANTIES OF MERCHANTABILITY, FITNESS
 * FOR A PARTICULAR PURPOSE AND NONINFRINGEMENT. IN NO EVENT SHALL THE AUTHORS OR
 * COPYRIGHT HOLDERS BE LIABLE FOR ANY CLAIM, DAMAGES OR OTHER LIABILITY, WHETHER
 * IN AN ACTION OF CONTRACT, TORT OR OTHERWISE, ARISING FROM, OUT OF OR IN
 * CONNECTION WITH THE SOFTWARE OR THE USE OR OTHER DEALINGS IN THE SOFTWARE.
 *
 * http://aws.amazon.com/freertos
 * http://www.FreeRTOS.org
 */

/**
 * @file FreeRTOS_Sockets.c
 * @brief Implements the Sockets API based on Berkeley sockets for the FreeRTOS+TCP network stack.
 *        Sockets are used by the application processes to interact with the IP-task which in turn
 *        interacts with the hardware.
 */

/* Standard includes. */
#include <stdint.h>
#include <stdio.h>

/* FreeRTOS includes. */
#include "FreeRTOS.h"
#include "task.h"
#include "queue.h"
#include "semphr.h"

/* FreeRTOS+TCP includes. */
#include "FreeRTOS_UDP_IP.h"
#include "FreeRTOS_IP.h"
#include "FreeRTOS_Sockets.h"
#include "FreeRTOS_IPv4_Sockets.h"
#include "FreeRTOS_IPv6_Sockets.h"
#include "FreeRTOS_IP_Private.h"
#include "FreeRTOS_DNS.h"
#include "NetworkBufferManagement.h"
#include "FreeRTOS_Routing.h"

/* The ItemValue of the sockets xBoundSocketListItem member holds the socket's
 * port number. */
/** @brief Set the port number for the socket in the xBoundSocketListItem. */
#define socketSET_SOCKET_PORT( pxSocket, usPort )    listSET_LIST_ITEM_VALUE( ( &( ( pxSocket )->xBoundSocketListItem ) ), ( usPort ) )
/** @brief Get the port number for the socket in the xBoundSocketListItem. */
#define socketGET_SOCKET_PORT( pxSocket )            listGET_LIST_ITEM_VALUE( ( &( ( pxSocket )->xBoundSocketListItem ) ) )

/** @brief Test if a socket it bound which means it is either included in
 *         xBoundUDPSocketsList or xBoundTCPSocketsList
 */
#define socketSOCKET_IS_BOUND( pxSocket )            ( listLIST_ITEM_CONTAINER( &( pxSocket )->xBoundSocketListItem ) != NULL )

/** @brief If FreeRTOS_sendto() is called on a socket that is not bound to a port
 *         number then, depending on the FreeRTOSIPConfig.h settings, it might be
 *         that a port number is automatically generated for the socket.
 *         Automatically generated port numbers will be between
 *         socketAUTO_PORT_ALLOCATION_START_NUMBER and 0xffff.
 *
 * @note Per https://tools.ietf.org/html/rfc6056, "the dynamic ports consist of
 *       the range 49152-65535. However, ephemeral port selection algorithms should
 *       use the whole range 1024-65535" excluding those already in use (inbound
 *       or outbound).
 */
#if !defined( socketAUTO_PORT_ALLOCATION_START_NUMBER )
    #define socketAUTO_PORT_ALLOCATION_START_NUMBER    ( ( uint16_t ) 0x0400 )
#endif

/** @brief Maximum value of port number which can be auto assigned. */
#define socketAUTO_PORT_ALLOCATION_MAX_NUMBER    ( ( uint16_t ) 0xffff )

/** @brief A block time of 0 simply means "don't block". */
#define socketDONT_BLOCK                         ( ( TickType_t ) 0 )

/** @brief TCP timer period in milliseconds. */
#if ( ( ipconfigUSE_TCP == 1 ) && !defined( ipTCP_TIMER_PERIOD_MS ) )
    #define ipTCP_TIMER_PERIOD_MS    ( 1000U )
#endif

/* Some helper macro's for defining the 20/80 % limits of uxLittleSpace / uxEnoughSpace. */
#define sock20_PERCENT     20U         /**< 20% of the defined limit. */
#define sock80_PERCENT     80U         /**< 80% of the defined limit. */
#define sock100_PERCENT    100U        /**< 100% of the defined limit. */

/*-----------------------------------------------------------*/

/*
 * Allocate the next port number from the private allocation range.
 * TCP and UDP each have their own series of port numbers
 * ulProtocol is either ipPROTOCOL_UDP or ipPROTOCOL_TCP
 */
static uint16_t prvGetPrivatePortNumber( BaseType_t xProtocol );

/*
 * Return the list item from within pxList that has an item value of
 * xWantedItemValue.  If there is no such list item return NULL.
 */
static const ListItem_t * pxListFindListItemWithValue( const List_t * pxList,
                                                       TickType_t xWantedItemValue );

/*
 * Return pdTRUE only if pxSocket is valid and bound, as far as can be
 * determined.
 */
static BaseType_t prvValidSocket( const FreeRTOS_Socket_t * pxSocket,
                                  BaseType_t xProtocol,
                                  BaseType_t xIsBound );

#if ( ipconfigUSE_TCP == 1 )

/*
 * Internal function prvSockopt_so_buffer(): sets FREERTOS_SO_SNDBUF or
 * FREERTOS_SO_RCVBUF properties of a socket.
 */
    static BaseType_t prvSockopt_so_buffer( FreeRTOS_Socket_t * pxSocket,
                                            int32_t lOptionName,
                                            const void * pvOptionValue );
#endif /* ipconfigUSE_TCP == 1 */

/*
 * Before creating a socket, check the validity of the parameters used
 * and find the size of the socket space, which is different for UDP and TCP
 */
static BaseType_t prvDetermineSocketSize( BaseType_t xDomain,
                                          BaseType_t xType,
                                          BaseType_t xProtocol,
                                          size_t * pxSocketSize );

static BaseType_t prvSocketBindAdd( FreeRTOS_Socket_t * pxSocket,
                                    const struct freertos_sockaddr * pxAddress,
                                    List_t * pxSocketList,
                                    BaseType_t xInternal );

static NetworkBufferDescriptor_t * prvRecvFromWaitForPacket( FreeRTOS_Socket_t const * pxSocket,
                                                             BaseType_t xFlags,
                                                             EventBits_t * pxEventBits );

static int32_t prvSendUDPPacket( const FreeRTOS_Socket_t * pxSocket,
                                 NetworkBufferDescriptor_t * pxNetworkBuffer,
                                 size_t uxTotalDataLength,
                                 BaseType_t xFlags,
                                 const struct freertos_sockaddr * pxDestinationAddress,
                                 TickType_t xTicksToWait,
                                 size_t uxPayloadOffset );

#if ( ipconfigUSE_TCP == 1 )
    static FreeRTOS_Socket_t * prvAcceptWaitClient( FreeRTOS_Socket_t * pxParentSocket,
                                                    struct freertos_sockaddr * pxAddress,
                                                    socklen_t * pxAddressLength );
#endif /* ( ipconfigUSE_TCP == 1 ) */

#if ( ipconfigUSE_TCP == 1 )

/*
 * Create a txStream or a rxStream, depending on the parameter 'xIsInputStream'
 */
    static StreamBuffer_t * prvTCPCreateStream( FreeRTOS_Socket_t * pxSocket,
                                                BaseType_t xIsInputStream );
#endif /* ipconfigUSE_TCP == 1 */

#if ( ipconfigUSE_TCP == 1 )

/*
 * Called from FreeRTOS_send(): some checks which will be done before
 * sending a TCP packed.
 */
    static int32_t prvTCPSendCheck( FreeRTOS_Socket_t * pxSocket,
                                    size_t uxDataLength );
#endif /* ipconfigUSE_TCP */

#if ( ipconfigUSE_TCP == 1 )

/*
 * When a child socket gets closed, make sure to update the child-count of the parent
 */
    static void prvTCPSetSocketCount( FreeRTOS_Socket_t const * pxSocketToDelete );
#endif /* ipconfigUSE_TCP == 1 */

#if ( ipconfigUSE_TCP == 1 )

/*
 * Called from FreeRTOS_connect(): make some checks and if allowed, send a
 * message to the IP-task to start connecting to a remote socket
 */
    static BaseType_t prvTCPConnectStart( FreeRTOS_Socket_t * pxSocket,
                                          struct freertos_sockaddr const * pxAddress );
#endif /* ipconfigUSE_TCP */

#if ( ipconfigUSE_TCP == 1 )

/*
 * Check if it makes any sense to wait for a connect event.
 * It may return: -EINPROGRESS, -EAGAIN, or 0 for OK.
 */
    static BaseType_t bMayConnect( FreeRTOS_Socket_t const * pxSocket );
#endif /* ipconfigUSE_TCP */

/** @brief Check if a socket is already bound to a 'random' port number,
 * if not, try bind it to port 0.
 */
static BaseType_t prvMakeSureSocketIsBound( FreeRTOS_Socket_t * pxSocket );

#if ( ipconfigSUPPORT_SELECT_FUNCTION == 1 )

/* Executed by the IP-task, it will check all sockets belonging to a set */
    static void prvFindSelectedSocket( SocketSelect_t * pxSocketSet );

#endif /* ipconfigSUPPORT_SELECT_FUNCTION == 1 */

#if ( ipconfigUSE_TCP == 1 )

/** @brief This routine will wait for data to arrive in the stream buffer.
 */
    static BaseType_t prvRecvWait( const FreeRTOS_Socket_t * pxSocket,
                                   EventBits_t * pxEventBits,
                                   BaseType_t xFlags );
#endif /* ( ipconfigUSE_TCP == 1 ) */

#if ( ipconfigUSE_TCP == 1 )

/** @brief Read the data from the stream buffer.
 */
    static BaseType_t prvRecvData( FreeRTOS_Socket_t * pxSocket,
                                   void * pvBuffer,
                                   size_t uxBufferLength,
                                   BaseType_t xFlags );
#endif /* ( ipconfigUSE_TCP == 1 ) */

#if ( ipconfigUSE_TCP == 1 )

/**
 * @brief This function tries to send TCP-data in a loop with a time-out.
 */
    static BaseType_t prvTCPSendLoop( FreeRTOS_Socket_t * pxSocket,
                                      const void * pvBuffer,
                                      size_t uxDataLength,
                                      BaseType_t xFlags );
#endif /* ( ipconfigUSE_TCP == 1 ) */

#if ( ipconfigUSE_CALLBACKS == 1 )

/**
 * @brief Set a callback function for either a TCP or a UDP socket.
 */
    BaseType_t prvSetOptionCallback( FreeRTOS_Socket_t * pxSocket,
                                     int32_t lOptionName,
                                     const void * pvOptionValue );
#endif /* ( ipconfigUSE_CALLBACKS == 1 ) */

#if ( ipconfigUSE_TCP != 0 )

/**
 * @brief Handle the socket option FREERTOS_SO_WIN_PROPERTIES.
 */
    static BaseType_t prvSetOptionTCPWindows( FreeRTOS_Socket_t * pxSocket,
                                              const void * pvOptionValue );
#endif /* ( ipconfigUSE_TCP != 0 ) */

#if ( ipconfigUSE_TCP != 0 )

/**
 * @brief Handle the socket option FREERTOS_SO_SET_LOW_HIGH_WATER.
 */
    static BaseType_t prvSetOptionLowHighWater( FreeRTOS_Socket_t * pxSocket,
                                                const void * pvOptionValue );
#endif /* ( ipconfigUSE_TCP != 0 ) */

#if ( ipconfigUSE_TCP != 0 )

/**
 * @brief Handle the socket option FREERTOS_SO_SET_FULL_SIZE.
 */
    static BaseType_t prvSetOptionSetFullSize( FreeRTOS_Socket_t * pxSocket,
                                               const void * pvOptionValue );

#endif /* ( ipconfigUSE_TCP != 0 ) */

#if ( ipconfigUSE_TCP != 0 )

/** @brief Handle the socket option FREERTOS_SO_STOP_RX. */
    static BaseType_t prvSetOptionStopRX( FreeRTOS_Socket_t * pxSocket,
                                          const void * pvOptionValue );

#endif /* ( ipconfigUSE_TCP != 0 ) */

/** @brief Handle the socket options FREERTOS_SO_RCVTIMEO and
 *         FREERTOS_SO_SNDTIMEO.
 */
static void prvSetOptionTimeout( FreeRTOS_Socket_t * pxSocket,
                                 const void * pvOptionValue,
                                 BaseType_t xForSend );

#if ( ipconfigUSE_TCP != 0 )

/** @brief Handle the socket options FREERTOS_SO_CLOSE_AFTER_SEND.
 */
    static BaseType_t prvSetOptionCloseAfterSend( FreeRTOS_Socket_t * pxSocket,
                                                  const void * pvOptionValue );
#endif /* ( ipconfigUSE_TCP != 0 ) */

#if ( ipconfigUSE_TCP != 0 )

/**
 * @brief Handle the socket options FREERTOS_SO_REUSE_LISTEN_SOCKET.
 */
    static BaseType_t prvSetOptionReuseListenSocket( FreeRTOS_Socket_t * pxSocket,
                                                     const void * pvOptionValue );
#endif /* ipconfigUSE_TCP == 1 */

static void prvInitialiseTCPFields( FreeRTOS_Socket_t * pxSocket,
                                    size_t uxSocketSize );

static int32_t prvRecvFrom_CopyPacket( uint8_t * pucEthernetBuffer,
                                       void * pvBuffer,
                                       size_t uxBufferLength,
                                       BaseType_t xFlags,
                                       int32_t lDataLength );

static int32_t prvSendTo_ActualSend( const FreeRTOS_Socket_t * pxSocket,
                                     const void * pvBuffer,
                                     size_t uxTotalDataLength,
                                     BaseType_t xFlags,
                                     const struct freertos_sockaddr * pxDestinationAddress,
                                     size_t uxPayloadOffset );

#if ( ipconfigUSE_TCP == 1 ) && ( ipconfigUSE_CALLBACKS == 1 )

/** @brief The application can attach callback functions to a socket. In this function,
 *         called by lTCPAddRxdata(), the TCP reception handler will be called. */
    static void vTCPAddRxdata_Callback( FreeRTOS_Socket_t * pxSocket,
                                        const uint8_t * pcData,
                                        uint32_t ulByteCount );
#endif

#if ( ipconfigUSE_TCP == 1 )
    static void vTCPAddRxdata_Stored( FreeRTOS_Socket_t * pxSocket );
#endif

#if ( ( ipconfigHAS_PRINTF != 0 ) && ( ipconfigUSE_TCP == 1 ) )
/** @brief A helper function of vTCPNetStat(), see below. */
    static void vTCPNetStat_TCPSocket( const FreeRTOS_Socket_t * pxSocket );
#endif

/*-----------------------------------------------------------*/

/** @brief The list that contains mappings between sockets and port numbers.
 *         Accesses to this list must be protected by critical sections of
 *         some kind.
 */
List_t xBoundUDPSocketsList;

#if ipconfigUSE_TCP == 1

/** @brief The list that contains mappings between sockets and port numbers.
 *         Accesses to this list must be protected by critical sections of
 *         some kind.
 */
    List_t xBoundTCPSocketsList;

#endif /* ipconfigUSE_TCP == 1 */

/*-----------------------------------------------------------*/

/**
 * @brief Check whether the socket is valid or not.
 *
 * @param[in] pxSocket: The socket being checked.
 * @param[in] xProtocol: The protocol for which the socket was created.
 * @param[in] xIsBound: pdTRUE when the socket should be bound, otherwise pdFALSE.
 *
 * @return If the socket is valid, then pdPASS is returned or else, pdFAIL
 *         is returned.
 */
static BaseType_t prvValidSocket( const FreeRTOS_Socket_t * pxSocket,
                                  BaseType_t xProtocol,
                                  BaseType_t xIsBound )
{
    BaseType_t xReturn;

    if( xSocketValid( pxSocket ) == pdFALSE )
    {
        xReturn = pdFALSE;
    }
    else if( ( xIsBound != pdFALSE ) && !socketSOCKET_IS_BOUND( pxSocket ) )
    {
        /* The caller expects the socket to be bound, but it isn't. */
        xReturn = pdFALSE;
    }
    else if( pxSocket->ucProtocol != ( uint8_t ) xProtocol )
    {
        /* Socket has a wrong type (UDP != TCP). */
        xReturn = pdFALSE;
    }
    else
    {
        xReturn = pdTRUE;
    }

    return xReturn;
}
/*-----------------------------------------------------------*/

/**
 * @brief Initialise the bound TCP/UDP socket lists.
 */
void vNetworkSocketsInit( void )
{
    vListInitialise( &xBoundUDPSocketsList );

    #if ( ipconfigUSE_TCP == 1 )
        {
            vListInitialise( &xBoundTCPSocketsList );
        }
    #endif /* ipconfigUSE_TCP == 1 */
}
/*-----------------------------------------------------------*/

/**
 * @brief Determine the socket size for the given protocol.
 *
 * @param[in] xDomain: The domain for which the size of socket is being determined.
 * @param[in] xType: Is this a datagram socket or a stream socket.
 * @param[in] xProtocol: The protocol being used.
 * @param[out] pxSocketSize: Pointer to a variable in which the size shall be returned
 *                           if all checks pass.
 *
 * @return pdPASS if socket size was determined and put in the parameter pxSocketSize
 *         correctly, else pdFAIL.
 */
static BaseType_t prvDetermineSocketSize( BaseType_t xDomain,
                                          BaseType_t xType,
                                          BaseType_t xProtocol,
                                          size_t * pxSocketSize )
{
    BaseType_t xReturn = pdPASS;
    FreeRTOS_Socket_t const * pxSocket = NULL;

    /* Asserts must not appear before it has been determined that the network
     * task is ready - otherwise the asserts will fail. */
    if( xIPIsNetworkTaskReady() == pdFALSE )
    {
        xReturn = pdFAIL;
    }
    else
    {
        /* Only Ethernet is currently supported. */
        #if ( ipconfigUSE_IPv6 == 0 )
            {
                configASSERT( xDomain == FREERTOS_AF_INET );
            }
        #else
            {
                configASSERT( ( xDomain == FREERTOS_AF_INET ) || ( xDomain == FREERTOS_AF_INET6 ) );
            }
        #endif

        /* Check if the UDP socket-list has been initialised. */
        configASSERT( listLIST_IS_INITIALISED( &xBoundUDPSocketsList ) );
        #if ( ipconfigUSE_TCP == 1 )
            {
                /* Check if the TCP socket-list has been initialised. */
                configASSERT( listLIST_IS_INITIALISED( &xBoundTCPSocketsList ) );
            }
        #endif /* ipconfigUSE_TCP == 1 */

        if( xProtocol == FREERTOS_IPPROTO_UDP )
        {
            if( xType != FREERTOS_SOCK_DGRAM )
            {
                xReturn = pdFAIL;
                configASSERT( xReturn == pdPASS ); /* LCOV_EXCL_BR_LINE Exclude this line from branch coverage as the not-taken condition will never happen. */
            }

            /* In case a UDP socket is created, do not allocate space for TCP data. */
            *pxSocketSize = ( sizeof( *pxSocket ) - sizeof( pxSocket->u ) ) + sizeof( pxSocket->u.xUDP );
        }

        #if ( ipconfigUSE_TCP == 1 )
            else if( xProtocol == FREERTOS_IPPROTO_TCP )
            {
                if( xType != FREERTOS_SOCK_STREAM )
                {
                    xReturn = pdFAIL;
                    configASSERT( xReturn == pdPASS ); /* LCOV_EXCL_BR_LINE Exclude this line from branch coverage as the not-taken condition will never happen. */
                }

                *pxSocketSize = ( sizeof( *pxSocket ) - sizeof( pxSocket->u ) ) + sizeof( pxSocket->u.xTCP );
            }
        #endif /* ipconfigUSE_TCP == 1 */
        else
        {
            xReturn = pdFAIL;
            configASSERT( xReturn == pdPASS ); /* LCOV_EXCL_BR_LINE Exclude this line from branch coverage as the not-taken condition will never happen. */
        }
    }

    /* In case configASSERT() is not used */
    ( void ) xDomain;
    ( void ) pxSocket; /* Was only used for sizeof. */
    return xReturn;
}
/*-----------------------------------------------------------*/

#if ( ipconfigUSE_TCP == 1 )

/**
 * @brief Called by FreeRTOS_socket(), it will initialise some essential TCP
 *        fields in the socket.
 * @param[in] pxSocket: the TCP socket to be initialised.
 * @param[in] uxSocketSize: The calculated size of the socket, only used to
 *                          gather memory usage statistics.
 */
    static void prvInitialiseTCPFields( FreeRTOS_Socket_t * pxSocket,
                                        size_t uxSocketSize )
    {
        ( void ) uxSocketSize;
        /* Lint wants at least a comment, in case the macro is empty. */
        iptraceMEM_STATS_CREATE( tcpSOCKET_TCP, pxSocket, uxSocketSize + sizeof( StaticEventGroup_t ) );
        /* StreamSize is expressed in number of bytes */
        /* Round up buffer sizes to nearest multiple of MSS */
        pxSocket->u.xTCP.usMSS = ( uint16_t ) ipconfigTCP_MSS;
        pxSocket->u.xTCP.uxRxStreamSize = ( size_t ) ipconfigTCP_RX_BUFFER_LENGTH;
        pxSocket->u.xTCP.uxTxStreamSize = ( size_t ) FreeRTOS_round_up( ipconfigTCP_TX_BUFFER_LENGTH, ipconfigTCP_MSS );
        /* Use half of the buffer size of the TCP windows */
        #if ( ipconfigUSE_TCP_WIN == 1 )
            {
                pxSocket->u.xTCP.uxRxWinSize = FreeRTOS_max_size_t( 1U, ( pxSocket->u.xTCP.uxRxStreamSize / 2U ) / ipconfigTCP_MSS );
                pxSocket->u.xTCP.uxTxWinSize = FreeRTOS_max_size_t( 1U, ( pxSocket->u.xTCP.uxTxStreamSize / 2U ) / ipconfigTCP_MSS );
            }
        #else
            {
                pxSocket->u.xTCP.uxRxWinSize = 1U;
                pxSocket->u.xTCP.uxTxWinSize = 1U;
            }
        #endif

        /* The above values are just defaults, and can be overridden by
         * calling FreeRTOS_setsockopt().  No buffers will be allocated until a
         * socket is connected and data is exchanged. */
    }
#endif /* ( ipconfigUSE_TCP == 1 ) */
/*-----------------------------------------------------------*/

/**
 * @brief allocate and initialise a socket.
 *
 * @param[in] xDomain: The domain in which the socket should be created.
 * @param[in] xType: The type of the socket.
 * @param[in] xProtocol: The protocol of the socket.
 *
 * @return FREERTOS_INVALID_SOCKET if the allocation failed, or if there was
 *         a parameter error, otherwise a valid socket.
 */
Socket_t FreeRTOS_socket( BaseType_t xDomain,
                          BaseType_t xType,
                          BaseType_t xProtocol )
{
    FreeRTOS_Socket_t * pxSocket;

/* Note that this value will be over-written by the call to prvDetermineSocketSize. */
    size_t uxSocketSize = 1;
    EventGroupHandle_t xEventGroup;
    Socket_t xReturn;
    BaseType_t xProtocolCpy = xProtocol;

    /* Introduce a do-while loop to allow use of break statements. */
    do
    {
        /* The special protocol FREERTOS_SOCK_DEPENDENT_PROTO, which is equivalent
         * to passing 0 as defined by POSIX, indicates to the socket layer that it
         * should pick a sensible default protocol based off the given socket type.
         * If we can't, prvDetermineSocketSize will catch it as an invalid
         * type/protocol combo.
         */
        if( xProtocol == FREERTOS_SOCK_DEPENDENT_PROTO )
        {
            switch( xType )
            {
                case FREERTOS_SOCK_DGRAM:
                    xProtocolCpy = FREERTOS_IPPROTO_UDP;
                    break;

                case FREERTOS_SOCK_STREAM:
                    xProtocolCpy = FREERTOS_IPPROTO_TCP;
                    break;

                default:

                    /* incorrect xType. this will be caught by
                     * prvDetermineSocketSize.
                     */
                    break;
            }
        }

        if( prvDetermineSocketSize( xDomain, xType, xProtocolCpy, &uxSocketSize ) == pdFAIL )
        {
            /* MISRA Ref 11.4.1 [Socket error and integer to pointer conversion] */
            /* More details at: https://github.com/FreeRTOS/FreeRTOS-Plus-TCP/blob/main/MISRA.md#rule-114 */
            /* coverity[misra_c_2012_rule_11_4_violation] */
            xReturn = FREERTOS_INVALID_SOCKET;
            break;
        }

        /* Allocate the structure that will hold the socket information. The
        * size depends on the type of socket: UDP sockets need less space. A
        * define 'pvPortMallocSocket' will used to allocate the necessary space.
        * By default it points to the FreeRTOS function 'pvPortMalloc()'. */
        pxSocket = ( ( FreeRTOS_Socket_t * ) pvPortMallocSocket( uxSocketSize ) );

        if( pxSocket == NULL )
        {
            /* MISRA Ref 11.4.1 [Socket error and integer to pointer conversion] */
            /* More details at: https://github.com/FreeRTOS/FreeRTOS-Plus-TCP/blob/main/MISRA.md#rule-114 */
            /* coverity[misra_c_2012_rule_11_4_violation] */
            xReturn = FREERTOS_INVALID_SOCKET;
            iptraceFAILED_TO_CREATE_SOCKET();
            break;
        }

        xEventGroup = xEventGroupCreate();

        if( xEventGroup == NULL )
        {
            vPortFreeSocket( pxSocket );

            /* MISRA Ref 11.4.1 [Socket error and integer to pointer conversion] */
/* More details at: https://github.com/FreeRTOS/FreeRTOS-Plus-TCP/blob/main/MISRA.md#rule-114 */
            /* coverity[misra_c_2012_rule_11_4_violation] */
            xReturn = FREERTOS_INVALID_SOCKET;
            iptraceFAILED_TO_CREATE_EVENT_GROUP();
        }
        else
        {
            /* Clear the entire space to avoid nulling individual entries. */
            ( void ) memset( pxSocket, 0, uxSocketSize );

            pxSocket->xEventGroup = xEventGroup;

            /* Initialise the socket's members.  The semaphore will be created
             * if the socket is bound to an address, for now the pointer to the
             * semaphore is just set to NULL to show it has not been created. */
            if( xProtocolCpy == FREERTOS_IPPROTO_UDP )
            {
                iptraceMEM_STATS_CREATE( tcpSOCKET_UDP, pxSocket, uxSocketSize + sizeof( StaticEventGroup_t ) );

                vListInitialise( &( pxSocket->u.xUDP.xWaitingPacketsList ) );

                #if ( ipconfigUDP_MAX_RX_PACKETS > 0U )
                    {
                        pxSocket->u.xUDP.uxMaxPackets = ( UBaseType_t ) ipconfigUDP_MAX_RX_PACKETS;
                    }
                #endif /* ipconfigUDP_MAX_RX_PACKETS > 0 */
            }

            #if ( ipconfigUSE_TCP == 1 )
                else if( xProtocolCpy == FREERTOS_IPPROTO_TCP )
                {
                    prvInitialiseTCPFields( pxSocket, uxSocketSize );
                }
                else
                {
                    /* MISRA wants to see an unconditional else clause. */
                }
            #endif /* ipconfigUSE_TCP == 1 */

            vListInitialiseItem( &( pxSocket->xBoundSocketListItem ) );
            listSET_LIST_ITEM_OWNER( &( pxSocket->xBoundSocketListItem ), ( void * ) pxSocket );

            pxSocket->xReceiveBlockTime = ipconfigSOCK_DEFAULT_RECEIVE_BLOCK_TIME;
            pxSocket->xSendBlockTime = ipconfigSOCK_DEFAULT_SEND_BLOCK_TIME;
            pxSocket->ucSocketOptions = ( uint8_t ) FREERTOS_SO_UDPCKSUM_OUT;
            pxSocket->ucProtocol = ( uint8_t ) xProtocolCpy; /* protocol: UDP or TCP */

            if( xDomain == ( uint8_t ) FREERTOS_AF_INET6 )
            {
                pxSocket->bits.bIsIPv6 = pdTRUE_UNSIGNED;
            }
            else
            {
                pxSocket->bits.bIsIPv6 = pdFALSE_UNSIGNED;
            }

            xReturn = pxSocket;
        }
    } while( ipFALSE_BOOL );

    return xReturn;
}
/*-----------------------------------------------------------*/

#if ( ipconfigSUPPORT_SELECT_FUNCTION == 1 )

/**
 * @brief Create a socket set.
 *
 * @return The new socket set which was created, or NULL when allocation has failed.
 */
    SocketSet_t FreeRTOS_CreateSocketSet( void )
    {
        SocketSelect_t * pxSocketSet;

        pxSocketSet = ( ( SocketSelect_t * ) pvPortMalloc( sizeof( *pxSocketSet ) ) );

        if( pxSocketSet != NULL )
        {
            ( void ) memset( pxSocketSet, 0, sizeof( *pxSocketSet ) );
            pxSocketSet->xSelectGroup = xEventGroupCreate();

            if( pxSocketSet->xSelectGroup == NULL )
            {
                vPortFree( pxSocketSet );
                pxSocketSet = NULL;
            }
            else
            {
                /* Lint wants at least a comment, in case the macro is empty. */
                iptraceMEM_STATS_CREATE( tcpSOCKET_SET, pxSocketSet, sizeof( *pxSocketSet ) + sizeof( StaticEventGroup_t ) );
            }
        }

        return ( SocketSet_t ) pxSocketSet;
    }

#endif /* ipconfigSUPPORT_SELECT_FUNCTION == 1 */
/*-----------------------------------------------------------*/

#if ( ipconfigSUPPORT_SELECT_FUNCTION == 1 )

/**
 * @brief Delete a given socket set.
 *
 * @param[in] xSocketSet: The socket set being deleted.
 */
    void FreeRTOS_DeleteSocketSet( SocketSet_t xSocketSet )
    {
        IPStackEvent_t xCloseEvent;


        xCloseEvent.eEventType = eSocketSetDeleteEvent;
        xCloseEvent.pvData = ( void * ) xSocketSet;

        if( xSendEventStructToIPTask( &xCloseEvent, ( TickType_t ) portMAX_DELAY ) == pdFAIL )
        {
            FreeRTOS_printf( ( "FreeRTOS_DeleteSocketSet: xSendEventStructToIPTask failed\n" ) );
        }
    }

#endif /* ipconfigSUPPORT_SELECT_FUNCTION == 1 */
/*-----------------------------------------------------------*/

#if ( ipconfigSUPPORT_SELECT_FUNCTION == 1 )

/**
 * @brief Add a socket to a set.
 *
 * @param[in] xSocket: The socket being added.
 * @param[in] xSocketSet: The socket set being added to.
 * @param[in] xBitsToSet: The event bits to set, a combination of the values defined
 *                        in 'eSelectEvent_t', for read, write, exception, etc.
 */
    void FreeRTOS_FD_SET( Socket_t xSocket,
                          SocketSet_t xSocketSet,
                          EventBits_t xBitsToSet )
    {
        FreeRTOS_Socket_t * pxSocket = ( FreeRTOS_Socket_t * ) xSocket;
        SocketSelect_t * pxSocketSet = ( SocketSelect_t * ) xSocketSet;


        configASSERT( pxSocket != NULL );
        configASSERT( xSocketSet != NULL );

        /* Make sure we're not adding bits which are reserved for internal use,
         * such as eSELECT_CALL_IP */
        pxSocket->xSelectBits |= xBitsToSet & ( ( EventBits_t ) eSELECT_ALL );

        if( ( pxSocket->xSelectBits & ( ( EventBits_t ) eSELECT_ALL ) ) != ( EventBits_t ) 0U )
        {
            /* Adding a socket to a socket set. */
            pxSocket->pxSocketSet = ( SocketSelect_t * ) xSocketSet;

            /* Now have the IP-task call vSocketSelect() to see if the set contains
             * any sockets which are 'ready' and set the proper bits. */
            prvFindSelectedSocket( pxSocketSet );
        }
    }

#endif /* ipconfigSUPPORT_SELECT_FUNCTION == 1 */
/*-----------------------------------------------------------*/

#if ( ipconfigSUPPORT_SELECT_FUNCTION == 1 )

/**
 * @brief Clear select bits for a socket. If the mask becomes 0,
 *        remove the socket from the set.
 *
 * @param[in] xSocket: The socket whose select bits are being cleared.
 * @param[in] xSocketSet: The socket set of the socket.
 * @param[in] xBitsToClear: The bits to be cleared. Every '1' means that the
 *                corresponding bit will be cleared. See 'eSelectEvent_t' for
 *                the possible values.
 */
    void FreeRTOS_FD_CLR( Socket_t xSocket,
                          SocketSet_t xSocketSet,
                          EventBits_t xBitsToClear )
    {
        FreeRTOS_Socket_t * pxSocket = ( FreeRTOS_Socket_t * ) xSocket;

        configASSERT( pxSocket != NULL );
        configASSERT( xSocketSet != NULL );

        pxSocket->xSelectBits &= ~( xBitsToClear & ( ( EventBits_t ) eSELECT_ALL ) );

        if( ( pxSocket->xSelectBits & ( ( EventBits_t ) eSELECT_ALL ) ) != ( EventBits_t ) 0U )
        {
            pxSocket->pxSocketSet = ( SocketSelect_t * ) xSocketSet;
        }
        else
        {
            /* disconnect it from the socket set */
            pxSocket->pxSocketSet = NULL;
        }
    }


#endif /* ipconfigSUPPORT_SELECT_FUNCTION == 1 */
/*-----------------------------------------------------------*/


#if ( ipconfigSUPPORT_SELECT_FUNCTION == 1 )

/**
 * @brief Test if a socket belongs to a socket-set and if so, which event bit(s)
 *        are set.
 *
 * @param[in] xSocket: The socket of interest.
 * @param[in] xSocketSet: The socket set to which the socket belongs.
 *
 * @return If the socket belongs to the socket set: the event bits, otherwise zero.
 */
    EventBits_t FreeRTOS_FD_ISSET( const ConstSocket_t xSocket,
                                   const ConstSocketSet_t xSocketSet )
    {
        EventBits_t xReturn;
        const FreeRTOS_Socket_t * pxSocket = ( const FreeRTOS_Socket_t * ) xSocket;

        configASSERT( pxSocket != NULL );
        configASSERT( xSocketSet != NULL );

        if( xSocketSet == ( SocketSet_t ) pxSocket->pxSocketSet )
        {
            /* Make sure we're not adding bits which are reserved for internal
             * use. */
            xReturn = pxSocket->xSocketBits & ( ( EventBits_t ) eSELECT_ALL );
        }
        else
        {
            xReturn = 0;
        }

        return xReturn;
    }


#endif /* ipconfigSUPPORT_SELECT_FUNCTION == 1 */
/*-----------------------------------------------------------*/

#if ( ipconfigSUPPORT_SELECT_FUNCTION == 1 )

/**
 * @brief The select() statement: wait for an event to occur on any of the sockets
 *        included in a socket set.
 *
 * @param[in] xSocketSet: The socket set including the sockets on which we are
 *                        waiting for an event to occur.
 * @param[in] xBlockTimeTicks: Maximum time ticks to wait for an event to occur.
 *                   If the value is 'portMAX_DELAY' then the function will wait
 *                   indefinitely for an event to occur.
 *
 * @return The socket which might have triggered the event bit.
 */
    BaseType_t FreeRTOS_select( SocketSet_t xSocketSet,
                                TickType_t xBlockTimeTicks )
    {
        TimeOut_t xTimeOut;
        TickType_t xRemainingTime;
        SocketSelect_t * pxSocketSet = ( SocketSelect_t * ) xSocketSet;
        EventBits_t uxResult;

        configASSERT( xSocketSet != NULL );

        /* Only in the first round, check for non-blocking */
        xRemainingTime = xBlockTimeTicks;

        /* Fetch the current time */
        vTaskSetTimeOutState( &xTimeOut );

        for( ; ; )
        {
            /* Find a socket which might have triggered the bit
             * This function might return immediately or block for a limited time */
            uxResult = xEventGroupWaitBits( pxSocketSet->xSelectGroup, ( ( EventBits_t ) eSELECT_ALL ), pdFALSE, pdFALSE, xRemainingTime );

            #if ( ipconfigSUPPORT_SIGNALS != 0 )
                {
                    if( ( uxResult & ( ( EventBits_t ) eSELECT_INTR ) ) != 0U )
                    {
                        ( void ) xEventGroupClearBits( pxSocketSet->xSelectGroup, ( EventBits_t ) eSELECT_INTR );
                        FreeRTOS_debug_printf( ( "FreeRTOS_select: interrupted\n" ) );
                        break;
                    }
                }
            #endif /* ipconfigSUPPORT_SIGNALS */

            /* Have the IP-task find the socket which had an event */
            prvFindSelectedSocket( pxSocketSet );

            uxResult = xEventGroupGetBits( pxSocketSet->xSelectGroup );

            if( uxResult != 0U )
            {
                break;
            }

            /* Has the timeout been reached? */
            if( xTaskCheckForTimeOut( &xTimeOut, &xRemainingTime ) != pdFALSE )
            {
                break;
            }
        }

        return ( BaseType_t ) uxResult;
    }


#endif /* ipconfigSUPPORT_SELECT_FUNCTION */
/*-----------------------------------------------------------*/

#if ( ipconfigSUPPORT_SELECT_FUNCTION == 1 )

/**
 * @brief Send a message to the IP-task to have it check all sockets belonging to
 *        'pxSocketSet'
 *
 * @param[in] pxSocketSet: The socket set being asked to check.
 */
    static void prvFindSelectedSocket( SocketSelect_t * pxSocketSet )
    {
        IPStackEvent_t xSelectEvent;

        #if ( ipconfigSELECT_USES_NOTIFY != 0 )
            SocketSelectMessage_t xSelectMessage;
        #endif

        xSelectEvent.eEventType = eSocketSelectEvent;
        #if ( ipconfigSELECT_USES_NOTIFY != 0 )
            {
                xSelectMessage.pxSocketSet = pxSocketSet;
                xSelectMessage.xTaskhandle = xTaskGetCurrentTaskHandle();
                xSelectEvent.pvData = &( xSelectMessage );
            }
        #else
            {
                xSelectEvent.pvData = pxSocketSet;

                /* while the IP-task works on the request, the API will block on
                 * 'eSELECT_CALL_IP'.  So clear it first. */
                ( void ) xEventGroupClearBits( pxSocketSet->xSelectGroup, ( BaseType_t ) eSELECT_CALL_IP );
            }
        #endif /* if ( ipconfigSELECT_USES_NOTIFY != 0 ) */

        /* Now send the socket select event */
        if( xSendEventStructToIPTask( &xSelectEvent, ( TickType_t ) portMAX_DELAY ) == pdFAIL )
        {
            /* Oops, we failed to wake-up the IP task. No use to wait for it. */
            FreeRTOS_debug_printf( ( "prvFindSelectedSocket: failed\n" ) );
        }
        else
        {
            /* As soon as the IP-task is ready, it will set 'eSELECT_CALL_IP' to
             * wakeup the calling API */
            #if ( ipconfigSELECT_USES_NOTIFY != 0 )
                {
                    ( void ) ulTaskNotifyTake( pdFALSE, portMAX_DELAY );
                }
            #else
                {
                    ( void ) xEventGroupWaitBits( pxSocketSet->xSelectGroup, ( BaseType_t ) eSELECT_CALL_IP, pdTRUE, pdFALSE, portMAX_DELAY );
                }
            #endif
        }
    }


#endif /* ipconfigSUPPORT_SELECT_FUNCTION == 1 */
/*-----------------------------------------------------------*/

/**
 * @brief : called from FreeRTOS_recvfrom(). This function waits for an incoming
 *          UDP packet, or until a time-out occurs.
 * @param[in] pxSocket : The socket that receives UDP packets.
 * @param[in] xFlags : The flags as passed to FreeRTOS_recvfrom().
 * @param[in,out] pxEventBits : The last even received in this function,
 *                              either eSOCKET_INTR or eSOCKET_RECEIVE.
 */
static NetworkBufferDescriptor_t * prvRecvFromWaitForPacket( FreeRTOS_Socket_t const * pxSocket,
                                                             BaseType_t xFlags,
                                                             EventBits_t * pxEventBits )
{
    BaseType_t xTimed = pdFALSE;
    TickType_t xRemainingTime = pxSocket->xReceiveBlockTime;
    BaseType_t lPacketCount;
    TimeOut_t xTimeOut;
    EventBits_t xEventBits = ( EventBits_t ) 0;
    NetworkBufferDescriptor_t * pxNetworkBuffer = NULL;

    lPacketCount = ( BaseType_t ) listCURRENT_LIST_LENGTH( &( pxSocket->u.xUDP.xWaitingPacketsList ) );

    while( lPacketCount == 0 )
    {
        if( xTimed == pdFALSE )
        {
            /* Check to see if the socket is non blocking on the first
             * iteration.  */
            if( xRemainingTime == ( TickType_t ) 0 )
            {
                #if ( ipconfigSUPPORT_SIGNALS != 0 )
                    {
                        /* Just check for the interrupt flag. */
                        xEventBits = xEventGroupWaitBits( pxSocket->xEventGroup, ( EventBits_t ) eSOCKET_INTR,
                                                          pdTRUE /*xClearOnExit*/, pdFALSE /*xWaitAllBits*/, socketDONT_BLOCK );
                    }
                #endif /* ipconfigSUPPORT_SIGNALS */
                break;
            }

            if( ( ( ( UBaseType_t ) xFlags ) & ( ( UBaseType_t ) FREERTOS_MSG_DONTWAIT ) ) != 0U )
            {
                break;
            }

            /* To ensure this part only executes once. */
            xTimed = pdTRUE;

            /* Fetch the current time. */
            vTaskSetTimeOutState( &xTimeOut );
        }

        /* Wait for arrival of data.  While waiting, the IP-task may set the
         * 'eSOCKET_RECEIVE' bit in 'xEventGroup', if it receives data for this
         * socket, thus unblocking this API call. */
        xEventBits = xEventGroupWaitBits( pxSocket->xEventGroup, ( ( EventBits_t ) eSOCKET_RECEIVE ) | ( ( EventBits_t ) eSOCKET_INTR ),
                                          pdTRUE /*xClearOnExit*/, pdFALSE /*xWaitAllBits*/, xRemainingTime );

        #if ( ipconfigSUPPORT_SIGNALS != 0 )
            {
                if( ( xEventBits & ( EventBits_t ) eSOCKET_INTR ) != 0U )
                {
                    if( ( xEventBits & ( EventBits_t ) eSOCKET_RECEIVE ) != 0U )
                    {
                        /* Shouldn't have cleared the eSOCKET_RECEIVE flag. */
                        ( void ) xEventGroupSetBits( pxSocket->xEventGroup, ( EventBits_t ) eSOCKET_RECEIVE );
                    }

                    break;
                }
            }
        #else /* if ( ipconfigSUPPORT_SIGNALS != 0 ) */
            {
                ( void ) xEventBits;
            }
        #endif /* ipconfigSUPPORT_SIGNALS */

        lPacketCount = ( BaseType_t ) listCURRENT_LIST_LENGTH( &( pxSocket->u.xUDP.xWaitingPacketsList ) );

        if( lPacketCount != 0 )
        {
            break;
        }

        /* Has the timeout been reached ? */
        if( xTaskCheckForTimeOut( &xTimeOut, &xRemainingTime ) != pdFALSE )
        {
            break;
        }
    } /* while( lPacketCount == 0 ) */

    if( lPacketCount > 0 )
    {
        taskENTER_CRITICAL();
        {
            /* The owner of the list item is the network buffer. */
            pxNetworkBuffer = ( ( NetworkBufferDescriptor_t * ) listGET_OWNER_OF_HEAD_ENTRY( &( pxSocket->u.xUDP.xWaitingPacketsList ) ) );

            if( ( ( UBaseType_t ) xFlags & ( UBaseType_t ) FREERTOS_MSG_PEEK ) == 0U )
            {
                /* Remove the network buffer from the list of buffers waiting to
                 * be processed by the socket. */
                ( void ) uxListRemove( &( pxNetworkBuffer->xBufferListItem ) );
            }
        }
        taskEXIT_CRITICAL();
    }

    *pxEventBits = xEventBits;

    return pxNetworkBuffer;
}
/*-----------------------------------------------------------*/

/**
 * @brief Called by FreeRTOS_recvfrom(). it will copy the received data
 *        or just a pointer to the received data in case of zero-copy,
 *        to the buffer provided by the caller.
 * @param[in] pucEthernetBuffer: The packet that was received.
 * @param[in] pvBuffer: The user-supplied buffer.
 * @param[in] uxBufferLength: The size of the user-supplied buffer.
 * @param[in] xFlags: Only 'FREERTOS_ZERO_COPY' will be tested.
 * @param[in] lDataLength: The number of bytes in the UDP payload.
 * @return The number of bytes copied to the use buffer.
 */
static int32_t prvRecvFrom_CopyPacket( uint8_t * pucEthernetBuffer,
                                       void * pvBuffer,
                                       size_t uxBufferLength,
                                       BaseType_t xFlags,
                                       int32_t lDataLength )
{
    int32_t lReturn = lDataLength;
    const void * pvCopySource;

    if( ( ( UBaseType_t ) xFlags & ( UBaseType_t ) FREERTOS_ZERO_COPY ) == 0U )
    {
        /* The zero copy flag is not set.  Truncate the length if it won't
         * fit in the provided buffer. */
        if( lReturn > ( int32_t ) uxBufferLength )
        {
            iptraceRECVFROM_DISCARDING_BYTES( ( uxBufferLength - lReturn ) );
            lReturn = ( int32_t ) uxBufferLength;
        }

        /* Copy the received data into the provided buffer, then release the
         * network buffer. */
        pvCopySource = ( const void * ) pucEthernetBuffer;
        ( void ) memcpy( pvBuffer, pvCopySource, ( size_t ) lReturn );
    }
    else
    {
        /* The zero copy flag was set.  pvBuffer is not a buffer into which
         * the received data can be copied, but a pointer that must be set to
         * point to the buffer in which the received data has already been
         * placed. */
<<<<<<< HEAD
        *( ( void ** ) pvBuffer ) = ( void * ) pucEthernetBuffer;
=======
        *( ( void ** ) pvBuffer ) = (void *) pucEthernetBuffer ;
>>>>>>> 44cf8eec
    }

    return lReturn;
}
/*-----------------------------------------------------------*/

/**
 * @brief Receive data from a bound socket. In this library, the function
 *        can only be used with connection-less sockets (UDP). For TCP sockets,
 *        please use FreeRTOS_recv().
 *
 * @param[in] xSocket: The socket to which the data is sent i.e. the
 *                     listening socket.
 * @param[out] pvBuffer: The buffer in which the data being received is to
 *                      be stored.
 * @param[in] uxBufferLength: The length of the buffer.
 * @param[in] xFlags: The flags to indicate preferences while calling this function.
 * @param[out] pxSourceAddress: The source address from which the data is being sent.
 * @param[out] pxSourceAddressLength: The length of the source address structure.
 *                  This would always be a constant - 24 (in case of no error) as
 *                  FreeRTOS+TCP makes the sizes of IPv4 and IPv6 structures equal
 *                  (24-bytes) for compatibility.
 *
 * @return The number of bytes received. Or else, an error code is returned. When it
 *         returns a negative value, the cause can be looked-up in
 *         'FreeRTOS_errno_TCP.h'.
 */
int32_t FreeRTOS_recvfrom( const ConstSocket_t xSocket,
                           void * pvBuffer,
                           size_t uxBufferLength,
                           BaseType_t xFlags,
                           struct freertos_sockaddr * pxSourceAddress,
                           socklen_t * pxSourceAddressLength )
{
    NetworkBufferDescriptor_t * pxNetworkBuffer;
    FreeRTOS_Socket_t const * pxSocket = xSocket;
    int32_t lReturn;
    EventBits_t xEventBits = ( EventBits_t ) 0;
    size_t uxPayloadOffset;
    size_t uxPayloadLength;
    socklen_t xAddressLength;

    if( prvValidSocket( pxSocket, FREERTOS_IPPROTO_UDP, pdTRUE ) == pdFALSE )
    {
        lReturn = -pdFREERTOS_ERRNO_EINVAL;
    }
    else
    {
        /* The function prototype is designed to maintain the expected Berkeley
         * sockets standard, but this implementation does not use all the parameters. */
        ( void ) pxSourceAddressLength;

        pxNetworkBuffer = prvRecvFromWaitForPacket( pxSocket, xFlags, &( xEventBits ) );

        if( pxNetworkBuffer != NULL )
        {
            if( uxIPHeaderSizePacket( pxNetworkBuffer ) == ipSIZE_OF_IPv6_HEADER )
            {
                uxPayloadOffset = xRecv_Update_IPv6( pxNetworkBuffer, pxSourceAddress );
            }
            else
            {
                uxPayloadOffset = xRecv_Update_IPv4( pxNetworkBuffer, pxSourceAddress );
            }
            xAddressLength = sizeof( struct freertos_sockaddr );

            if( pxSourceAddressLength != NULL )
            {
                *pxSourceAddressLength = xAddressLength;
            }

            /* The returned value is the length of the payload data, which is
             * calculated at the total packet size minus the headers.
             * The validity of `xDataLength` prvProcessIPPacket has been confirmed
             * in 'prvProcessIPPacket()'. */
            uxPayloadLength = pxNetworkBuffer->xDataLength - uxPayloadOffset;
            lReturn = ( int32_t ) uxPayloadLength;

            lReturn = prvRecvFrom_CopyPacket( &( pxNetworkBuffer->pucEthernetBuffer[ uxPayloadOffset ] ), pvBuffer, uxBufferLength, xFlags, lReturn );

            if( ( ( UBaseType_t ) xFlags & ( ( ( UBaseType_t ) FREERTOS_MSG_PEEK ) | ( ( UBaseType_t ) FREERTOS_ZERO_COPY ) ) ) == 0U )
            {
                vReleaseNetworkBufferAndDescriptor( pxNetworkBuffer );
            }
        }

        #if ( ipconfigSUPPORT_SIGNALS != 0 )
            else if( ( xEventBits & ( EventBits_t ) eSOCKET_INTR ) != 0U )
            {
                lReturn = -pdFREERTOS_ERRNO_EINTR;
                iptraceRECVFROM_INTERRUPTED();
            }
        #endif /* ipconfigSUPPORT_SIGNALS */
        else
        {
            lReturn = -pdFREERTOS_ERRNO_EWOULDBLOCK;
            iptraceRECVFROM_TIMEOUT();
        }
    }

    return lReturn;
}
/*-----------------------------------------------------------*/

/**
 * @brief Check if a socket is a valid UDP socket. In case it is not
 *        yet bound, bind it to port 0 ( random port ).
 * @param[in] pxSocket: The socket that must be bound to a port number.
 * @return Returns pdTRUE if the socket was already bound, or if the
 *         socket has been bound successfully.
 */
static BaseType_t prvMakeSureSocketIsBound( FreeRTOS_Socket_t * pxSocket )
{
    /* Check if this is a valid UDP socket, does not have to be bound yet. */
    BaseType_t xReturn = prvValidSocket( pxSocket, FREERTOS_IPPROTO_UDP, pdFALSE );

    if( ( xReturn == pdTRUE ) && ( !socketSOCKET_IS_BOUND( pxSocket ) ) )
    {
        /* The socket is valid but it is not yet bound. */
        if( FreeRTOS_bind( pxSocket, NULL, 0U ) != 0 )
        {
            /* The socket was not yet bound, and binding it has failed. */
            xReturn = pdFALSE;
        }
    }

    return xReturn;
}
/*-----------------------------------------------------------*/


/**
 * @brief Forward a UDP packet to the IP-task, so it will be sent.
 * @param[in] pxSocket : The socket on which a packet is sent.
 * @param[in] pxNetworkBuffer : The packet to be sent.
 * @param[in] uxTotalDataLength : The total number of payload bytes in the packet.
 * @param[in] xFlags : The flag 'FREERTOS_ZERO_COPY' will be checked.
 * @param[in] pxDestinationAddress : The address of the destination.
 * @param[in] xTicksToWait : Number of ticks to wait, in case the IP-queue is full.
 * @param[in] uxPayloadOffset : The number of bytes in the packet before the payload.
 * @return The number of bytes sent on success, otherwise zero.
 */
static int32_t prvSendUDPPacket( const FreeRTOS_Socket_t * pxSocket,
                                 NetworkBufferDescriptor_t * pxNetworkBuffer,
                                 size_t uxTotalDataLength,
                                 BaseType_t xFlags,
                                 const struct freertos_sockaddr * pxDestinationAddress,
                                 TickType_t xTicksToWait,
                                 size_t uxPayloadOffset )
{
    int32_t lReturn = 0;
    IPStackEvent_t xStackTxEvent = { eStackTxEvent, NULL };

    if( pxDestinationAddress->sin_family == ( uint8_t ) FREERTOS_AF_INET6 )
    {
        ( void ) xSend_UDP_Update_IPv6( pxNetworkBuffer, pxDestinationAddress );
    }
    else
    {
        ( void ) xSend_UDP_Update_IPv4( pxNetworkBuffer, pxDestinationAddress );
    }

    pxNetworkBuffer->xDataLength = uxTotalDataLength + uxPayloadOffset;
    pxNetworkBuffer->usPort = pxDestinationAddress->sin_port;
    pxNetworkBuffer->usBoundPort = ( uint16_t ) socketGET_SOCKET_PORT( pxSocket );

    /* The socket options are passed to the IP layer in the
     * space that will eventually get used by the Ethernet header. */
    pxNetworkBuffer->pucEthernetBuffer[ ipSOCKET_OPTIONS_OFFSET ] = pxSocket->ucSocketOptions;

    /* Tell the networking task that the packet needs sending. */
    xStackTxEvent.pvData = pxNetworkBuffer;

    /* Ask the IP-task to send this packet */
    if( xSendEventStructToIPTask( &xStackTxEvent, xTicksToWait ) == pdPASS )
    {
        /* The packet was successfully sent to the IP task. */
        lReturn = ( int32_t ) uxTotalDataLength;
        #if ( ipconfigUSE_CALLBACKS == 1 )
            {
                if( ipconfigIS_VALID_PROG_ADDRESS( pxSocket->u.xUDP.pxHandleSent ) )
                {
                    pxSocket->u.xUDP.pxHandleSent( pxSocket, uxTotalDataLength );
                }
            }
        #endif /* ipconfigUSE_CALLBACKS */
    }
    else
    {
        /* If the buffer was allocated in this function, release
         * it. */
        if( ( ( UBaseType_t ) xFlags & ( UBaseType_t ) FREERTOS_ZERO_COPY ) == 0U )
        {
            vReleaseNetworkBufferAndDescriptor( pxNetworkBuffer );
        }

        iptraceSTACK_TX_EVENT_LOST( ipSTACK_TX_EVENT );
    }

    return lReturn;
}
/*-----------------------------------------------------------*/

/**
 * @brief Called by FreeRTOS_sendto(), it will actually send a UDP packet.
 * @param[in] pxSocket: The socket used for sending.
 * @param[in] pvBuffer: The character buffer as provided by the caller.
 * @param[in] uxTotalDataLength: The number of byte in the buffer.
 * @param[in] xFlags: The flags that were passed to FreeRTOS_sendto()
 *                    It will test for FREERTOS_MSG_DONTWAIT and for
 *                    FREERTOS_ZERO_COPY.
 * @param[in] pxDestinationAddress: The IP-address to which the packet must be sent.
 * @param[in] uxPayloadOffset: The calculated UDP payload offset, which depends
 *                             on the IP type: IPv4 or IPv6.
 * @return The number of bytes stored in the socket for transmission.
 */
static int32_t prvSendTo_ActualSend( const FreeRTOS_Socket_t * pxSocket,
                                     const void * pvBuffer,
                                     size_t uxTotalDataLength,
                                     BaseType_t xFlags,
                                     const struct freertos_sockaddr * pxDestinationAddress,
                                     size_t uxPayloadOffset )
{
    int32_t lReturn = 0;
    TickType_t xTicksToWait = pxSocket->xSendBlockTime;
    TimeOut_t xTimeOut;
    NetworkBufferDescriptor_t * pxNetworkBuffer;

    if( ( ( ( UBaseType_t ) xFlags & ( UBaseType_t ) FREERTOS_MSG_DONTWAIT ) != 0U ) ||
        ( xIsCallingFromIPTask() != pdFALSE ) )
    {
        /* The caller wants a non-blocking operation. When called by the IP-task,
         * the operation should always be non-blocking. */
        xTicksToWait = ( TickType_t ) 0U;
    }

    if( ( ( UBaseType_t ) xFlags & ( UBaseType_t ) FREERTOS_ZERO_COPY ) == 0U )
    {
        /* Zero copy is not set, so obtain a network buffer into
         * which the payload will be copied. */
        vTaskSetTimeOutState( &xTimeOut );

        /* Block until a buffer becomes available, or until a
         * timeout has been reached */
        pxNetworkBuffer = pxGetNetworkBufferWithDescriptor( uxPayloadOffset + uxTotalDataLength, xTicksToWait );

        if( pxNetworkBuffer != NULL )
        {
            void * pvCopyDest = ( void * ) &( pxNetworkBuffer->pucEthernetBuffer[ uxPayloadOffset ] );
            ( void ) memcpy( pvCopyDest, pvBuffer, uxTotalDataLength );

            if( xTaskCheckForTimeOut( &xTimeOut, &xTicksToWait ) == pdTRUE )
            {
                /* The entire block time has been used up. */
                xTicksToWait = ( TickType_t ) 0;
            }
        }
    }
    else
    {
        /* When zero copy is used, pvBuffer is a pointer to the
         * payload of a buffer that has already been obtained from the
         * stack.  Obtain the network buffer pointer from the buffer. */
        pxNetworkBuffer = pxUDPPayloadBuffer_to_NetworkBuffer( pvBuffer );
    }

    if( pxNetworkBuffer != NULL )
    {
        pxNetworkBuffer->pxEndPoint = pxSocket->pxEndPoint;
        lReturn = prvSendUDPPacket( pxSocket,
                                    pxNetworkBuffer,
                                    uxTotalDataLength,
                                    xFlags,
                                    pxDestinationAddress,
                                    xTicksToWait,
                                    uxPayloadOffset );
    }
    else
    {
        /* If errno was available, errno would be set to
         * FREERTOS_ENOPKTS.  As it is, the function must return the
         * number of transmitted bytes, so the calling function knows
         * how  much data was actually sent. */
        iptraceNO_BUFFER_FOR_SENDTO();
    }

    return lReturn;
}
/*-----------------------------------------------------------*/

/**
 * @brief Send data to a socket. The socket must have already been created by a
 *        successful call to FreeRTOS_socket(). It works for UDP-sockets only.
 *
 * @param[in] xSocket: The socket being sent to.
 * @param[in] pvBuffer: Pointer to the data being sent.
 * @param[in] uxTotalDataLength: Length (in bytes) of the data being sent.
 * @param[in] xFlags: Flags used to communicate preferences to the function.
 *                    Possibly FREERTOS_MSG_DONTWAIT and/or FREERTOS_ZERO_COPY.
 * @param[in] pxDestinationAddress: The address to which the data is to be sent.
 * @param[in] xDestinationAddressLength: This parameter is present to adhere to the
 *                  Berkeley sockets standard. Else, it is not used.
 *
 * @return When positive: the total number of bytes sent, when negative an error
 *         has occurred: it can be looked-up in 'FreeRTOS_errno_TCP.h'.
 */
int32_t FreeRTOS_sendto( Socket_t xSocket,
                         const void * pvBuffer,
                         size_t uxTotalDataLength,
                         BaseType_t xFlags,
                         const struct freertos_sockaddr * pxDestinationAddress,
                         socklen_t xDestinationAddressLength )
{
    int32_t lReturn = 0;
    FreeRTOS_Socket_t * pxSocket = ( FreeRTOS_Socket_t * ) xSocket;
    size_t uxMaxPayloadLength;
    size_t uxPayloadOffset;

    /* The function prototype is designed to maintain the expected Berkeley
     * sockets standard, but this implementation does not use all the
     * parameters. */
    ( void ) xDestinationAddressLength;
    configASSERT( pxDestinationAddress != NULL );
    configASSERT( pvBuffer != NULL );

    if( pxDestinationAddress->sin_family == ( uint8_t ) FREERTOS_AF_INET6 )
    {
        uxMaxPayloadLength = ipconfigNETWORK_MTU - ( ipSIZE_OF_IPv6_HEADER + ipSIZE_OF_UDP_HEADER );
        uxPayloadOffset = ipSIZE_OF_ETH_HEADER + ipSIZE_OF_IPv6_HEADER + ipSIZE_OF_UDP_HEADER;
    }
    else
    {
        uxMaxPayloadLength = ipconfigNETWORK_MTU - ( ipSIZE_OF_IPv4_HEADER + ipSIZE_OF_UDP_HEADER );
        uxPayloadOffset = ipSIZE_OF_ETH_HEADER + ipSIZE_OF_IPv4_HEADER + ipSIZE_OF_UDP_HEADER;
    }

    if( uxTotalDataLength <= ( size_t ) uxMaxPayloadLength )
    {
        /* If the socket is not already bound to an address, bind it now.
         * Passing NULL as the address parameter tells FreeRTOS_bind() to select
         * the address to bind to. */
        if( prvMakeSureSocketIsBound( pxSocket ) == pdTRUE )
        {
            lReturn = prvSendTo_ActualSend( pxSocket, pvBuffer, uxTotalDataLength, xFlags, pxDestinationAddress, uxPayloadOffset );
        }
        else
        {
            /* No comment. */
            iptraceSENDTO_SOCKET_NOT_BOUND();
        }
    }
    else
    {
        /* The data is longer than the available buffer space. */
        iptraceSENDTO_DATA_TOO_LONG();
    }

    return lReturn;
} /* Tested */
/*-----------------------------------------------------------*/

/**
 * @brief binds a socket to a local port number. If port 0 is provided,
 *        a system provided port number will be assigned. This function
 *        can be used for both UDP and TCP sockets. The actual binding
 *        will be performed by the IP-task to avoid mutual access to the
 *        bound-socket-lists (xBoundUDPSocketsList or xBoundTCPSocketsList).
 *
 * @param[in] xSocket: The socket being bound.
 * @param[in] pxAddress: The address struct carrying the port number to which
 *                       this socket is to be bound.
 * @param[in] xAddressLength: This parameter is not used internally. The
 *                       function signature is used to adhere to standard
 *                       Berkeley sockets API.
 *
 * @return The return value is 0 if the bind is successful.
 *         If some error occurred, then a negative value is returned.
 */
BaseType_t FreeRTOS_bind( Socket_t xSocket,
                          struct freertos_sockaddr const * pxAddress,
                          socklen_t xAddressLength )
{
    IPStackEvent_t xBindEvent;
    FreeRTOS_Socket_t * pxSocket = ( FreeRTOS_Socket_t * ) xSocket;
    BaseType_t xReturn = 0;

    ( void ) xAddressLength;

    configASSERT( xIsCallingFromIPTask() == pdFALSE );

    if( xSocketValid( pxSocket ) == pdFALSE )
    {
        xReturn = -pdFREERTOS_ERRNO_EINVAL;
    }

    /* Once a socket is bound to a port, it can not be bound to a different
     * port number */
    else if( socketSOCKET_IS_BOUND( pxSocket ) )
    {
        /* The socket is already bound. */
        FreeRTOS_debug_printf( ( "vSocketBind: Socket already bound to %d\n", pxSocket->usLocalPort ) );
        xReturn = -pdFREERTOS_ERRNO_EINVAL;
    }
    else
    {
        /* Prepare a messages to the IP-task in order to perform the binding.
         * The desired port number will be passed in usLocalPort. */
        xBindEvent.eEventType = eSocketBindEvent;
        xBindEvent.pvData = xSocket;

        if( pxAddress != NULL )
        {
            if( pxAddress->sin_family == ( uint8_t ) FREERTOS_AF_INET6 )
            {
                ( void ) memcpy( pxSocket->xLocalAddress.xIP_IPv6.ucBytes, pxAddress->sin_addr6.ucBytes, sizeof( pxSocket->xLocalAddress.xIP_IPv6.ucBytes ) );
                pxSocket->bits.bIsIPv6 = pdTRUE_UNSIGNED;
            }
            else
            {
                pxSocket->xLocalAddress.ulIP_IPv4 = FreeRTOS_ntohl( pxAddress->sin_addr );
                pxSocket->bits.bIsIPv6 = pdFALSE_UNSIGNED;
            }

            pxSocket->usLocalPort = FreeRTOS_ntohs( pxAddress->sin_port );
        }
        else
        {
            /* Caller wants to bind to a random port number. */
            pxSocket->usLocalPort = 0U;
            pxSocket->xLocalAddress.ulIP_IPv4 = 0U;
            ( void ) memset( pxSocket->xLocalAddress.xIP_IPv6.ucBytes, 0, sizeof( pxSocket->xLocalAddress.xIP_IPv6.ucBytes ) );
        }

        /* portMAX_DELAY is used as a the time-out parameter, as binding *must*
         * succeed before the socket can be used.  _RB_ The use of an infinite
         * block time needs be changed as it could result in the task hanging. */
        if( xSendEventStructToIPTask( &xBindEvent, ( TickType_t ) portMAX_DELAY ) == pdFAIL )
        {
            /* Failed to wake-up the IP-task, no use to wait for it */
            FreeRTOS_debug_printf( ( "FreeRTOS_bind: send event failed\n" ) );
            xReturn = -pdFREERTOS_ERRNO_ECANCELED;
        }
        else
        {
            /* The IP-task will set the 'eSOCKET_BOUND' bit when it has done its
             * job. */
            ( void ) xEventGroupWaitBits( pxSocket->xEventGroup, ( EventBits_t ) eSOCKET_BOUND, pdTRUE /*xClearOnExit*/, pdFALSE /*xWaitAllBits*/, portMAX_DELAY );

            if( !socketSOCKET_IS_BOUND( pxSocket ) )
            {
                xReturn = -pdFREERTOS_ERRNO_EINVAL;
            }
        }
    }

    return xReturn;
}
/*-----------------------------------------------------------*/

/**
 * @brief : Bind a socket to a port number.
 * @param[in] pxSocket : The socket to be bound.
 * @param[in] pxAddress : The socket will be bound to this address.
 * @param[in] pxSocketList : will either point to xBoundUDPSocketsList or
 *                           xBoundTCPSocketsList.
 * @param[in] xInternal : pdTRUE if this function is called 'internally', i.e.
 *                        by the IP-task.
 */
static BaseType_t prvSocketBindAdd( FreeRTOS_Socket_t * pxSocket,
                                    const struct freertos_sockaddr * pxAddress,
                                    List_t * pxSocketList,
                                    BaseType_t xInternal )
{
    BaseType_t xReturn = 0;

    /* Check to ensure the port is not already in use.  If the bind is
     * called internally, a port MAY be used by more than one socket. */
    if( ( ( xInternal == pdFALSE ) || ( pxSocket->ucProtocol != ( uint8_t ) FREERTOS_IPPROTO_TCP ) ) &&
        ( pxListFindListItemWithValue( pxSocketList, ( TickType_t ) pxAddress->sin_port ) != NULL ) )
    {
        FreeRTOS_debug_printf( ( "vSocketBind: %sP port %d in use\n",
                                 ( pxSocket->ucProtocol == ( uint8_t ) FREERTOS_IPPROTO_TCP ) ? "TC" : "UD",
                                 FreeRTOS_ntohs( pxAddress->sin_port ) ) );
        xReturn = -pdFREERTOS_ERRNO_EADDRINUSE;
    }
    else
    {
        /* Allocate the port number to the socket.
         * This macro will set 'xBoundSocketListItem->xItemValue' */
        socketSET_SOCKET_PORT( pxSocket, pxAddress->sin_port );

        /* And also store it in a socket field 'usLocalPort' in host-byte-order,
         * mostly used for logging and debugging purposes */
        pxSocket->usLocalPort = FreeRTOS_ntohs( pxAddress->sin_port );

        if( pxAddress->sin_family == ( uint8_t ) FREERTOS_AF_INET6 )
        {
            pxSocket->xLocalAddress.ulIP_IPv4 = 0U;
            ( void ) memcpy( pxSocket->xLocalAddress.xIP_IPv6.ucBytes, pxAddress->sin_addr6.ucBytes, sizeof( pxSocket->xLocalAddress.xIP_IPv6.ucBytes ) );
        }
        else if( pxAddress->sin_addr != FREERTOS_INADDR_ANY )
        {
            pxSocket->pxEndPoint = FreeRTOS_FindEndPointOnIP_IPv4( pxAddress->sin_addr, 7 );
        }
        else
        {
            /* Place holder, do nothing, MISRA compliance */
        }

        if( pxSocket->pxEndPoint != NULL )
        {
            pxSocket->xLocalAddress.ulIP_IPv4 = FreeRTOS_ntohl( pxSocket->pxEndPoint->ipv4_settings.ulIPAddress );
            /*TODO Check if needed for ipv6 setting */
        }
        else
        {
            pxSocket->xLocalAddress.ulIP_IPv4 = 0U;
            ( void ) memset( pxSocket->xLocalAddress.xIP_IPv6.ucBytes, 0, sizeof( pxSocket->xLocalAddress.xIP_IPv6.ucBytes ) );
        }

        /* Add the socket to the list of bound ports. */
        {
            /* If the network driver can iterate through 'xBoundUDPSocketsList',
             * by calling xPortHasUDPSocket() then the IP-task must temporarily
             * suspend the scheduler to keep the list in a consistent state. */
            #if ( ipconfigETHERNET_DRIVER_FILTERS_PACKETS == 1 )
                {
                    vTaskSuspendAll();
                }
            #endif /* ipconfigETHERNET_DRIVER_FILTERS_PACKETS */

            /* Add the socket to 'xBoundUDPSocketsList' or 'xBoundTCPSocketsList' */
            vListInsertEnd( pxSocketList, &( pxSocket->xBoundSocketListItem ) );

            #if ( ipconfigETHERNET_DRIVER_FILTERS_PACKETS == 1 )
                {
                    ( void ) xTaskResumeAll();
                }
            #endif /* ipconfigETHERNET_DRIVER_FILTERS_PACKETS */
        }
    }

    return xReturn;
}
/*-----------------------------------------------------------*/

/**
 * @brief Internal version of bind() that should not be called directly.
 *        'xInternal' is used for TCP sockets only: it allows to have several
 *        (connected) child sockets bound to the same server port.
 *
 * @param[in] pxSocket: The socket is to be bound.
 * @param[in] pxBindAddress: The port to which this socket should be bound.
 * @param[in] uxAddressLength: The address length.
 * @param[in] xInternal: pdTRUE is calling internally, else pdFALSE.
 *
 * @return If the socket was bound to a port successfully, then a 0 is returned.
 *         Or else, an error code is returned.
 */
BaseType_t vSocketBind( FreeRTOS_Socket_t * pxSocket,
                        struct freertos_sockaddr * pxBindAddress,
                        size_t uxAddressLength,
                        BaseType_t xInternal )
{
    BaseType_t xReturn = 0; /* In Berkeley sockets, 0 means pass for bind(). */
    List_t * pxSocketList;
    struct freertos_sockaddr * pxAddress = pxBindAddress;

    #if ( ipconfigALLOW_SOCKET_SEND_WITHOUT_BIND == 1 )
        struct freertos_sockaddr xAddress;
    #endif /* ipconfigALLOW_SOCKET_SEND_WITHOUT_BIND */

    configASSERT( xSocketValid( pxSocket ) == pdTRUE );

    #if ( ipconfigUSE_TCP == 1 )
        if( pxSocket->ucProtocol == ( uint8_t ) FREERTOS_IPPROTO_TCP )
        {
            pxSocketList = &xBoundTCPSocketsList;
        }
        else
    #endif /* ipconfigUSE_TCP == 1 */
    {
        pxSocketList = &xBoundUDPSocketsList;
    }

    /* The function prototype is designed to maintain the expected Berkeley
     * sockets standard, but this implementation does not use all the parameters. */
    ( void ) uxAddressLength;

    #if ( ipconfigALLOW_SOCKET_SEND_WITHOUT_BIND == 1 )
        {
            /* pxAddress will be NULL if sendto() was called on a socket without the
             * socket being bound to an address. In this case, automatically allocate
             * an address to the socket.  There is a small chance that the allocated
             * port will already be in use - if that is the case, then the check below
             * [pxListFindListItemWithValue()] will result in an error being returned. */
            if( pxAddress == NULL )
            {
                pxAddress = &xAddress;
                /* Put the port to zero to be assigned later. */
                pxAddress->sin_port = 0U;
            }
        }
    #endif /* ipconfigALLOW_SOCKET_SEND_WITHOUT_BIND == 1 */

    /* Sockets must be bound before calling FreeRTOS_sendto() if
    * ipconfigALLOW_SOCKET_SEND_WITHOUT_BIND is not set to 1. */
    configASSERT( pxAddress != NULL );

    #if ( ipconfigALLOW_SOCKET_SEND_WITHOUT_BIND == 1 )
        /* pxAddress is not NULL, no testing needed. */
    #else
        if( pxAddress != NULL )
    #endif
    {
        /* Add a do-while loop to facilitate use of 'break' statements. */
        do
        {
            if( pxAddress->sin_port == 0U )
            {
                pxAddress->sin_port = prvGetPrivatePortNumber( ( BaseType_t ) pxSocket->ucProtocol );

                if( pxAddress->sin_port == ( uint16_t ) 0U )
                {
                    xReturn = -pdFREERTOS_ERRNO_EADDRNOTAVAIL;
                    break;
                }
            }

            /* If vSocketBind() is called from the API FreeRTOS_bind() it has been
             * confirmed that the socket was not yet bound to a port.  If it is called
             * from the IP-task, no such check is necessary. */

            xReturn = prvSocketBindAdd( pxSocket, pxAddress, pxSocketList, xInternal );
        } while( ipFALSE_BOOL );
    }

    #if ( ipconfigALLOW_SOCKET_SEND_WITHOUT_BIND == 0 )
        else
        {
            xReturn = -pdFREERTOS_ERRNO_EADDRNOTAVAIL;
            FreeRTOS_debug_printf( ( "vSocketBind: Socket has no address.\n" ) );
        }
    #endif

    if( xReturn != 0 )
    {
        iptraceBIND_FAILED( xSocket, ( FreeRTOS_ntohs( pxAddress->sin_port ) ) );
    }

    return xReturn;
} /* Tested */
/*-----------------------------------------------------------*/

/**
 * @brief Close a socket and free the allocated space. In case of a TCP socket:
 *        the connection will not be closed automatically. Subsequent messages
 *        for the closed socket will be responded to with a RST. The IP-task
 *        will actually close the socket, after receiving a 'eSocketCloseEvent'
 *        message.
 *
 * @param[in] xSocket: the socket being closed.
 *
 * @return There are three distinct values which can be returned:
 *         0: If the xSocket is NULL/invalid.
 *         1: If the socket was successfully closed (read the brief above).
 *        -1: If the socket was valid but could not be closed because the message
 *            could not be delivered to the IP-task. Try again later.
 */
BaseType_t FreeRTOS_closesocket( Socket_t xSocket )
{
    BaseType_t xResult;

    #if ( ipconfigUSE_CALLBACKS == 1 )
        FreeRTOS_Socket_t * pxSocket = ( FreeRTOS_Socket_t * ) xSocket;
    #endif /* ipconfigUSE_CALLBACKS == 1 */
    IPStackEvent_t xCloseEvent;
    xCloseEvent.eEventType = eSocketCloseEvent;
    xCloseEvent.pvData = xSocket;

    if( xSocketValid( xSocket ) == pdFALSE )
    {
        xResult = 0;
    }
    else
    {
        #if ( ipconfigUSE_CALLBACKS == 1 )
            {
                #if ( ipconfigUSE_TCP == 1 )
                    if( pxSocket->ucProtocol == ( uint8_t ) FREERTOS_IPPROTO_TCP )
                    {
                        /* Make sure that IP-task won't call the user callback's anymore */
                        pxSocket->u.xTCP.pxHandleConnected = NULL;
                        pxSocket->u.xTCP.pxHandleReceive = NULL;
                        pxSocket->u.xTCP.pxHandleSent = NULL;
                    }
                    else
                #endif /* ipconfigUSE_TCP == 1 */

                if( pxSocket->ucProtocol == ( uint8_t ) FREERTOS_IPPROTO_UDP )
                {
                    /* Clear the two UDP handlers. */
                    pxSocket->u.xUDP.pxHandleReceive = NULL;
                    pxSocket->u.xUDP.pxHandleSent = NULL;
                }
            }
        #endif /* ipconfigUSE_CALLBACKS == 1 */

        /* Let the IP task close the socket to keep it synchronised with the
         * packet handling. */

        /* The timeout value below is only used if this function is called from
         * a user task. If this function is called by the IP-task, it may fail
         * to close the socket when the event queue is full.
         * This should only happen in case of a user call-back. */
        if( xSendEventStructToIPTask( &xCloseEvent, ( TickType_t ) portMAX_DELAY ) == pdFAIL )
        {
            FreeRTOS_debug_printf( ( "FreeRTOS_closesocket: failed\n" ) );
            xResult = -1;
        }
        else
        {
            xResult = 1;
        }
    }

    return xResult;
}

/**
 * @brief This is the internal version of FreeRTOS_closesocket(). It will
 *        be called by the IPtask only to avoid problems with synchronicity.
 *
 * @param[in] pxSocket: The socket descriptor of the socket being closed.
 *
 * @return Returns NULL, always.
 */
/* MISRA Ref 17.2.1 [Sockets and limited recursion] */
/* More details at: https://github.com/FreeRTOS/FreeRTOS-Plus-TCP/blob/main/MISRA.md#rule-172 */
/* coverity[misra_c_2012_rule_17_2_violation] */
void * vSocketClose( FreeRTOS_Socket_t * pxSocket )
{
    NetworkBufferDescriptor_t * pxNetworkBuffer;

    #if ( ipconfigUSE_TCP == 1 )
        {
            /* For TCP: clean up a little more. */
            if( pxSocket->ucProtocol == ( uint8_t ) FREERTOS_IPPROTO_TCP )
            {
                #if ( ipconfigUSE_TCP_WIN == 1 )
                    {
                        if( pxSocket->u.xTCP.pxAckMessage != NULL )
                        {
                            vReleaseNetworkBufferAndDescriptor( pxSocket->u.xTCP.pxAckMessage );
                        }

                        /* Free the resources which were claimed by the tcpWin member */
                        vTCPWindowDestroy( &pxSocket->u.xTCP.xTCPWindow );
                    }
                #endif /* ipconfigUSE_TCP_WIN */

                /* Free the input and output streams */
                if( pxSocket->u.xTCP.rxStream != NULL )
                {
                    iptraceMEM_STATS_DELETE( pxSocket->u.xTCP.rxStream );
                    vPortFreeLarge( pxSocket->u.xTCP.rxStream );
                }

                if( pxSocket->u.xTCP.txStream != NULL )
                {
                    iptraceMEM_STATS_DELETE( pxSocket->u.xTCP.txStream );
                    vPortFreeLarge( pxSocket->u.xTCP.txStream );
                }

                /* In case this is a child socket, make sure the child-count of the
                 * parent socket is decreased. */
                prvTCPSetSocketCount( pxSocket );
            }
        }
    #endif /* ipconfigUSE_TCP == 1 */

    /* Socket must be unbound first, to ensure no more packets are queued on
     * it. */
    if( socketSOCKET_IS_BOUND( pxSocket ) )
    {
        /* If the network driver can iterate through 'xBoundUDPSocketsList',
         * by calling xPortHasUDPSocket(), then the IP-task must temporarily
         * suspend the scheduler to keep the list in a consistent state. */
        #if ( ipconfigETHERNET_DRIVER_FILTERS_PACKETS == 1 )
            {
                vTaskSuspendAll();
            }
        #endif /* ipconfigETHERNET_DRIVER_FILTERS_PACKETS */

        ( void ) uxListRemove( &( pxSocket->xBoundSocketListItem ) );

        #if ( ipconfigETHERNET_DRIVER_FILTERS_PACKETS == 1 )
            {
                ( void ) xTaskResumeAll();
            }
        #endif /* ipconfigETHERNET_DRIVER_FILTERS_PACKETS */
    }

    /* Now the socket is not bound the list of waiting packets can be
     * drained. */
    if( pxSocket->ucProtocol == ( uint8_t ) FREERTOS_IPPROTO_UDP )
    {
        while( listCURRENT_LIST_LENGTH( &( pxSocket->u.xUDP.xWaitingPacketsList ) ) > 0U )
        {
            pxNetworkBuffer = ( ( NetworkBufferDescriptor_t * ) listGET_OWNER_OF_HEAD_ENTRY( &( pxSocket->u.xUDP.xWaitingPacketsList ) ) );
            ( void ) uxListRemove( &( pxNetworkBuffer->xBufferListItem ) );
            vReleaseNetworkBufferAndDescriptor( pxNetworkBuffer );
        }
    }

    if( pxSocket->xEventGroup != NULL )
    {
        vEventGroupDelete( pxSocket->xEventGroup );
    }

    #if ( ipconfigUSE_TCP == 1 ) && ( ipconfigHAS_DEBUG_PRINTF != 0 )
        {
            if( pxSocket->ucProtocol == ( uint8_t ) FREERTOS_IPPROTO_TCP )
            {
                FreeRTOS_debug_printf( ( "FreeRTOS_closesocket[%s]: buffers %lu socks %lu\n",
                                         prvSocketProps( pxSocket ),
                                         uxGetNumberOfFreeNetworkBuffers(),
                                         listCURRENT_LIST_LENGTH( &xBoundTCPSocketsList ) ) );
            }
        }
    #endif /* ( ipconfigUSE_TCP == 1 ) && ( ipconfigHAS_DEBUG_PRINTF != 0 ) */

    /* And finally, after all resources have been freed, free the socket space */
    iptraceMEM_STATS_DELETE( pxSocket );
    vPortFreeSocket( pxSocket );

    return NULL;
} /* Tested */
/*-----------------------------------------------------------*/

#if ( ( ipconfigHAS_DEBUG_PRINTF != 0 ) || ( ipconfigHAS_PRINTF != 0 ) )

    const char * prvSocketProps( FreeRTOS_Socket_t * pxSocket )
    {
        static char pucReturn[ 92 ];

        /* For debugging purposes only: show some properties of a socket:
         * IP-addresses and port numbers. */
        #if ipconfigUSE_TCP == 1
            if( pxSocket->ucProtocol == ( uint8_t ) FREERTOS_IPPROTO_TCP )
            {
                if( pxSocket->bits.bIsIPv6 != pdFALSE_UNSIGNED )
                {
                    /* The use of snprintf() is discouraged by the MISRA rules.
                     * This code however, is only active when logging is used. */

                    /* The format '%pip' takes an string of 16 bytes as
                     * a parameter, which is an IPv6 address.
                     * See printf-stdarg.c */
                    ( void ) snprintf( pucReturn, sizeof( pucReturn ), "%pip port %u to %pip port %u",
                                       pxSocket->xLocalAddress.xIP_IPv6.ucBytes,
                                       pxSocket->usLocalPort,
                                       pxSocket->u.xTCP.xRemoteIP.xIP_IPv6.ucBytes,
                                       pxSocket->u.xTCP.usRemotePort );
                }
                else
                {
                    ( void ) snprintf( pucReturn, sizeof( pucReturn ), "%xip port %u to %xip port %u",
                                       ( unsigned ) pxSocket->xLocalAddress.ulIP_IPv4,
                                       pxSocket->usLocalPort,
                                       ( unsigned ) pxSocket->u.xTCP.xRemoteIP.ulIP_IPv4,
                                       pxSocket->u.xTCP.usRemotePort );
                }
            }
            else
        #endif /* if ipconfigUSE_TCP == 1 */

        if( pxSocket->ucProtocol == ( uint8_t ) FREERTOS_IPPROTO_UDP )
        {
            if( pxSocket->bits.bIsIPv6 != pdFALSE_UNSIGNED )
            {
                ( void ) snprintf( pucReturn, sizeof( pucReturn ),
                                   "%pip port %u",
                                   pxSocket->xLocalAddress.xIP_IPv6.ucBytes,
                                   pxSocket->usLocalPort );
            }
            else
            {
                ( void ) snprintf( pucReturn, sizeof( pucReturn ),
                                   "%xip port %u",
                                   ( unsigned ) pxSocket->xLocalAddress.ulIP_IPv4,
                                   pxSocket->usLocalPort );
            }
        }
        else
        {
            /* Protocol not handled. */
        }

        return pucReturn;
    }
#endif /* ( ( ipconfigHAS_DEBUG_PRINTF != 0 ) || ( ipconfigHAS_PRINTF != 0 ) ) */
/*-----------------------------------------------------------*/

#if ipconfigUSE_TCP == 1

/**
 * @brief When a child socket gets closed, make sure to update the child-count of the
 *        parent. When a listening parent socket is closed, make sure to close also
 *        all orphaned child-sockets.
 *
 * @param[in] pxSocketToDelete: The socket being closed.
 */
    /* MISRA Ref 17.2.1 [Sockets and limited recursion] */
    /* More details at: https://github.com/FreeRTOS/FreeRTOS-Plus-TCP/blob/main/MISRA.md#rule-172 */
    /* coverity[misra_c_2012_rule_17_2_violation] */
    /* coverity[recursive_step] */
    static void prvTCPSetSocketCount( FreeRTOS_Socket_t const * pxSocketToDelete )
    {
        const ListItem_t * pxIterator;

        /* MISRA Ref 11.3.1 [Misaligned access] */
        /* More details at: https://github.com/FreeRTOS/FreeRTOS-Plus-TCP/blob/main/MISRA.md#rule-113 */
        /* coverity[misra_c_2012_rule_11_3_violation] */
        const ListItem_t * pxEnd = ( ( const ListItem_t * ) &( xBoundTCPSocketsList.xListEnd ) );
        FreeRTOS_Socket_t * pxOtherSocket;
        uint16_t usLocalPort = pxSocketToDelete->usLocalPort;

        if( pxSocketToDelete->u.xTCP.eTCPState == eTCP_LISTEN )
        {
            pxIterator = listGET_NEXT( pxEnd );

            while( pxIterator != pxEnd )
            {
                pxOtherSocket = ( ( FreeRTOS_Socket_t * ) listGET_LIST_ITEM_OWNER( pxIterator ) );

                /* This needs to be done here, before calling vSocketClose. */
                pxIterator = listGET_NEXT( pxIterator );

                if( ( pxOtherSocket->u.xTCP.eTCPState != eTCP_LISTEN ) &&
                    ( pxOtherSocket->usLocalPort == usLocalPort ) &&
                    ( ( pxOtherSocket->u.xTCP.bits.bPassQueued != pdFALSE_UNSIGNED ) ||
                      ( pxOtherSocket->u.xTCP.bits.bPassAccept != pdFALSE_UNSIGNED ) ) )
                {
                    /* MISRA Ref 17.2.1 [Sockets and limited recursion] */
                    /* More details at: https://github.com/FreeRTOS/FreeRTOS-Plus-TCP/blob/main/MISRA.md#rule-172 */
                    /* coverity[misra_c_2012_rule_17_2_violation] */
                    /* coverity[recursive_step] */
                    ( void ) vSocketClose( pxOtherSocket );
                }
            }
        }
        else
        {
            for( pxIterator = listGET_NEXT( pxEnd );
                 pxIterator != pxEnd;
                 pxIterator = listGET_NEXT( pxIterator ) )
            {
                pxOtherSocket = ( ( FreeRTOS_Socket_t * ) listGET_LIST_ITEM_OWNER( pxIterator ) );

                if( ( pxOtherSocket->u.xTCP.eTCPState == eTCP_LISTEN ) &&
                    ( pxOtherSocket->usLocalPort == usLocalPort ) &&
                    ( pxOtherSocket->u.xTCP.usChildCount != 0U ) )
                {
                    pxOtherSocket->u.xTCP.usChildCount--;
                    FreeRTOS_debug_printf( ( "Lost: Socket %u now has %u / %u child%s\n",
                                             pxOtherSocket->usLocalPort,
                                             pxOtherSocket->u.xTCP.usChildCount,
                                             pxOtherSocket->u.xTCP.usBacklog,
                                             ( pxOtherSocket->u.xTCP.usChildCount == 1U ) ? "" : "ren" ) );
                    break;
                }
            }
        }
    }


#endif /* ipconfigUSE_TCP == 1 */

/*-----------------------------------------------------------*/

#if ( ipconfigUSE_TCP == 1 )

/**
 * @brief Set the value of receive/send buffer after some preliminary checks.
 *
 * @param[in] pxSocket: The socket whose options are being set.
 * @param[in] lOptionName: The option name: either FREERTOS_SO_SNDBUF or
 *                         FREERTOS_SO_SNDBUF.
 * @param[in] pvOptionValue: The value of the option being set.
 *
 * @return If there is no error, then 0 is returned. Or a negative errno
 *         value is returned.
 */
    static BaseType_t prvSockopt_so_buffer( FreeRTOS_Socket_t * pxSocket,
                                            int32_t lOptionName,
                                            const void * pvOptionValue )
    {
        uint32_t ulNewValue;
        BaseType_t xReturn;

        if( pxSocket->ucProtocol != ( uint8_t ) FREERTOS_IPPROTO_TCP )
        {
            FreeRTOS_debug_printf( ( "Set SO_%sBUF: wrong socket type\n",
                                     ( lOptionName == FREERTOS_SO_SNDBUF ) ? "SND" : "RCV" ) );
            xReturn = -pdFREERTOS_ERRNO_EINVAL;
        }
        else if( ( ( lOptionName == FREERTOS_SO_SNDBUF ) && ( pxSocket->u.xTCP.txStream != NULL ) ) ||
                 ( ( lOptionName == FREERTOS_SO_RCVBUF ) && ( pxSocket->u.xTCP.rxStream != NULL ) ) )
        {
            FreeRTOS_debug_printf( ( "Set SO_%sBUF: buffer already created\n",
                                     ( lOptionName == FREERTOS_SO_SNDBUF ) ? "SND" : "RCV" ) );
            xReturn = -pdFREERTOS_ERRNO_EINVAL;
        }
        else
        {
<<<<<<< HEAD
            ulNewValue = *( ( const uint32_t * ) pvOptionValue );
=======
            ulNewValue = *( (const uint32_t *) pvOptionValue ) ;
>>>>>>> 44cf8eec

            if( lOptionName == FREERTOS_SO_SNDBUF )
            {
                /* Round up to nearest MSS size */
                ulNewValue = FreeRTOS_round_up( ulNewValue, ( uint32_t ) pxSocket->u.xTCP.usMSS );
                pxSocket->u.xTCP.uxTxStreamSize = ulNewValue;
            }
            else
            {
                pxSocket->u.xTCP.uxRxStreamSize = ulNewValue;
            }

            xReturn = 0;
        }

        return xReturn;
    }
#endif /* ipconfigUSE_TCP == 1 */
/*-----------------------------------------------------------*/

#if ( ipconfigUSE_CALLBACKS == 1 )

/**
 * @brief Set a callback function for either a TCP or a UDP socket.
 *        The callback function will be called on-connect, on-send
 *        or on-receive.
 *
 * @param[in] pxSocket: The socket whose options are being set.
 * @param[in] lOptionName: The option name like FREERTOS_SO_xxx_HANDLER.
 * @param[in] pvOptionValue: A pointer to a 'F_TCP_UDP_Handler_t',
 *                           which defines the handler.
 *
 * @return If there is no error, then 0 is returned. Or a negative errno
 *         value is returned.
 */
    BaseType_t prvSetOptionCallback( FreeRTOS_Socket_t * pxSocket,
                                     int32_t lOptionName,
                                     const void * pvOptionValue )
    {
        BaseType_t xReturn = 0;

        #if ( ipconfigUSE_TCP == 1 )
            {
                UBaseType_t uxProtocol;

                if( ( lOptionName == FREERTOS_SO_UDP_RECV_HANDLER ) ||
                    ( lOptionName == FREERTOS_SO_UDP_SENT_HANDLER ) )
                {
                    uxProtocol = ( UBaseType_t ) FREERTOS_IPPROTO_UDP;
                }
                else
                {
                    uxProtocol = ( UBaseType_t ) FREERTOS_IPPROTO_TCP;
                }

                if( pxSocket->ucProtocol != ( uint8_t ) uxProtocol )
                {
                    xReturn = -pdFREERTOS_ERRNO_EINVAL;
                }
            }
        #else /* if ( ipconfigUSE_TCP == 1 ) */
            {
                /* No need to check if the socket has the right
                 * protocol, because only UDP sockets can be created. */
            }
        #endif /* ipconfigUSE_TCP */

        if( xReturn == 0 )
        {
            switch( lOptionName )
            {
                #if ipconfigUSE_TCP == 1
                    case FREERTOS_SO_TCP_CONN_HANDLER:
                        pxSocket->u.xTCP.pxHandleConnected = ( ( const F_TCP_UDP_Handler_t * ) pvOptionValue )->pxOnTCPConnected;
                        break;

                    case FREERTOS_SO_TCP_RECV_HANDLER:
                        pxSocket->u.xTCP.pxHandleReceive = ( ( const F_TCP_UDP_Handler_t * ) pvOptionValue )->pxOnTCPReceive;
                        break;

                    case FREERTOS_SO_TCP_SENT_HANDLER:
                        pxSocket->u.xTCP.pxHandleSent = ( ( const F_TCP_UDP_Handler_t * ) pvOptionValue )->pxOnTCPSent;
                        break;
                #endif /* ipconfigUSE_TCP */
                case FREERTOS_SO_UDP_RECV_HANDLER:
                    pxSocket->u.xUDP.pxHandleReceive = ( ( const F_TCP_UDP_Handler_t * ) pvOptionValue )->pxOnUDPReceive;
                    break;

                case FREERTOS_SO_UDP_SENT_HANDLER:
                    pxSocket->u.xUDP.pxHandleSent = ( ( const F_TCP_UDP_Handler_t * ) pvOptionValue )->pxOnUDPSent;
                    break;

                default:
                    xReturn = -pdFREERTOS_ERRNO_EINVAL;
                    break;
            }
        }

        return xReturn;
    }
#endif /* ( ipconfigUSE_CALLBACKS == 1 ) */
/*-----------------------------------------------------------*/


#if ( ipconfigUSE_TCP != 0 )

/**
 * @brief Handle the socket option FREERTOS_SO_WIN_PROPERTIES, which sets
 *        the sizes of the TCP windows and the sizes of the stream buffers.
 *
 * @param[in] pxSocket: The socket whose options are being set.
 * @param[in] pvOptionValue: The pointer that is passed by the application.
 */
    static BaseType_t prvSetOptionTCPWindows( FreeRTOS_Socket_t * pxSocket,
                                              const void * pvOptionValue )
    {
        BaseType_t xReturn = -pdFREERTOS_ERRNO_EINVAL;
        const WinProperties_t * pxProps;

        do
        {
            IPTCPSocket_t * pxTCP = &( pxSocket->u.xTCP );

            if( pxSocket->ucProtocol != ( uint8_t ) FREERTOS_IPPROTO_TCP )
            {
                FreeRTOS_debug_printf( ( "Set SO_WIN_PROP: wrong socket type\n" ) );
                break; /* will return -pdFREERTOS_ERRNO_EINVAL */
            }

            if( ( pxTCP->txStream != NULL ) || ( pxTCP->rxStream != NULL ) )
            {
                FreeRTOS_debug_printf( ( "Set SO_WIN_PROP: buffer already created\n" ) );
                break; /* will return -pdFREERTOS_ERRNO_EINVAL */
            }

<<<<<<< HEAD
            pxProps = ( const WinProperties_t * ) pvOptionValue;
=======
            pxProps = (const WinProperties_t *) pvOptionValue ;
>>>>>>> 44cf8eec

            /* Validity of txStream will be checked by the function below. */
            xReturn = prvSockopt_so_buffer( pxSocket, FREERTOS_SO_SNDBUF, &( pxProps->lTxBufSize ) );

            if( xReturn != 0 )
            {
                break; /* will return an error. */
            }

            xReturn = prvSockopt_so_buffer( pxSocket, FREERTOS_SO_RCVBUF, &( pxProps->lRxBufSize ) );

            if( xReturn != 0 )
            {
                break; /* will return an error. */
            }

            #if ( ipconfigUSE_TCP_WIN == 1 )
                {
                    pxTCP->uxRxWinSize = ( uint32_t ) pxProps->lRxWinSize; /* Fixed value: size of the TCP reception window */
                    pxTCP->uxTxWinSize = ( uint32_t ) pxProps->lTxWinSize; /* Fixed value: size of the TCP transmit window */
                }
            #else
                {
                    pxTCP->uxRxWinSize = 1U;
                    pxTCP->uxTxWinSize = 1U;
                }
            #endif

            /* In case the socket has already initialised its tcpWin,
             * adapt the window size parameters */
            if( pxTCP->xTCPWindow.u.bits.bHasInit != pdFALSE_UNSIGNED )
            {
                pxTCP->xTCPWindow.xSize.ulRxWindowLength = ( uint32_t ) ( pxTCP->uxRxWinSize * pxTCP->usMSS );
                pxTCP->xTCPWindow.xSize.ulTxWindowLength = ( uint32_t ) ( pxTCP->uxTxWinSize * pxTCP->usMSS );
            }
        }
        while( ipFALSE_BOOL );

        return xReturn;
    }
#endif /* ( ipconfigUSE_TCP != 0 ) */
/*-----------------------------------------------------------*/

#if ( ipconfigUSE_TCP != 0 )

/**
 * @brief Handle the socket option FREERTOS_SO_SET_LOW_HIGH_WATER, which sets
 *        the low- and the high-water values for TCP reception. Useful when
 *        streaming music.
 *
 * @param[in] pxSocket: The socket whose options are being set.
 * @param[in] pvOptionValue: The pointer that is passed by the application.
 */
    static BaseType_t prvSetOptionLowHighWater( FreeRTOS_Socket_t * pxSocket,
                                                const void * pvOptionValue )
    {
        BaseType_t xReturn = -pdFREERTOS_ERRNO_EINVAL;
<<<<<<< HEAD
        const LowHighWater_t * pxLowHighWater = ( const LowHighWater_t * ) pvOptionValue;
=======
        const LowHighWater_t * pxLowHighWater = (const LowHighWater_t *) pvOptionValue ;
>>>>>>> 44cf8eec

        if( pxSocket->ucProtocol != ( uint8_t ) FREERTOS_IPPROTO_TCP )
        {
            /* It is not allowed to access 'pxSocket->u.xTCP'. */
            FreeRTOS_debug_printf( ( "FREERTOS_SO_SET_LOW_HIGH_WATER: wrong socket type\n" ) );
        }
        else if( ( pxLowHighWater->uxLittleSpace >= pxLowHighWater->uxEnoughSpace ) ||
                 ( pxLowHighWater->uxEnoughSpace > pxSocket->u.xTCP.uxRxStreamSize ) )
        {
            /* Impossible values. */
            FreeRTOS_debug_printf( ( "FREERTOS_SO_SET_LOW_HIGH_WATER: bad values\n" ) );
        }
        else
        {
            /* Send a STOP when buffer space drops below 'uxLittleSpace' bytes. */
            pxSocket->u.xTCP.uxLittleSpace = pxLowHighWater->uxLittleSpace;
            /* Send a GO when buffer space grows above 'uxEnoughSpace' bytes. */
            pxSocket->u.xTCP.uxEnoughSpace = pxLowHighWater->uxEnoughSpace;
            xReturn = 0;
        }

        return xReturn;
    }
#endif /* ( ipconfigUSE_TCP != 0 ) */
/*-----------------------------------------------------------*/

#if ( ipconfigUSE_TCP != 0 )

/**
 * @brief Handle the socket option FREERTOS_SO_SET_FULL_SIZE.
 *        When enabled, the IP-stack will only send packets when
 *        there are at least MSS bytes to send.
 *
 * @param[in] pxSocket: The socket whose options are being set.
 * @param[in] pvOptionValue: The option name like FREERTOS_SO_xxx_HANDLER.
 */
    static BaseType_t prvSetOptionSetFullSize( FreeRTOS_Socket_t * pxSocket,
                                               const void * pvOptionValue )
    {
        BaseType_t xReturn = -pdFREERTOS_ERRNO_EINVAL;

        if( pxSocket->ucProtocol == ( uint8_t ) FREERTOS_IPPROTO_TCP )
        {
            if( *( ( const BaseType_t * ) pvOptionValue ) != 0 )
            {
                pxSocket->u.xTCP.xTCPWindow.u.bits.bSendFullSize = pdTRUE_UNSIGNED;
            }
            else
            {
                pxSocket->u.xTCP.xTCPWindow.u.bits.bSendFullSize = pdFALSE_UNSIGNED;
            }

            if( ( pxSocket->u.xTCP.eTCPState >= eESTABLISHED ) &&
                ( FreeRTOS_outstanding( pxSocket ) != 0 ) )
            {
                /* There might be some data in the TX-stream, less than full-size,
                 * which equals a MSS.  Wake-up the IP-task to check this. */
                pxSocket->u.xTCP.usTimeout = 1U;
                ( void ) xSendEventToIPTask( eTCPTimerEvent );
            }

            xReturn = 0;
        }

        return xReturn;
    }
#endif /* ( ipconfigUSE_TCP != 0 ) */
/*-----------------------------------------------------------*/

#if ( ipconfigUSE_TCP != 0 )

/**
 * @brief Handle the socket option FREERTOS_SO_STOP_RX.
 *        Used in applications with streaming audio: tell the peer
 *        to stop or continue sending data.
 *
 * @param[in] pxSocket: The TCP socket used for the connection.
 * @param[in] pvOptionValue: The option name like FREERTOS_SO_xxx_HANDLER.
 */
    static BaseType_t prvSetOptionStopRX( FreeRTOS_Socket_t * pxSocket,
                                          const void * pvOptionValue )
    {
        BaseType_t xReturn = -pdFREERTOS_ERRNO_EINVAL;

        if( pxSocket->ucProtocol == ( uint8_t ) FREERTOS_IPPROTO_TCP )
        {
            if( *( ( const BaseType_t * ) pvOptionValue ) != 0 )
            {
                pxSocket->u.xTCP.bits.bRxStopped = pdTRUE_UNSIGNED;
            }
            else
            {
                pxSocket->u.xTCP.bits.bRxStopped = pdFALSE_UNSIGNED;
            }

            pxSocket->u.xTCP.bits.bWinChange = pdTRUE_UNSIGNED;
            pxSocket->u.xTCP.usTimeout = 1U; /* to set/clear bRxStopped */
            ( void ) xSendEventToIPTask( eTCPTimerEvent );
            xReturn = 0;
        }

        return xReturn;
    }
#endif /* ( ipconfigUSE_TCP != 0 ) */
/*-----------------------------------------------------------*/


/**
 * @brief Handle the socket options FREERTOS_SO_RCVTIMEO and
 *        FREERTOS_SO_SNDTIMEO.
 *        Used in applications with streaming audio: tell the peer
 *        to stop or continue sending data.
 *
 * @param[in] pxSocket: The TCP socket used for the connection.
 * @param[in] pvOptionValue: The option name like FREERTOS_SO_xxx_HANDLER.
 * @param[in] xForSend: when true, handle 'FREERTOS_SO_SNDTIMEO',
 *            otherwise handle the option `FREERTOS_SO_RCVTIMEO`.
 */
static void prvSetOptionTimeout( FreeRTOS_Socket_t * pxSocket,
                                 const void * pvOptionValue,
                                 BaseType_t xForSend )
{
    TickType_t xBlockTime = *( ( const TickType_t * ) pvOptionValue );

    if( xForSend == pdTRUE )
    {
        if( pxSocket->ucProtocol == ( uint8_t ) FREERTOS_IPPROTO_UDP )
        {
            /* The send time out is capped for the reason stated in the
             * comments where ipconfigUDP_MAX_SEND_BLOCK_TIME_TICKS is defined
             * in FreeRTOSIPConfig.h (assuming an official configuration file
             * is being used. */
            if( xBlockTime > ipconfigUDP_MAX_SEND_BLOCK_TIME_TICKS )
            {
                xBlockTime = ipconfigUDP_MAX_SEND_BLOCK_TIME_TICKS;
            }
        }
        else
        {
            /* For TCP socket, it isn't necessary to limit the blocking time
             * because  the FreeRTOS_send() function does not wait for a network
             * buffer to become available. */
        }

        pxSocket->xSendBlockTime = xBlockTime;
    }
    else
    {
        pxSocket->xReceiveBlockTime = xBlockTime;
    }
}
/*-----------------------------------------------------------*/

#if ( ipconfigUSE_TCP != 0 )

/**
 * @brief Handle the socket options FREERTOS_SO_REUSE_LISTEN_SOCKET.
 *        When set, a listening socket will turn itself into a child
 *        socket when it receives a connection.
 *
 * @param[in] pxSocket: The TCP socket used for the connection.
 * @param[in] pvOptionValue: The option name like FREERTOS_SO_xxx_HANDLER.
 */
    static BaseType_t prvSetOptionReuseListenSocket( FreeRTOS_Socket_t * pxSocket,
                                                     const void * pvOptionValue )
    {
        BaseType_t xReturn = -pdFREERTOS_ERRNO_EINVAL;

        if( pxSocket->ucProtocol == ( uint8_t ) FREERTOS_IPPROTO_TCP )
        {
            if( *( ( const BaseType_t * ) pvOptionValue ) != 0 )
            {
                pxSocket->u.xTCP.bits.bReuseSocket = pdTRUE_UNSIGNED;
            }
            else
            {
                pxSocket->u.xTCP.bits.bReuseSocket = pdFALSE_UNSIGNED;
            }

            xReturn = 0;
        }

        return xReturn;
    }
#endif /* ( ipconfigUSE_TCP != 0 ) */
/*-----------------------------------------------------------*/

#if ( ipconfigUSE_TCP != 0 )

/**
 * @brief Handle the socket options FREERTOS_SO_CLOSE_AFTER_SEND.
 *        As soon as the last byte has been transmitted, initiate
 *        a graceful closure of the TCP connection.
 *
 * @param[in] pxSocket: The TCP socket used for the connection.
 * @param[in] pvOptionValue: A pointer to a binary value of size
 *            BaseType_t.
 */
    static BaseType_t prvSetOptionCloseAfterSend( FreeRTOS_Socket_t * pxSocket,
                                                  const void * pvOptionValue )
    {
        BaseType_t xReturn = -pdFREERTOS_ERRNO_EINVAL;

        if( pxSocket->ucProtocol == ( uint8_t ) FREERTOS_IPPROTO_TCP )
        {
            if( *( ( const BaseType_t * ) pvOptionValue ) != 0 )
            {
                pxSocket->u.xTCP.bits.bCloseAfterSend = pdTRUE_UNSIGNED;
            }
            else
            {
                pxSocket->u.xTCP.bits.bCloseAfterSend = pdFALSE_UNSIGNED;
            }

            xReturn = 0;
        }

        return xReturn;
    }
#endif /* ( ipconfigUSE_TCP != 0 ) */
/*-----------------------------------------------------------*/

/* FreeRTOS_setsockopt calls itself, but in a very limited way,
 * only when FREERTOS_SO_WIN_PROPERTIES is being set. */

/**
 * @brief Set the socket options for the given socket.
 *
 * @param[in] xSocket: The socket for which the options are to be set.
 * @param[in] lLevel: Not used. Parameter is used to maintain the Berkeley sockets
 *                    standard.
 * @param[in] lOptionName: The name of the option to be set.
 * @param[in] pvOptionValue: The value of the option to be set.
 * @param[in] uxOptionLength: Not used. Parameter is used to maintain the Berkeley
 *                            sockets standard.
 *
 * @return If the option can be set with the given value, then 0 is returned. Else,
 *         an error code is returned.
 */
BaseType_t FreeRTOS_setsockopt( Socket_t xSocket,
                                int32_t lLevel,
                                int32_t lOptionName,
                                const void * pvOptionValue,
                                size_t uxOptionLength )
{
/* The standard Berkeley function returns 0 for success. */
    BaseType_t xReturn = -pdFREERTOS_ERRNO_EINVAL;
    FreeRTOS_Socket_t * pxSocket;

    pxSocket = ( FreeRTOS_Socket_t * ) xSocket;

    /* The function prototype is designed to maintain the expected Berkeley
     * sockets standard, but this implementation does not use all the parameters. */
    ( void ) lLevel;
    ( void ) uxOptionLength;

    if( xSocketValid( pxSocket ) == pdTRUE )
    {
        switch( lOptionName )
        {
            case FREERTOS_SO_RCVTIMEO:
                /* Receive time out. */
                prvSetOptionTimeout( pxSocket, pvOptionValue, pdFALSE );
                xReturn = 0;
                break;

            case FREERTOS_SO_SNDTIMEO:
                prvSetOptionTimeout( pxSocket, pvOptionValue, pdTRUE );
                xReturn = 0;
                break;

                #if ( ipconfigUDP_MAX_RX_PACKETS > 0U )
                    case FREERTOS_SO_UDP_MAX_RX_PACKETS:

                        if( pxSocket->ucProtocol != ( uint8_t ) FREERTOS_IPPROTO_UDP )
                        {
                            break; /* will return -pdFREERTOS_ERRNO_EINVAL */
                        }

                        pxSocket->u.xUDP.uxMaxPackets = *( ( const UBaseType_t * ) pvOptionValue );
                        xReturn = 0;
                        break;
                #endif /* ipconfigUDP_MAX_RX_PACKETS */

            case FREERTOS_SO_UDPCKSUM_OUT:

                /* Turn calculating of the UDP checksum on/off for this socket. If pvOptionValue
                 * is anything else than NULL, the checksum generation will be turned on. */

                if( pvOptionValue == NULL )
                {
                    pxSocket->ucSocketOptions &= ~( ( uint8_t ) FREERTOS_SO_UDPCKSUM_OUT );
                }
                else
                {
                    pxSocket->ucSocketOptions |= ( uint8_t ) FREERTOS_SO_UDPCKSUM_OUT;
                }

                xReturn = 0;
                break;

                #if ( ipconfigUSE_CALLBACKS == 1 )
                    #if ( ipconfigUSE_TCP == 1 )
                        case FREERTOS_SO_TCP_CONN_HANDLER: /* Set a callback for (dis)connection events */
                        case FREERTOS_SO_TCP_RECV_HANDLER: /* Install a callback for receiving TCP data. Supply pointer to 'F_TCP_UDP_Handler_t' (see below) */
                        case FREERTOS_SO_TCP_SENT_HANDLER: /* Install a callback for sending TCP data. Supply pointer to 'F_TCP_UDP_Handler_t' (see below) */
                    #endif /* ipconfigUSE_TCP */
                    case FREERTOS_SO_UDP_RECV_HANDLER:     /* Install a callback for receiving UDP data. Supply pointer to 'F_TCP_UDP_Handler_t' (see below) */
                    case FREERTOS_SO_UDP_SENT_HANDLER:     /* Install a callback for sending UDP data. Supply pointer to 'F_TCP_UDP_Handler_t' (see below) */
                        xReturn = prvSetOptionCallback( pxSocket, lOptionName, pvOptionValue );
                        break;
                #endif /* ipconfigUSE_CALLBACKS */

                #if ( ipconfigSOCKET_HAS_USER_SEMAPHORE != 0 )

                    /* Each socket has a semaphore on which the using task normally
                     * sleeps. */
                    case FREERTOS_SO_SET_SEMAPHORE:
                        pxSocket->pxUserSemaphore = *( ( SemaphoreHandle_t * ) pvOptionValue );
                        xReturn = 0;
                        break;
                #endif /* ipconfigSOCKET_HAS_USER_SEMAPHORE */

                #if ( ipconfigSOCKET_HAS_USER_WAKE_CALLBACK != 0 )
                    case FREERTOS_SO_WAKEUP_CALLBACK:

                        /* Each socket can have a callback function that is executed
                         * when there is an event the socket's owner might want to
                         * process. */

                        /* The type cast of the pointer expression "A" to
                         * type "B" removes const qualifier from the pointed to type. */

                        /* MISRA Ref 11.8.1 [Function pointer and use of const pointer] */
                        /* More details at: https://github.com/FreeRTOS/FreeRTOS-Plus-TCP/blob/main/MISRA.md#rule-118 */

                        /* MISRA Ref 11.1.1 [ Conversion between pointer to
                         * a function and another type ] */
                        /* More details at: https://github.com/FreeRTOS/FreeRTOS-Plus-TCP/blob/main/MISRA.md#rule-111 */
                        /* coverity[misra_c_2012_rule_11_8_violation] */
                        /* coverity[misra_c_2012_rule_11_1_violation] */
                        pxSocket->pxUserWakeCallback = ( SocketWakeupCallback_t ) pvOptionValue;
                        xReturn = 0;
                        break;
                #endif /* ipconfigSOCKET_HAS_USER_WAKE_CALLBACK */

                #if ( ipconfigUSE_TCP != 0 )
                    case FREERTOS_SO_SET_LOW_HIGH_WATER:
                        xReturn = prvSetOptionLowHighWater( pxSocket, pvOptionValue );
                        break;

                    case FREERTOS_SO_SNDBUF: /* Set the size of the send buffer, in units of MSS (TCP only) */
                    case FREERTOS_SO_RCVBUF: /* Set the size of the receive buffer, in units of MSS (TCP only) */
                        xReturn = prvSockopt_so_buffer( pxSocket, lOptionName, pvOptionValue );
                        break;

                    case FREERTOS_SO_WIN_PROPERTIES: /* Set all buffer and window properties in one call, parameter is pointer to WinProperties_t */
                        xReturn = prvSetOptionTCPWindows( pxSocket, pvOptionValue );
                        break;

                    case FREERTOS_SO_REUSE_LISTEN_SOCKET: /* If true, the server-socket will turn into a connected socket */
                        xReturn = prvSetOptionReuseListenSocket( pxSocket, pvOptionValue );
                        break;

                    case FREERTOS_SO_CLOSE_AFTER_SEND: /* As soon as the last byte has been transmitted, finalise the connection */
                        xReturn = prvSetOptionCloseAfterSend( pxSocket, pvOptionValue );
                        break;

                    case FREERTOS_SO_SET_FULL_SIZE: /* Refuse to send packets smaller than MSS  */
                        xReturn = prvSetOptionSetFullSize( pxSocket, pvOptionValue );
                        break;

                    case FREERTOS_SO_STOP_RX: /* Refuse to receive more packets. */
                        xReturn = prvSetOptionStopRX( pxSocket, pvOptionValue );
                        break;
                #endif /* ipconfigUSE_TCP == 1 */

            default:
                /* No other options are handled. */
                xReturn = -pdFREERTOS_ERRNO_ENOPROTOOPT;
                break;
        }
    }
    else
    {
        xReturn = -pdFREERTOS_ERRNO_EINVAL;
    }

    return xReturn;
} /* Tested */

/*-----------------------------------------------------------*/

/**
 * @brief Find an available port number per https://tools.ietf.org/html/rfc6056.
 *
 * @param[in] xProtocol: FREERTOS_IPPROTO_TCP/FREERTOS_IPPROTO_UDP.
 *
 * @return If an available protocol port is found then that port number is returned.
 *         Or else, 0 is returned.
 */
static uint16_t prvGetPrivatePortNumber( BaseType_t xProtocol )
{
    const uint16_t usEphemeralPortCount =
        socketAUTO_PORT_ALLOCATION_MAX_NUMBER - ( socketAUTO_PORT_ALLOCATION_START_NUMBER - 1U );
    uint16_t usIterations = usEphemeralPortCount;
    uint32_t ulRandomSeed = 0;
    uint16_t usResult = 0;
    const List_t * pxList;

    #if ipconfigUSE_TCP == 1
        if( xProtocol == ( BaseType_t ) FREERTOS_IPPROTO_TCP )
        {
            pxList = &xBoundTCPSocketsList;
        }
        else
    #endif
    {
        pxList = &xBoundUDPSocketsList;
    }

    /* Avoid compiler warnings if ipconfigUSE_TCP is not defined. */
    ( void ) xProtocol;

    /* Find the next available port using the random seed as a starting
     * point. */
    do
    {
        /* Only proceed if the random number generator succeeded. */
        if( xApplicationGetRandomNumber( &( ulRandomSeed ) ) == pdFALSE )
        {
            break;
        }

        /* Map the random to a candidate port. */
        usResult =
            socketAUTO_PORT_ALLOCATION_START_NUMBER +
            ( ( ( uint16_t ) ulRandomSeed ) % usEphemeralPortCount );

        /* Check if there's already an open socket with the same protocol
         * and port. */
        if( NULL == pxListFindListItemWithValue(
                pxList,
                ( TickType_t ) FreeRTOS_htons( usResult ) ) )
        {
            usResult = FreeRTOS_htons( usResult );
            break;
        }
        else
        {
            usResult = 0;
        }

        usIterations--;
    }
    while( usIterations > 0U );

    return usResult;
}
/*-----------------------------------------------------------*/

/**
 * @brief Find a list item associated with the wanted-item.
 *
 * @param[in] pxList: The list through which the search is to be conducted.
 * @param[in] xWantedItemValue: The wanted item whose association is to be found.
 *
 * @return The list item holding the value being searched for. If nothing is found,
 *         then a NULL is returned.
 */
static const ListItem_t * pxListFindListItemWithValue( const List_t * pxList,
                                                       TickType_t xWantedItemValue )
{
    const ListItem_t * pxResult = NULL;

    if( ( xIPIsNetworkTaskReady() != pdFALSE ) && ( pxList != NULL ) )
    {
        const ListItem_t * pxIterator;

        /* MISRA Ref 11.3.1 [Misaligned access] */
        /* More details at: https://github.com/FreeRTOS/FreeRTOS-Plus-TCP/blob/main/MISRA.md#rule-113 */
        /* coverity[misra_c_2012_rule_11_3_violation] */
        const ListItem_t * pxEnd = ( ( const ListItem_t * ) &( pxList->xListEnd ) );

        for( pxIterator = listGET_NEXT( pxEnd );
             pxIterator != pxEnd;
             pxIterator = listGET_NEXT( pxIterator ) )
        {
            if( listGET_LIST_ITEM_VALUE( pxIterator ) == xWantedItemValue )
            {
                pxResult = pxIterator;
                break;
            }
        }
    }

    return pxResult;
} /* Tested */

/*-----------------------------------------------------------*/

/**
 * @brief Find the UDP socket corresponding to the port number.
 *
 * @param[in] uxLocalPort: The port whose corresponding bound UDP socket
 *                         is to be found.
 *
 * @return The socket owning the port if found or else NULL.
 */
FreeRTOS_Socket_t * pxUDPSocketLookup( UBaseType_t uxLocalPort )
{
    const ListItem_t * pxListItem;
    FreeRTOS_Socket_t * pxSocket = NULL;

    /* Looking up a socket is quite simple, find a match with the local port.
     *
     * See if there is a list item associated with the port number on the
     * list of bound sockets. */
    pxListItem = pxListFindListItemWithValue( &xBoundUDPSocketsList, ( TickType_t ) uxLocalPort );

    if( pxListItem != NULL )
    {
        /* The owner of the list item is the socket itself. */
        pxSocket = ( ( FreeRTOS_Socket_t * ) listGET_LIST_ITEM_OWNER( pxListItem ) );
        configASSERT( pxSocket != NULL );
    }

    return pxSocket;
}

/*-----------------------------------------------------------*/

#define sockDIGIT_COUNT    ( 3U ) /**< Each nibble is expressed in at most 3 digits such as "192". */

/**
 * @brief Convert the 32-bit representation of the IP-address to the dotted decimal
 *        notation after some checks.
 *        A safe alternative is FreeRTOS_inet_ntop4().
 *
 * @param[in] ulIPAddress: 32-bit representation of the IP-address.
 * @param[out] pcBuffer: The buffer where the dotted decimal representation will be
 *                      stored if all checks pass. The buffer must be at least 16
 *                      bytes long.
 *
 * @return The pointer returned will be same as pcBuffer and will have the address
 *         stored in the location.
 */
const char * FreeRTOS_inet_ntoa( uint32_t ulIPAddress,
                                 char * pcBuffer )
{
    socklen_t uxNibble;
    socklen_t uxIndex = 0;
    const uint8_t * pucAddress = ( const uint8_t * ) &( ulIPAddress );
    const char * pcResult = pcBuffer;

    for( uxNibble = 0; uxNibble < ipSIZE_OF_IPv4_ADDRESS; uxNibble++ )
    {
        uint8_t pucDigits[ sockDIGIT_COUNT ];
        uint8_t ucValue = pucAddress[ uxNibble ];
        socklen_t uxSource = ( socklen_t ) sockDIGIT_COUNT - ( socklen_t ) 1U;

        for( ; ; )
        {
            pucDigits[ uxSource ] = ucValue % ( uint8_t ) 10U;
            ucValue /= ( uint8_t ) 10U;

            if( uxSource == 1U )
            {
                break;
            }

            uxSource--;
        }

        pucDigits[ 0 ] = ucValue;

        /* Skip leading zeros. */
        for( uxSource = 0; uxSource < ( ( socklen_t ) sockDIGIT_COUNT - ( socklen_t ) 1U ); uxSource++ )
        {
            if( pucDigits[ uxSource ] != 0U )
            {
                break;
            }
        }

        for( ; uxSource < ( socklen_t ) sockDIGIT_COUNT; uxSource++ )
        {
            pcBuffer[ uxIndex ] = ( char ) ( pucDigits[ uxSource ] + ( char ) '0' );
            uxIndex++;
        }

        if( uxNibble < ( ipSIZE_OF_IPv4_ADDRESS - 1U ) )
        {
            pcBuffer[ uxIndex ] = '.';
        }
        else
        {
            pcBuffer[ uxIndex ] = '\0';
        }

        uxIndex++;
    }

    return pcResult;
}
/*-----------------------------------------------------------*/

/**
 * @brief Convert the dotted decimal format of the IP-address to the 32-bit representation.
 *
 * @param[in] xAddressFamily: The Address family to which the IP-address belongs to. Only
 *                            FREERTOS_AF_INET (IPv4) is supported.
 * @param[in] pcSource: Pointer to the string holding the dotted decimal representation of
 *                      the IP-address.
 * @param[out] pvDestination: The pointer to the address struct/variable where the converted
 *                            IP-address will be stored. The buffer must be 4 bytes long
 *                            in case of a IPv4 address.
 *
 * @return If all checks pass, then pdPASS is returned or else pdFAIL is returned.
 */
BaseType_t FreeRTOS_inet_pton( BaseType_t xAddressFamily,
                               const char * pcSource,
                               void * pvDestination )
{
    BaseType_t xResult;

    /* Printable string to struct sockaddr. */
    switch( xAddressFamily )
    {
        case FREERTOS_AF_INET:
            xResult = FreeRTOS_inet_pton4( pcSource, pvDestination );
            break;
        case FREERTOS_AF_INET6:
            xResult = FreeRTOS_inet_pton6( pcSource, pvDestination );
            break;
        default:
            xResult = -pdFREERTOS_ERRNO_EAFNOSUPPORT;
            break;
    }

    return xResult;
}
/*-----------------------------------------------------------*/

/**
 * @brief Convert the 32-bit representation of the IP-address to the dotted
 *        decimal format based on the Address Family. (Only FREERTOS_AF_INET
 *        is allowed).
 *
 * @param[in] xAddressFamily: The address family of the IP-address.
 * @param[in] pvSource: Pointer to the 32-bit representation of IP-address.
 * @param[out] pcDestination: The pointer to the character array where the dotted
 *                            decimal address will be stored if every check does pass.
 * @param[in] uxSize: Size of the character array. This value makes sure that the code
 *                    doesn't write beyond it's bounds.
 *
 * @return If every check does pass, then the pointer to the pcDestination is returned
 *         holding the dotted decimal format of IP-address. Else, a NULL is returned.
 */
const char * FreeRTOS_inet_ntop( BaseType_t xAddressFamily,
                                 const void * pvSource,
                                 char * pcDestination,
                                 socklen_t uxSize )
{
    const char * pcResult;

    /* Printable struct sockaddr to string. */
    switch( xAddressFamily )
    {
        case FREERTOS_AF_INET4:
            pcResult = FreeRTOS_inet_ntop4( pvSource, pcDestination, uxSize );
            break;
        case FREERTOS_AF_INET6:
            pcResult = FreeRTOS_inet_ntop6( pvSource, pcDestination, uxSize );
            break;
        default:
            /* errno should be set to pdFREERTOS_ERRNO_EAFNOSUPPORT. */
            pcResult = NULL;
            break;
    }

    return pcResult;
}
/*-----------------------------------------------------------*/

/**
 * @brief Convert an ASCII character to its corresponding hexadecimal value.
 *        Accepted characters are 0-9, a-f, and A-F.
 *
 * @param[in] cChar: The character to be converted.
 *
 * @return The hexadecimal value, between 0 and 15.
 *         When the character is not valid, socketINVALID_HEX_CHAR will be returned.
 */

uint8_t ucASCIIToHex( char cChar )
{
    char cValue = cChar;
    uint8_t ucNew;

    if( ( cValue >= '0' ) && ( cValue <= '9' ) )
    {
        cValue -= ( char ) '0';
        /* The value will be between 0 and 9. */
        ucNew = ( uint8_t ) cValue;
    }
    else if( ( cValue >= 'a' ) && ( cValue <= 'f' ) )
    {
        cValue -= ( char ) 'a';
        ucNew = ( uint8_t ) cValue;
        /* The value will be between 10 and 15. */
        ucNew += ( uint8_t ) 10;
    }
    else if( ( cValue >= 'A' ) && ( cValue <= 'F' ) )
    {
        cValue -= ( char ) 'A';
        ucNew = ( uint8_t ) cValue;
        /* The value will be between 10 and 15. */
        ucNew += ( uint8_t ) 10;
    }
    else
    {
        /* The character does not represent a valid hex number, return 255. */
        ucNew = ( uint8_t ) socketINVALID_HEX_CHAR;
    }

    return ucNew;
}

/*-----------------------------------------------------------*/

/**
 * @brief This function converts a 48-bit MAC address to a human readable string.
 *
 * @param[in] pucSource: A pointer to an array of 6 bytes.
 * @param[out] pcTarget: A buffer that is 18 bytes long, it will contain the resulting string.
 * @param[in] cTen: Either an 'A' or an 'a'. It determines whether the hex numbers will use
 *                  capital or small letters.
 * @param[in] cSeparator: The separator that should appear between the bytes, either ':' or '-'.
 */
void FreeRTOS_EUI48_ntop( const uint8_t * pucSource,
                          char * pcTarget,
                          char cTen,
                          char cSeparator )
{
    size_t uxIndex;
    size_t uxNibble;
    size_t uxTarget = 0U;

    for( uxIndex = 0U; uxIndex < ipMAC_ADDRESS_LENGTH_BYTES; uxIndex++ )
    {
        uint8_t ucByte = pucSource[ uxIndex ];

        for( uxNibble = 0; uxNibble < 2U; uxNibble++ )
        {
            uint8_t ucNibble;
            char cResult;

            if( uxNibble == 0U )
            {
                ucNibble = ucByte >> 4;
            }
            else
            {
                ucNibble = ucByte & 0x0FU;
            }

            if( ucNibble <= 0x09U )
            {
                cResult = '0';
                cResult = cResult + ucNibble;
            }
            else
            {
                cResult = cTen; /* Either 'a' or 'A' */
                cResult = cResult + ( ucNibble - 10U );
            }

            pcTarget[ uxTarget ] = cResult;
            uxTarget++;
        }

        if( uxIndex == ( ipMAC_ADDRESS_LENGTH_BYTES - 1U ) )
        {
            pcTarget[ uxTarget ] = ( char ) 0;
            uxTarget++;
        }
        else
        {
            pcTarget[ uxTarget ] = cSeparator;
            uxTarget++;
        }
    }
}
/*-----------------------------------------------------------*/

/**
 * @brief This function converts a human readable string, representing an 48-bit MAC address,
 *        into a 6-byte address. Valid inputs are e.g. "62:48:5:83:A0:b2" and "0-12-34-fe-dc-ba".
 *
 * @param[in] pcSource: The null terminated string to be parsed.
 * @param[out] pucTarget: A buffer that is 6 bytes long, it will contain the MAC address.
 *
 * @return pdTRUE in case the string got parsed correctly, otherwise pdFALSE.
 */
BaseType_t FreeRTOS_EUI48_pton( const char * pcSource,
                                uint8_t * pucTarget )
{
    BaseType_t xResult = pdFALSE;
    size_t uxByteNr = 0U;
    size_t uxSourceIndex;
    size_t uxNibbleCount = 0U;
    size_t uxLength = strlen( pcSource );
    uint32_t uxSum = 0U;
    uint8_t ucHex;
    char cChar;

    /* Ignore the following line from branch coverage since the exits from this loop are
     * covered by break statements. The loop is kept as is to future proof the code against
     * any changes. LCOV_EXCL_BR_START */
    for( uxSourceIndex = 0U; uxSourceIndex <= uxLength; uxSourceIndex++ )
    /* LCOV_EXCL_BR_STOP */
    {
        cChar = pcSource[ uxSourceIndex ];
        ucHex = ucASCIIToHex( cChar );

        if( ucHex != socketINVALID_HEX_CHAR )
        {
            /* A valid nibble was found. Shift it into the accumulator. */
            uxSum = uxSum << 4;

            if( uxSum > 0xffU )
            {
                /* A hex value was too big. */
                break;
            }

            uxSum |= ucHex;
            uxNibbleCount++;
        }
        else
        {
            if( uxNibbleCount != 2U )
            {
                /* Each number should have 2 nibbles. */
                break;
            }

            pucTarget[ uxByteNr ] = ( uint8_t ) uxSum;
            uxSum = 0U;
            uxNibbleCount = 0U;
            uxByteNr++;

            if( uxByteNr == ipMAC_ADDRESS_LENGTH_BYTES )
            {
                xResult = pdTRUE;
                break;
            }

            if( ( cChar != ':' ) && ( cChar != '-' ) )
            {
                /* Invalid character. */
                break;
            }
        }
    }

    return xResult;
}
/*-----------------------------------------------------------*/

/**
 * @brief Convert the IP address from "w.x.y.z" (dotted decimal) format to the 32-bit format.
 *
 * @param[in] pcIPAddress: The character string pointer holding the IP-address in the "W.X.Y.Z"
 *                         (dotted decimal) format.
 *
 * @return The 32-bit representation of IP(v4) address.
 */
uint32_t FreeRTOS_inet_addr( const char * pcIPAddress )
{
    uint32_t ulReturn = 0U;

    /* inet_pton AF_INET target is a 4-byte 'struct in_addr'. */
    if( pdFAIL == FreeRTOS_inet_pton4( pcIPAddress, &( ulReturn ) ) )
    {
        /* Return 0 if translation failed. */
        ulReturn = 0U;
    }

    return ulReturn;
}
/*-----------------------------------------------------------*/

/**
 * @brief Function to get the local address and IP port of the given socket.
 *
 * @param[in] xSocket: Socket whose port is to be added to the pxAddress.
 * @param[out] pxAddress: Structure in which the IP address and the port number
 *                        is returned.
 *
 * @return Size of the freertos_sockaddr structure.
 */
size_t FreeRTOS_GetLocalAddress( ConstSocket_t xSocket,
                                 struct freertos_sockaddr * pxAddress )
{
    const FreeRTOS_Socket_t * pxSocket = ( const FreeRTOS_Socket_t * ) xSocket;

    if( pxSocket->bits.bIsIPv6 != pdFALSE_UNSIGNED )
    {
        pxAddress->sin_family = FREERTOS_AF_INET6;
        /* IP address of local machine. */
        ( void ) memcpy( pxAddress->sin_addr6.ucBytes, pxSocket->xLocalAddress.xIP_IPv6.ucBytes, sizeof( pxAddress->sin_addr6.ucBytes ) );
        /* Local port on this machine. */
        pxAddress->sin_port = FreeRTOS_htons( pxSocket->usLocalPort );
    }
    else
    {
        pxAddress->sin_family = FREERTOS_AF_INET;
        pxAddress->sin_len = ( uint8_t ) sizeof( *pxAddress );
        /* IP address of local machine. */
        pxAddress->sin_addr = FreeRTOS_htonl( pxSocket->xLocalAddress.ulIP_IPv4 );

        /* Local port on this machine. */
        pxAddress->sin_port = FreeRTOS_htons( pxSocket->usLocalPort );
    }

    return sizeof( *pxAddress );
}

/*-----------------------------------------------------------*/

/**
 * @brief Wake up the user of the given socket through event-groups.
 *
 * @param[in] pxSocket: The socket whose user is to be woken up.
 */
void vSocketWakeUpUser( FreeRTOS_Socket_t * pxSocket )
{
/* _HT_ must work this out, now vSocketWakeUpUser will be called for any important
 * event or transition */
    #if ( ipconfigSOCKET_HAS_USER_SEMAPHORE == 1 )
        {
            if( pxSocket->pxUserSemaphore != NULL )
            {
                ( void ) xSemaphoreGive( pxSocket->pxUserSemaphore );
            }
        }
    #endif /* ipconfigSOCKET_HAS_USER_SEMAPHORE */

    #if ( ipconfigSOCKET_HAS_USER_WAKE_CALLBACK == 1 )
        {
            if( pxSocket->pxUserWakeCallback != NULL )
            {
                pxSocket->pxUserWakeCallback( pxSocket );
            }
        }
    #endif /* ipconfigSOCKET_HAS_USER_WAKE_CALLBACK */

    #if ( ipconfigSUPPORT_SELECT_FUNCTION == 1 )
        {
            if( pxSocket->pxSocketSet != NULL )
            {
                EventBits_t xSelectBits = ( pxSocket->xEventBits >> SOCKET_EVENT_BIT_COUNT ) & ( ( EventBits_t ) eSELECT_ALL );

                if( xSelectBits != 0U )
                {
                    pxSocket->xSocketBits |= xSelectBits;
                    ( void ) xEventGroupSetBits( pxSocket->pxSocketSet->xSelectGroup, xSelectBits );
                }
            }

            pxSocket->xEventBits &= ( EventBits_t ) eSOCKET_ALL;
        }
    #endif /* ipconfigSUPPORT_SELECT_FUNCTION */

    if( ( pxSocket->xEventGroup != NULL ) && ( pxSocket->xEventBits != 0U ) )
    {
        ( void ) xEventGroupSetBits( pxSocket->xEventGroup, pxSocket->xEventBits );
    }

    pxSocket->xEventBits = 0U;
}

/*-----------------------------------------------------------*/

#if ( ipconfigETHERNET_DRIVER_FILTERS_PACKETS == 1 )

/**
 * @brief This define makes it possible for network interfaces to inspect
 *        UDP messages and see if there is any UDP socket bound to a given port
 *        number.  This is probably only useful in systems with a minimum of
 *        RAM and when lots of anonymous broadcast messages come in.
 *
 * @param[in] usPortNr: the port number to look for.
 *
 * @return xFound if a socket with the port number is found.
 */
    BaseType_t xPortHasUDPSocket( uint16_t usPortNr )
    {
        BaseType_t xFound = pdFALSE;

        vTaskSuspendAll();
        {
            if( ( pxListFindListItemWithValue( &xBoundUDPSocketsList, ( TickType_t ) usPortNr ) != NULL ) )
            {
                xFound = pdTRUE;
            }
        }
        ( void ) xTaskResumeAll();

        return xFound;
    }

#endif /* ipconfigETHERNET_DRIVER_FILTERS_PACKETS */

/*-----------------------------------------------------------*/

#if ( ipconfigUSE_TCP == 1 )

/**
 * @brief Check if it makes any sense to wait for a connect event.
 *
 * @param[in] pxSocket: The socket trying to connect.
 *
 * @return It may return: -EINPROGRESS, -EAGAIN, or 0 for OK.
 */
    static BaseType_t bMayConnect( FreeRTOS_Socket_t const * pxSocket )
    {
        BaseType_t xResult;

        eIPTCPState_t eState = pxSocket->u.xTCP.eTCPState;

        switch( eState )
        {
            case eCLOSED:
            case eCLOSE_WAIT:
                xResult = 0;
                break;

            case eCONNECT_SYN:
                xResult = -pdFREERTOS_ERRNO_EINPROGRESS;
                break;

            case eTCP_LISTEN:
            case eSYN_FIRST:
            case eSYN_RECEIVED:
            case eESTABLISHED:
            case eFIN_WAIT_1:
            case eFIN_WAIT_2:
            case eCLOSING:
            case eLAST_ACK:
            case eTIME_WAIT:
            default:
                xResult = -pdFREERTOS_ERRNO_EAGAIN;
                break;
        }

        return xResult;
    }


#endif /* ipconfigUSE_TCP */
/*-----------------------------------------------------------*/

#if ( ipconfigUSE_TCP == 1 )

/**
 * @brief Called from #FreeRTOS_connect(): make some checks and if allowed,
 *        send a message to the IP-task to start connecting to a remote socket.
 *
 * @param[in] pxSocket: The socket attempting to connect to a remote port.
 * @param[in] pxAddress: The address the socket is trying to connect to.
 *
 * @return 0 on successful checks or a negative error code.
 */
    static BaseType_t prvTCPConnectStart( FreeRTOS_Socket_t * pxSocket,
                                          struct freertos_sockaddr const * pxAddress )
    {
        BaseType_t xResult = 0;

        if( pxAddress == NULL )
        {
            /* NULL address passed to the function. Invalid value. */
            xResult = -pdFREERTOS_ERRNO_EINVAL;
        }
        else if( prvValidSocket( pxSocket, FREERTOS_IPPROTO_TCP, pdFALSE ) == pdFALSE )
        {
            /* Not a valid socket or wrong type */
            xResult = -pdFREERTOS_ERRNO_EBADF;
        }
        else if( FreeRTOS_issocketconnected( pxSocket ) > 0 )
        {
            /* The socket is already connected. */
            xResult = -pdFREERTOS_ERRNO_EISCONN;
        }
        else if( !socketSOCKET_IS_BOUND( pxSocket ) )
        {
            /* Bind the socket to the port that the client task will send from.
             * Non-standard, so the error returned is that returned by bind(). */
            xResult = FreeRTOS_bind( pxSocket, NULL, 0U );
        }
        else
        {
            /* The socket is valid, not yet connected, and already bound to a port number. */
        }

        if( xResult == 0 )
        {
            /* Check if it makes any sense to wait for a connect event, this condition
             * might change while sleeping, so it must be checked within each loop */
            xResult = bMayConnect( pxSocket ); /* -EINPROGRESS, -EAGAIN, or 0 for OK */

            /* Start the connect procedure, kernel will start working on it */
            if( xResult == 0 )
            {
                pxSocket->u.xTCP.bits.bConnPrepared = pdFALSE;
                pxSocket->u.xTCP.ucRepCount = 0U;

                if( pxAddress->sin_family == ( uint8_t ) FREERTOS_AF_INET6 )
                {
                    pxSocket->bits.bIsIPv6 = pdTRUE_UNSIGNED;
                    FreeRTOS_printf( ( "FreeRTOS_connect: %u to %pip port %u\n",
                                       pxSocket->usLocalPort, pxAddress->sin_addr6.ucBytes, FreeRTOS_ntohs( pxAddress->sin_port ) ) );
                    ( void ) memcpy( pxSocket->u.xTCP.xRemoteIP.xIP_IPv6.ucBytes, pxAddress->sin_addr6.ucBytes, sizeof( pxSocket->xLocalAddress.xIP_IPv6.ucBytes ) );
                }
                else
                {
                    pxSocket->bits.bIsIPv6 = pdFALSE_UNSIGNED;
                    FreeRTOS_printf( ( "FreeRTOS_connect: %u to %lxip:%u\n",
                                       pxSocket->usLocalPort, FreeRTOS_ntohl( pxAddress->sin_addr ), FreeRTOS_ntohs( pxAddress->sin_port ) ) );
                }

                /* Port on remote machine. */
                pxSocket->u.xTCP.usRemotePort = FreeRTOS_ntohs( pxAddress->sin_port );

                /* IP address of remote machine. */
                pxSocket->u.xTCP.xRemoteIP.ulIP_IPv4 = FreeRTOS_ntohl( pxAddress->sin_addr );

                /* (client) internal state: socket wants to send a connect. */
                vTCPStateChange( pxSocket, eCONNECT_SYN );

                /* To start an active connect. */
                pxSocket->u.xTCP.usTimeout = 1U;

                if( xSendEventToIPTask( eTCPTimerEvent ) != pdPASS )
                {
                    xResult = -pdFREERTOS_ERRNO_ECANCELED;
                }
            }
        }

        return xResult;
    }


#endif /* ipconfigUSE_TCP */
/*-----------------------------------------------------------*/

#if ( ipconfigUSE_TCP == 1 )

/**
 * @brief Connect to a remote port.
 *
 * @param[in] xClientSocket: The socket initiating the connection.
 * @param[in] pxAddress: The address of the remote socket.
 * @param[in] xAddressLength: This parameter is not used. It is kept in
 *                   the function signature to adhere to the Berkeley
 *                   sockets standard.
 *
 * @return 0 is returned on a successful connection, else a negative
 *         error code is returned.
 */
    BaseType_t FreeRTOS_connect( Socket_t xClientSocket,
                                 const struct freertos_sockaddr * pxAddress,
                                 socklen_t xAddressLength )
    {
        FreeRTOS_Socket_t * pxSocket = ( FreeRTOS_Socket_t * ) xClientSocket;
        TickType_t xRemainingTime;
        BaseType_t xTimed = pdFALSE;
        BaseType_t xResult = -pdFREERTOS_ERRNO_EINVAL;
        TimeOut_t xTimeOut;

        ( void ) xAddressLength;

        xResult = prvTCPConnectStart( pxSocket, pxAddress );

        if( xResult == 0 )
        {
            /* And wait for the result */
            for( ; ; )
            {
                EventBits_t uxEvents;

                if( xTimed == pdFALSE )
                {
                    /* Only in the first round, check for non-blocking */
                    xRemainingTime = pxSocket->xReceiveBlockTime;

                    if( xRemainingTime == ( TickType_t ) 0 )
                    {
                        /* Not yet connected, correct state, non-blocking. */
                        xResult = -pdFREERTOS_ERRNO_EWOULDBLOCK;
                        break;
                    }

                    /* Don't get here a second time. */
                    xTimed = pdTRUE;

                    /* Fetch the current time */
                    vTaskSetTimeOutState( &xTimeOut );
                }

                /* Did it get connected while sleeping ? */
                xResult = FreeRTOS_issocketconnected( pxSocket );

                /* Returns positive when connected, negative means an error */
                if( xResult < 0 )
                {
                    /* Return the error */
                    break;
                }

                if( xResult > 0 )
                {
                    /* Socket now connected, return a zero */
                    xResult = 0;
                    break;
                }

                /* Is it allowed to sleep more? */
                if( xTaskCheckForTimeOut( &xTimeOut, &xRemainingTime ) != pdFALSE )
                {
                    xResult = -pdFREERTOS_ERRNO_ETIMEDOUT;
                    break;
                }

                /* Go sleeping until we get any down-stream event */
                uxEvents = xEventGroupWaitBits( pxSocket->xEventGroup,
                                                ( EventBits_t ) eSOCKET_CONNECT | ( EventBits_t ) eSOCKET_CLOSED,
                                                pdTRUE /*xClearOnExit*/,
                                                pdFALSE /*xWaitAllBits*/,
                                                xRemainingTime );

                if( ( uxEvents & ( EventBits_t ) eSOCKET_CLOSED ) != 0U )
                {
                    xResult = -pdFREERTOS_ERRNO_ENOTCONN;
                    FreeRTOS_debug_printf( ( "FreeRTOS_connect() stopped due to an error\n" ) );
                    break;
                }
            }
        }

        return xResult;
    }

#endif /* ipconfigUSE_TCP */
/*-----------------------------------------------------------*/

#if ( ipconfigUSE_TCP == 1 )

/**
 * @brief Check if a new connection has come in for a socket in listen mode.
 *
 * @param[in] pxParentSocket : The parent socket, which is in listening mode.
 * @param[out] pxAddress : The address of the peer will be filled in 'pxAddress'.
 * @param[in] pxAddressLength : The actual size of the space pointed to by 'pxAddress'.
 * @return A new connected socket or NULL.
 */
    static FreeRTOS_Socket_t * prvAcceptWaitClient( FreeRTOS_Socket_t * pxParentSocket,
                                                    struct freertos_sockaddr * pxAddress,
                                                    socklen_t * pxAddressLength )
    {
        FreeRTOS_Socket_t * pxClientSocket = NULL;

        /* Is there a new client? */
        vTaskSuspendAll();
        {
            if( pxParentSocket->u.xTCP.bits.bReuseSocket == pdFALSE_UNSIGNED )
            {
                pxClientSocket = pxParentSocket->u.xTCP.pxPeerSocket;
            }
            else
            {
                pxClientSocket = pxParentSocket;
            }

            if( pxClientSocket != NULL )
            {
                pxParentSocket->u.xTCP.pxPeerSocket = NULL;

                /* Is it still not taken ? */
                if( pxClientSocket->u.xTCP.bits.bPassAccept != pdFALSE_UNSIGNED )
                {
                    pxClientSocket->u.xTCP.bits.bPassAccept = pdFALSE_UNSIGNED;
                }
                else
                {
                    pxClientSocket = NULL;
                }
            }
        }
        ( void ) xTaskResumeAll();

        if( pxClientSocket != NULL )
        {
            if( pxClientSocket->bits.bIsIPv6 != pdFALSE_UNSIGNED )
            {
                *pxAddressLength = sizeof( struct freertos_sockaddr );

                if( pxAddress != NULL )
                {
                    pxAddress->sin_family = FREERTOS_AF_INET6;
                    /* Copy IP-address and port number. */
                    ( void ) memcpy( pxAddress->sin_addr6.ucBytes, pxClientSocket->u.xTCP.xRemoteIP.xIP_IPv6.ucBytes, ipSIZE_OF_IPv6_ADDRESS );
                    pxAddress->sin_port = FreeRTOS_ntohs( pxClientSocket->u.xTCP.usRemotePort );
                }
            }
            else
            {
                *pxAddressLength = sizeof( struct freertos_sockaddr );

                if( pxAddress != NULL )
                {
                    pxAddress->sin_family = FREERTOS_AF_INET4;
                    /* Copy IP-address and port number. */
                    pxAddress->sin_addr = FreeRTOS_ntohl( pxClientSocket->u.xTCP.xRemoteIP.ulIP_IPv4 );
                    pxAddress->sin_port = FreeRTOS_ntohs( pxClientSocket->u.xTCP.usRemotePort );
                }
            }
        }

        return pxClientSocket;
    }
#endif /* ( ipconfigUSE_TCP == 1 ) */
/*-----------------------------------------------------------*/

#if ( ipconfigUSE_TCP == 1 )

/**
 * @brief Accept a connection on an listening socket.
 *
 * @param[in] xServerSocket: The socket in listening mode.
 * @param[out] pxAddress: The address of the machine trying to connect to this node
 *                        is returned in this pointer.
 * @param[out] pxAddressLength: The length of the address of the remote machine.
 *
 * @return FreeRTOS_accept: can return a new connected socket if the server socket
 *         is in listen mode and receives a connection request. The new socket will
 *         be bound already to the same port number as the listening socket.
 */
    Socket_t FreeRTOS_accept( Socket_t xServerSocket,
                              struct freertos_sockaddr * pxAddress,
                              socklen_t * pxAddressLength )
    {
        FreeRTOS_Socket_t * pxSocket = ( FreeRTOS_Socket_t * ) xServerSocket;
        FreeRTOS_Socket_t * pxClientSocket = NULL;
        TickType_t xRemainingTime;
        BaseType_t xTimed = pdFALSE;
        TimeOut_t xTimeOut;
        IPStackEvent_t xAskEvent;

        if( prvValidSocket( pxSocket, FREERTOS_IPPROTO_TCP, pdTRUE ) == pdFALSE )
        {
            /* Not a valid socket or wrong type */

            /* MISRA Ref 11.4.1 [Socket error and integer to pointer conversion] */
            /* More details at: https://github.com/FreeRTOS/FreeRTOS-Plus-TCP/blob/main/MISRA.md#rule-114 */
            /* coverity[misra_c_2012_rule_11_4_violation] */
            pxClientSocket = FREERTOS_INVALID_SOCKET;
        }
        else if( ( pxSocket->u.xTCP.bits.bReuseSocket == pdFALSE_UNSIGNED ) &&
                 ( pxSocket->u.xTCP.eTCPState != eTCP_LISTEN ) )
        {
            /* Parent socket is not in listening mode */

            /* MISRA Ref 11.4.1 [Socket error and integer to pointer conversion] */
            /* More details at: https://github.com/FreeRTOS/FreeRTOS-Plus-TCP/blob/main/MISRA.md#rule-114 */
            /* coverity[misra_c_2012_rule_11_4_violation] */
            pxClientSocket = FREERTOS_INVALID_SOCKET;
        }
        else
        {
            /* Loop will stop with breaks. */
            for( ; ; )
            {
                pxClientSocket = prvAcceptWaitClient( pxSocket, pxAddress, pxAddressLength );

                if( pxClientSocket != NULL )
                {
                    if( pxSocket->u.xTCP.bits.bReuseSocket == pdFALSE_UNSIGNED )
                    {
                        /* Ask to set an event in 'xEventGroup' as soon as a new
                         * client gets connected for this listening socket. */
                        xAskEvent.eEventType = eTCPAcceptEvent;
                        xAskEvent.pvData = pxSocket;
                        ( void ) xSendEventStructToIPTask( &xAskEvent, portMAX_DELAY );
                    }

                    break;
                }

                if( xTimed == pdFALSE )
                {
                    /* Only in the first round, check for non-blocking */
                    xRemainingTime = pxSocket->xReceiveBlockTime;

                    if( xRemainingTime == ( TickType_t ) 0 )
                    {
                        break;
                    }

                    /* Don't get here a second time */
                    xTimed = pdTRUE;

                    /* Fetch the current time */
                    vTaskSetTimeOutState( &xTimeOut );
                }

                /* Has the timeout been reached? */
                if( xTaskCheckForTimeOut( &xTimeOut, &xRemainingTime ) != pdFALSE )
                {
                    break;
                }

                /* Put the calling task to 'sleep' until a down-stream event is received. */
                ( void ) xEventGroupWaitBits( pxSocket->xEventGroup,
                                              ( EventBits_t ) eSOCKET_ACCEPT,
                                              pdTRUE /*xClearOnExit*/,
                                              pdFALSE /*xWaitAllBits*/,
                                              xRemainingTime );
            }
        }

        return pxClientSocket;
    }

#endif /* ipconfigUSE_TCP */
/*-----------------------------------------------------------*/

#if ( ipconfigUSE_TCP == 1 )

/**
 * @brief After all checks have been done in FreeRTOS_recv()
 *        read the data from the stream buffer.
 *
 * @param[in] pxSocket: The socket owning the connection.
 * @param[out] pvBuffer: The buffer to store the incoming data in.
 * @param[in] uxBufferLength: The length of the buffer so that the function
 *                            does not do out of bound access.
 * @param[in] xFlags: The flags for conveying preference. This routine
 *                    will check for 'FREERTOS_ZERO_COPY and/or'.
 *
 * @return The number of bytes actually received and stored in the pvBuffer.
 */
    static BaseType_t prvRecvData( FreeRTOS_Socket_t * pxSocket,
                                   void * pvBuffer,
                                   size_t uxBufferLength,
                                   BaseType_t xFlags )
    {
        BaseType_t xByteCount;

        if( ( ( uint32_t ) xFlags & ( uint32_t ) FREERTOS_ZERO_COPY ) == 0U )
        {
            BaseType_t xIsPeek = ( ( ( uint32_t ) xFlags & ( uint32_t ) FREERTOS_MSG_PEEK ) != 0U ) ? 1L : 0L;

            xByteCount = ( BaseType_t )
                         uxStreamBufferGet( pxSocket->u.xTCP.rxStream,
                                            0U,
<<<<<<< HEAD
                                            ( uint8_t * ) pvBuffer,
=======
                                            (uint8_t *)pvBuffer ,
>>>>>>> 44cf8eec
                                            ( size_t ) uxBufferLength,
                                            xIsPeek );

            if( pxSocket->u.xTCP.bits.bLowWater != pdFALSE_UNSIGNED )
            {
                /* We had reached the low-water mark, now see if the flag
                 * can be cleared */
                size_t uxFrontSpace = uxStreamBufferFrontSpace( pxSocket->u.xTCP.rxStream );

                if( uxFrontSpace >= pxSocket->u.xTCP.uxEnoughSpace )
                {
                    pxSocket->u.xTCP.bits.bLowWater = pdFALSE_UNSIGNED;
                    pxSocket->u.xTCP.bits.bWinChange = pdTRUE_UNSIGNED;
                    pxSocket->u.xTCP.usTimeout = 1U; /* because bLowWater is cleared. */
                    ( void ) xSendEventToIPTask( eTCPTimerEvent );
                }
            }
        }
        else
        {
            /* Zero-copy reception of data: pvBuffer is a pointer to a pointer. */
<<<<<<< HEAD
            xByteCount = ( BaseType_t ) uxStreamBufferGetPtr( pxSocket->u.xTCP.rxStream, ( uint8_t ** ) pvBuffer );
=======
            xByteCount = ( BaseType_t ) uxStreamBufferGetPtr( pxSocket->u.xTCP.rxStream, (uint8_t * *) pvBuffer );
>>>>>>> 44cf8eec
        }

        return xByteCount;
    }
#endif /* ipconfigUSE_TCP */
/*-----------------------------------------------------------*/

#if ( ipconfigUSE_TCP == 1 )

/**
 * @brief After FreeRTOS_recv() has checked the validity of the parameters,
 *        this routine will wait for data to arrive in the stream buffer.
 *
 * @param[in] pxSocket: The socket owning the connection.
 * @param[out] pxEventBits: A bit-mask of socket events will be set:
 *             eSOCKET_RECEIVE, eSOCKET_CLOSED, and or eSOCKET_INTR.
 * @param[in] xFlags: flags passed by the user, only 'FREERTOS_MSG_DONTWAIT'
 *            is checked in this function.
 */
    static BaseType_t prvRecvWait( const FreeRTOS_Socket_t * pxSocket,
                                   EventBits_t * pxEventBits,
                                   BaseType_t xFlags )
    {
        BaseType_t xByteCount = 0;
        TickType_t xRemainingTime;
        BaseType_t xTimed = pdFALSE;
        TimeOut_t xTimeOut;
        EventBits_t xEventBits = ( EventBits_t ) 0U;

        if( pxSocket->u.xTCP.rxStream != NULL )
        {
            xByteCount = ( BaseType_t ) uxStreamBufferGetSize( pxSocket->u.xTCP.rxStream );
        }

        while( xByteCount == 0 )
        {
            eIPTCPState_t eType = ( eIPTCPState_t ) pxSocket->u.xTCP.eTCPState;

            if( ( eType == eCLOSED ) ||
                ( eType == eCLOSE_WAIT ) || /* (server + client) waiting for a connection termination request from the local user. */
                ( eType == eCLOSING ) )     /* (server + client) waiting for a connection termination request acknowledgement from the remote TCP. */
            {
                /* Return -ENOTCONN, unless there was a malloc failure. */
                xByteCount = -pdFREERTOS_ERRNO_ENOTCONN;

                if( pxSocket->u.xTCP.bits.bMallocError != pdFALSE_UNSIGNED )
                {
                    /* The no-memory error has priority above the non-connected error.
                     * Both are fatal and will lead to closing the socket. */
                    xByteCount = -pdFREERTOS_ERRNO_ENOMEM;
                }

                break;
            }

            if( xTimed == pdFALSE )
            {
                /* Only in the first round, check for non-blocking. */
                xRemainingTime = pxSocket->xReceiveBlockTime;

                if( xRemainingTime == ( TickType_t ) 0U )
                {
                    #if ( ipconfigSUPPORT_SIGNALS != 0 )
                        {
                            /* Just check for the interrupt flag. */
                            xEventBits = xEventGroupWaitBits( pxSocket->xEventGroup, ( EventBits_t ) eSOCKET_INTR,
                                                              pdTRUE /*xClearOnExit*/, pdFALSE /*xWaitAllBits*/, socketDONT_BLOCK );
                        }
                    #endif /* ipconfigSUPPORT_SIGNALS */
                    break;
                }

                if( ( ( uint32_t ) xFlags & ( uint32_t ) FREERTOS_MSG_DONTWAIT ) != 0U )
                {
                    break;
                }

                /* Don't get here a second time. */
                xTimed = pdTRUE;

                /* Fetch the current time. */
                vTaskSetTimeOutState( &xTimeOut );
            }

            /* Has the timeout been reached? */
            if( xTaskCheckForTimeOut( &xTimeOut, &xRemainingTime ) != pdFALSE )
            {
                break;
            }

            /* Block until there is a down-stream event. */
            xEventBits = xEventGroupWaitBits( pxSocket->xEventGroup,
                                              ( EventBits_t ) eSOCKET_RECEIVE | ( EventBits_t ) eSOCKET_CLOSED | ( EventBits_t ) eSOCKET_INTR,
                                              pdTRUE /*xClearOnExit*/, pdFALSE /*xWaitAllBits*/, xRemainingTime );
            #if ( ipconfigSUPPORT_SIGNALS != 0 )
                {
                    if( ( xEventBits & ( EventBits_t ) eSOCKET_INTR ) != 0U )
                    {
                        break;
                    }
                }
            #else
                {
                    ( void ) xEventBits;
                }
            #endif /* ipconfigSUPPORT_SIGNALS */

            if( pxSocket->u.xTCP.rxStream != NULL )
            {
                xByteCount = ( BaseType_t ) uxStreamBufferGetSize( pxSocket->u.xTCP.rxStream );
            }
        } /* while( xByteCount == 0 ) */

        *( pxEventBits ) = xEventBits;

        return xByteCount;
    }
/*-----------------------------------------------------------*/
#endif /* ( ipconfigUSE_TCP == 1 ) */

#if ( ipconfigUSE_TCP == 1 )

/**
 * @brief Read incoming data from a TCP socket. Only after the last
 *        byte has been read, a close error might be returned.
 *
 * @param[in] xSocket: The socket owning the connection.
 * @param[out] pvBuffer: The buffer to store the incoming data in.
 * @param[in] uxBufferLength: The length of the buffer so that the function
 *                            does not do out of bound access.
 * @param[in] xFlags: The flags for conveying preference. The values
 *                    FREERTOS_MSG_DONTWAIT, FREERTOS_ZERO_COPY and/or
 *                    FREERTOS_MSG_PEEK can be used.
 *
 * @return The number of bytes actually received and stored in the pvBuffer.
 */
    BaseType_t FreeRTOS_recv( Socket_t xSocket,
                              void * pvBuffer,
                              size_t uxBufferLength,
                              BaseType_t xFlags )
    {
        BaseType_t xByteCount = 0;
        FreeRTOS_Socket_t * pxSocket = ( FreeRTOS_Socket_t * ) xSocket;
        EventBits_t xEventBits = ( EventBits_t ) 0U;

        /* Check if the socket is valid, has type TCP and if it is bound to a
         * port. */
        if( prvValidSocket( pxSocket, FREERTOS_IPPROTO_TCP, pdTRUE ) == pdFALSE )
        {
            xByteCount = -pdFREERTOS_ERRNO_EINVAL;
        }
        else if( ( ( ( uint32_t ) xFlags & ( uint32_t ) FREERTOS_ZERO_COPY ) != 0U ) &&
                 ( pvBuffer == NULL ) )
        {
            /* In zero-copy mode, pvBuffer is a pointer to a pointer ( not NULL ). */
            xByteCount = -pdFREERTOS_ERRNO_EINVAL;
        }
        else
        {
            /* The function parameters have been checked, now wait for incoming data. */
            xByteCount = prvRecvWait( pxSocket, &( xEventBits ), xFlags );

            #if ( ipconfigSUPPORT_SIGNALS != 0 )
                if( ( xEventBits & ( EventBits_t ) eSOCKET_INTR ) != 0U )
                {
                    if( ( xEventBits & ( ( EventBits_t ) eSOCKET_RECEIVE | ( EventBits_t ) eSOCKET_CLOSED ) ) != 0U )
                    {
                        /* Shouldn't have cleared other flags. */
                        xEventBits &= ~( ( EventBits_t ) eSOCKET_INTR );
                        ( void ) xEventGroupSetBits( pxSocket->xEventGroup, xEventBits );
                    }

                    xByteCount = -pdFREERTOS_ERRNO_EINTR;
                }
                else
            #endif /* ipconfigSUPPORT_SIGNALS */

            if( xByteCount > 0 )
            {
                /* Get the actual data from the buffer, or in case of zero-copy,
                 * let *pvBuffer point to the RX-stream of the socket. */
                xByteCount = prvRecvData( pxSocket, pvBuffer, uxBufferLength, xFlags );
            }
        } /* prvValidSocket() */

        return xByteCount;
    }


#endif /* ipconfigUSE_TCP */
/*-----------------------------------------------------------*/

#if ( ipconfigUSE_TCP == 1 )

/**
 * @brief Called from FreeRTOS_send(): some checks which will be done before
 *        sending a TCP packed.
 *
 * @param[in] pxSocket: The socket owning the connection.
 * @param[in] uxDataLength: The length of the data to be sent.
 *
 * @return 0: representing OK, else a negative error code will be returned.
 */
    static int32_t prvTCPSendCheck( FreeRTOS_Socket_t * pxSocket,
                                    size_t uxDataLength )
    {
        int32_t xResult = 1;

        /* Is this a socket of type TCP and is it already bound to a port number ? */
        if( prvValidSocket( pxSocket, FREERTOS_IPPROTO_TCP, pdTRUE ) == pdFALSE )
        {
            xResult = -pdFREERTOS_ERRNO_EINVAL;
        }
        else if( pxSocket->u.xTCP.bits.bMallocError != pdFALSE_UNSIGNED )
        {
            xResult = -pdFREERTOS_ERRNO_ENOMEM;
        }
        else if( ( pxSocket->u.xTCP.eTCPState == eCLOSED ) ||
                 ( pxSocket->u.xTCP.eTCPState == eCLOSE_WAIT ) ||
                 ( pxSocket->u.xTCP.eTCPState == eCLOSING ) )
        {
            xResult = -pdFREERTOS_ERRNO_ENOTCONN;
        }
        else if( pxSocket->u.xTCP.bits.bFinSent != pdFALSE_UNSIGNED )
        {
            /* This TCP connection is closing already, the FIN flag has been sent.
             * Maybe it is still delivering or receiving data.
             * Return OK in order not to get closed/deleted too quickly */
            xResult = 0;
        }
        else if( uxDataLength == 0U )
        {
            /* send() is being called to send zero bytes */
            xResult = 0;
        }
        else if( pxSocket->u.xTCP.txStream == NULL )
        {
            /* Create the outgoing stream only when it is needed */
            ( void ) prvTCPCreateStream( pxSocket, pdFALSE );

            if( pxSocket->u.xTCP.txStream == NULL )
            {
                xResult = -pdFREERTOS_ERRNO_ENOMEM;
            }
        }
        else
        {
            /* Nothing. */
        }

        return xResult;
    }

#endif /* ipconfigUSE_TCP */
/*-----------------------------------------------------------*/

#if ( ipconfigUSE_TCP == 1 )

/**
 * @brief Get a direct pointer to the circular transmit buffer.
 *
 * @param[in] xSocket: The socket owning the buffer.
 * @param[in] pxLength: This will contain the number of bytes that may be written.
 *
 * @return Head of the circular transmit buffer if all checks pass. Or else, NULL
 *         is returned.
 */
    uint8_t * FreeRTOS_get_tx_head( ConstSocket_t xSocket,
                                    BaseType_t * pxLength )
    {
        uint8_t * pucReturn = NULL;
        const FreeRTOS_Socket_t * pxSocket = ( const FreeRTOS_Socket_t * ) xSocket;
        StreamBuffer_t * pxBuffer = NULL;

        *pxLength = 0;

        /* Confirm that this is a TCP socket before dereferencing structure
         * member pointers. */
        if( prvValidSocket( pxSocket, FREERTOS_IPPROTO_TCP, pdFALSE ) == pdTRUE )
        {
            pxBuffer = pxSocket->u.xTCP.txStream;

            if( pxBuffer != NULL )
            {
                size_t uxSpace = uxStreamBufferGetSpace( pxBuffer );
                size_t uxRemain = pxBuffer->LENGTH - pxBuffer->uxHead;

                if( uxRemain <= uxSpace )
                {
                    *pxLength = ( BaseType_t ) uxRemain;
                }
                else
                {
                    *pxLength = ( BaseType_t ) uxSpace;
                }

                pucReturn = &( pxBuffer->ucArray[ pxBuffer->uxHead ] );
            }
        }

        return pucReturn;
    }
#endif /* ipconfigUSE_TCP */
/*-----------------------------------------------------------*/

#if ( ipconfigUSE_TCP == 1 )

/**
 * @brief This internal function will try to send as many bytes as possible to a TCP-socket.
 *
 * @param[in] pxSocket : The socket owning the connection.
 * @param[in] pvBuffer : The buffer containing the data to be sent.
 * @param[in] uxDataLength : The number of bytes contained in the buffer.
 * @param[in] xFlags : Only the flag 'FREERTOS_MSG_DONTWAIT' will be tested.
 *
 * @result The number of bytes queued for transmission.
 */
    static BaseType_t prvTCPSendLoop( FreeRTOS_Socket_t * pxSocket,
                                      const void * pvBuffer,
                                      size_t uxDataLength,
                                      BaseType_t xFlags )
    {
        /* The number of bytes sent. */
        BaseType_t xBytesSent = 0;
        /* xBytesLeft is the number of bytes that still must be sent. */
        BaseType_t xBytesLeft = ( BaseType_t ) uxDataLength;
        /* xByteCount is number of bytes that can be sent now. */
        BaseType_t xByteCount = ( BaseType_t ) uxStreamBufferGetSpace( pxSocket->u.xTCP.txStream );
        TickType_t xRemainingTime;
        BaseType_t xTimed = pdFALSE;
        TimeOut_t xTimeOut;
<<<<<<< HEAD
        const uint8_t * pucSource = ( const uint8_t * ) pvBuffer;

=======
        const uint8_t * pucSource = (const uint8_t *) pvBuffer ;
        
>>>>>>> 44cf8eec
        /* While there are still bytes to be sent. */
        while( xBytesLeft > 0 )
        {
            /* If txStream has space. */
            if( xByteCount > 0 )
            {
                BaseType_t xCloseAfterSend = pdFALSE;

                /* Don't send more than necessary. */
                if( xByteCount > xBytesLeft )
                {
                    xByteCount = xBytesLeft;
                }

                if( ( pxSocket->u.xTCP.bits.bCloseAfterSend != pdFALSE_UNSIGNED ) &&
                    ( xByteCount == xBytesLeft ) )
                {
                    xCloseAfterSend = pdTRUE;

                    /* Now suspend the scheduler: sending the last data and
                     * setting bCloseRequested must be done together */
                    vTaskSuspendAll();
                    pxSocket->u.xTCP.bits.bCloseRequested = pdTRUE_UNSIGNED;

                    /* The flag 'bCloseAfterSend' can be set before sending data
                     * using setsockopt()
                     *
                     * When the last data packet is being sent out, a FIN flag will
                     * be included to let the peer know that no more data is to be
                     * expected.  The use of 'bCloseAfterSend' is not mandatory, it
                     * is just a faster way of transferring files (e.g. when using
                     * FTP). */
                }

                xByteCount = ( BaseType_t ) uxStreamBufferAdd( pxSocket->u.xTCP.txStream, 0U, pucSource, ( size_t ) xByteCount );

                if( xCloseAfterSend == pdTRUE )
                {
                    /* Now when the IP-task transmits the data, it will also
                     * see that bCloseRequested is true and include the FIN
                     * flag to start closure of the connection. */
                    ( void ) xTaskResumeAll();
                }

                /* Send a message to the IP-task so it can work on this
                * socket.  Data is sent, let the IP-task work on it. */
                pxSocket->u.xTCP.usTimeout = 1U;

                if( xIsCallingFromIPTask() == pdFALSE )
                {
                    /* Only send a TCP timer event when not called from the
                     * IP-task. */
                    ( void ) xSendEventToIPTask( eTCPTimerEvent );
                }

                xBytesLeft -= xByteCount;
                xBytesSent += xByteCount;

                if( ( xBytesLeft == 0 ) && ( pvBuffer == NULL ) )
                {
                    /* pvBuffer can be NULL in case TCP zero-copy transmissions are used. */
                    break;
                }

                /* As there are still bytes left to be sent, increase the
                 * data pointer. */
                pucSource = &( pucSource[ xByteCount ] );
            } /* if( xByteCount > 0 ) */

            /* Not all bytes have been sent. In case the socket is marked as
             * blocking sleep for a while. */
            if( xTimed == pdFALSE )
            {
                /* Only in the first round, check for non-blocking. */
                xRemainingTime = pxSocket->xSendBlockTime;

                if( xIsCallingFromIPTask() != pdFALSE )
                {
                    /* If this send function is called from within a
                     * call-back handler it may not block, otherwise
                     * chances would be big to get a deadlock: the IP-task
                     * waiting for itself. */
                    xRemainingTime = ( TickType_t ) 0U;
                }

                if( xRemainingTime == ( TickType_t ) 0U )
                {
                    break;
                }

                if( ( ( uint32_t ) xFlags & ( uint32_t ) FREERTOS_MSG_DONTWAIT ) != 0U )
                {
                    break;
                }

                /* Don't get here a second time. */
                xTimed = pdTRUE;

                /* Fetch the current time. */
                vTaskSetTimeOutState( &xTimeOut );
            }
            else
            {
                /* Has the timeout been reached? */
                if( xTaskCheckForTimeOut( &xTimeOut, &xRemainingTime ) != pdFALSE )
                {
                    break;
                }
            }

            /* Go sleeping until a SEND or a CLOSE event is received. */
            ( void ) xEventGroupWaitBits( pxSocket->xEventGroup, ( EventBits_t ) eSOCKET_SEND | ( EventBits_t ) eSOCKET_CLOSED,
                                          pdTRUE /*xClearOnExit*/, pdFALSE /*xWaitAllBits*/, xRemainingTime );
            /* See if in a meanwhile there is space in the TX-stream. */
            xByteCount = ( BaseType_t ) uxStreamBufferGetSpace( pxSocket->u.xTCP.txStream );
        } /* while( xBytesLeft > 0 ) */

        return xBytesSent;
    }

/**
 * @brief Send data using a TCP socket. It is not necessary to have the socket
 *        connected already. Outgoing data will be stored and delivered as soon as
 *        the socket gets connected.
 *
 * @param[in] xSocket: The socket owning the connection.
 * @param[in] pvBuffer: The buffer containing the data. The value of this pointer
 *                      may be NULL in case zero-copy transmissions are used.
 *                      It is used in combination with 'FreeRTOS_get_tx_head()'.
 * @param[in] uxDataLength: The length of the data to be added.
 * @param[in] xFlags: This parameter is not used. (zero or FREERTOS_MSG_DONTWAIT).
 *
 * @return The number of bytes actually sent. Zero when nothing could be sent
 *         or a negative error code in case an error occurred.
 */
    BaseType_t FreeRTOS_send( Socket_t xSocket,
                              const void * pvBuffer,
                              size_t uxDataLength,
                              BaseType_t xFlags )
    {
        BaseType_t xByteCount = -pdFREERTOS_ERRNO_EINVAL;
        FreeRTOS_Socket_t * pxSocket = ( FreeRTOS_Socket_t * ) xSocket;

        if( pvBuffer != NULL )
        {
            /* Check if this is a valid TCP socket, affirm that it is not closed or closing,
             * affirm that there was not malloc-problem, test if uxDataLength is non-zero,
             * and if the connection is not in a confirmed FIN state. */
            xByteCount = ( BaseType_t ) prvTCPSendCheck( pxSocket, uxDataLength );
        }

        if( xByteCount > 0 )
        {
            /* prvTCPSendLoop() will try to send as many bytes as possible,
             * returning number of bytes that have been queued for transmission.. */
            xByteCount = prvTCPSendLoop( pxSocket, pvBuffer, uxDataLength, xFlags );

            if( xByteCount == 0 )
            {
                if( pxSocket->u.xTCP.eTCPState > eESTABLISHED )
                {
                    xByteCount = ( BaseType_t ) -pdFREERTOS_ERRNO_ENOTCONN;
                }
                else
                {
                    if( ipconfigTCP_MAY_LOG_PORT( pxSocket->usLocalPort ) )
                    {
                        FreeRTOS_debug_printf( ( "FreeRTOS_send: %u -> %xip:%d: no space\n",
                                                 pxSocket->usLocalPort,
                                                 ( unsigned ) pxSocket->u.xTCP.xRemoteIP.ulIP_IPv4,
                                                 pxSocket->u.xTCP.usRemotePort ) );
                    }

                    xByteCount = ( BaseType_t ) -pdFREERTOS_ERRNO_ENOSPC;
                }
            }
        }

        return xByteCount;
    }


#endif /* ipconfigUSE_TCP */
/*-----------------------------------------------------------*/

#if ( ipconfigUSE_TCP == 1 )

/**
 * @brief Request to put a socket in listen mode.
 *
 * @param[in] xSocket: the socket to be put in listening mode.
 * @param[in] xBacklog: Maximum number of child sockets.
 *
 * @return 0 in case of success, or else a negative error code is
 *         returned.
 */
    BaseType_t FreeRTOS_listen( Socket_t xSocket,
                                BaseType_t xBacklog )
    {
        FreeRTOS_Socket_t * pxSocket;
        BaseType_t xResult = 0;

        pxSocket = ( FreeRTOS_Socket_t * ) xSocket;

        /* listen() is allowed for a valid TCP socket in Closed state and already
         * bound. */
        if( prvValidSocket( pxSocket, FREERTOS_IPPROTO_TCP, pdTRUE ) == pdFALSE )
        {
            xResult = -pdFREERTOS_ERRNO_EOPNOTSUPP;
        }
        else if( ( pxSocket->u.xTCP.eTCPState != eCLOSED ) && ( pxSocket->u.xTCP.eTCPState != eCLOSE_WAIT ) )
        {
            /* Socket is in a wrong state. */
            xResult = -pdFREERTOS_ERRNO_EOPNOTSUPP;
        }
        else
        {
            /* Backlog is interpreted here as "the maximum number of child
             * sockets. */
            pxSocket->u.xTCP.usBacklog = ( uint16_t ) FreeRTOS_min_int32( ( int32_t ) 0xffff, ( int32_t ) xBacklog );

            /* This cleaning is necessary only if a listening socket is being
             * reused as it might have had a previous connection. */
            if( pxSocket->u.xTCP.bits.bReuseSocket != pdFALSE_UNSIGNED )
            {
                if( pxSocket->u.xTCP.rxStream != NULL )
                {
                    vStreamBufferClear( pxSocket->u.xTCP.rxStream );
                }

                if( pxSocket->u.xTCP.txStream != NULL )
                {
                    vStreamBufferClear( pxSocket->u.xTCP.txStream );
                }

                ( void ) memset( pxSocket->u.xTCP.xPacket.u.ucLastPacket, 0, sizeof( pxSocket->u.xTCP.xPacket.u.ucLastPacket ) );
                ( void ) memset( &pxSocket->u.xTCP.xTCPWindow, 0, sizeof( pxSocket->u.xTCP.xTCPWindow ) );
                ( void ) memset( &pxSocket->u.xTCP.bits, 0, sizeof( pxSocket->u.xTCP.bits ) );

                /* Now set the bReuseSocket flag again, because the bits have
                 * just been cleared. */
                pxSocket->u.xTCP.bits.bReuseSocket = pdTRUE;
            }

            vTCPStateChange( pxSocket, eTCP_LISTEN );
        }

        return xResult;
    }


#endif /* ipconfigUSE_TCP */
/*-----------------------------------------------------------*/

#if ( ipconfigUSE_TCP == 1 )

/**
 * @brief Shutdown - This function will shut down the connection in both
 *        directions. However, it will first deliver all data queued for
 *        transmission, and also it will first wait to receive any missing
 *        packets from the peer.
 *
 * @param[in] xSocket: The socket owning the connection.
 * @param[in] xHow: Not used. Just present to stick to Berkeley standard.
 *
 * @return 0 on successful shutdown or else a negative error code.
 */
    BaseType_t FreeRTOS_shutdown( Socket_t xSocket,
                                  BaseType_t xHow )
    {
        FreeRTOS_Socket_t * pxSocket = ( FreeRTOS_Socket_t * ) xSocket;
        BaseType_t xResult;

        if( prvValidSocket( pxSocket, FREERTOS_IPPROTO_TCP, pdTRUE ) == pdFALSE )
        {
            /*_RB_ Is this comment correct?  The socket is not of a type that
             * supports the listen() operation. */
            xResult = -pdFREERTOS_ERRNO_EOPNOTSUPP;
        }
        else if( pxSocket->u.xTCP.eTCPState != eESTABLISHED )
        {
            /* The socket is not connected. */
            xResult = -pdFREERTOS_ERRNO_ENOTCONN;
        }
        else
        {
            pxSocket->u.xTCP.bits.bUserShutdown = pdTRUE_UNSIGNED;

            /* Let the IP-task perform the shutdown of the connection. */
            pxSocket->u.xTCP.usTimeout = 1U;
            ( void ) xSendEventToIPTask( eTCPTimerEvent );
            xResult = 0;
        }

        ( void ) xHow;

        return xResult;
    }


#endif /* ipconfigUSE_TCP */
/*-----------------------------------------------------------*/

#if ( ipconfigUSE_TCP == 1 )

/**
 * @brief A TCP timer has expired, now check all TCP sockets for:
 *        - Active connect
 *        - Send a delayed ACK
 *        - Send new data
 *        - Send a keep-alive packet
 *        - Check for timeout (in non-connected states only)
 *
 * @param[in] xWillSleep: Whether the calling task is going to sleep.
 *
 * @return Minimum amount of time before the timer shall expire.
 */
    TickType_t xTCPTimerCheck( BaseType_t xWillSleep )
    {
        FreeRTOS_Socket_t * pxSocket;
        TickType_t xShortest = pdMS_TO_TICKS( ( TickType_t ) ipTCP_TIMER_PERIOD_MS );
        TickType_t xNow = xTaskGetTickCount();
        static TickType_t xLastTime = 0U;
        TickType_t xDelta = xNow - xLastTime;

        /* MISRA Ref 11.3.1 [Misaligned access] */
        /* More details at: https://github.com/FreeRTOS/FreeRTOS-Plus-TCP/blob/main/MISRA.md#rule-113 */
        /* coverity[misra_c_2012_rule_11_3_violation] */
        const ListItem_t * pxEnd = ( ( const ListItem_t * ) &( xBoundTCPSocketsList.xListEnd ) );

        /* MISRA Ref 11.3.1 [Misaligned access] */
        /* More details at: https://github.com/FreeRTOS/FreeRTOS-Plus-TCP/blob/main/MISRA.md#rule-113 */
        /* coverity[misra_c_2012_rule_11_3_violation] */
        const ListItem_t * pxIterator = ( const ListItem_t * ) listGET_HEAD_ENTRY( &xBoundTCPSocketsList );

        xLastTime = xNow;

        if( xDelta == 0U )
        {
            xDelta = 1U;
        }

        while( pxIterator != pxEnd )
        {
            pxSocket = ( ( FreeRTOS_Socket_t * ) listGET_LIST_ITEM_OWNER( pxIterator ) );
            pxIterator = ( ListItem_t * ) listGET_NEXT( pxIterator );

            /* Sockets with 'timeout == 0' do not need any regular attention. */
            if( pxSocket->u.xTCP.usTimeout == 0U )
            {
                continue;
            }

            if( xDelta < ( TickType_t ) pxSocket->u.xTCP.usTimeout )
            {
                pxSocket->u.xTCP.usTimeout = ( uint16_t ) ( ( ( TickType_t ) pxSocket->u.xTCP.usTimeout ) - xDelta );
            }
            else
            {
                BaseType_t xRc;

                pxSocket->u.xTCP.usTimeout = 0U;
                xRc = xTCPSocketCheck( pxSocket );

                /* Within this function, the socket might want to send a delayed
                 * ack or send out data or whatever it needs to do. */
                if( xRc < 0 )
                {
                    /* Continue because the socket was deleted. */
                    continue;
                }
            }

            /* In xEventBits the driver may indicate that the socket has
             * important events for the user.  These are only done just before the
             * IP-task goes to sleep. */
            if( pxSocket->xEventBits != 0U )
            {
                if( xWillSleep != pdFALSE )
                {
                    /* The IP-task is about to go to sleep, so messages can be
                     * sent to the socket owners. */
                    vSocketWakeUpUser( pxSocket );
                }
                else
                {
                    /* Or else make sure this will be called again to wake-up
                     * the sockets' owner. */
                    xShortest = ( TickType_t ) 0;
                }
            }

            if( ( pxSocket->u.xTCP.usTimeout != 0U ) && ( xShortest > ( TickType_t ) pxSocket->u.xTCP.usTimeout ) )
            {
                xShortest = ( TickType_t ) pxSocket->u.xTCP.usTimeout;
            }
        }

        return xShortest;
    }


#endif /* ipconfigUSE_TCP */
/*-----------------------------------------------------------*/

#if ( ipconfigUSE_TCP == 1 )

/**
 * @brief As multiple sockets may be bound to the same local port number
 *        looking up a socket is a little more complex: Both a local port,
 *        and a remote port and IP address are being used to find a match.
 *        For a socket in listening mode, the remote port and IP address
 *        are both 0.
 *
 * @param[in] ulLocalIP: Local IP address. Ignored for now.
 * @param[in] uxLocalPort: Local port number.
 * @param[in] ulRemoteIP: Remote (peer) IP address.
 * @param[in] uxRemotePort: Remote (peer) port.
 *
 * @return The socket which was found.
 */
    FreeRTOS_Socket_t * pxTCPSocketLookup( uint32_t ulLocalIP,
                                           UBaseType_t uxLocalPort,
                                           IP_Address_t ulRemoteIP,
                                           UBaseType_t uxRemotePort )
    {
        const ListItem_t * pxIterator;
        FreeRTOS_Socket_t * pxResult = NULL, * pxListenSocket = NULL;

        /* MISRA Ref 11.3.1 [Misaligned access] */
        /* More details at: https://github.com/FreeRTOS/FreeRTOS-Plus-TCP/blob/main/MISRA.md#rule-113 */
        /* coverity[misra_c_2012_rule_11_3_violation] */
        const ListItem_t * pxEnd = ( ( const ListItem_t * ) &( xBoundTCPSocketsList.xListEnd ) );

        /* __XX__ TODO ulLocalIP is not used, for misra compliance*/
        ( void ) ulLocalIP;

        for( pxIterator = listGET_NEXT( pxEnd );
             pxIterator != pxEnd;
             pxIterator = listGET_NEXT( pxIterator ) )
        {
            FreeRTOS_Socket_t * pxSocket = ( ( FreeRTOS_Socket_t * ) listGET_LIST_ITEM_OWNER( pxIterator ) );

            if( pxSocket->usLocalPort == ( uint16_t ) uxLocalPort )
            {
                if( pxSocket->u.xTCP.eTCPState == eTCP_LISTEN )
                {
                    /* If this is a socket listening to uxLocalPort, remember it
                     * in case there is no perfect match. */
                    pxListenSocket = pxSocket;
                }
                else if( pxSocket->u.xTCP.usRemotePort == ( uint16_t ) uxRemotePort )
                {
                    if( ulRemoteIP.ulIP_IPv4 == 0 )
                    {
                        pxResult = pxTCPSocketLookup_IPv6( pxSocket, &ulRemoteIP.xIP_IPv6, ulRemoteIP.ulIP_IPv4 );
                    }
                    else
                    {
                        if( pxSocket->u.xTCP.xRemoteIP.ulIP_IPv4 == ulRemoteIP.ulIP_IPv4 )
                        {
                            /* For sockets not in listening mode, find a match with
                             * xLocalPort, ulRemoteIP AND xRemotePort. */
                            pxResult = pxSocket;
                        }
                    }

                    if( pxResult != NULL )
                    {
                        break;
                    }
                }
                else
                {
                    /* This 'pxSocket' doesn't match. */
                }
            }
        }

        if( pxResult == NULL )
        {
            /* An exact match was not found, maybe a listening socket was
             * found. */
            pxResult = pxListenSocket;
        }

        return pxResult;
    }

#endif /* ipconfigUSE_TCP */
/*-----------------------------------------------------------*/

#if ( ipconfigUSE_TCP == 1 )

/**
 * @brief For the web server: borrow the circular Rx buffer for inspection.
 *        HTML driver wants to see if a sequence of 13/10/13/10 is available.
 *
 * @param[in] xSocket: The socket whose Rx stream is to be returned.
 *
 * @return The Rx stream of the socket if all checks pass, else NULL.
 */
    const struct xSTREAM_BUFFER * FreeRTOS_get_rx_buf( ConstSocket_t xSocket )
    {
        const FreeRTOS_Socket_t * pxSocket = ( const FreeRTOS_Socket_t * ) xSocket;
        const struct xSTREAM_BUFFER * pxReturn = NULL;


        /* Confirm that this is a TCP socket before dereferencing structure
         * member pointers. */
        if( prvValidSocket( pxSocket, FREERTOS_IPPROTO_TCP, pdFALSE ) == pdTRUE )
        {
            pxReturn = pxSocket->u.xTCP.rxStream;
        }

        return pxReturn;
    }

#endif /* ipconfigUSE_TCP */
/*-----------------------------------------------------------*/

#if ( ipconfigUSE_TCP == 1 )

/**
 * @brief Create the stream buffer for the given socket.
 *
 * @param[in] pxSocket: the socket to create the stream for.
 * @param[in] xIsInputStream: Is this input stream? pdTRUE/pdFALSE?
 *
 * @return The stream buffer.
 */
    static StreamBuffer_t * prvTCPCreateStream( FreeRTOS_Socket_t * pxSocket,
                                                BaseType_t xIsInputStream )
    {
        StreamBuffer_t * pxBuffer;
        size_t uxLength;
        size_t uxSize;

        /* Now that a stream is created, the maximum size is fixed before
         * creation, it could still be changed with setsockopt(). */
        if( xIsInputStream != pdFALSE )
        {
            size_t uxLittlePerc = sock20_PERCENT;
            size_t uxEnoughPerc = sock80_PERCENT;
            size_t uxSegmentCount = pxSocket->u.xTCP.uxRxStreamSize / pxSocket->u.xTCP.usMSS;
            static const struct Percent
            {
                size_t uxPercLittle, uxPercEnough;
            }
            xPercTable[] =
            {
                { 0U,  100U }, /* 1 segment. */
                { 50U, 100U }, /* 2 segments. */
                { 34U, 100U }, /* 3 segments. */
                { 25U, 100U }, /* 4 segments. */
            };

            if( ( uxSegmentCount > 0U ) &&
                ( uxSegmentCount <= ARRAY_USIZE( xPercTable ) ) )
            {
                uxLittlePerc = xPercTable[ uxSegmentCount - 1U ].uxPercLittle;
                uxEnoughPerc = xPercTable[ uxSegmentCount - 1U ].uxPercEnough;
            }

            uxLength = pxSocket->u.xTCP.uxRxStreamSize;

            if( pxSocket->u.xTCP.uxLittleSpace == 0U )
            {
                pxSocket->u.xTCP.uxLittleSpace = ( uxLittlePerc * pxSocket->u.xTCP.uxRxStreamSize ) / sock100_PERCENT;
            }

            if( pxSocket->u.xTCP.uxEnoughSpace == 0U )
            {
                pxSocket->u.xTCP.uxEnoughSpace = ( uxEnoughPerc * pxSocket->u.xTCP.uxRxStreamSize ) / sock100_PERCENT;
            }
        }
        else
        {
            uxLength = pxSocket->u.xTCP.uxTxStreamSize;
        }

        /* Add an extra 4 (or 8) bytes. */
        uxLength += sizeof( size_t );

        /* And make the length a multiple of sizeof( size_t ). */
        uxLength &= ~( sizeof( size_t ) - 1U );

        uxSize = ( sizeof( *pxBuffer ) + uxLength ) - sizeof( pxBuffer->ucArray );

        pxBuffer = ( ( StreamBuffer_t * ) pvPortMallocLarge( uxSize ) );

        if( pxBuffer == NULL )
        {
            FreeRTOS_debug_printf( ( "prvTCPCreateStream: malloc failed\n" ) );
            pxSocket->u.xTCP.bits.bMallocError = pdTRUE;
            vTCPStateChange( pxSocket, eCLOSE_WAIT );
        }
        else
        {
            /* Clear the markers of the stream */
            ( void ) memset( pxBuffer, 0, sizeof( *pxBuffer ) - sizeof( pxBuffer->ucArray ) );
            pxBuffer->LENGTH = ( size_t ) uxLength;

            if( xTCPWindowLoggingLevel != 0 )
            {
                FreeRTOS_debug_printf( ( "prvTCPCreateStream: %cxStream created %u bytes (total %u)\n", ( xIsInputStream != 0 ) ? 'R' : 'T', ( unsigned ) uxLength, ( unsigned ) uxSize ) );
            }

            if( xIsInputStream != 0 )
            {
                iptraceMEM_STATS_CREATE( tcpRX_STREAM_BUFFER, pxBuffer, uxSize );
                pxSocket->u.xTCP.rxStream = pxBuffer;
            }
            else
            {
                iptraceMEM_STATS_CREATE( tcpTX_STREAM_BUFFER, pxBuffer, uxSize );
                pxSocket->u.xTCP.txStream = pxBuffer;
            }
        }

        return pxBuffer;
    }


#endif /* ipconfigUSE_TCP */
/*-----------------------------------------------------------*/

#if ( ipconfigUSE_TCP == 1 ) && ( ipconfigUSE_CALLBACKS == 1 )

/**
 * @brief The application can attach callback functions to a socket. In this function,
 *        called by lTCPAddRxdata(), the TCP reception handler will be called.
 * @param[in] pxSocket: The socket which has received TCP data.
 * @param[in] pcData: The actual data received.
 * @param[in] ulByteCount: The number of bytes that were received.
 */
    static void vTCPAddRxdata_Callback( FreeRTOS_Socket_t * pxSocket,
                                        const uint8_t * pcData,
                                        uint32_t ulByteCount )
    {
        const uint8_t * pucBuffer = pcData;

        /* The socket owner has installed an OnReceive handler. Pass the
         * Rx data, without copying from the rxStream, to the user. */
        for( ; ; )
        {
            uint8_t * ucReadPtr = NULL;
            uint32_t ulCount;

            if( pucBuffer != NULL )
            {
                ucReadPtr = ( uint8_t * ) pucBuffer;
                ulCount = ulByteCount;
                pucBuffer = NULL;
            }
            else
            {
                ulCount = ( uint32_t ) uxStreamBufferGetPtr( pxSocket->u.xTCP.rxStream, &( ucReadPtr ) );
            }

            if( ulCount == 0U )
            {
                break;
            }

            /* For advanced users only: here a pointer to the RX-stream of a socket
             * is passed to an application hook. */
            ( void ) pxSocket->u.xTCP.pxHandleReceive( pxSocket, ucReadPtr, ( size_t ) ulCount );
            /* Forward the tail in the RX stream. */
            ( void ) uxStreamBufferGet( pxSocket->u.xTCP.rxStream, 0U, NULL, ( size_t ) ulCount, pdFALSE );
        }
    }
#endif /* #if ( ipconfigUSE_TCP == 1 ) && ( ipconfigUSE_CALLBACKS == 1 ) */

#if ( ipconfigUSE_TCP == 1 )

/**
 * @brief Called by lTCPAddRxdata(), the received data has just been added to the
 *        RX-stream. When the space is dropped below a threshold, it may set the
 *        bit field 'bLowWater'. Also the socket's events bits for READ will be set.
 * @param[in] pxSocket: the socket that has received new data.
 */
    static void vTCPAddRxdata_Stored( FreeRTOS_Socket_t * pxSocket )
    {
        /* See if running out of space. */
        if( pxSocket->u.xTCP.bits.bLowWater == pdFALSE_UNSIGNED )
        {
            size_t uxFrontSpace = uxStreamBufferFrontSpace( pxSocket->u.xTCP.rxStream );

            if( uxFrontSpace <= pxSocket->u.xTCP.uxLittleSpace )
            {
                pxSocket->u.xTCP.bits.bLowWater = pdTRUE_UNSIGNED;
                pxSocket->u.xTCP.bits.bWinChange = pdTRUE_UNSIGNED;

                /* bLowWater was reached, send the changed window size. */
                pxSocket->u.xTCP.usTimeout = 1U;
                ( void ) xSendEventToIPTask( eTCPTimerEvent );
            }
        }

        /* New incoming data is available, wake up the user.   User's
         * semaphores will be set just before the IP-task goes asleep. */
        pxSocket->xEventBits |= ( EventBits_t ) eSOCKET_RECEIVE;

        #if ipconfigSUPPORT_SELECT_FUNCTION == 1
            {
                if( ( pxSocket->xSelectBits & ( EventBits_t ) eSELECT_READ ) != 0U )
                {
                    pxSocket->xEventBits |= ( ( ( EventBits_t ) eSELECT_READ ) << SOCKET_EVENT_BIT_COUNT );
                }
            }
        #endif
    }
#endif /* ipconfigUSE_TCP */

#if ( ipconfigUSE_TCP == 1 )

/**
 * @brief Add data to the RxStream. When uxOffset > 0, data has come in out-of-order
 *        and will be put in front of the head so it can not be popped by the user.
 *
 * @param[in] pxSocket: The socket to whose RxStream data is to be added.
 * @param[in] uxOffset: Offset of the packet.
 * @param[in] pcData: The data to be added to the RxStream.
 * @param[in] ulByteCount: Number of bytes in the data.
 *
 * @return The number of bytes actually added to the RxStream. Or else, a negative
 *         error code is returned.
 */
    int32_t lTCPAddRxdata( FreeRTOS_Socket_t * pxSocket,
                           size_t uxOffset,
                           const uint8_t * pcData,
                           uint32_t ulByteCount )
    {
        StreamBuffer_t * pxStream = pxSocket->u.xTCP.rxStream;
        int32_t xResult = 0;

        #if ( ipconfigUSE_CALLBACKS == 1 )
            BaseType_t bHasHandler = ipconfigIS_VALID_PROG_ADDRESS( pxSocket->u.xTCP.pxHandleReceive ) ? pdTRUE : pdFALSE;
            const uint8_t * pucBuffer = NULL;
        #endif /* ipconfigUSE_CALLBACKS */

        /* int32_t uxStreamBufferAdd( pxBuffer, uxOffset, pucData, aCount )
         * if( pucData != NULL ) copy data the the buffer
         * if( pucData == NULL ) no copying, just advance rxHead
         * if( uxOffset != 0 ) Just store data which has come out-of-order
         * if( uxOffset == 0 ) Also advance rxHead */
        if( pxStream == NULL )
        {
            pxStream = prvTCPCreateStream( pxSocket, pdTRUE );

            if( pxStream == NULL )
            {
                xResult = -1;
            }
        }

        if( xResult >= 0 )
        {
            #if ( ipconfigUSE_CALLBACKS == 1 )
                {
                    if( ( bHasHandler != pdFALSE ) && ( uxStreamBufferGetSize( pxStream ) == 0U ) && ( uxOffset == 0U ) && ( pcData != NULL ) )
                    {
                        /* Data can be passed directly to the user because there is
                         * no data in the RX-stream, it the new data must be stored
                         * at offset zero, and a buffer 'pcData' is provided.
                         */
                        pucBuffer = pcData;

                        /* Zero-copy for call-back: no need to add the bytes to the
                         * stream, only the pointer will be advanced by uxStreamBufferAdd(). */
                        pcData = NULL;
                    }
                }
            #endif /* ipconfigUSE_CALLBACKS */

            xResult = ( int32_t ) uxStreamBufferAdd( pxStream, uxOffset, pcData, ( size_t ) ulByteCount );

            #if ( ipconfigHAS_DEBUG_PRINTF != 0 )
                {
                    if( xResult != ( int32_t ) ulByteCount )
                    {
                        FreeRTOS_debug_printf( ( "lTCPAddRxdata: at %u: %d/%u bytes (tail %u head %u space %u front %u)\n",
                                                 ( unsigned int ) uxOffset,
                                                 ( int ) xResult,
                                                 ( unsigned int ) ulByteCount,
                                                 ( unsigned int ) pxStream->uxTail,
                                                 ( unsigned int ) pxStream->uxHead,
                                                 ( unsigned int ) uxStreamBufferFrontSpace( pxStream ),
                                                 ( unsigned int ) pxStream->uxFront ) );
                    }
                }
            #endif /* ipconfigHAS_DEBUG_PRINTF */

            if( uxOffset == 0U )
            {
                /* Data is being added to rxStream at the head (offs = 0) */
                #if ( ipconfigUSE_CALLBACKS == 1 )
                    if( bHasHandler != pdFALSE )
                    {
                        vTCPAddRxdata_Callback( pxSocket, pucBuffer, ulByteCount );
                    }
                    else
                #endif /* ipconfigUSE_CALLBACKS */
                {
                    vTCPAddRxdata_Stored( pxSocket );
                }
            }
        }

        return xResult;
    }


#endif /* ipconfigUSE_TCP */
/*-----------------------------------------------------------*/

#if ( ipconfigUSE_TCP == 1 )

/**
 * @brief Function to get the remote IP-address and port number.
 *
 * @param[in] xSocket: Socket owning the connection.
 * @param[out] pxAddress: The address pointer to which the address
 *                        is to be added.
 *
 * @return The size of the address being returned. Or else a negative
 *         error code will be returned.
 */

/* Function to get the remote address and IP port */
    BaseType_t FreeRTOS_GetRemoteAddress( ConstSocket_t xSocket,
                                          struct freertos_sockaddr * pxAddress )
    {
        const FreeRTOS_Socket_t * pxSocket = ( const FreeRTOS_Socket_t * ) xSocket;
        BaseType_t xResult;

        if( pxSocket->ucProtocol != ( uint8_t ) FREERTOS_IPPROTO_TCP )
        {
            xResult = -pdFREERTOS_ERRNO_EINVAL;
        }
        else
        {
            /* BSD style sockets communicate IP and port addresses in network
             * byte order.
             * IP address of remote machine. */
            if( pxSocket->bits.bIsIPv6 != pdFALSE_UNSIGNED )
            {
                pxAddress->sin_family = FREERTOS_AF_INET6;

                /* IP address of remote machine. */
                ( void ) memcpy( pxAddress->sin_addr6.ucBytes, pxSocket->u.xTCP.xRemoteIP.xIP_IPv6.ucBytes, sizeof( pxAddress->sin_addr6.ucBytes ) );

                /* Port of remote machine. */
                pxAddress->sin_port = FreeRTOS_htons( pxSocket->u.xTCP.usRemotePort );
            }
            else
            {
                pxAddress->sin_len = ( uint8_t ) sizeof( *pxAddress );
                pxAddress->sin_family = FREERTOS_AF_INET;

                /* IP address of remote machine. */
                pxAddress->sin_addr = FreeRTOS_htonl( pxSocket->u.xTCP.xRemoteIP.ulIP_IPv4 );

                /* Port on remote machine. */
                pxAddress->sin_port = FreeRTOS_htons( pxSocket->u.xTCP.usRemotePort );
            }

            xResult = ( BaseType_t ) sizeof( *pxAddress );
        }

        return xResult;
    }


#endif /* ipconfigUSE_TCP */


/*-----------------------------------------------------------*/

#if ( ipconfigUSE_TCP == 1 )


/**
 * @brief Get the version of IP: either 'ipTYPE_IPv4' or 'ipTYPE_IPv6'.
 *
 * @param[in] xSocket : The socket to be checked.
 *
 * @return Either ipTYPE_IPv4 or ipTYPE_IPv6.
 */
    BaseType_t FreeRTOS_GetIPType( ConstSocket_t xSocket )
    {
        const FreeRTOS_Socket_t * pxSocket = ( const FreeRTOS_Socket_t * ) xSocket;
        BaseType_t xResult;
        if( pxSocket->bits.bIsIPv6 != pdFALSE_UNSIGNED )
        {
            xResult = ( BaseType_t ) ipTYPE_IPv6;
        }
        else
        {
            xResult = ( BaseType_t ) ipTYPE_IPv4;
        }
        return xResult;
    }

/**
 * @brief Check the number of bytes that may be added to txStream.
 *
 * @param[in] xSocket: The socket to be checked.
 *
 * @return the number of bytes that may be added to txStream or
 *         else a negative error code.
 */
    BaseType_t FreeRTOS_maywrite( ConstSocket_t xSocket )
    {
        const FreeRTOS_Socket_t * pxSocket = ( const FreeRTOS_Socket_t * ) xSocket;
        BaseType_t xResult = 0;

        if( pxSocket->ucProtocol != ( uint8_t ) FREERTOS_IPPROTO_TCP )
        {
            xResult = -pdFREERTOS_ERRNO_EINVAL;
        }
        else if( pxSocket->u.xTCP.eTCPState != eESTABLISHED )
        {
            if( ( pxSocket->u.xTCP.eTCPState < eCONNECT_SYN ) || ( pxSocket->u.xTCP.eTCPState > eESTABLISHED ) )
            {
                xResult = -1;
            }
        }
        else if( pxSocket->u.xTCP.txStream == NULL )
        {
            xResult = ( BaseType_t ) pxSocket->u.xTCP.uxTxStreamSize;
        }
        else
        {
            xResult = ( BaseType_t ) uxStreamBufferGetSpace( pxSocket->u.xTCP.txStream );
        }

        return xResult;
    }


#endif /* ipconfigUSE_TCP */
/*-----------------------------------------------------------*/

#if ( ipconfigUSE_TCP == 1 )

/**
 * @brief Get the number of bytes that can be written in the Tx buffer
 *        of the given socket.
 *
 * @param[in] xSocket: the socket to be checked.
 *
 * @return The bytes that can be written. Or else an error code.
 */
    BaseType_t FreeRTOS_tx_space( ConstSocket_t xSocket )
    {
        const FreeRTOS_Socket_t * pxSocket = ( const FreeRTOS_Socket_t * ) xSocket;
        BaseType_t xReturn;

        if( pxSocket->ucProtocol != ( uint8_t ) FREERTOS_IPPROTO_TCP )
        {
            xReturn = -pdFREERTOS_ERRNO_EINVAL;
        }
        else
        {
            if( pxSocket->u.xTCP.txStream != NULL )
            {
                xReturn = ( BaseType_t ) uxStreamBufferGetSpace( pxSocket->u.xTCP.txStream );
            }
            else
            {
                xReturn = ( BaseType_t ) pxSocket->u.xTCP.uxTxStreamSize;
            }
        }

        return xReturn;
    }


#endif /* ipconfigUSE_TCP */
/*-----------------------------------------------------------*/

#if ( ipconfigUSE_TCP == 1 )

/**
 * @brief Returns the number of bytes stored in the Tx buffer.
 *
 * @param[in] xSocket: The socket to be checked.
 *
 * @return The number of bytes stored in the Tx buffer of the socket.
 *         Or an error code.
 */
    BaseType_t FreeRTOS_tx_size( ConstSocket_t xSocket )
    {
        const FreeRTOS_Socket_t * pxSocket = ( const FreeRTOS_Socket_t * ) xSocket;
        BaseType_t xReturn;

        if( pxSocket->ucProtocol != ( uint8_t ) FREERTOS_IPPROTO_TCP )
        {
            xReturn = -pdFREERTOS_ERRNO_EINVAL;
        }
        else
        {
            if( pxSocket->u.xTCP.txStream != NULL )
            {
                xReturn = ( BaseType_t ) uxStreamBufferGetSize( pxSocket->u.xTCP.txStream );
            }
            else
            {
                xReturn = 0;
            }
        }

        return xReturn;
    }


#endif /* ipconfigUSE_TCP */
/*-----------------------------------------------------------*/

#if ( ipconfigUSE_TCP == 1 )

/**
 * @brief Is the socket connected.
 *
 * @param[in] xSocket: The socket being checked.
 *
 * @return pdTRUE if TCP socket is connected.
 */
    BaseType_t FreeRTOS_issocketconnected( ConstSocket_t xSocket )
    {
        const FreeRTOS_Socket_t * pxSocket = ( const FreeRTOS_Socket_t * ) xSocket;
        BaseType_t xReturn = pdFALSE;

        if( pxSocket->ucProtocol != ( uint8_t ) FREERTOS_IPPROTO_TCP )
        {
            xReturn = -pdFREERTOS_ERRNO_EINVAL;
        }
        else
        {
            if( pxSocket->u.xTCP.eTCPState >= eESTABLISHED )
            {
                if( pxSocket->u.xTCP.eTCPState < eCLOSE_WAIT )
                {
                    xReturn = pdTRUE;
                }
            }
        }

        return xReturn;
    }


#endif /* ipconfigUSE_TCP */
/*-----------------------------------------------------------*/

#if ( ipconfigUSE_TCP == 1 )

/**
 * @brief Get the actual value of Maximum Segment Size ( MSS ) being used.
 *
 * @param[in] xSocket: The socket whose MSS is to be returned.
 *
 * @return the actual size of MSS being used or an error code.
 */
    BaseType_t FreeRTOS_mss( ConstSocket_t xSocket )
    {
        const FreeRTOS_Socket_t * pxSocket = ( const FreeRTOS_Socket_t * ) xSocket;
        BaseType_t xReturn;

        if( pxSocket->ucProtocol != ( uint8_t ) FREERTOS_IPPROTO_TCP )
        {
            xReturn = -pdFREERTOS_ERRNO_EINVAL;
        }
        else
        {
            /* usMSS is declared as uint16_t to save space.  FreeRTOS_mss()
             * will often be used in signed native-size expressions cast it to
             * BaseType_t. */
            xReturn = ( BaseType_t ) ( pxSocket->u.xTCP.usMSS );
        }

        return xReturn;
    }


#endif /* ipconfigUSE_TCP */
/*-----------------------------------------------------------*/

#if ( ipconfigUSE_TCP == 1 )

/**
 * @brief Get the connection status. The values correspond to the members
 *        of the enum 'eIPTCPState_t'.
 *
 * @param[in] xSocket: Socket to get the connection status from.
 *
 * @return The connection status or an error code.
 *
 * @note For internal use only.
 */
    BaseType_t FreeRTOS_connstatus( ConstSocket_t xSocket )
    {
        const FreeRTOS_Socket_t * pxSocket = ( const FreeRTOS_Socket_t * ) xSocket;
        BaseType_t xReturn;

        if( pxSocket->ucProtocol != ( uint8_t ) FREERTOS_IPPROTO_TCP )
        {
            xReturn = -pdFREERTOS_ERRNO_EINVAL;
        }
        else
        {
            /* Cast it to BaseType_t. */
            xReturn = ( BaseType_t ) ( pxSocket->u.xTCP.eTCPState );
        }

        return xReturn;
    }


#endif /* ipconfigUSE_TCP */
/*-----------------------------------------------------------*/

#if ( ipconfigUSE_TCP == 1 )

/**
 * @brief Returns the number of bytes which can be read from the RX stream buffer.
 *
 * @param[in] xSocket: the socket to get the number of bytes from.
 *
 * @return Returns the number of bytes which can be read. Or an error
 *         code is returned.
 */
    BaseType_t FreeRTOS_rx_size( ConstSocket_t xSocket )
    {
        const FreeRTOS_Socket_t * pxSocket = ( const FreeRTOS_Socket_t * ) xSocket;
        BaseType_t xReturn;

        if( pxSocket->ucProtocol != ( uint8_t ) FREERTOS_IPPROTO_TCP )
        {
            xReturn = -pdFREERTOS_ERRNO_EINVAL;
        }
        else if( pxSocket->u.xTCP.rxStream != NULL )
        {
            xReturn = ( BaseType_t ) uxStreamBufferGetSize( pxSocket->u.xTCP.rxStream );
        }
        else
        {
            xReturn = 0;
        }

        return xReturn;
    }


#endif /* ipconfigUSE_TCP */
/*-----------------------------------------------------------*/

/**
 * @brief Check whether a given socket is valid or not. Validity is defined
 *        as the socket not being NULL and not being Invalid.
 * @param[in] xSocket: The socket to be checked.
 * @return pdTRUE if the socket is valid, else pdFALSE.
 *
 */
BaseType_t xSocketValid( const ConstSocket_t xSocket )
{
    BaseType_t xReturnValue = pdFALSE;

    /*
     * There are two values which can indicate an invalid socket:
     * FREERTOS_INVALID_SOCKET and NULL.  In order to compare against
     * both values, the code cannot be compliant with rule 11.4,
     * hence the Coverity suppression statement below.
     */

    /* MISRA Ref 11.4.1 [Socket error and integer to pointer conversion] */
    /* More details at: https://github.com/FreeRTOS/FreeRTOS-Plus-TCP/blob/main/MISRA.md#rule-114 */
    /* coverity[misra_c_2012_rule_11_4_violation] */
    if( ( xSocket != FREERTOS_INVALID_SOCKET ) && ( xSocket != NULL ) )
    {
        xReturnValue = pdTRUE;
    }

    return xReturnValue;
}
/*-----------------------------------------------------------*/

#if 0

/**
 * @brief Returns the number of packets that are stored in a UDP socket.
 *
 * @param[in] xSocket: the socket to get the number of bytes from.
 *
 * @return Returns the number of packets that are stored.  Use FreeRTOS_recvfrom()
 *         to retrieve those packets.
 */
    BaseType_t FreeRTOS_udp_rx_size( Socket_t xSocket )
    {
        BaseType_t xReturn = 0;
        const FreeRTOS_Socket_t * pxSocket = ( const FreeRTOS_Socket_t * ) xSocket;

        if( pxSocket->ucProtocol == ( uint8_t ) FREERTOS_IPPROTO_UDP )
        {
            xReturn = ( BaseType_t ) listCURRENT_LIST_LENGTH( &( pxSocket->u.xUDP.xWaitingPacketsList ) );
        }
        else
        {
            xReturn = -pdFREERTOS_ERRNO_EINVAL;
        }

        return xReturn;
    }
#endif /* 0 */

#if ( ipconfigUSE_TCP == 1 )

/**
 * @brief Get the net status. The IP-task will print a summary of all sockets and
 *        their connections.
 */
    void FreeRTOS_netstat( void )
    {
        IPStackEvent_t xAskEvent;

        /* Ask the IP-task to call vTCPNetStat()
         * to avoid accessing xBoundTCPSocketsList
         */
        xAskEvent.eEventType = eTCPNetStat;
        xAskEvent.pvData = ( void * ) NULL;
        ( void ) xSendEventStructToIPTask( &xAskEvent, pdMS_TO_TICKS( 1000U ) );
    }

#endif /* ipconfigUSE_TCP */
/*-----------------------------------------------------------*/

#if ( ( ipconfigHAS_PRINTF != 0 ) && ( ipconfigUSE_TCP == 1 ) )

/**
 * @brief A helper function of vTCPNetStat(), see below.
 *
 * @param[in] pxSocket: The socket that needs logging.
 *
 * @return
 */
    static void vTCPNetStat_TCPSocket( const FreeRTOS_Socket_t * pxSocket )
    {
        char pcRemoteIp[ 40 ];
        int xIPWidth = 32;

        #if ( ipconfigTCP_KEEP_ALIVE == 1 )
            TickType_t age = xTaskGetTickCount() - pxSocket->u.xTCP.xLastAliveTime;
        #else
            TickType_t age = 0U;
        #endif
<<<<<<< HEAD

=======
        if( uxIPHeaderSizeSocket( pxSocket ) == ipSIZE_OF_IPv6_HEADER )
        {
            xIPWidth = 32;
        }
>>>>>>> 44cf8eec
        char ucChildText[ 16 ] = "";

        if( pxSocket->u.xTCP.eTCPState == ( uint8_t ) eTCP_LISTEN )
        {
            /* Using function "snprintf". */
            const int32_t copied_len = snprintf( ucChildText, sizeof( ucChildText ), " %d/%d",
                                                 pxSocket->u.xTCP.usChildCount,
                                                 pxSocket->u.xTCP.usBacklog );
            ( void ) copied_len;
            /* These should never evaluate to false since the buffers are both shorter than 5-6 characters (<=65535) */
            configASSERT( copied_len >= 0 );                                /* LCOV_EXCL_BR_LINE the 'taken' branch will never execute. See the above comment. */
            configASSERT( copied_len < ( int32_t ) sizeof( ucChildText ) ); /* LCOV_EXCL_BR_LINE the 'taken' branch will never execute. See the above comment. */
        }

        if( age > 999999U )
        {
            age = 999999U;
        }

        if( pxSocket->bits.bIsIPv6 != pdFALSE_UNSIGNED )
        {
            ( void ) snprintf( pcRemoteIp,
                               sizeof( pcRemoteIp ),
                               "%pip", pxSocket->u.xTCP.xRemoteIP.xIP_IPv6.ucBytes );
        }
        else
        {
            ( void ) snprintf( pcRemoteIp, sizeof( pcRemoteIp ), "%xip", ( unsigned ) pxSocket->u.xTCP.xRemoteIP.ulIP_IPv4 );
        }

        FreeRTOS_printf( ( "TCP %5u %-*s:%-16xip:%5u %d/%d %-13.13s %6u %6u%s\n",
                           pxSocket->usLocalPort,         /* Local port on this machine */
                           xIPWidth,
                           pcRemoteIp,                    /* IP address of remote machine */
                           pxSocket->u.xTCP.usRemotePort, /* Port on remote machine */
                           ( pxSocket->u.xTCP.rxStream != NULL ) ? 1 : 0,
                           ( pxSocket->u.xTCP.txStream != NULL ) ? 1 : 0,
<<<<<<< HEAD
                           FreeRTOS_GetTCPStateName( pxSocket->u.xTCP.eTCPState ),
=======
                           FreeRTOS_GetTCPStateName(pxSocket->u.xTCP.eTCPState),
>>>>>>> 44cf8eec
                           ( unsigned ) ( ( age > 999999U ) ? 999999U : age ), /* Format 'age' for printing */
                           pxSocket->u.xTCP.usTimeout,
                           ucChildText ) );
    }

#endif /* ( ( ipconfigHAS_PRINTF != 0 ) && ( ipconfigUSE_TCP == 1 ) ) */

#if ( ( ipconfigHAS_PRINTF != 0 ) && ( ipconfigUSE_TCP == 1 ) )

/**
 * @brief Print a summary of all sockets and their connections.
 */
    void vTCPNetStat( void )
    {
        /* Show a simple listing of all created sockets and their connections */
        const ListItem_t * pxIterator;
        BaseType_t count = 0;
        size_t uxMinimum = uxGetMinimumFreeNetworkBuffers();
        size_t uxCurrent = uxGetNumberOfFreeNetworkBuffers();

        if( !listLIST_IS_INITIALISED( &xBoundTCPSocketsList ) )
        {
            FreeRTOS_printf( ( "PLUS-TCP not initialized\n" ) );
        }
        else
        {
            /* Casting a "MiniListItem_t" to a "ListItem_t".
             * This is safe because only its address is being accessed, not its fields. */
            const ListItem_t * pxEndTCP = ( ( const ListItem_t * ) &( xBoundTCPSocketsList.xListEnd ) );
            const ListItem_t * pxEndUDP = ( ( const ListItem_t * ) &( xBoundUDPSocketsList.xListEnd ) );

            FreeRTOS_printf( ( "Prot Port IP-Remote       : Port  R/T Status       Alive  tmout Child\n" ) );

            for( pxIterator = listGET_HEAD_ENTRY( &xBoundTCPSocketsList );
                 pxIterator != pxEndTCP;
                 pxIterator = listGET_NEXT( pxIterator ) )
            {
                const FreeRTOS_Socket_t * pxSocket = ( ( const FreeRTOS_Socket_t * ) listGET_LIST_ITEM_OWNER( pxIterator ) );
                vTCPNetStat_TCPSocket( pxSocket );
                count++;
            }

            for( pxIterator = listGET_HEAD_ENTRY( &xBoundUDPSocketsList );
                 pxIterator != pxEndUDP;
                 pxIterator = listGET_NEXT( pxIterator ) )
            {
                /* Local port on this machine */
                FreeRTOS_printf( ( "UDP Port %5u\n",
                                   FreeRTOS_ntohs( listGET_LIST_ITEM_VALUE( pxIterator ) ) ) );
                count++;
            }

            FreeRTOS_printf( ( "FreeRTOS_netstat: %d sockets %u < %u < %u buffers free\n",
                               ( int ) count,
                               ( unsigned ) uxMinimum,
                               ( unsigned ) uxCurrent,
                               ( unsigned ) ipconfigNUM_NETWORK_BUFFER_DESCRIPTORS ) );
        }
    }

#endif /* ( ( ipconfigHAS_PRINTF != 0 ) && ( ipconfigUSE_TCP == 1 ) ) */
/*-----------------------------------------------------------*/

#if ( ipconfigSUPPORT_SELECT_FUNCTION == 1 )

/**
 * @brief This internal function will check if a given TCP
 *        socket has had any select event, either READ, WRITE,
 *        or EXCEPT.
 *
 * @param[in] pxSocket: The socket which needs to be checked.
 * @return An event mask of events that are active for this socket.
 */
    static EventBits_t vSocketSelectTCP( FreeRTOS_Socket_t * pxSocket )
    {
        /* Check if the TCP socket has already been accepted by
         * the owner.  If not, it is useless to return it from a
         * select(). */
        BaseType_t bAccepted = pdFALSE;
        EventBits_t xSocketBits = 0U;

        if( pxSocket->u.xTCP.bits.bPassQueued == pdFALSE_UNSIGNED )
        {
            if( pxSocket->u.xTCP.bits.bPassAccept == pdFALSE_UNSIGNED )
            {
                bAccepted = pdTRUE;
            }
        }

        /* Is the set owner interested in READ events? */
        if( ( pxSocket->xSelectBits & ( EventBits_t ) eSELECT_READ ) != ( EventBits_t ) 0U )
        {
            if( pxSocket->u.xTCP.eTCPState == eTCP_LISTEN )
            {
                if( ( pxSocket->u.xTCP.pxPeerSocket != NULL ) && ( pxSocket->u.xTCP.pxPeerSocket->u.xTCP.bits.bPassAccept != pdFALSE_UNSIGNED ) )
                {
                    xSocketBits |= ( EventBits_t ) eSELECT_READ;
                }
            }
            else if( ( pxSocket->u.xTCP.bits.bReuseSocket != pdFALSE_UNSIGNED ) && ( pxSocket->u.xTCP.bits.bPassAccept != pdFALSE_UNSIGNED ) )
            {
                /* This socket has the re-use flag. After connecting it turns into
                 * a connected socket. Set the READ event, so that accept() will be called. */
                xSocketBits |= ( EventBits_t ) eSELECT_READ;
            }
            else if( ( bAccepted != 0 ) && ( FreeRTOS_recvcount( pxSocket ) > 0 ) )
            {
                xSocketBits |= ( EventBits_t ) eSELECT_READ;
            }
            else
            {
                /* Nothing. */
            }
        }

        /* Is the set owner interested in EXCEPTION events? */
        if( ( pxSocket->xSelectBits & ( EventBits_t ) eSELECT_EXCEPT ) != 0U )
        {
            if( ( pxSocket->u.xTCP.eTCPState == eCLOSE_WAIT ) || ( pxSocket->u.xTCP.eTCPState == eCLOSED ) )
            {
                xSocketBits |= ( EventBits_t ) eSELECT_EXCEPT;
            }
        }

        /* Is the set owner interested in WRITE events? */
        if( ( pxSocket->xSelectBits & ( EventBits_t ) eSELECT_WRITE ) != 0U )
        {
            BaseType_t bMatch = pdFALSE;

            if( bAccepted != 0 )
            {
                if( FreeRTOS_tx_space( pxSocket ) > 0 )
                {
                    bMatch = pdTRUE;
                }
            }

            if( bMatch == pdFALSE )
            {
                if( ( pxSocket->u.xTCP.bits.bConnPrepared != pdFALSE_UNSIGNED ) &&
                    ( pxSocket->u.xTCP.eTCPState >= eESTABLISHED ) &&
                    ( pxSocket->u.xTCP.bits.bConnPassed == pdFALSE_UNSIGNED ) )
                {
                    pxSocket->u.xTCP.bits.bConnPassed = pdTRUE_UNSIGNED;
                    bMatch = pdTRUE;
                }
            }

            if( bMatch != pdFALSE )
            {
                xSocketBits |= ( EventBits_t ) eSELECT_WRITE;
            }
        }

        return xSocketBits;
    }

/**
 * @brief This internal non-blocking function will check all sockets that belong
 *        to a select set.  The events bits of each socket will be updated, and it
 *        will check if an ongoing select() call must be interrupted because of an
 *        event has occurred.
 *
 * @param[in] pxSocketSet: The socket-set which is to be waited on for change.
 */
    void vSocketSelect( const SocketSelect_t * pxSocketSet )
    {
        BaseType_t xRound;
        EventBits_t xSocketBits, xBitsToClear;

        #if ipconfigUSE_TCP == 1
            BaseType_t xLastRound = 1;
        #else
            BaseType_t xLastRound = 0;
        #endif

        /* These flags will be switched on after checking the socket status. */
        EventBits_t xGroupBits = 0;

        for( xRound = 0; xRound <= xLastRound; xRound++ )
        {
            const ListItem_t * pxIterator;
            const ListItem_t * pxEnd;

            if( xRound == 0 )
            {
                /* MISRA Ref 11.3.1 [Misaligned access] */
                /* More details at: https://github.com/FreeRTOS/FreeRTOS-Plus-TCP/blob/main/MISRA.md#rule-113 */
                /* coverity[misra_c_2012_rule_11_3_violation] */
                pxEnd = ( ( const ListItem_t * ) &( xBoundUDPSocketsList.xListEnd ) );
            }

            #if ipconfigUSE_TCP == 1
                else
                {
                    /* MISRA Ref 11.3.1 [Misaligned access] */
                    /* More details at: https://github.com/FreeRTOS/FreeRTOS-Plus-TCP/blob/main/MISRA.md#rule-113 */
                    /* coverity[misra_c_2012_rule_11_3_violation] */
                    pxEnd = ( ( const ListItem_t * ) &( xBoundTCPSocketsList.xListEnd ) );
                }
            #endif /* ipconfigUSE_TCP == 1 */

            for( pxIterator = listGET_NEXT( pxEnd );
                 pxIterator != pxEnd;
                 pxIterator = listGET_NEXT( pxIterator ) )
            {
                FreeRTOS_Socket_t * pxSocket = ( ( FreeRTOS_Socket_t * ) listGET_LIST_ITEM_OWNER( pxIterator ) );

                if( pxSocket->pxSocketSet != pxSocketSet )
                {
                    /* Socket does not belong to this select group. */
                    continue;
                }

                xSocketBits = 0;

                #if ( ipconfigUSE_TCP == 1 )
                    if( pxSocket->ucProtocol == ( uint8_t ) FREERTOS_IPPROTO_TCP )
                    {
                        xSocketBits |= vSocketSelectTCP( pxSocket );
                    }
                    else
                #endif /* ipconfigUSE_TCP == 1 */
                {
                    /* Select events for UDP are simpler. */
                    if( ( ( pxSocket->xSelectBits & ( EventBits_t ) eSELECT_READ ) != 0U ) &&
                        ( listCURRENT_LIST_LENGTH( &( pxSocket->u.xUDP.xWaitingPacketsList ) ) > 0U ) )
                    {
                        xSocketBits |= ( EventBits_t ) eSELECT_READ;
                    }

                    /* The WRITE and EXCEPT bits are not used for UDP */
                } /* if( pxSocket->ucProtocol == FREERTOS_IPPROTO_TCP ) */

                /* Each socket keeps its own event flags, which are looked-up
                 * by FreeRTOS_FD_ISSSET() */
                pxSocket->xSocketBits = xSocketBits;

                /* The ORed value will be used to set the bits in the event
                 * group. */
                xGroupBits |= xSocketBits;
            } /* for( pxIterator ... ) */
        }     /* for( xRound = 0; xRound <= xLastRound; xRound++ ) */

        xBitsToClear = xEventGroupGetBits( pxSocketSet->xSelectGroup );

        /* Now set the necessary bits. */
        xBitsToClear = ( xBitsToClear & ~xGroupBits ) & ( ( EventBits_t ) eSELECT_ALL );

        #if ( ipconfigSUPPORT_SIGNALS != 0 )
            {
                /* Maybe the socketset was signalled, but don't
                 * clear the 'eSELECT_INTR' bit here, as it will be used
                 * and cleared in FreeRTOS_select(). */
                xBitsToClear &= ~( ( EventBits_t ) eSELECT_INTR );
            }
        #endif /* ipconfigSUPPORT_SIGNALS */

        if( xBitsToClear != 0U )
        {
            ( void ) xEventGroupClearBits( pxSocketSet->xSelectGroup, xBitsToClear );
        }

        /* Now include eSELECT_CALL_IP to wakeup the caller. */
        ( void ) xEventGroupSetBits( pxSocketSet->xSelectGroup, xGroupBits | ( EventBits_t ) eSELECT_CALL_IP );
    }


#endif /* ipconfigSUPPORT_SELECT_FUNCTION == 1 */
/*-----------------------------------------------------------*/

#if ( ipconfigSUPPORT_SIGNALS != 0 )

/**
 * @brief Send a signal to the task which reads from this socket.
 *        The socket will receive an event of the type 'eSOCKET_INTR'.
 *        Any ongoing blocking API ( e.g. FreeRTOS_recv() ) will be terminated
 *        and return the value -pdFREERTOS_ERRNO_EINTR ( -4 ).
 *
 * @param[in] xSocket: The socket that will be signalled.
 */
    BaseType_t FreeRTOS_SignalSocket( Socket_t xSocket )
    {
        FreeRTOS_Socket_t * pxSocket = ( FreeRTOS_Socket_t * ) xSocket;
        BaseType_t xReturn;

        if( pxSocket == NULL )
        {
            xReturn = -pdFREERTOS_ERRNO_EINVAL;
        }
        else
        #if ( ipconfigSUPPORT_SELECT_FUNCTION == 1 )
            if( ( pxSocket->pxSocketSet != NULL ) && ( pxSocket->pxSocketSet->xSelectGroup != NULL ) )
            {
                ( void ) xEventGroupSetBits( pxSocket->pxSocketSet->xSelectGroup, ( EventBits_t ) eSELECT_INTR );
                xReturn = 0;
            }
            else
        #endif /* ipconfigSUPPORT_SELECT_FUNCTION */
        if( pxSocket->xEventGroup != NULL )
        {
            ( void ) xEventGroupSetBits( pxSocket->xEventGroup, ( EventBits_t ) eSOCKET_INTR );
            xReturn = 0;
        }
        else
        {
            xReturn = -pdFREERTOS_ERRNO_EINVAL;
        }

        return xReturn;
    }

#endif /* ipconfigSUPPORT_SIGNALS */
/*-----------------------------------------------------------*/

#if ( ipconfigSUPPORT_SIGNALS != 0 )

/**
 * @brief The same as 'FreeRTOS_SignalSocket()', except that this function should
 *        be called from an ISR context.
 *
 * @param[in] xSocket: The socket that will be signalled.
 * @param[in,out] pxHigherPriorityTaskWoken: will be set to non-zero in case a higher-
 *                priority task has become runnable.
 */
    BaseType_t FreeRTOS_SignalSocketFromISR( Socket_t xSocket,
                                             BaseType_t * pxHigherPriorityTaskWoken )
    {
        FreeRTOS_Socket_t * pxSocket = ( FreeRTOS_Socket_t * ) xSocket;
        BaseType_t xReturn;
        IPStackEvent_t xEvent;

        configASSERT( pxSocket != NULL );
        configASSERT( pxSocket->ucProtocol == ( uint8_t ) FREERTOS_IPPROTO_TCP );
        configASSERT( pxSocket->xEventGroup != NULL );

        xEvent.eEventType = eSocketSignalEvent;
        xEvent.pvData = pxSocket;

        /* The IP-task will call FreeRTOS_SignalSocket for this socket. */
        xReturn = xQueueSendToBackFromISR( xNetworkEventQueue, &xEvent, pxHigherPriorityTaskWoken );

        return xReturn;
    }

#endif /* ipconfigSUPPORT_SIGNALS */
/*-----------------------------------------------------------*/

#if 0
    #if ( ipconfigSUPPORT_SELECT_FUNCTION == 1 )
        struct pollfd
        {
            Socket_t fd;         /* file descriptor */
            EventBits_t events;  /* requested events */
            EventBits_t revents; /* returned events */
        };

        typedef BaseType_t nfds_t;

        BaseType_t poll( struct pollfd * fds,
                         nfds_t nfds,
                         BaseType_t timeout );
        BaseType_t poll( struct pollfd * fds,
                         nfds_t nfds,
                         BaseType_t timeout )
        {
            BaseType_t index;
            SocketSelect_t * pxSocketSet = NULL;
            BaseType_t xReturn = 0;

            /* See which socket-sets have been created and bound to the sockets involved. */
            for( index = 0; index < nfds; index++ )
            {
                FreeRTOS_Socket_t * pxSocket = ( FreeRTOS_Socket_t * ) fds[ index ].fd;

                if( pxSocket->pxSocketSet != NULL )
                {
                    if( pxSocketSet == NULL )
                    {
                        /* Use this socket-set. */
                        pxSocketSet = pxSocket->pxSocketSet;
                        xReturn = 1;
                    }
                    else if( pxSocketSet == pxSocket->pxSocketSet )
                    {
                        /* Good: associated with the same socket-set. */
                    }
                    else
                    {
                        /* More than one socket-set is found: can not do a select on 2 sets. */
                        xReturn = -1;
                        break;
                    }
                }
            }

            if( xReturn == 0 )
            {
                /* Create a new socket-set, and attach all sockets to it. */
                pxSocketSet = FreeRTOS_CreateSocketSet();

                if( pxSocketSet != NULL )
                {
                    xReturn = 1;
                }
                else
                {
                    xReturn = -2;
                }

                /* Memory leak: when the last socket closes, there is no more reference to
                 * this socket-set.  It should be marked as an automatic or anonymous socket-set,
                 * so when closing the last member, its memory will be freed. */
            }

            if( xReturn > 0 )
            {
                /* Only one socket-set is found.  Connect all sockets to this socket-set. */
                for( index = 0; index < nfds; index++ )
                {
                    FreeRTOS_Socket_t * pxSocket = ( FreeRTOS_Socket_t * ) fds[ index ].fd;
                    EventBits_t xEventBits = fds[ index ].events;

                    FreeRTOS_FD_SET( pxSocket, pxSocketSet, xEventBits );
                    FreeRTOS_FD_CLR( pxSocket, pxSocketSet, ( EventBits_t ) ~xEventBits );
                }

                /* And sleep until an event happens or a time-out. */
                xReturn = FreeRTOS_select( pxSocketSet, timeout );

                /* Now set the return events, copying from the socked field 'xSocketBits'. */
                for( index = 0; index < nfds; index++ )
                {
                    FreeRTOS_Socket_t * pxSocket = ( FreeRTOS_Socket_t * ) fds[ index ].fd;

                    fds[ index ].revents = pxSocket->xSocketBits & ( ( EventBits_t ) eSELECT_ALL );
                }
            }
            else
            {
                /* -1: Sockets are connected to different socket sets. */
                /* -2: FreeRTOS_CreateSocketSet() failed. */
            }

            return xReturn;
        }

    #endif /* ipconfigSUPPORT_SELECT_FUNCTION */
#endif /* 0 */<|MERGE_RESOLUTION|>--- conflicted
+++ resolved
@@ -1163,11 +1163,7 @@
          * the received data can be copied, but a pointer that must be set to
          * point to the buffer in which the received data has already been
          * placed. */
-<<<<<<< HEAD
         *( ( void ** ) pvBuffer ) = ( void * ) pucEthernetBuffer;
-=======
-        *( ( void ** ) pvBuffer ) = (void *) pucEthernetBuffer ;
->>>>>>> 44cf8eec
     }
 
     return lReturn;
@@ -2184,11 +2180,7 @@
         }
         else
         {
-<<<<<<< HEAD
             ulNewValue = *( ( const uint32_t * ) pvOptionValue );
-=======
-            ulNewValue = *( (const uint32_t *) pvOptionValue ) ;
->>>>>>> 44cf8eec
 
             if( lOptionName == FREERTOS_SO_SNDBUF )
             {
@@ -2324,11 +2316,7 @@
                 break; /* will return -pdFREERTOS_ERRNO_EINVAL */
             }
 
-<<<<<<< HEAD
             pxProps = ( const WinProperties_t * ) pvOptionValue;
-=======
-            pxProps = (const WinProperties_t *) pvOptionValue ;
->>>>>>> 44cf8eec
 
             /* Validity of txStream will be checked by the function below. */
             xReturn = prvSockopt_so_buffer( pxSocket, FREERTOS_SO_SNDBUF, &( pxProps->lTxBufSize ) );
@@ -2386,11 +2374,7 @@
                                                 const void * pvOptionValue )
     {
         BaseType_t xReturn = -pdFREERTOS_ERRNO_EINVAL;
-<<<<<<< HEAD
         const LowHighWater_t * pxLowHighWater = ( const LowHighWater_t * ) pvOptionValue;
-=======
-        const LowHighWater_t * pxLowHighWater = (const LowHighWater_t *) pvOptionValue ;
->>>>>>> 44cf8eec
 
         if( pxSocket->ucProtocol != ( uint8_t ) FREERTOS_IPPROTO_TCP )
         {
@@ -3860,11 +3844,7 @@
             xByteCount = ( BaseType_t )
                          uxStreamBufferGet( pxSocket->u.xTCP.rxStream,
                                             0U,
-<<<<<<< HEAD
                                             ( uint8_t * ) pvBuffer,
-=======
-                                            (uint8_t *)pvBuffer ,
->>>>>>> 44cf8eec
                                             ( size_t ) uxBufferLength,
                                             xIsPeek );
 
@@ -3886,11 +3866,7 @@
         else
         {
             /* Zero-copy reception of data: pvBuffer is a pointer to a pointer. */
-<<<<<<< HEAD
             xByteCount = ( BaseType_t ) uxStreamBufferGetPtr( pxSocket->u.xTCP.rxStream, ( uint8_t ** ) pvBuffer );
-=======
-            xByteCount = ( BaseType_t ) uxStreamBufferGetPtr( pxSocket->u.xTCP.rxStream, (uint8_t * *) pvBuffer );
->>>>>>> 44cf8eec
         }
 
         return xByteCount;
@@ -4222,13 +4198,8 @@
         TickType_t xRemainingTime;
         BaseType_t xTimed = pdFALSE;
         TimeOut_t xTimeOut;
-<<<<<<< HEAD
         const uint8_t * pucSource = ( const uint8_t * ) pvBuffer;
 
-=======
-        const uint8_t * pucSource = (const uint8_t *) pvBuffer ;
-        
->>>>>>> 44cf8eec
         /* While there are still bytes to be sent. */
         while( xBytesLeft > 0 )
         {
@@ -5486,14 +5457,6 @@
         #else
             TickType_t age = 0U;
         #endif
-<<<<<<< HEAD
-
-=======
-        if( uxIPHeaderSizeSocket( pxSocket ) == ipSIZE_OF_IPv6_HEADER )
-        {
-            xIPWidth = 32;
-        }
->>>>>>> 44cf8eec
         char ucChildText[ 16 ] = "";
 
         if( pxSocket->u.xTCP.eTCPState == ( uint8_t ) eTCP_LISTEN )
@@ -5531,11 +5494,7 @@
                            pxSocket->u.xTCP.usRemotePort, /* Port on remote machine */
                            ( pxSocket->u.xTCP.rxStream != NULL ) ? 1 : 0,
                            ( pxSocket->u.xTCP.txStream != NULL ) ? 1 : 0,
-<<<<<<< HEAD
                            FreeRTOS_GetTCPStateName( pxSocket->u.xTCP.eTCPState ),
-=======
-                           FreeRTOS_GetTCPStateName(pxSocket->u.xTCP.eTCPState),
->>>>>>> 44cf8eec
                            ( unsigned ) ( ( age > 999999U ) ? 999999U : age ), /* Format 'age' for printing */
                            pxSocket->u.xTCP.usTimeout,
                            ucChildText ) );
