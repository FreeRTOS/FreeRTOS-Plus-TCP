--- conflicted
+++ resolved
@@ -616,18 +616,6 @@
             break;
         }
 
-<<<<<<< HEAD
-=======
-    if( prvDetermineSocketSize( xDomain, xType, xProtocolCpy, &uxSocketSize ) == pdFAIL )
-    {
-        /* MISRA Ref 11.4.1 [Socket error and integer to pointer conversion] */
-        /* More details at: https://github.com/FreeRTOS/FreeRTOS-Plus-TCP/blob/main/MISRA.md#rule-114 */
-        /* coverity[misra_c_2012_rule_11_4_violation] */
-        xReturn = FREERTOS_INVALID_SOCKET;
-    }
-    else
-    {
->>>>>>> b65c139a
         /* Allocate the structure that will hold the socket information. The
         * size depends on the type of socket: UDP sockets need less space. A
         * define 'pvPortMallocSocket' will used to allocate the necessary space.
@@ -674,7 +662,6 @@
             {
                 iptraceMEM_STATS_CREATE( tcpSOCKET_UDP, pxSocket, uxSocketSize + sizeof( StaticEventGroup_t ) );
 
-<<<<<<< HEAD
                 vListInitialise( &( pxSocket->u.xUDP.xWaitingPacketsList ) );
 
                 #if ( ipconfigUDP_MAX_RX_PACKETS > 0U )
@@ -682,13 +669,6 @@
                         pxSocket->u.xUDP.uxMaxPackets = ( UBaseType_t ) ipconfigUDP_MAX_RX_PACKETS;
                     }
                 #endif /* ipconfigUDP_MAX_RX_PACKETS > 0 */
-=======
-                /* MISRA Ref 11.4.1 [Socket error and integer to pointer conversion] */
-                /* More details at: https://github.com/FreeRTOS/FreeRTOS-Plus-TCP/blob/main/MISRA.md#rule-114 */
-                /* coverity[misra_c_2012_rule_11_4_violation] */
-                xReturn = FREERTOS_INVALID_SOCKET;
-                iptraceFAILED_TO_CREATE_EVENT_GROUP();
->>>>>>> b65c139a
             }
 
             #if ( ipconfigUSE_TCP == 1 )
