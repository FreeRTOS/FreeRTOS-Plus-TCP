--- conflicted
+++ resolved
@@ -85,10 +85,6 @@
                                   BaseType_t xReleaseAfterSend )
     {
         TCPPacket_t * pxTCPPacket = NULL;
-<<<<<<< HEAD
-=======
-        TCPHeader_t * pxTCPHeader = NULL;
->>>>>>> 2b0c174b
         ProtocolHeaders_t * pxProtocolHeaders = NULL;
         IPHeader_t * pxIPHeader = NULL;
         IPHeader_IPv6_t * pxIPHeader_IPv6 = NULL;
@@ -105,39 +101,7 @@
         uint16_t usFrameType;
         size_t uxIPHeaderSize = ipSIZE_OF_IPv4_HEADER;
 
-<<<<<<< HEAD
         do
-=======
-        if( pxNetworkBuffer != NULL )
-        {
-            {
-                usFrameType = ipIPv4_FRAME_TYPE;
-                pxIPHeader = ( ( IPHeader_t * ) &( pxNetworkBuffer->pucEthernetBuffer[ ipSIZE_OF_ETH_HEADER ] ) );
-            }
-        }
-        else /* pxSocket is not equal to NULL. */
-        {
-            if( pxSocket == NULL )
-            {
-                return;
-            }
-
-            if( uxIPHeaderSizeSocket( pxSocket ) == ipSIZE_OF_IPv6_HEADER )
-            {
-                xIsIPv6 = pdTRUE;
-                uxIPHeaderSize = ipSIZE_OF_IPv6_HEADER;
-                usFrameType = ipIPv6_FRAME_TYPE;
-            }
-            else
-            {
-                usFrameType = ipIPv4_FRAME_TYPE;
-            }
-        }
-
-        /* For sending, a pseudo network buffer will be used, as explained above. */
-
-        if( pxNetworkBuffer == NULL )
->>>>>>> 2b0c174b
         {
             /* Use do/while to be able to break out of the flow */
            
@@ -151,52 +115,12 @@
                     pxIPHeader = ( ( IPHeader_t * ) &( pxNetworkBuffer->pucEthernetBuffer[ ipSIZE_OF_ETH_HEADER ] ) );
                 }
             }
-<<<<<<< HEAD
             else /* pxSocket is not equal to NULL. */
-=======
-        #endif /* ipconfigZERO_COPY_TX_DRIVER */
-
-        #ifndef __COVERITY__
-            if( pxNetworkBuffer != NULL ) /* LCOV_EXCL_BR_LINE the 2nd branch will never be reached */
-        #endif
-        {
-            /* Map the ethernet buffer onto a TCPPacket_t struct for easy access to the fields. */
-
-
-            /* MISRA Ref 11.3.1 [Misaligned access] */
-            /* More details at: https://github.com/FreeRTOS/FreeRTOS-Plus-TCP/blob/main/MISRA.md#rule-113 */
-            /* coverity[misra_c_2012_rule_11_3_violation] */
-            pxTCPPacket = ( TCPPacket_t * ) pxNetworkBuffer->pucEthernetBuffer;
-            pxEthernetHeader = ( EthernetHeader_t * ) &( pxTCPPacket->xEthernetHeader );
-            pxProtocolHeaders =
-                ( ProtocolHeaders_t * ) &( pxNetworkBuffer->pucEthernetBuffer[ ipSIZE_OF_ETH_HEADER + uxIPHeaderSize ] );
-
-            if( pxNetworkBuffer->pxEndPoint == NULL )
->>>>>>> 2b0c174b
             {
                 if( pxSocket == NULL )
                 {
-<<<<<<< HEAD
                     break;
                 }
-=======
-                    if( xDoRelease != pdFALSE )
-                    {
-                        vReleaseNetworkBufferAndDescriptor( pxNetworkBuffer );
-                    }
-
-                    pxNetworkBuffer = NULL;
-                    return;
-                }
-            }
-
-            /* Fill the packet, using hton translations. */
-            if( pxSocket != NULL )
-            {
-                /* Calculate the space in the RX buffer in order to advertise the
-                 * size of this socket's reception window. */
-                pxTCPWindow = &( pxSocket->u.xTCP.xTCPWindow );
->>>>>>> 2b0c174b
 
                 if( uxIPHeaderSizeSocket( pxSocket ) == ipSIZE_OF_IPv6_HEADER )
                 {
@@ -244,23 +168,9 @@
                 }
             #endif /* ipconfigZERO_COPY_TX_DRIVER */
 
-<<<<<<< HEAD
             #ifndef __COVERITY__
                 if( pxNetworkBuffer != NULL ) /* LCOV_EXCL_BR_LINE the 2nd branch will never be reached */
             #endif
-=======
-                /* Tell which sequence number is expected next time */
-                pxProtocolHeaders->xTCPHeader.ulAckNr = FreeRTOS_htonl( pxTCPWindow->rx.ulCurrentSequenceNumber );
-            }
-            else
-            {
-                /* Sending data without a socket, probably replying with a RST flag
-                 * Just swap the two sequence numbers. */
-                vFlip_32( pxProtocolHeaders->xTCPHeader.ulSequenceNumber, pxProtocolHeaders->xTCPHeader.ulAckNr );
-            }
-
-            if( usFrameType == ipIPv6_FRAME_TYPE )
->>>>>>> 2b0c174b
             {
                 /* Map the ethernet buffer onto a TCPPacket_t struct for easy access to the fields. */
 
@@ -276,30 +186,24 @@
                 pxProtocolHeaders = ( ProtocolHeaders_t * ) &( pxNetworkBuffer->pucEthernetBuffer[ ipSIZE_OF_ETH_HEADER + uxIPHeaderSize ] );
 
     
-                #if 0 /* TBD after Endpoint support */
+                if( pxNetworkBuffer->pxEndPoint == NULL )
+                {
+                    prvTCPReturn_SetEndPoint( pxSocket, pxNetworkBuffer, uxIPHeaderSize );
+
                     if( pxNetworkBuffer->pxEndPoint == NULL )
                     {
-                        prvTCPReturn_SetEndPoint( pxSocket, pxNetworkBuffer, uxIPHeaderSize );
-
-                        if( pxNetworkBuffer->pxEndPoint == NULL )
-                        {
-                            if( xDoRelease != pdFALSE )
-                            {
-                                vReleaseNetworkBufferAndDescriptor( pxNetworkBuffer );
-                            }
-
-                            pxNetworkBuffer = NULL;
-                            break;
-                        }
-                    }
-                #endif /* if 0 */
-
-<<<<<<< HEAD
+                        if( xDoRelease != pdFALSE )
+                        {
+                            vReleaseNetworkBufferAndDescriptor( pxNetworkBuffer );
+                        }
+
+                        pxNetworkBuffer = NULL;
+                        break;
+                    }
+                }
+
                 /* Fill the packet, using hton translations. */
                 if( pxSocket != NULL )
-=======
-                if( ( pxSocket == NULL ) || ( *ipLOCAL_IP_ADDRESS_POINTER == 0U ) )
->>>>>>> 2b0c174b
                 {
                     prvTCPReturn_CheckTCPWindow( pxSocket, pxNetworkBuffer, uxIPHeaderSize );
                     prvTCPReturn_SetSequenceNumber( pxSocket, pxNetworkBuffer, uxIPHeaderSize, ulLen );
@@ -362,11 +266,6 @@
                     {
                         ulSourceAddress = *ipLOCAL_IP_ADDRESS_POINTER;
                     }
-<<<<<<< HEAD
-=======
-                #endif /* if ( ipconfigDRIVER_INCLUDED_TX_IP_CHECKSUM == 0 ) */
-            }
->>>>>>> 2b0c174b
 
                     pxIPHeader->ulDestinationIPAddress = pxIPHeader->ulSourceIPAddress;
                     pxIPHeader->ulSourceIPAddress = ulSourceAddress;
@@ -397,21 +296,11 @@
                     #endif /* if ( ipconfigDRIVER_INCLUDED_TX_IP_CHECKSUM == 0 ) */
                 }
 
-<<<<<<< HEAD
                 vFlip_16( pxProtocolHeaders->xTCPHeader.usSourcePort, pxProtocolHeaders->xTCPHeader.usDestinationPort );
 
                 /* Important: tell NIC driver how many bytes must be sent. */
                 pxNetworkBuffer->xDataLength = ( size_t ) ulLen;
                 pxNetworkBuffer->xDataLength += ipSIZE_OF_ETH_HEADER;
-=======
-            if( usFrameType == ipIPv4_FRAME_TYPE )
-            {
-                MACAddress_t xMACAddress;
-                uint32_t ulDestinationIPAddress = pxIPHeader->ulDestinationIPAddress;
-                eARPLookupResult_t eResult;
-
-                eResult = eARPGetCacheEntry( &ulDestinationIPAddress, &xMACAddress, &( pxNetworkBuffer->pxEndPoint ) );
->>>>>>> 2b0c174b
 
                 #if ( ipconfigUSE_LINKED_RX_MESSAGES != 0 )
                     {
@@ -474,24 +363,7 @@
                 iptraceNETWORK_INTERFACE_OUTPUT( pxNetworkBuffer->xDataLength, pxNetworkBuffer->pucEthernetBuffer );
                 ( void ) xNetworkInterfaceOutput( pxNetworkBuffer, xDoRelease );
 
-<<<<<<< HEAD
                 if( xDoRelease == pdFALSE )
-=======
-            if( xDoRelease == pdFALSE )
-            {
-                /* Swap-back some fields, as pxBuffer probably points to a socket field
-                 * containing the packet header. */
-                vFlip_16( pxTCPPacket->xTCPHeader.usSourcePort, pxTCPPacket->xTCPHeader.usDestinationPort );
-
-                if( xIsIPv6 == pdTRUE )
-                {
-                    if( pxIPHeader_IPv6 != NULL )
-                    {
-                        ( void ) memcpy( pxIPHeader_IPv6->xSourceAddress.ucBytes, pxIPHeader_IPv6->xDestinationAddress.ucBytes, ipSIZE_OF_IPv6_ADDRESS );
-                    }
-                }
-                else
->>>>>>> 2b0c174b
                 {
                     /* Swap-back some fields, as pxBuffer probably points to a socket field
                     * containing the packet header. */
@@ -517,11 +389,6 @@
 
                         ( void ) memcpy( pxEthernetHeader->xSourceAddress.ucBytes, pxEthernetHeader->xDestinationAddress.ucBytes, ( size_t ) ipMAC_ADDRESS_LENGTH_BYTES );
                     }
-<<<<<<< HEAD
-=======
-
-                    ( void ) memcpy( pxEthernetHeader->xSourceAddress.ucBytes, pxEthernetHeader->xDestinationAddress.ucBytes, ( size_t ) ipMAC_ADDRESS_LENGTH_BYTES );
->>>>>>> 2b0c174b
                 }
                 else
                 {
@@ -695,11 +562,7 @@
  *
  * @return pdFAIL always indicating that the packet was not consumed.
  */
-<<<<<<< HEAD
     BaseType_t prvTCPSendSpecialPktHelper_IPV4( NetworkBufferDescriptor_t * pxNetworkBuffer,
-=======
-    BaseType_t prvTCPSendSpecialPacketHelper_IPV4( NetworkBufferDescriptor_t * pxNetworkBuffer,
->>>>>>> 2b0c174b
                                                    uint8_t ucTCPFlags )
     {
         #if ( ipconfigIGNORE_UNKNOWN_PACKETS == 1 )
