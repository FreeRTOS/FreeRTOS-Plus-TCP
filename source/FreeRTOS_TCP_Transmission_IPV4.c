/*
 * FreeRTOS+TCP <DEVELOPMENT BRANCH>
 * Copyright (C) 2022 Amazon.com, Inc. or its affiliates.  All Rights Reserved.
 *
 * SPDX-License-Identifier: MIT
 *
 * Permission is hereby granted, free of charge, to any person obtaining a copy of
 * this software and associated documentation files (the "Software"), to deal in
 * the Software without restriction, including without limitation the rights to
 * use, copy, modify, merge, publish, distribute, sublicense, and/or sell copies of
 * the Software, and to permit persons to whom the Software is furnished to do so,
 * subject to the following conditions:
 *
 * The above copyright notice and this permission notice shall be included in all
 * copies or substantial portions of the Software.
 *
 * THE SOFTWARE IS PROVIDED "AS IS", WITHOUT WARRANTY OF ANY KIND, EXPRESS OR
 * IMPLIED, INCLUDING BUT NOT LIMITED TO THE WARRANTIES OF MERCHANTABILITY, FITNESS
 * FOR A PARTICULAR PURPOSE AND NONINFRINGEMENT. IN NO EVENT SHALL THE AUTHORS OR
 * COPYRIGHT HOLDERS BE LIABLE FOR ANY CLAIM, DAMAGES OR OTHER LIABILITY, WHETHER
 * IN AN ACTION OF CONTRACT, TORT OR OTHERWISE, ARISING FROM, OUT OF OR IN
 * CONNECTION WITH THE SOFTWARE OR THE USE OR OTHER DEALINGS IN THE SOFTWARE.
 *
 * http://aws.amazon.com/freertos
 * http://www.FreeRTOS.org
 */

/**
 * @file FreeRTOS_TCP_Transmission.c
 * @brief Module which prepares the packet to be sent through
 * a socket for FreeRTOS+TCP.
 * It depends on  FreeRTOS_TCP_WIN.c, which handles the TCP windowing
 * schemes.
 *
 * Endianness: in this module all ports and IP addresses are stored in
 * host byte-order, except fields in the IP-packets
 */

/* Standard includes. */
#include <stdint.h>
#include <stdio.h>

/* FreeRTOS includes. */
#include "FreeRTOS.h"
#include "task.h"
#include "queue.h"
#include "semphr.h"

/* FreeRTOS+TCP includes. */
#include "FreeRTOS_IP.h"
#include "FreeRTOS_Sockets.h"
#include "FreeRTOS_IP_Private.h"
#include "NetworkInterface.h"
#include "NetworkBufferManagement.h"
#include "FreeRTOS_ARP.h"
#include "FreeRTOSIPConfigDefaults.h"

#include "FreeRTOS_TCP_IP.h"
#include "FreeRTOS_TCP_Reception.h"
#include "FreeRTOS_TCP_Transmission.h"
#include "FreeRTOS_TCP_State_Handling.h"
#include "FreeRTOS_TCP_Utils.h"

/* Just make sure the contents doesn't get compiled if TCP is not enabled. */
#if ipconfigUSE_TCP == 1

/*------------------------------------------------------------------------*/


/**
 * @brief  Return (or send) a packet to the peer. The data is stored in pxBuffer,
 *         which may either point to a real network buffer or to a TCP socket field
 *         called 'xTCP.xPacket'. A temporary xNetworkBuffer will be used to pass
 *         the data to the NIC.
 *
 * @param[in] pxSocket: The socket owning the connection.
 * @param[in] pxDescriptor: The network buffer descriptor carrying the packet.
 * @param[in] ulLen: Length of the packet being sent.
 * @param[in] xReleaseAfterSend: pdTRUE if the ownership of the descriptor is
 *                               transferred to the network interface.
 */
    void prvTCPReturnPacket_IPV4( FreeRTOS_Socket_t * pxSocket,
                                  NetworkBufferDescriptor_t * pxDescriptor,
                                  uint32_t ulLen,
                                  BaseType_t xReleaseAfterSend )
    {
        TCPPacket_t * pxTCPPacket = NULL;
        ProtocolHeaders_t * pxProtocolHeaders = NULL;
        IPHeader_t * pxIPHeader = NULL;
        IPHeader_IPv6_t * pxIPHeader_IPv6 = NULL;
        BaseType_t xDoRelease = xReleaseAfterSend;
        EthernetHeader_t * pxEthernetHeader = NULL;
        NetworkBufferDescriptor_t * pxNetworkBuffer = pxDescriptor;
        NetworkBufferDescriptor_t xTempBuffer;
        /* memcpy() helper variables for MISRA Rule 21.15 compliance*/
        MACAddress_t xMACAddress;
        const void * pvCopySource = NULL;
        void * pvCopyDest = NULL;
        BaseType_t xIsIPv6 = pdFALSE;
        uint16_t usFrameType;
        size_t uxIPHeaderSize = ipSIZE_OF_IPv4_HEADER;

        do
        {
            /* Use do/while to be able to break out of the flow */

            if( pxNetworkBuffer != NULL )
            {
                {
                    usFrameType = ipIPv4_FRAME_TYPE;
                    /* MISRA Ref 11.3.1 [Misaligned access] */
                    /* More details at: https://github.com/FreeRTOS/FreeRTOS-Plus-TCP/blob/main/MISRA.md#rule-113 */
                    /* coverity[misra_c_2012_rule_11_3_violation] */
                    pxIPHeader = ( ( IPHeader_t * ) &( pxNetworkBuffer->pucEthernetBuffer[ ipSIZE_OF_ETH_HEADER ] ) );
                }
            }
            else /* pxSocket is not equal to NULL. */
            {
                if( pxSocket == NULL )
                {
                    break;
                }
                if( uxIPHeaderSizeSocket( pxSocket ) == ipSIZE_OF_IPv6_HEADER )
                {
                    xIsIPv6 = pdTRUE;
                    uxIPHeaderSize = ipSIZE_OF_IPv6_HEADER;
                    usFrameType = ipIPv6_FRAME_TYPE;
                }
                else
                {
                    usFrameType = ipIPv4_FRAME_TYPE;
                }
            }

            /* For sending, a pseudo network buffer will be used, as explained above. */

            if( pxNetworkBuffer == NULL )
            {
                pxNetworkBuffer = &xTempBuffer;

                #if ( ipconfigUSE_LINKED_RX_MESSAGES != 0 )
                    {
                        pxNetworkBuffer->pxNextBuffer = NULL;
                    }
                #endif
                pxNetworkBuffer->pucEthernetBuffer = pxSocket->u.xTCP.xPacket.u.ucLastPacket;
                pxNetworkBuffer->xDataLength = sizeof( pxSocket->u.xTCP.xPacket.u.ucLastPacket );
<<<<<<< HEAD
                /* _HT_ pxNetworkBuffer may have changed, reload pxIPHeader. */
                pxIPHeader = ( ( IPHeader_t * ) &( pxNetworkBuffer->pucEthernetBuffer[ ipSIZE_OF_ETH_HEADER ] ) );
=======
                pxIPHeader = ((IPHeader_t*)&(pxNetworkBuffer->pucEthernetBuffer[ipSIZE_OF_ETH_HEADER]));
>>>>>>> 44cf8eec
                xDoRelease = pdFALSE;
            }

            #if ( ipconfigZERO_COPY_TX_DRIVER != 0 )
                {
                    if( xDoRelease == pdFALSE )
                    {
                        pxNetworkBuffer = pxDuplicateNetworkBufferWithDescriptor( pxNetworkBuffer, ( size_t ) pxNetworkBuffer->xDataLength );

                        if( pxNetworkBuffer != NULL )
                        {
                            xDoRelease = pdTRUE;
                        }
                        else
                        {
                            FreeRTOS_debug_printf( ( "prvTCPReturnPacket: duplicate failed\n" ) );
                        }
                    }
                }
            #endif /* ipconfigZERO_COPY_TX_DRIVER */

            #ifndef __COVERITY__
                if( pxNetworkBuffer != NULL ) /* LCOV_EXCL_BR_LINE the 2nd branch will never be reached */
            #endif
            {
                /* Map the ethernet buffer onto a TCPPacket_t struct for easy access to the fields. */


                /* MISRA Ref 11.3.1 [Misaligned access] */
                /* More details at: https://github.com/FreeRTOS/FreeRTOS-Plus-TCP/blob/main/MISRA.md#rule-113 */
                /* coverity[misra_c_2012_rule_11_3_violation] */
                pxTCPPacket = ( TCPPacket_t * ) pxNetworkBuffer->pucEthernetBuffer;
                pxEthernetHeader = ( EthernetHeader_t * ) &( pxTCPPacket->xEthernetHeader );
                /* MISRA Ref 11.3.1 [Misaligned access] */
                /* More details at: https://github.com/FreeRTOS/FreeRTOS-Plus-TCP/blob/main/MISRA.md#rule-113 */
                /* coverity[misra_c_2012_rule_11_3_violation] */
                pxProtocolHeaders = ( ProtocolHeaders_t * ) &( pxNetworkBuffer->pucEthernetBuffer[ ipSIZE_OF_ETH_HEADER + uxIPHeaderSize ] );

                if( pxNetworkBuffer->pxEndPoint == NULL )
                {
                    prvTCPReturn_SetEndPoint( pxSocket, pxNetworkBuffer, uxIPHeaderSize );

                    if( pxNetworkBuffer->pxEndPoint == NULL )
                    {
                        if( xDoRelease != pdFALSE )
                        {
                            vReleaseNetworkBufferAndDescriptor( pxNetworkBuffer );
                        }

                        pxNetworkBuffer = NULL;
                        break;
                    }
                }

                /* Fill the packet, using hton translations. */
                if( pxSocket != NULL )
                {
                    prvTCPReturn_CheckTCPWindow( pxSocket, pxNetworkBuffer, uxIPHeaderSize );
                    prvTCPReturn_SetSequenceNumber( pxSocket, pxNetworkBuffer, uxIPHeaderSize, ulLen );
                }
                else
                {
                    /* Sending data without a socket, probably replying with a RST flag
                     * Just swap the two sequence numbers. */
                    vFlip_32( pxProtocolHeaders->xTCPHeader.ulSequenceNumber, pxProtocolHeaders->xTCPHeader.ulAckNr );
                }
                if( usFrameType == ipIPv6_FRAME_TYPE )
                {
                    /* When xIsIPv6 is true: Let lint know that
                     * 'pxIPHeader_IPv6' is not NULL. */
                    configASSERT( pxIPHeader_IPv6 != NULL );

                    /* An extra test to convey the MISRA checker. */
                    if( pxIPHeader_IPv6 != NULL )
                    {
                        pxIPHeader_IPv6->usPayloadLength = FreeRTOS_htons( ulLen - sizeof( IPHeader_IPv6_t ) );

                        ( void ) memcpy( &( pxIPHeader_IPv6->xDestinationAddress ), &( pxIPHeader_IPv6->xSourceAddress ), ipSIZE_OF_IPv6_ADDRESS );
                        ( void ) memcpy( &( pxIPHeader_IPv6->xSourceAddress ), &( pxNetworkBuffer->pxEndPoint->ipv6_settings.xIPAddress ), ipSIZE_OF_IPv6_ADDRESS );
                    }

                    #if ( ipconfigDRIVER_INCLUDED_TX_IP_CHECKSUM == 0 )
                        {
                            /* calculate the TCP checksum for an outgoing packet. */
                            uint32_t ulTotalLength = ulLen + ipSIZE_OF_ETH_HEADER;
                            ( void ) usGenerateProtocolChecksum( ( uint8_t * ) pxNetworkBuffer->pucEthernetBuffer, ulTotalLength, pdTRUE );

                            /* A calculated checksum of 0 must be inverted as 0 means the checksum
                             * is disabled. */

                            /* _HT_ The above is a very old comment.  It is only true for
                             * UDP packets.  However, theoretically usChecksum can never be zero
                             * and so the if-statement won't be executed. */
                            if( pxProtocolHeaders->xTCPHeader.usChecksum == 0U )
                            {
                                pxProtocolHeaders->xTCPHeader.usChecksum = 0xffffU;
                            }
                        }
                    #endif /* ipconfigDRIVER_INCLUDED_TX_IP_CHECKSUM == 0 */
                }
                else
                {
                    /* _HT_ must get rid of 'ipLOCAL_IP_ADDRESS_POINTER'. */
                    uint32_t ulSourceAddress = *ipLOCAL_IP_ADDRESS_POINTER;
                    uint32_t ulDestinationAddress;

                    pxIPHeader->ucTimeToLive = ( uint8_t ) ipconfigTCP_TIME_TO_LIVE;
                    pxIPHeader->usLength = FreeRTOS_htons( ulLen );

                    if( pxSocket != NULL )
                    {
                        ulDestinationAddress = FreeRTOS_htonl( pxSocket->u.xTCP.xRemoteIP.ulIP_IPv4 );
                    }
                    else
                    {
                        /* When pxSocket is NULL, this function is called by prvTCPSendReset()
                         * and the IP-addresses must be swapped.
                         * Also swap the IP-addresses in case the IP-tack doesn't have an
                         * IP-address yet, i.e. when ( *ipLOCAL_IP_ADDRESS_POINTER == 0U ). */
                        ulDestinationAddress = pxIPHeader->ulSourceIPAddress;
                    }

                    pxIPHeader->ulDestinationIPAddress = ulDestinationAddress;
                    pxIPHeader->ulSourceIPAddress = ulSourceAddress;

                    /* Just an increasing number. */
                    pxIPHeader->usIdentification = FreeRTOS_htons( usPacketIdentifier );
                    usPacketIdentifier++;

                    /* The stack doesn't support fragments, so the fragment offset field must always be zero.
                     * The header was never memset to zero, so set both the fragment offset and fragmentation flags in one go.
                     */
                    #if ( ipconfigFORCE_IP_DONT_FRAGMENT != 0 )
                        pxIPHeader->usFragmentOffset = ipFRAGMENT_FLAGS_DONT_FRAGMENT;
                    #else
                        pxIPHeader->usFragmentOffset = 0U;
                    #endif

                    #if ( ipconfigDRIVER_INCLUDED_TX_IP_CHECKSUM == 0 )
                        {
                            /* calculate the IP header checksum, in case the driver won't do that. */
                            pxIPHeader->usHeaderChecksum = 0x00U;
                            pxIPHeader->usHeaderChecksum = usGenerateChecksum( 0U, ( uint8_t * ) &( pxIPHeader->ucVersionHeaderLength ), uxIPHeaderSizePacket( pxNetworkBuffer ) );
                            pxIPHeader->usHeaderChecksum = ~FreeRTOS_htons( pxIPHeader->usHeaderChecksum );

                            /* calculate the TCP checksum for an outgoing packet. */
                            ( void ) usGenerateProtocolChecksum( ( uint8_t * ) pxTCPPacket, pxNetworkBuffer->xDataLength, pdTRUE );
                        }
                    #endif /* if ( ipconfigDRIVER_INCLUDED_TX_IP_CHECKSUM == 0 ) */
                }
                vFlip_16( pxProtocolHeaders->xTCPHeader.usSourcePort, pxProtocolHeaders->xTCPHeader.usDestinationPort );

                /* Important: tell NIC driver how many bytes must be sent. */
                pxNetworkBuffer->xDataLength = ( size_t ) ulLen;
                pxNetworkBuffer->xDataLength += ipSIZE_OF_ETH_HEADER;

                #if ( ipconfigUSE_LINKED_RX_MESSAGES != 0 )
                    {
                        pxNetworkBuffer->pxNextBuffer = NULL;
                    }
                #endif

                if( usFrameType == ipIPv4_FRAME_TYPE )
                {
                    uint32_t ulDestinationIPAddress = pxIPHeader->ulDestinationIPAddress;
                    eARPLookupResult_t eResult;

                    eResult = eARPGetCacheEntry( &ulDestinationIPAddress, &xMACAddress, &( pxNetworkBuffer->pxEndPoint ) );

                    if( eResult == eARPCacheHit )
                    {
                        pvCopySource = &xMACAddress;
                    }
                    else
                    {
                        pvCopySource = &pxEthernetHeader->xSourceAddress;
                    }
                }
                else /* usFrameType == ipIPv4_FRAME_TYPE */
                {
                    pvCopySource = &pxEthernetHeader->xSourceAddress;
                }

                /* Fill in the destination MAC addresses. */
                pvCopyDest = &pxEthernetHeader->xDestinationAddress;
                ( void ) memcpy( pvCopyDest, pvCopySource, sizeof( pxEthernetHeader->xDestinationAddress ) );

                /*
                 * Use helper variables for memcpy() to remain
                 * compliant with MISRA Rule 21.15.  These should be
                 * optimized away.
                 */
                /* The source MAC addresses is fixed to 'ipLOCAL_MAC_ADDRESS'. */
                pvCopySource = ipLOCAL_MAC_ADDRESS;
                pvCopyDest = &pxEthernetHeader->xSourceAddress;
                ( void ) memcpy( pvCopyDest, pvCopySource, ( size_t ) ipMAC_ADDRESS_LENGTH_BYTES );

                #if ( ipconfigETHERNET_MINIMUM_PACKET_BYTES > 0 )
                    {
                        if( pxNetworkBuffer->xDataLength < ( size_t ) ipconfigETHERNET_MINIMUM_PACKET_BYTES )
                        {
                            BaseType_t xIndex;

                            for( xIndex = ( BaseType_t ) pxNetworkBuffer->xDataLength; xIndex < ( BaseType_t ) ipconfigETHERNET_MINIMUM_PACKET_BYTES; xIndex++ )
                            {
                                pxNetworkBuffer->pucEthernetBuffer[ xIndex ] = 0U;
                            }

                            pxNetworkBuffer->xDataLength = ( size_t ) ipconfigETHERNET_MINIMUM_PACKET_BYTES;
                        }
                    }
                #endif /* if( ipconfigETHERNET_MINIMUM_PACKET_BYTES > 0 ) */

                /* Send! */
                iptraceNETWORK_INTERFACE_OUTPUT( pxNetworkBuffer->xDataLength, pxNetworkBuffer->pucEthernetBuffer );
<<<<<<< HEAD
                configASSERT( pxNetworkBuffer != NULL );
                configASSERT( pxNetworkBuffer->pxEndPoint != NULL );
                configASSERT( pxNetworkBuffer->pxEndPoint->pxNetworkInterface != NULL );
                configASSERT( pxNetworkBuffer->pxEndPoint->pxNetworkInterface->pfOutput != NULL );

                NetworkInterface_t * pxInterface = pxNetworkBuffer->pxEndPoint->pxNetworkInterface;
                ( void ) pxInterface->pfOutput( pxInterface, pxNetworkBuffer, xReleaseAfterSend );
=======
                NetworkInterface_t* pxInterface = pxNetworkBuffer->pxEndPoint->pxNetworkInterface;
                if(pxInterface != NULL)
                {
                    (void)pxInterface->pfOutput(pxInterface, pxNetworkBuffer, xDoRelease);
                }
>>>>>>> 44cf8eec

                if( xDoRelease == pdFALSE )
                {
                    /* Swap-back some fields, as pxBuffer probably points to a socket field
                     * containing the packet header. */
                    vFlip_16( pxTCPPacket->xTCPHeader.usSourcePort, pxTCPPacket->xTCPHeader.usDestinationPort );

                    if( xIsIPv6 == pdTRUE )
                    {
                        if( pxIPHeader_IPv6 != NULL )
                        {
                            ( void ) memcpy( pxIPHeader_IPv6->xSourceAddress.ucBytes, pxIPHeader_IPv6->xDestinationAddress.ucBytes, ipSIZE_OF_IPv6_ADDRESS );
                        }
                    }
                    else
                    {
                        if( pxIPHeader != NULL )
                        {
                            pxIPHeader->ulSourceIPAddress = pxIPHeader->ulDestinationIPAddress;
                        }
                        else
                        {
                            /* No IP-header available. */
                        }

                        ( void ) memcpy( pxEthernetHeader->xSourceAddress.ucBytes, pxEthernetHeader->xDestinationAddress.ucBytes, ( size_t ) ipMAC_ADDRESS_LENGTH_BYTES );
                    }
                }
                else
                {
                    /* Nothing to do: the buffer has been passed to DMA and will be released after use */
                }
            } /* if( pxNetworkBuffer != NULL ) */
        } while( ipFALSE_BOOL );
    }
    /*-----------------------------------------------------------*/

/**
 * @brief Let ARP look-up the MAC-address of the peer and initialise the first SYN
 *        packet.
 *
 * @param[in] pxSocket: The socket owning the TCP connection. The first packet shall
 *               be created in this socket.
 *
 * @return pdTRUE: if the packet was successfully created and the first SYN can be sent.
 *         Else pdFALSE.
 *
 * @note Connecting sockets have a special state: eCONNECT_SYN. In this phase,
 *       the Ethernet address of the target will be found using ARP. In case the
 *       target IP address is not within the netmask, the hardware address of the
 *       gateway will be used.
 */
    BaseType_t prvTCPPrepareConnect_IPV4( FreeRTOS_Socket_t * pxSocket )
    {
        TCPPacket_t * pxTCPPacket;
        IPHeader_t * pxIPHeader;
        eARPLookupResult_t eReturned;
        uint32_t ulRemoteIP;
        MACAddress_t xEthAddress;
        BaseType_t xReturn = pdTRUE;
        uint32_t ulInitialSequenceNumber = 0;

        #if ( ipconfigHAS_PRINTF != 0 )
            {
                /* Only necessary for nicer logging. */
                ( void ) memset( xEthAddress.ucBytes, 0, sizeof( xEthAddress.ucBytes ) );
            }
        #endif /* ipconfigHAS_PRINTF != 0 */

        ulRemoteIP = FreeRTOS_htonl( pxSocket->u.xTCP.xRemoteIP.ulIP_IPv4 );

        /* Determine the ARP cache status for the requested IP address. */
        eReturned = eARPGetCacheEntry( &( ulRemoteIP ), &( xEthAddress ), &( pxSocket->pxEndPoint ) );

        switch( eReturned )
        {
            case eARPCacheHit:    /* An ARP table lookup found a valid entry. */
                break;            /* We can now prepare the SYN packet. */

            case eARPCacheMiss:   /* An ARP table lookup did not find a valid entry. */
            case eCantSendPacket: /* There is no IP address, or an ARP is still in progress. */
            default:
                /* Count the number of times it could not find the ARP address. */
                pxSocket->u.xTCP.ucRepCount++;

                FreeRTOS_debug_printf( ( "ARP for %xip (using %xip): rc=%d %02X:%02X:%02X %02X:%02X:%02X\n",
                                         ( unsigned ) pxSocket->u.xTCP.xRemoteIP.ulIP_IPv4,
                                         ( unsigned ) FreeRTOS_htonl( ulRemoteIP ),
                                         eReturned,
                                         xEthAddress.ucBytes[ 0 ],
                                         xEthAddress.ucBytes[ 1 ],
                                         xEthAddress.ucBytes[ 2 ],
                                         xEthAddress.ucBytes[ 3 ],
                                         xEthAddress.ucBytes[ 4 ],
                                         xEthAddress.ucBytes[ 5 ] ) );

                /* And issue a (new) ARP request */
                FreeRTOS_OutputARPRequest( ulRemoteIP );
                xReturn = pdFALSE;
                break;
        }

        if( xReturn != pdFALSE )
        {
            /* Get a difficult-to-predict initial sequence number for this 4-tuple. */
            ulInitialSequenceNumber = ulApplicationGetNextSequenceNumber( *ipLOCAL_IP_ADDRESS_POINTER,
                                                                          pxSocket->usLocalPort,
                                                                          pxSocket->u.xTCP.xRemoteIP.ulIP_IPv4,
                                                                          pxSocket->u.xTCP.usRemotePort );

            /* Check for a random number generation error. */
            if( ulInitialSequenceNumber == 0U )
            {
                xReturn = pdFALSE;
            }
        }

        if( xReturn != pdFALSE )
        {
            uint16_t usLength;

            /* The MAC-address of the peer (or gateway) has been found,
             * now prepare the initial TCP packet and some fields in the socket. Map
             * the buffer onto the TCPPacket_t struct to easily access it's field. */

            /* MISRA Ref 11.3.1 [Misaligned access] */
/* More details at: https://github.com/FreeRTOS/FreeRTOS-Plus-TCP/blob/main/MISRA.md#rule-113 */
            /* coverity[misra_c_2012_rule_11_3_violation] */
            pxTCPPacket = ( ( TCPPacket_t * ) pxSocket->u.xTCP.xPacket.u.ucLastPacket );
            pxIPHeader = &pxTCPPacket->xIPHeader;

            /* reset the retry counter to zero. */
            pxSocket->u.xTCP.ucRepCount = 0U;

            /* And remember that the connect/SYN data are prepared. */
            pxSocket->u.xTCP.bits.bConnPrepared = pdTRUE_UNSIGNED;

            /* Now that the Ethernet address is known, the initial packet can be
             * prepared. */
            ( void ) memset( pxSocket->u.xTCP.xPacket.u.ucLastPacket, 0, sizeof( pxSocket->u.xTCP.xPacket.u.ucLastPacket ) );

            /* Write the Ethernet address in Source, because it will be swapped by
             * prvTCPReturnPacket(). */
            ( void ) memcpy( ( void * ) ( &pxTCPPacket->xEthernetHeader.xSourceAddress ), ( const void * ) ( &xEthAddress ), sizeof( xEthAddress ) );

            /* 'ipIPv4_FRAME_TYPE' is already in network-byte-order. */
            pxTCPPacket->xEthernetHeader.usFrameType = ipIPv4_FRAME_TYPE;

            pxIPHeader->ucVersionHeaderLength = 0x45U;
            usLength = ( uint16_t ) ( sizeof( TCPPacket_t ) - sizeof( pxTCPPacket->xEthernetHeader ) );
            pxIPHeader->usLength = FreeRTOS_htons( usLength );
            pxIPHeader->ucTimeToLive = ( uint8_t ) ipconfigTCP_TIME_TO_LIVE;

            pxIPHeader->ucProtocol = ( uint8_t ) ipPROTOCOL_TCP;

            /* Addresses and ports will be stored swapped because prvTCPReturnPacket
             * will swap them back while replying. */
            pxIPHeader->ulDestinationIPAddress = *ipLOCAL_IP_ADDRESS_POINTER;
            pxIPHeader->ulSourceIPAddress = FreeRTOS_htonl( pxSocket->u.xTCP.xRemoteIP.ulIP_IPv4 );

            pxTCPPacket->xTCPHeader.usSourcePort = FreeRTOS_htons( pxSocket->u.xTCP.usRemotePort );
            pxTCPPacket->xTCPHeader.usDestinationPort = FreeRTOS_htons( pxSocket->usLocalPort );

            /* We are actively connecting, so the peer's Initial Sequence Number (ISN)
             * isn't known yet. */
            pxSocket->u.xTCP.xTCPWindow.rx.ulCurrentSequenceNumber = 0U;

            /* Start with ISN (Initial Sequence Number). */
            pxSocket->u.xTCP.xTCPWindow.ulOurSequenceNumber = ulInitialSequenceNumber;

            /* The TCP header size is 20 bytes, divided by 4 equals 5, which is put in
             * the high nibble of the TCP offset field. */
            pxTCPPacket->xTCPHeader.ucTCPOffset = 0x50U;

            /* Only set the SYN flag. */
            pxTCPPacket->xTCPHeader.ucTCPFlags = tcpTCP_FLAG_SYN;

            /* Set the value of usMSS for this socket. */
            prvSocketSetMSS( pxSocket );

            /* The initial sequence numbers at our side are known.  Later
             * vTCPWindowInit() will be called to fill in the peer's sequence numbers, but
             * first wait for a SYN+ACK reply. */
            prvTCPCreateWindow( pxSocket );
        }

        return xReturn;
    }
    /*-----------------------------------------------------------*/


/**
 * @brief Common code for sending a TCP protocol control packet (i.e. no options, no
 *        payload, just flags).
 *
 * @param[in] pxNetworkBuffer: The network buffer received from the peer.
 * @param[in] ucTCPFlags: The flags to determine what kind of packet this is.
 *
 * @return pdFAIL always indicating that the packet was not consumed.
 */
    BaseType_t prvTCPSendSpecialPktHelper_IPV4( NetworkBufferDescriptor_t * pxNetworkBuffer,
                                                uint8_t ucTCPFlags )
    {
        #if ( ipconfigIGNORE_UNKNOWN_PACKETS == 1 )
            /* Configured to ignore unknown packets just suppress a compiler warning. */
            ( void ) pxNetworkBuffer;
            ( void ) ucTCPFlags;
        #else
            {
                /* Map the ethernet buffer onto the TCPPacket_t struct for easy access to the fields. */

                /* MISRA Ref 11.3.1 [Misaligned access] */
/* More details at: https://github.com/FreeRTOS/FreeRTOS-Plus-TCP/blob/main/MISRA.md#rule-113 */
                /* coverity[misra_c_2012_rule_11_3_violation] */
                TCPPacket_t * pxTCPPacket = ( ( TCPPacket_t * ) pxNetworkBuffer->pucEthernetBuffer );
                const uint32_t ulSendLength =
                    ( uxIPHeaderSizePacket( pxNetworkBuffer ) + ipSIZE_OF_TCP_HEADER ); /* Plus 0 options. */

                pxTCPPacket->xTCPHeader.ucTCPFlags = ucTCPFlags;
                pxTCPPacket->xTCPHeader.ucTCPOffset = ( ipSIZE_OF_TCP_HEADER ) << 2;

                prvTCPReturnPacket( NULL, pxNetworkBuffer, ulSendLength, pdFALSE );
            }
        #endif /* !ipconfigIGNORE_UNKNOWN_PACKETS */

        /* The packet was not consumed. */
        return pdFAIL;
    }
    /*-----------------------------------------------------------*/

#endif /* ipconfigUSE_TCP == 1 */<|MERGE_RESOLUTION|>--- conflicted
+++ resolved
@@ -145,12 +145,8 @@
                 #endif
                 pxNetworkBuffer->pucEthernetBuffer = pxSocket->u.xTCP.xPacket.u.ucLastPacket;
                 pxNetworkBuffer->xDataLength = sizeof( pxSocket->u.xTCP.xPacket.u.ucLastPacket );
-<<<<<<< HEAD
-                /* _HT_ pxNetworkBuffer may have changed, reload pxIPHeader. */
+                /* pxNetworkBuffer may have changed, reload pxIPHeader. */
                 pxIPHeader = ( ( IPHeader_t * ) &( pxNetworkBuffer->pucEthernetBuffer[ ipSIZE_OF_ETH_HEADER ] ) );
-=======
-                pxIPHeader = ((IPHeader_t*)&(pxNetworkBuffer->pucEthernetBuffer[ipSIZE_OF_ETH_HEADER]));
->>>>>>> 44cf8eec
                 xDoRelease = pdFALSE;
             }
 
@@ -366,7 +362,8 @@
 
                 /* Send! */
                 iptraceNETWORK_INTERFACE_OUTPUT( pxNetworkBuffer->xDataLength, pxNetworkBuffer->pucEthernetBuffer );
-<<<<<<< HEAD
+
+                /* _HT_ added some asserts that are useful while testing. */
                 configASSERT( pxNetworkBuffer != NULL );
                 configASSERT( pxNetworkBuffer->pxEndPoint != NULL );
                 configASSERT( pxNetworkBuffer->pxEndPoint->pxNetworkInterface != NULL );
@@ -374,13 +371,6 @@
 
                 NetworkInterface_t * pxInterface = pxNetworkBuffer->pxEndPoint->pxNetworkInterface;
                 ( void ) pxInterface->pfOutput( pxInterface, pxNetworkBuffer, xReleaseAfterSend );
-=======
-                NetworkInterface_t* pxInterface = pxNetworkBuffer->pxEndPoint->pxNetworkInterface;
-                if(pxInterface != NULL)
-                {
-                    (void)pxInterface->pfOutput(pxInterface, pxNetworkBuffer, xDoRelease);
-                }
->>>>>>> 44cf8eec
 
                 if( xDoRelease == pdFALSE )
                 {
