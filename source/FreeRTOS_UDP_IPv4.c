/*
 * FreeRTOS+TCP <DEVELOPMENT BRANCH>
 * Copyright (C) 2022 Amazon.com, Inc. or its affiliates.  All Rights Reserved.
 *
 * SPDX-License-Identifier: MIT
 *
 * Permission is hereby granted, free of charge, to any person obtaining a copy of
 * this software and associated documentation files (the "Software"), to deal in
 * the Software without restriction, including without limitation the rights to
 * use, copy, modify, merge, publish, distribute, sublicense, and/or sell copies of
 * the Software, and to permit persons to whom the Software is furnished to do so,
 * subject to the following conditions:
 *
 * The above copyright notice and this permission notice shall be included in all
 * copies or substantial portions of the Software.
 *
 * THE SOFTWARE IS PROVIDED "AS IS", WITHOUT WARRANTY OF ANY KIND, EXPRESS OR
 * IMPLIED, INCLUDING BUT NOT LIMITED TO THE WARRANTIES OF MERCHANTABILITY, FITNESS
 * FOR A PARTICULAR PURPOSE AND NONINFRINGEMENT. IN NO EVENT SHALL THE AUTHORS OR
 * COPYRIGHT HOLDERS BE LIABLE FOR ANY CLAIM, DAMAGES OR OTHER LIABILITY, WHETHER
 * IN AN ACTION OF CONTRACT, TORT OR OTHERWISE, ARISING FROM, OUT OF OR IN
 * CONNECTION WITH THE SOFTWARE OR THE USE OR OTHER DEALINGS IN THE SOFTWARE.
 *
 * http://aws.amazon.com/freertos
 * http://www.FreeRTOS.org
 */

/**
 * @file FreeRTOS_UDP_IP.c
 * @brief This file has the source code for the UDP-IP functionality of the FreeRTOS+TCP
 *        network stack.
 */

/* Standard includes. */
#include <stdint.h>
#include <stdio.h>

/* FreeRTOS includes. */
#include "FreeRTOS.h"
#include "task.h"
#include "queue.h"
#include "semphr.h"
#include "event_groups.h"
#include "list.h"

/* FreeRTOS+TCP includes. */
#include "FreeRTOS_IP.h"
#include "FreeRTOS_Sockets.h"
#include "FreeRTOS_IP_Private.h"
#include "FreeRTOS_UDP_IP.h"
#include "FreeRTOS_ARP.h"
#include "FreeRTOS_DNS.h"
#include "FreeRTOS_DHCP.h"
#include "FreeRTOS_IP_Utils.h"
#include "NetworkInterface.h"
#include "NetworkBufferManagement.h"

#if ( ipconfigUSE_DNS == 1 )
    #include "FreeRTOS_DNS.h"
#endif

/** @brief The expected IP version and header length coded into the IP header itself. */
#define ipIP_VERSION_AND_HEADER_LENGTH_BYTE    ( ( uint8_t ) 0x45 )

/*-----------------------------------------------------------*/

/**
 * @brief Process the generated UDP packet and do other checks before sending the
 *        packet such as ARP cache check and address resolution.
 *
 * @param[in] pxNetworkBuffer: The network buffer carrying the packet.
 */
void vProcessGeneratedUDPPacket_IPv4( NetworkBufferDescriptor_t * const pxNetworkBuffer )
{
    UDPPacket_t * pxUDPPacket;
    IPHeader_t * pxIPHeader;
    eARPLookupResult_t eReturned;
    uint32_t ulIPAddress = pxNetworkBuffer->xIPAddress.ulIP_IPv4;
    NetworkEndPoint_t * pxEndPoint = pxNetworkBuffer->pxEndPoint;
    size_t uxPayloadSize;
    /* memcpy() helper variables for MISRA Rule 21.15 compliance*/
    const void * pvCopySource;
    void * pvCopyDest;

    /* Map the UDP packet onto the start of the frame. */

    /* MISRA Ref 11.3.1 [Misaligned access] */
/* More details at: https://github.com/FreeRTOS/FreeRTOS-Plus-TCP/blob/main/MISRA.md#rule-113 */
    /* coverity[misra_c_2012_rule_11_3_violation] */
    pxUDPPacket = ( ( UDPPacket_t * ) pxNetworkBuffer->pucEthernetBuffer );

    #if ipconfigSUPPORT_OUTGOING_PINGS == 1
        if( pxNetworkBuffer->usPort == ( uint16_t ) ipPACKET_CONTAINS_ICMP_DATA )
        {
            uxPayloadSize = pxNetworkBuffer->xDataLength - sizeof( ICMPPacket_t );
        }
        else
    #endif
    {
        uxPayloadSize = pxNetworkBuffer->xDataLength - sizeof( UDPPacket_t );
    }

    /* Determine the ARP cache status for the requested IP address. */
    eReturned = eARPGetCacheEntry( &( ulIPAddress ), &( pxUDPPacket->xEthernetHeader.xDestinationAddress ), &( pxEndPoint ) );

    if( pxNetworkBuffer->pxEndPoint == NULL )
    {
        pxNetworkBuffer->pxEndPoint = pxEndPoint;
    }

    if( eReturned != eCantSendPacket )
    {
        if( eReturned == eARPCacheHit )
        {
            #if ( ipconfigDRIVER_INCLUDED_TX_IP_CHECKSUM == 0 )
                uint8_t ucSocketOptions;
            #endif
            iptraceSENDING_UDP_PACKET( pxNetworkBuffer->xIPAddress.ulIP_IPv4 );

            /* Create short cuts to the data within the packet. */
            pxIPHeader = &( pxUDPPacket->xIPHeader );

            #if ( ipconfigSUPPORT_OUTGOING_PINGS == 1 )

                /* Is it possible that the packet is not actually a UDP packet
                 * after all, but an ICMP packet. */
                if( pxNetworkBuffer->usPort != ( uint16_t ) ipPACKET_CONTAINS_ICMP_DATA )
            #endif /* ipconfigSUPPORT_OUTGOING_PINGS */
            {
                UDPHeader_t * pxUDPHeader;

                pxUDPHeader = &( pxUDPPacket->xUDPHeader );

                pxUDPHeader->usDestinationPort = pxNetworkBuffer->usPort;
                pxUDPHeader->usSourcePort = pxNetworkBuffer->usBoundPort;
                pxUDPHeader->usLength = ( uint16_t ) ( uxPayloadSize + sizeof( UDPHeader_t ) );
                pxUDPHeader->usLength = FreeRTOS_htons( pxUDPHeader->usLength );
                pxUDPHeader->usChecksum = 0U;
            }

            /* memcpy() the constant parts of the header information into
             * the correct location within the packet.  This fills in:
             *  xEthernetHeader.xSourceAddress
             *  xEthernetHeader.usFrameType
             *  xIPHeader.ucVersionHeaderLength
             *  xIPHeader.ucDifferentiatedServicesCode
             *  xIPHeader.usLength
             *  xIPHeader.usIdentification
             *  xIPHeader.usFragmentOffset
             *  xIPHeader.ucTimeToLive
             *  xIPHeader.ucProtocol
             * and
             *  xIPHeader.usHeaderChecksum
             */

            /* Save options now, as they will be overwritten by memcpy */
            #if ( ipconfigDRIVER_INCLUDED_TX_IP_CHECKSUM == 0 )
                {
                    ucSocketOptions = pxNetworkBuffer->pucEthernetBuffer[ ipSOCKET_OPTIONS_OFFSET ];
                }
            #endif

            /*
             * Offset the memcpy by the size of a MAC address to start at the packet's
             * Ethernet header 'source' MAC address; the preceding 'destination' should not be altered.
             */

            /*
             * Use helper variables for memcpy() to remain
             * compliant with MISRA Rule 21.15.  These should be
             * optimized away.
             */
            pvCopySource = xDefaultPartUDPPacketHeader.ucBytes;
            /* The Ethernet source address is at offset 6. */
            pvCopyDest = &pxNetworkBuffer->pucEthernetBuffer[ sizeof( MACAddress_t ) ];
            ( void ) memcpy( pvCopyDest, pvCopySource, sizeof( xDefaultPartUDPPacketHeader ) );

            #if ipconfigSUPPORT_OUTGOING_PINGS == 1
                if( pxNetworkBuffer->usPort == ( uint16_t ) ipPACKET_CONTAINS_ICMP_DATA )
                {
                    pxIPHeader->ucProtocol = ipPROTOCOL_ICMP;
                    pxIPHeader->usLength = ( uint16_t ) ( uxPayloadSize + sizeof( IPHeader_t ) + sizeof( ICMPHeader_t ) );
                }
                else
            #endif /* ipconfigSUPPORT_OUTGOING_PINGS */
            {
                pxIPHeader->usLength = ( uint16_t ) ( uxPayloadSize + sizeof( IPHeader_t ) + sizeof( UDPHeader_t ) );
            }

            pxIPHeader->usLength = FreeRTOS_htons( pxIPHeader->usLength );
            pxIPHeader->ulSourceIPAddress = pxEndPoint->ipv4_settings.ulIPAddress;
            pxIPHeader->ulDestinationIPAddress = pxNetworkBuffer->xIPAddress.ulIP_IPv4;

            /* The stack doesn't support fragments, so the fragment offset field must always be zero.
             * The header was never memset to zero, so set both the fragment offset and fragmentation flags in one go.
             */
            #if ( ipconfigFORCE_IP_DONT_FRAGMENT != 0 )
                pxIPHeader->usFragmentOffset = ipFRAGMENT_FLAGS_DONT_FRAGMENT;
            #else
                pxIPHeader->usFragmentOffset = 0U;
            #endif

            #if ( ipconfigUSE_LLMNR == 1 )
                {
                    /* LLMNR messages are typically used on a LAN and they're
                     * not supposed to cross routers */
                    if( pxNetworkBuffer->xIPAddress.ulIP_IPv4 == ipLLMNR_IP_ADDR )
                    {
                        pxIPHeader->ucTimeToLive = 0x01;
                    }
                }
            #endif

            #if ( ipconfigDRIVER_INCLUDED_TX_IP_CHECKSUM == 0 )
                {
                    pxIPHeader->usHeaderChecksum = 0U;
                    pxIPHeader->usHeaderChecksum = usGenerateChecksum( 0U, ( uint8_t * ) &( pxIPHeader->ucVersionHeaderLength ), uxIPHeaderSizePacket( pxNetworkBuffer ) );
                    pxIPHeader->usHeaderChecksum = ~FreeRTOS_htons( pxIPHeader->usHeaderChecksum );

                    if( ( ucSocketOptions & ( uint8_t ) FREERTOS_SO_UDPCKSUM_OUT ) != 0U )
                    {
                        ( void ) usGenerateProtocolChecksum( ( uint8_t * ) pxUDPPacket, pxNetworkBuffer->xDataLength, pdTRUE );
                    }
                    else
                    {
                        pxUDPPacket->xUDPHeader.usChecksum = 0U;
                    }
                }
            #endif /* if ( ipconfigDRIVER_INCLUDED_TX_IP_CHECKSUM == 0 ) */
        }
        else if( eReturned == eARPCacheMiss )
        {
            /* Add an entry to the ARP table with a null hardware address.
             * This allows the ARP timer to know that an ARP reply is
             * outstanding, and perform retransmissions if necessary. */
            vARPRefreshCacheEntry( NULL, ulIPAddress, NULL );

            /* Generate an ARP for the required IP address. */
            iptracePACKET_DROPPED_TO_GENERATE_ARP( pxNetworkBuffer->xIPAddress.ulIP_IPv4 );

            /* 'ulIPAddress' might have become the address of the Gateway.
             * Find the route again. */

            pxNetworkBuffer->pxEndPoint = FreeRTOS_FindEndPointOnNetMask( pxNetworkBuffer->xIPAddress.ulIP_IPv4, 11 );

            if( pxNetworkBuffer->pxEndPoint == NULL )
            {
                eReturned = eCantSendPacket;
            }
            else
            {
                pxNetworkBuffer->xIPAddress.ulIP_IPv4 = ulIPAddress;
                vARPGenerateRequestPacket( pxNetworkBuffer );
            }
        }
        else
        {
            /* The lookup indicated that an ARP request has already been
             * sent out for the queried IP address. */
            eReturned = eCantSendPacket;
        }
    }

    if( eReturned != eCantSendPacket )
    {
        /* The network driver is responsible for freeing the network buffer
         * after the packet has been sent. */

        if( pxNetworkBuffer->pxEndPoint != NULL )
        {
            NetworkInterface_t * pxInterface = pxNetworkBuffer->pxEndPoint->pxNetworkInterface;
            EthernetHeader_t * pxEthernetHeader = ( ( EthernetHeader_t * ) pxNetworkBuffer->pucEthernetBuffer );
            ( void ) memcpy( pxEthernetHeader->xSourceAddress.ucBytes, pxNetworkBuffer->pxEndPoint->xMACAddress.ucBytes, ( size_t ) ipMAC_ADDRESS_LENGTH_BYTES );

            #if ( ipconfigETHERNET_MINIMUM_PACKET_BYTES > 0 )
                {
                    if( pxNetworkBuffer->xDataLength < ( size_t ) ipconfigETHERNET_MINIMUM_PACKET_BYTES )
                    {
                        BaseType_t xIndex;

                        for( xIndex = ( BaseType_t ) pxNetworkBuffer->xDataLength; xIndex < ( BaseType_t ) ipconfigETHERNET_MINIMUM_PACKET_BYTES; xIndex++ )
                        {
                            pxNetworkBuffer->pucEthernetBuffer[ xIndex ] = 0U;
                        }

                        pxNetworkBuffer->xDataLength = ( size_t ) ipconfigETHERNET_MINIMUM_PACKET_BYTES;
                    }
                }
            #endif /* if( ipconfigETHERNET_MINIMUM_PACKET_BYTES > 0 ) */
            iptraceNETWORK_INTERFACE_OUTPUT( pxNetworkBuffer->xDataLength, pxNetworkBuffer->pucEthernetBuffer );
<<<<<<< HEAD
            ( void ) pxInterface->pfOutput( pxInterface, pxNetworkBuffer, pdTRUE );
=======

            if(pxInterface != NULL)
            {
                (void)pxInterface->pfOutput(pxInterface, pxNetworkBuffer, pdTRUE);
            }
>>>>>>> 44cf8eec
        }
        else
        {
            /* The packet can't be sent (no route found).  Drop the packet. */
            vReleaseNetworkBufferAndDescriptor( pxNetworkBuffer );
        }
    }
    else
    {
        /* The packet can't be sent (DHCP not completed?).  Just drop the
         * packet. */
        vReleaseNetworkBufferAndDescriptor( pxNetworkBuffer );
    }
}
/*-----------------------------------------------------------*/

/**
 * @brief Process the received UDP packet.
 *
 * @param[in] pxNetworkBuffer: The network buffer carrying the UDP packet.
 * @param[in] usPort: The port number on which this packet was received.
 * @param[out] pxIsWaitingForARPResolution: If the packet is awaiting ARP resolution,
 *             this pointer will be set to pdTRUE. pdFALSE otherwise.
 *
 * @return pdPASS in case the UDP packet could be processed. Else pdFAIL is returned.
 */
BaseType_t xProcessReceivedUDPPacket_IPv4( NetworkBufferDescriptor_t * pxNetworkBuffer,
                                           uint16_t usPort,
                                           BaseType_t * pxIsWaitingForARPResolution )
{
    BaseType_t xReturn = pdPASS;
    FreeRTOS_Socket_t * pxSocket;

    configASSERT( pxNetworkBuffer != NULL );
    configASSERT( pxNetworkBuffer->pucEthernetBuffer != NULL );

    /* Map the ethernet buffer to the UDPPacket_t struct for easy access to the fields. */

    /* MISRA Ref 11.3.1 [Misaligned access] */
/* More details at: https://github.com/FreeRTOS/FreeRTOS-Plus-TCP/blob/main/MISRA.md#rule-113 */
    /* coverity[misra_c_2012_rule_11_3_violation] */
    const UDPPacket_t * pxUDPPacket = ( ( const UDPPacket_t * ) pxNetworkBuffer->pucEthernetBuffer );

    /* Caller must check for minimum packet size. */
    pxSocket = pxUDPSocketLookup( usPort );

    *pxIsWaitingForARPResolution = pdFALSE;

    do
    {
        if( pxSocket != NULL )
        {
            if( *ipLOCAL_IP_ADDRESS_POINTER != 0U )
            {
                if( xCheckRequiresARPResolution( pxNetworkBuffer ) == pdTRUE )
                {
                    /* Mark this packet as waiting for ARP resolution. */
                    *pxIsWaitingForARPResolution = pdTRUE;

                    /* Return a fail to show that the frame will not be processed right now. */
                    xReturn = pdFAIL;
                    break;
                }
                else
                {
                    /* IP address is not on the same subnet, ARP table can be updated.
                     * When refreshing the ARP cache with received UDP packets we must be
                     * careful;  hundreds of broadcast messages may pass and if we're not
                     * handling them, no use to fill the ARP cache with those IP addresses.
                     */
                    vARPRefreshCacheEntry( &( pxUDPPacket->xEthernetHeader.xSourceAddress ), pxUDPPacket->xIPHeader.ulSourceIPAddress,
                                           pxNetworkBuffer->pxEndPoint );
                }
            }
            else
            {
                /* During DHCP, IP address is not assigned and therefore ARP verification
                 * is not possible. */
            }

            #if ( ipconfigUSE_CALLBACKS == 1 )
                {
                    /* Did the owner of this socket register a reception handler ? */
                    if( ipconfigIS_VALID_PROG_ADDRESS( pxSocket->u.xUDP.pxHandleReceive ) )
                    {
                        struct freertos_sockaddr xSourceAddress, destinationAddress;
                        void * pcData = &( pxNetworkBuffer->pucEthernetBuffer[ ipUDP_PAYLOAD_OFFSET_IPv4 ] );
                        FOnUDPReceive_t xHandler = ( FOnUDPReceive_t ) pxSocket->u.xUDP.pxHandleReceive;
                        xSourceAddress.sin_port = pxNetworkBuffer->usPort;
                        xSourceAddress.sin_addr4 = pxNetworkBuffer->xIPAddress.ulIP_IPv4;
                        destinationAddress.sin_port = usPort;
                        destinationAddress.sin_addr4 = pxUDPPacket->xIPHeader.ulDestinationIPAddress;

                        /* The value of 'xDataLength' was proven to be at least the size of a UDP packet in prvProcessIPPacket(). */
                        if( xHandler( ( Socket_t ) pxSocket,
                                      ( void * ) pcData,
                                      ( size_t ) ( pxNetworkBuffer->xDataLength - ipUDP_PAYLOAD_OFFSET_IPv4 ),
                                      &( xSourceAddress ),
                                      &( destinationAddress ) ) != 0 )
                        {
                            xReturn = pdFAIL; /* xHandler has consumed the data, do not add it to .xWaitingPacketsList'. */
                        }
                    }
                }
            #endif /* ipconfigUSE_CALLBACKS */

            #if ( ipconfigUDP_MAX_RX_PACKETS > 0U )
                {
                    if( xReturn == pdPASS )
                    {
                        if( listCURRENT_LIST_LENGTH( &( pxSocket->u.xUDP.xWaitingPacketsList ) ) >= pxSocket->u.xUDP.uxMaxPackets )
                        {
                            FreeRTOS_debug_printf( ( "xProcessReceivedUDPPacket: buffer full %ld >= %ld port %u\n",
                                                     listCURRENT_LIST_LENGTH( &( pxSocket->u.xUDP.xWaitingPacketsList ) ),
                                                     pxSocket->u.xUDP.uxMaxPackets, pxSocket->usLocalPort ) );
                            xReturn = pdFAIL; /* we did not consume or release the buffer */
                        }
                    }
                }
            #endif /* if ( ipconfigUDP_MAX_RX_PACKETS > 0U ) */

            #if ( ipconfigUSE_CALLBACKS == 1 ) || ( ipconfigUDP_MAX_RX_PACKETS > 0U )
                if( xReturn == pdPASS ) /*lint !e774: Boolean within 'if' always evaluates to True, depending on configuration. [MISRA 2012 Rule 14.3, required. */
            #else
                /* xReturn is still pdPASS. */
            #endif
            {
                vTaskSuspendAll();
                {
                    taskENTER_CRITICAL();
                    {
                        /* Add the network packet to the list of packets to be
                         * processed by the socket. */
                        vListInsertEnd( &( pxSocket->u.xUDP.xWaitingPacketsList ), &( pxNetworkBuffer->xBufferListItem ) );
                    }
                    taskEXIT_CRITICAL();
                }
                ( void ) xTaskResumeAll();

                /* Set the socket's receive event */
                if( pxSocket->xEventGroup != NULL )
                {
                    ( void ) xEventGroupSetBits( pxSocket->xEventGroup, ( EventBits_t ) eSOCKET_RECEIVE );
                }

                #if ( ipconfigSUPPORT_SELECT_FUNCTION == 1 )
                    {
                        if( ( pxSocket->pxSocketSet != NULL ) && ( ( pxSocket->xSelectBits & ( ( EventBits_t ) eSELECT_READ ) ) != 0U ) )
                        {
                            ( void ) xEventGroupSetBits( pxSocket->pxSocketSet->xSelectGroup, ( EventBits_t ) eSELECT_READ );
                        }
                    }
                #endif

                #if ( ipconfigSOCKET_HAS_USER_SEMAPHORE == 1 )
                    {
                        if( pxSocket->pxUserSemaphore != NULL )
                        {
                            ( void ) xSemaphoreGive( pxSocket->pxUserSemaphore );
                        }
                    }
                #endif

                #if ( ipconfigUSE_DHCP == 1 )
                    {
                        if( xIsDHCPSocket( pxSocket ) != 0 )
                        {
                            ( void ) xSendDHCPEvent( pxNetworkBuffer->pxEndPoint );
                        }
                    }
                #endif
            }
        }
        else
        {
            /* There is no socket listening to the target port, but still it might
             * be for this node. */

            #if ( ipconfigUSE_DNS == 1 ) && ( ipconfigDNS_USE_CALLBACKS == 1 )

                /* A DNS reply, check for the source port.  Although the DNS client
                 * does open a UDP socket to send a messages, this socket will be
                 * closed after a short timeout.  Messages that come late (after the
                 * socket is closed) will be treated here. */
                if( FreeRTOS_ntohs( pxUDPPacket->xUDPHeader.usSourcePort ) == ( uint16_t ) ipDNS_PORT )
                {
                    vARPRefreshCacheEntry( &( pxUDPPacket->xEthernetHeader.xSourceAddress ), pxUDPPacket->xIPHeader.ulSourceIPAddress,
                                           pxNetworkBuffer->pxEndPoint );
                    xReturn = ( BaseType_t ) ulDNSHandlePacket( pxNetworkBuffer );
                }
                else
            #endif

            #if ( ipconfigUSE_LLMNR == 1 )
                /* A LLMNR request, check for the destination port. */
                if( ( usPort == FreeRTOS_ntohs( ipLLMNR_PORT ) ) ||
                    ( pxUDPPacket->xUDPHeader.usSourcePort == FreeRTOS_ntohs( ipLLMNR_PORT ) ) )
                {
                    vARPRefreshCacheEntry( &( pxUDPPacket->xEthernetHeader.xSourceAddress ), pxUDPPacket->xIPHeader.ulSourceIPAddress,
                                           pxNetworkBuffer->pxEndPoint );
                    xReturn = ( BaseType_t ) ulDNSHandlePacket( pxNetworkBuffer );
                }
                else
            #endif /* ipconfigUSE_LLMNR */

            #if ( ipconfigUSE_NBNS == 1 )
                /* a NetBIOS request, check for the destination port */
                if( ( usPort == FreeRTOS_ntohs( ipNBNS_PORT ) ) ||
                    ( pxUDPPacket->xUDPHeader.usSourcePort == FreeRTOS_ntohs( ipNBNS_PORT ) ) )
                {
                    vARPRefreshCacheEntry( &( pxUDPPacket->xEthernetHeader.xSourceAddress ), pxUDPPacket->xIPHeader.ulSourceIPAddress,
                                           pxNetworkBuffer->pxEndPoint );
                    xReturn = ( BaseType_t ) ulNBNSHandlePacket( pxNetworkBuffer );
                }
                else
            #endif /* ipconfigUSE_NBNS */
            {
                xReturn = pdFAIL;
            }
        }
    } while( ipFALSE_BOOL );

    return xReturn;
}
/*-----------------------------------------------------------*/<|MERGE_RESOLUTION|>--- conflicted
+++ resolved
@@ -288,15 +288,11 @@
                 }
             #endif /* if( ipconfigETHERNET_MINIMUM_PACKET_BYTES > 0 ) */
             iptraceNETWORK_INTERFACE_OUTPUT( pxNetworkBuffer->xDataLength, pxNetworkBuffer->pucEthernetBuffer );
-<<<<<<< HEAD
-            ( void ) pxInterface->pfOutput( pxInterface, pxNetworkBuffer, pdTRUE );
-=======
-
-            if(pxInterface != NULL)
-            {
-                (void)pxInterface->pfOutput(pxInterface, pxNetworkBuffer, pdTRUE);
-            }
->>>>>>> 44cf8eec
+
+            if( pxInterface != NULL )
+            {
+                ( void ) pxInterface->pfOutput(pxInterface, pxNetworkBuffer, pdTRUE );
+            }
         }
         else
         {
