/*
 * FreeRTOS+TCP <DEVELOPMENT BRANCH>
 * Copyright (C) 2022 Amazon.com, Inc. or its affiliates.  All Rights Reserved.
 *
 * SPDX-License-Identifier: MIT
 *
 * Permission is hereby granted, free of charge, to any person obtaining a copy of
 * this software and associated documentation files (the "Software"), to deal in
 * the Software without restriction, including without limitation the rights to
 * use, copy, modify, merge, publish, distribute, sublicense, and/or sell copies of
 * the Software, and to permit persons to whom the Software is furnished to do so,
 * subject to the following conditions:
 *
 * The above copyright notice and this permission notice shall be included in all
 * copies or substantial portions of the Software.
 *
 * THE SOFTWARE IS PROVIDED "AS IS", WITHOUT WARRANTY OF ANY KIND, EXPRESS OR
 * IMPLIED, INCLUDING BUT NOT LIMITED TO THE WARRANTIES OF MERCHANTABILITY, FITNESS
 * FOR A PARTICULAR PURPOSE AND NONINFRINGEMENT. IN NO EVENT SHALL THE AUTHORS OR
 * COPYRIGHT HOLDERS BE LIABLE FOR ANY CLAIM, DAMAGES OR OTHER LIABILITY, WHETHER
 * IN AN ACTION OF CONTRACT, TORT OR OTHERWISE, ARISING FROM, OUT OF OR IN
 * CONNECTION WITH THE SOFTWARE OR THE USE OR OTHER DEALINGS IN THE SOFTWARE.
 *
 * http://aws.amazon.com/freertos
 * http://www.FreeRTOS.org
 */

/**
 * @file FreeRTOS_UDP_IP.c
 * @brief This file has the source code for the UDP-IP functionality of the FreeRTOS+TCP
 *        network stack.
 */

/* Standard includes. */
#include <stdint.h>
#include <stdio.h>

/* FreeRTOS includes. */
#include "FreeRTOS.h"
#include "task.h"
#include "queue.h"
#include "semphr.h"
#include "event_groups.h"
#include "list.h"

/* FreeRTOS+TCP includes. */
#include "FreeRTOS_IP.h"
#include "FreeRTOS_Sockets.h"
#include "FreeRTOS_IP_Private.h"
#include "FreeRTOS_UDP_IP.h"
#include "FreeRTOS_ARP.h"
#include "FreeRTOS_DNS.h"
#include "FreeRTOS_DHCP.h"
#include "FreeRTOS_IP_Utils.h"
#include "NetworkInterface.h"
#include "NetworkBufferManagement.h"

#if ( ipconfigUSE_DNS == 1 )
    #include "FreeRTOS_DNS.h"
#endif

/** @brief The expected IP version and header length coded into the IP header itself. */
#define ipIP_VERSION_AND_HEADER_LENGTH_BYTE    ( ( uint8_t ) 0x45 )

/*-----------------------------------------------------------*/

/**
 * @brief Process the generated UDP packet and do other checks before sending the
 *        packet such as ARP cache check and address resolution.
 *
 * @param[in] pxNetworkBuffer: The network buffer carrying the packet.
 */
void vProcessGeneratedUDPPacket_IPv4( NetworkBufferDescriptor_t * const pxNetworkBuffer )
{
    UDPPacket_t * pxUDPPacket;
    IPHeader_t * pxIPHeader;
    eARPLookupResult_t eReturned;
    uint32_t ulIPAddress = pxNetworkBuffer->xIPAddress.xIP_IPv4;
    NetworkEndPoint_t * pxEndPoint = pxNetworkBuffer->pxEndPoint;
    size_t uxPayloadSize;
    /* memcpy() helper variables for MISRA Rule 21.15 compliance*/
    const void * pvCopySource;
    void * pvCopyDest;

    /* Map the UDP packet onto the start of the frame. */

    /* MISRA Ref 11.3.1 [Misaligned access] */
/* More details at: https://github.com/FreeRTOS/FreeRTOS-Plus-TCP/blob/main/MISRA.md#rule-113 */
    /* coverity[misra_c_2012_rule_11_3_violation] */
    pxUDPPacket = ( ( UDPPacket_t * ) pxNetworkBuffer->pucEthernetBuffer );

    #if ipconfigSUPPORT_OUTGOING_PINGS == 1
        if( pxNetworkBuffer->usPort == ( uint16_t ) ipPACKET_CONTAINS_ICMP_DATA )
        {
            uxPayloadSize = pxNetworkBuffer->xDataLength - sizeof( ICMPPacket_t );
        }
        else
    #endif
    {
        uxPayloadSize = pxNetworkBuffer->xDataLength - sizeof( UDPPacket_t );
    }

    /* Determine the ARP cache status for the requested IP address. */
    eReturned = eARPGetCacheEntry( &( ulIPAddress ), &( pxUDPPacket->xEthernetHeader.xDestinationAddress ), &( pxEndPoint ) );

    if( pxNetworkBuffer->pxEndPoint == NULL )
    {
        pxNetworkBuffer->pxEndPoint = pxEndPoint;
    }

    if( eReturned != eCantSendPacket )
    {
        if( eReturned == eARPCacheHit )
        {
            #if ( ipconfigDRIVER_INCLUDED_TX_IP_CHECKSUM == 0 )
                uint8_t ucSocketOptions;
            #endif
            iptraceSENDING_UDP_PACKET( pxNetworkBuffer->xIPAddress.xIP_IPv4 );

            /* Create short cuts to the data within the packet. */
            pxIPHeader = &( pxUDPPacket->xIPHeader );

            #if ( ipconfigSUPPORT_OUTGOING_PINGS == 1 )

                /* Is it possible that the packet is not actually a UDP packet
                 * after all, but an ICMP packet. */
                if( pxNetworkBuffer->usPort != ( uint16_t ) ipPACKET_CONTAINS_ICMP_DATA )
            #endif /* ipconfigSUPPORT_OUTGOING_PINGS */
            {
                UDPHeader_t * pxUDPHeader;

                pxUDPHeader = &( pxUDPPacket->xUDPHeader );

                pxUDPHeader->usDestinationPort = pxNetworkBuffer->usPort;
                pxUDPHeader->usSourcePort = pxNetworkBuffer->usBoundPort;
                pxUDPHeader->usLength = ( uint16_t ) ( uxPayloadSize + sizeof( UDPHeader_t ) );
                pxUDPHeader->usLength = FreeRTOS_htons( pxUDPHeader->usLength );
                pxUDPHeader->usChecksum = 0U;
            }

            /* memcpy() the constant parts of the header information into
             * the correct location within the packet.  This fills in:
             *  xEthernetHeader.xSourceAddress
             *  xEthernetHeader.usFrameType
             *  xIPHeader.ucVersionHeaderLength
             *  xIPHeader.ucDifferentiatedServicesCode
             *  xIPHeader.usLength
             *  xIPHeader.usIdentification
             *  xIPHeader.usFragmentOffset
             *  xIPHeader.ucTimeToLive
             *  xIPHeader.ucProtocol
             * and
             *  xIPHeader.usHeaderChecksum
             */

            /* Save options now, as they will be overwritten by memcpy */
            #if ( ipconfigDRIVER_INCLUDED_TX_IP_CHECKSUM == 0 )
                {
                    ucSocketOptions = pxNetworkBuffer->pucEthernetBuffer[ ipSOCKET_OPTIONS_OFFSET ];
                }
            #endif

            /*
             * Offset the memcpy by the size of a MAC address to start at the packet's
             * Ethernet header 'source' MAC address; the preceding 'destination' should not be altered.
             */

            /*
             * Use helper variables for memcpy() to remain
             * compliant with MISRA Rule 21.15.  These should be
             * optimized away.
             */
            pvCopySource = xDefaultPartUDPPacketHeader.ucBytes;
            /* The Ethernet source address is at offset 6. */
            pvCopyDest = &pxNetworkBuffer->pucEthernetBuffer[ sizeof( MACAddress_t ) ];
            ( void ) memcpy( pvCopyDest, pvCopySource, sizeof( xDefaultPartUDPPacketHeader ) );

            #if ipconfigSUPPORT_OUTGOING_PINGS == 1
                if( pxNetworkBuffer->usPort == ( uint16_t ) ipPACKET_CONTAINS_ICMP_DATA )
                {
                    pxIPHeader->ucProtocol = ipPROTOCOL_ICMP;
                    pxIPHeader->usLength = ( uint16_t ) ( uxPayloadSize + sizeof( IPHeader_t ) + sizeof( ICMPHeader_t ) );
                }
                else
            #endif /* ipconfigSUPPORT_OUTGOING_PINGS */
            {
                pxIPHeader->usLength = ( uint16_t ) ( uxPayloadSize + sizeof( IPHeader_t ) + sizeof( UDPHeader_t ) );
            }

            pxIPHeader->usLength = FreeRTOS_htons( pxIPHeader->usLength );
            pxIPHeader->ulDestinationIPAddress = pxNetworkBuffer->xIPAddress.xIP_IPv4;

            /* The stack doesn't support fragments, so the fragment offset field must always be zero.
             * The header was never memset to zero, so set both the fragment offset and fragmentation flags in one go.
             */
            #if ( ipconfigFORCE_IP_DONT_FRAGMENT != 0 )
                pxIPHeader->usFragmentOffset = ipFRAGMENT_FLAGS_DONT_FRAGMENT;
            #else
                pxIPHeader->usFragmentOffset = 0U;
            #endif

            #if ( ipconfigUSE_LLMNR == 1 )
                {
                    /* LLMNR messages are typically used on a LAN and they're
                     * not supposed to cross routers */
                    if( pxNetworkBuffer->xIPAddress.xIP_IPv4 == ipLLMNR_IP_ADDR )
                    {
                        pxIPHeader->ucTimeToLive = 0x01;
                    }
                }
            #endif

            #if ( ipconfigDRIVER_INCLUDED_TX_IP_CHECKSUM == 0 )
                {
                    pxIPHeader->usHeaderChecksum = 0U;
                    pxIPHeader->usHeaderChecksum = usGenerateChecksum( 0U, ( uint8_t * ) &( pxIPHeader->ucVersionHeaderLength ), uxIPHeaderSizePacket( pxNetworkBuffer ) );
                    pxIPHeader->usHeaderChecksum = ~FreeRTOS_htons( pxIPHeader->usHeaderChecksum );

                    if( ( ucSocketOptions & ( uint8_t ) FREERTOS_SO_UDPCKSUM_OUT ) != 0U )
                    {
                        ( void ) usGenerateProtocolChecksum( ( uint8_t * ) pxUDPPacket, pxNetworkBuffer->xDataLength, pdTRUE );
                    }
                    else
                    {
                        pxUDPPacket->xUDPHeader.usChecksum = 0U;
                    }
                }
            #endif /* if ( ipconfigDRIVER_INCLUDED_TX_IP_CHECKSUM == 0 ) */
        }
        else if( eReturned == eARPCacheMiss )
        {
            /* Add an entry to the ARP table with a null hardware address.
             * This allows the ARP timer to know that an ARP reply is
             * outstanding, and perform retransmissions if necessary. */
            vARPRefreshCacheEntry( NULL, ulIPAddress, NULL );

            /* Generate an ARP for the required IP address. */
            iptracePACKET_DROPPED_TO_GENERATE_ARP( pxNetworkBuffer->xIPAddress.xIP_IPv4 );

            /* 'ulIPAddress' might have become the address of the Gateway.
             * Find the route again. */

            pxNetworkBuffer->pxEndPoint = FreeRTOS_FindEndPointOnNetMask( pxNetworkBuffer->xIPAddress.xIP_IPv4, 11 );

            if( pxNetworkBuffer->pxEndPoint == NULL )
            {
                eReturned = eCantSendPacket;
            }
            else
            {
                pxNetworkBuffer->xIPAddress.xIP_IPv4 = ulIPAddress;
                vARPGenerateRequestPacket( pxNetworkBuffer );
            }
        }
        else
        {
            /* The lookup indicated that an ARP request has already been
             * sent out for the queried IP address. */
            eReturned = eCantSendPacket;
        }
    }

    if( eReturned != eCantSendPacket )
    {
        /* The network driver is responsible for freeing the network buffer
         * after the packet has been sent. */

        if( pxNetworkBuffer->pxEndPoint != NULL )
        {
            NetworkInterface_t * pxInterface = pxNetworkBuffer->pxEndPoint->pxNetworkInterface;
            EthernetHeader_t * pxEthernetHeader = ( ( EthernetHeader_t * ) pxNetworkBuffer->pucEthernetBuffer );
            ( void ) memcpy( pxEthernetHeader->xSourceAddress.ucBytes, pxNetworkBuffer->pxEndPoint->xMACAddress.ucBytes, ( size_t ) ipMAC_ADDRESS_LENGTH_BYTES );

            #if ( ipconfigETHERNET_MINIMUM_PACKET_BYTES > 0 )
                {
                    if( pxNetworkBuffer->xDataLength < ( size_t ) ipconfigETHERNET_MINIMUM_PACKET_BYTES )
                    {
                        BaseType_t xIndex;

                        for( xIndex = ( BaseType_t ) pxNetworkBuffer->xDataLength; xIndex < ( BaseType_t ) ipconfigETHERNET_MINIMUM_PACKET_BYTES; xIndex++ )
                        {
                            pxNetworkBuffer->pucEthernetBuffer[ xIndex ] = 0U;
                        }

                        pxNetworkBuffer->xDataLength = ( size_t ) ipconfigETHERNET_MINIMUM_PACKET_BYTES;
                    }
                }
            #endif /* if( ipconfigETHERNET_MINIMUM_PACKET_BYTES > 0 ) */
            iptraceNETWORK_INTERFACE_OUTPUT( pxNetworkBuffer->xDataLength, pxNetworkBuffer->pucEthernetBuffer );
<<<<<<< HEAD
            if(pxInterface != NULL)
            {
                (void)pxInterface->pfOutput(pxInterface, pxNetworkBuffer, pdTRUE);
            }
=======
            ( void ) xNetworkInterfaceOutput( pxInterface, pxNetworkBuffer, pdTRUE );
>>>>>>> 02b9e0da
        }
        else
        {
            /* The packet can't be sent (no route found).  Drop the packet. */
            vReleaseNetworkBufferAndDescriptor( pxNetworkBuffer );
        }
    }
    else
    {
        /* The packet can't be sent (DHCP not completed?).  Just drop the
         * packet. */
        vReleaseNetworkBufferAndDescriptor( pxNetworkBuffer );
    }
}
/*-----------------------------------------------------------*/

/**
 * @brief Process the received UDP packet.
 *
 * @param[in] pxNetworkBuffer: The network buffer carrying the UDP packet.
 * @param[in] usPort: The port number on which this packet was received.
 * @param[out] pxIsWaitingForARPResolution: If the packet is awaiting ARP resolution,
 *             this pointer will be set to pdTRUE. pdFALSE otherwise.
 *
 * @return pdPASS in case the UDP packet could be processed. Else pdFAIL is returned.
 */
BaseType_t xProcessReceivedUDPPacket_IPv4( NetworkBufferDescriptor_t * pxNetworkBuffer,
                                           uint16_t usPort,
                                           BaseType_t * pxIsWaitingForARPResolution )
{
    BaseType_t xReturn = pdPASS;
    FreeRTOS_Socket_t * pxSocket;

    configASSERT( pxNetworkBuffer != NULL );
    configASSERT( pxNetworkBuffer->pucEthernetBuffer != NULL );

    /* Map the ethernet buffer to the UDPPacket_t struct for easy access to the fields. */

    /* MISRA Ref 11.3.1 [Misaligned access] */
/* More details at: https://github.com/FreeRTOS/FreeRTOS-Plus-TCP/blob/main/MISRA.md#rule-113 */
    /* coverity[misra_c_2012_rule_11_3_violation] */
    const UDPPacket_t * pxUDPPacket = ( ( const UDPPacket_t * ) pxNetworkBuffer->pucEthernetBuffer );

    /* Caller must check for minimum packet size. */
    pxSocket = pxUDPSocketLookup( usPort );

    *pxIsWaitingForARPResolution = pdFALSE;

    do
    {
        if( pxSocket != NULL )
        {
            if( *ipLOCAL_IP_ADDRESS_POINTER != 0U )
            {
                if( xCheckRequiresARPResolution( pxNetworkBuffer ) == pdTRUE )
                {
                    /* Mark this packet as waiting for ARP resolution. */
                    *pxIsWaitingForARPResolution = pdTRUE;

                    /* Return a fail to show that the frame will not be processed right now. */
                    xReturn = pdFAIL;
                    break;
                }
                else
                {
                    /* IP address is not on the same subnet, ARP table can be updated.
                     * When refreshing the ARP cache with received UDP packets we must be
                     * careful;  hundreds of broadcast messages may pass and if we're not
                     * handling them, no use to fill the ARP cache with those IP addresses.
                     */
                    vARPRefreshCacheEntry( &( pxUDPPacket->xEthernetHeader.xSourceAddress ), pxUDPPacket->xIPHeader.ulSourceIPAddress,
                                           pxNetworkBuffer->pxEndPoint );
                }
            }
            else
            {
                /* During DHCP, IP address is not assigned and therefore ARP verification
                 * is not possible. */
            }

            #if ( ipconfigUSE_CALLBACKS == 1 )
                {
                    /* Did the owner of this socket register a reception handler ? */
                    if( ipconfigIS_VALID_PROG_ADDRESS( pxSocket->u.xUDP.pxHandleReceive ) )
                    {
                        struct freertos_sockaddr xSourceAddress, destinationAddress;
                        void * pcData = &( pxNetworkBuffer->pucEthernetBuffer[ ipUDP_PAYLOAD_OFFSET_IPv4 ] );
                        FOnUDPReceive_t xHandler = ( FOnUDPReceive_t ) pxSocket->u.xUDP.pxHandleReceive;
                        xSourceAddress.sin_port = pxNetworkBuffer->usPort;
                        xSourceAddress.sin_addr.xIP_IPv4 = pxNetworkBuffer->xIPAddress.xIP_IPv4;
                        destinationAddress.sin_port = usPort;
                        destinationAddress.sin_addr.xIP_IPv4 = pxUDPPacket->xIPHeader.ulDestinationIPAddress;

                        /* The value of 'xDataLength' was proven to be at least the size of a UDP packet in prvProcessIPPacket(). */
                        if( xHandler( ( Socket_t ) pxSocket,
                                      ( void * ) pcData,
                                      ( size_t ) ( pxNetworkBuffer->xDataLength - ipUDP_PAYLOAD_OFFSET_IPv4 ),
                                      &( xSourceAddress ),
                                      &( destinationAddress ) ) != 0 )
                        {
                            xReturn = pdFAIL; /* xHandler has consumed the data, do not add it to .xWaitingPacketsList'. */
                        }
                    }
                }
            #endif /* ipconfigUSE_CALLBACKS */

            #if ( ipconfigUDP_MAX_RX_PACKETS > 0U )
                {
                    if( xReturn == pdPASS )
                    {
                        if( listCURRENT_LIST_LENGTH( &( pxSocket->u.xUDP.xWaitingPacketsList ) ) >= pxSocket->u.xUDP.uxMaxPackets )
                        {
                            FreeRTOS_debug_printf( ( "xProcessReceivedUDPPacket: buffer full %ld >= %ld port %u\n",
                                                     listCURRENT_LIST_LENGTH( &( pxSocket->u.xUDP.xWaitingPacketsList ) ),
                                                     pxSocket->u.xUDP.uxMaxPackets, pxSocket->usLocalPort ) );
                            xReturn = pdFAIL; /* we did not consume or release the buffer */
                        }
                    }
                }
            #endif /* if ( ipconfigUDP_MAX_RX_PACKETS > 0U ) */

            #if ( ipconfigUSE_CALLBACKS == 1 ) || ( ipconfigUDP_MAX_RX_PACKETS > 0U )
                if( xReturn == pdPASS ) /*lint !e774: Boolean within 'if' always evaluates to True, depending on configuration. [MISRA 2012 Rule 14.3, required. */
            #else
                /* xReturn is still pdPASS. */
            #endif
            {
                vTaskSuspendAll();
                {
                    taskENTER_CRITICAL();
                    {
                        /* Add the network packet to the list of packets to be
                         * processed by the socket. */
                        vListInsertEnd( &( pxSocket->u.xUDP.xWaitingPacketsList ), &( pxNetworkBuffer->xBufferListItem ) );
                    }
                    taskEXIT_CRITICAL();
                }
                ( void ) xTaskResumeAll();

                /* Set the socket's receive event */
                if( pxSocket->xEventGroup != NULL )
                {
                    ( void ) xEventGroupSetBits( pxSocket->xEventGroup, ( EventBits_t ) eSOCKET_RECEIVE );
                }

                #if ( ipconfigSUPPORT_SELECT_FUNCTION == 1 )
                    {
                        if( ( pxSocket->pxSocketSet != NULL ) && ( ( pxSocket->xSelectBits & ( ( EventBits_t ) eSELECT_READ ) ) != 0U ) )
                        {
                            ( void ) xEventGroupSetBits( pxSocket->pxSocketSet->xSelectGroup, ( EventBits_t ) eSELECT_READ );
                        }
                    }
                #endif

                #if ( ipconfigSOCKET_HAS_USER_SEMAPHORE == 1 )
                    {
                        if( pxSocket->pxUserSemaphore != NULL )
                        {
                            ( void ) xSemaphoreGive( pxSocket->pxUserSemaphore );
                        }
                    }
                #endif

                #if ( ipconfigUSE_DHCP == 1 )
                    {
                        if( xIsDHCPSocket( pxSocket ) != 0 )
                        {
                            ( void ) xSendDHCPEvent( pxNetworkBuffer->pxEndPoint );
                        }
                    }
                #endif
            }
        }
        else
        {
            /* There is no socket listening to the target port, but still it might
             * be for this node. */

            #if ( ipconfigUSE_DNS == 1 ) && ( ipconfigDNS_USE_CALLBACKS == 1 )

                /* A DNS reply, check for the source port.  Although the DNS client
                 * does open a UDP socket to send a messages, this socket will be
                 * closed after a short timeout.  Messages that come late (after the
                 * socket is closed) will be treated here. */
                if( FreeRTOS_ntohs( pxUDPPacket->xUDPHeader.usSourcePort ) == ( uint16_t ) ipDNS_PORT )
                {
                    vARPRefreshCacheEntry( &( pxUDPPacket->xEthernetHeader.xSourceAddress ), pxUDPPacket->xIPHeader.ulSourceIPAddress,
                                           pxNetworkBuffer->pxEndPoint );
                    xReturn = ( BaseType_t ) ulDNSHandlePacket( pxNetworkBuffer );
                }
                else
            #endif

            #if ( ipconfigUSE_LLMNR == 1 )
                /* A LLMNR request, check for the destination port. */
                if( ( usPort == FreeRTOS_ntohs( ipLLMNR_PORT ) ) ||
                    ( pxUDPPacket->xUDPHeader.usSourcePort == FreeRTOS_ntohs( ipLLMNR_PORT ) ) )
                {
                    vARPRefreshCacheEntry( &( pxUDPPacket->xEthernetHeader.xSourceAddress ), pxUDPPacket->xIPHeader.ulSourceIPAddress,
                                           pxNetworkBuffer->pxEndPoint );
                    xReturn = ( BaseType_t ) ulDNSHandlePacket( pxNetworkBuffer );
                }
                else
            #endif /* ipconfigUSE_LLMNR */

            #if ( ipconfigUSE_NBNS == 1 )
                /* a NetBIOS request, check for the destination port */
                if( ( usPort == FreeRTOS_ntohs( ipNBNS_PORT ) ) ||
                    ( pxUDPPacket->xUDPHeader.usSourcePort == FreeRTOS_ntohs( ipNBNS_PORT ) ) )
                {
                    vARPRefreshCacheEntry( &( pxUDPPacket->xEthernetHeader.xSourceAddress ), pxUDPPacket->xIPHeader.ulSourceIPAddress,
                                           pxNetworkBuffer->pxEndPoint );
                    xReturn = ( BaseType_t ) ulNBNSHandlePacket( pxNetworkBuffer );
                }
                else
            #endif /* ipconfigUSE_NBNS */
            {
                xReturn = pdFAIL;
            }
        }
    } while( ipFALSE_BOOL );

    return xReturn;
}
/*-----------------------------------------------------------*/<|MERGE_RESOLUTION|>--- conflicted
+++ resolved
@@ -287,14 +287,11 @@
                 }
             #endif /* if( ipconfigETHERNET_MINIMUM_PACKET_BYTES > 0 ) */
             iptraceNETWORK_INTERFACE_OUTPUT( pxNetworkBuffer->xDataLength, pxNetworkBuffer->pucEthernetBuffer );
-<<<<<<< HEAD
+
             if(pxInterface != NULL)
             {
                 (void)pxInterface->pfOutput(pxInterface, pxNetworkBuffer, pdTRUE);
             }
-=======
-            ( void ) xNetworkInterfaceOutput( pxInterface, pxNetworkBuffer, pdTRUE );
->>>>>>> 02b9e0da
         }
         else
         {
