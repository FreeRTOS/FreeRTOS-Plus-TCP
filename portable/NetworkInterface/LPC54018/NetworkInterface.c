--- conflicted
+++ resolved
@@ -131,10 +131,6 @@
                        uint8_t channel,
                        void * param )
 {
-<<<<<<< HEAD
-
-=======
->>>>>>> 815ee24f
 	BaseType_t needsToYield = pdFALSE;
 	switch( event )
 	{
@@ -145,14 +141,12 @@
 			vTaskNotifyGiveFromISR( receiveTaskHandle, &needsToYield );
 			portEND_SWITCHING_ISR(needsToYield)
 			break;
-<<<<<<< HEAD
 
 		default:
 			break;
 	}
 }
 
-<<<<<<< HEAD
 static void prvProcessFrame( int length )
 {
     NetworkBufferDescriptor_t * pxBufferDescriptor = pxGetNetworkBufferWithDescriptor( length, 0 );
@@ -189,16 +183,10 @@
         /* No buffer available to receive this message */
         iptraceFAILED_TO_OBTAIN_NETWORK_BUFFER();
     }
-=======
-		default:
-			break;
-	}
->>>>>>> 815ee24f
 }
 
 static void rx_task( void * parameter )
 {
-<<<<<<< HEAD
     while( pdTRUE )
     {
         if( ulTaskNotifyTake( pdTRUE, pdMS_TO_TICKS( 500 ) ) == pdFALSE ) /* no RX packets for a bit so check for a link */
@@ -242,200 +230,20 @@
             }
         }
     }
-=======
-static void prvProcessFrame(int length)
-{
-	NetworkBufferDescriptor_t *pxBufferDescriptor = NULL;
-	if( uxGetNumberOfFreeNetworkBuffers() > 1 ) // reserve buffers for TX
-	{
-		pxBufferDescriptor = pxGetNetworkBufferWithDescriptor( length, 0 );
-	}
-
-	if( pxBufferDescriptor != NULL )
-	{
-		status_t status = ENET_ReadFrame( ENET, &g_handle, pxBufferDescriptor->pucEthernetBuffer, length, 0 );
-		pxBufferDescriptor->xDataLength = length;
-
-		if( eConsiderFrameForProcessing( pxBufferDescriptor->pucEthernetBuffer ) == eProcessBuffer )
-		{
-			IPStackEvent_t xRxEvent;
-			xRxEvent.eEventType = eNetworkRxEvent;
-			xRxEvent.pvData = ( void * ) pxBufferDescriptor;
-
-			if( xSendEventStructToIPTask( &xRxEvent, 0 ) == pdFALSE )
-			{
-				vReleaseNetworkBufferAndDescriptor( pxBufferDescriptor );
-				iptraceETHERNET_RX_EVENT_LOST();
-				PRINTF( "RX Event Lost\n" );
-			}
-		}
-		else
-		{
-			PRINTF( "RX Event not to be considered\n" );
-			vReleaseNetworkBufferAndDescriptor( pxBufferDescriptor );
-			/* Not sure if a trace is required.  The stack did not want this message */
-		}
-	}
-	else
-	{
-		PRINTF( "RX No Buffer Available\n" );
-		ENET_ReadFrame( ENET, &g_handle, NULL, length, 0 );
-		/* No buffer available to receive this message */
-		iptraceFAILED_TO_OBTAIN_NETWORK_BUFFER();
-=======
-uint32_t length;
-NetworkBufferDescriptor_t *pxBufferDescriptor;
-IPStackEvent_t xRxEvent;
-status_t status;
-
-	while( pdTRUE )
-	{
-		BaseType_t notified = ulTaskNotifyTake( pdTRUE, pdMS_TO_TICKS(500) );
-
-		if(notified == pdFALSE) // no RX packets for a bit so check for a link
-		{
-			PHY_GetLinkStatus( &phyHandle, &g_linkStatus );
-		}
-		else // got a packet notification so process it.
-		{
-			BaseType_t receiving = pdTRUE;
-
-			while( ( receiving == pdTRUE ) && notified )
-			{
-				status = ENET_GetRxFrameSize( ENET, &g_handle, &length, 0 );
-
-				switch( status )
-				{
-					case kStatus_Success: /* there is a frame.  process it */
-
-						if( length )
-						{
-							pxBufferDescriptor = pxGetNetworkBufferWithDescriptor( length, 0 );
-
-							if( pxBufferDescriptor != NULL )
-							{
-								status = ENET_ReadFrame( ENET, &g_handle, pxBufferDescriptor->pucEthernetBuffer, length, 0 );
-								pxBufferDescriptor->xDataLength = length;
-
-								if( eConsiderFrameForProcessing( pxBufferDescriptor->pucEthernetBuffer ) == eProcessBuffer )
-								{
-									xRxEvent.eEventType = eNetworkRxEvent;
-									xRxEvent.pvData = ( void * ) pxBufferDescriptor;
-
-									if( xSendEventStructToIPTask( &xRxEvent, 0 ) == pdFALSE )
-									{
-										vReleaseNetworkBufferAndDescriptor( pxBufferDescriptor );
-										iptraceETHERNET_RX_EVENT_LOST();
-										PRINTF( "RX Event Lost\n" );
-									}
-									else
-									{
-										/* Message successfully transfered to the stack */
-									}
-								}
-								else
-								{
-									PRINTF( "RX Event not to be considered\n" );
-									vReleaseNetworkBufferAndDescriptor( pxBufferDescriptor );
-									/* Not sure if a trace is required.  The stack did not want this message */
-								}
-							}
-							else
-							{
-								PRINTF( "RX No Buffer Available\n" );
-								ENET_ReadFrame( ENET, &g_handle, NULL, 0, 0 );
-								/* No buffer available to receive this message */
-								iptraceFAILED_TO_OBTAIN_NETWORK_BUFFER();
-							}
-						}
-
-						break;
-
-					case kStatus_ENET_RxFrameEmpty: /* Received an empty frame.  Ignore it */
-						receiving = pdFALSE;
-						break;
-
-					case kStatus_ENET_RxFrameError: /* Received an error frame.  Read & drop it */
-						PRINTF( "RX Receive Error\n" );
-						ENET_ReadFrame( ENET, &g_handle, NULL, 0, 0 );
-						/* Not sure if a trace is required.  The MAC had an error and needed to dump bytes */
-						break;
-
-					default:
-						PRINTF( "RX Receive default\n" );
-						break;
-				}
-			}
-		}
->>>>>>> 815ee24f
-	}
-}
-
-static void rx_task( void * parameter )
-{
-<<<<<<< HEAD
-uint32_t length;
-status_t status;
-
-	while( pdTRUE )
-	{
-		BaseType_t notified = ulTaskNotifyTake( pdTRUE, pdMS_TO_TICKS(500) );
-
-		if(notified == pdFALSE) // no RX packets for a bit so check for a link
-		{
-			PHY_GetLinkStatus( &phyHandle, &g_linkStatus );
-		}
-		else // got a packet notification so process it.
-		{
-			BaseType_t receiving = pdTRUE;
-
-			while( receiving == pdTRUE )
-			{
-				status = ENET_GetRxFrameSize( ENET, &g_handle, &length, 0 );
-
-				switch( status )
-				{
-					case kStatus_Success: /* there is a frame.  process it */
-						if( length )
-						{
-							prvProcessFrame(length);
-						}
-						break;
-					case kStatus_ENET_RxFrameEmpty: /* Received an empty frame.  Ignore it */
-						receiving = pdFALSE;
-						break;
-
-					case kStatus_ENET_RxFrameError: /* Received an error frame.  Read & drop it */
-						PRINTF( "RX Receive Error\n" );
-						ENET_ReadFrame( ENET, &g_handle, NULL, 0, 0 );
-						/* Not sure if a trace is required.  The MAC had an error and needed to dump bytes */
-						break;
-					default:
-						PRINTF( "RX Receive default\n" );
-						break;
-				}
-			}
-		}
-	}
->>>>>>> reduced the complexity of rx_task, corrected dead code related to notification
 }
 
 BaseType_t xGetPhyLinkStatus( void )
 {
     return g_linkStatus ? pdTRUE : pdFALSE;
-=======
-	return g_linkStatus ? pdTRUE : pdFALSE;
->>>>>>> 815ee24f
 }
 
 
 BaseType_t xNetworkInterfaceInitialise( void )
 {
-<<<<<<< HEAD
     BaseType_t returnValue = pdFAIL;
     static enum
     {
-        initPhy, startReceiver, waitForLink, configurePhy
+        initPhy, waitForLink, configurePhy, startReceiver
     }
     networkInitialisePhase = initPhy;
 
@@ -538,95 +346,6 @@
     }
 
     return returnValue;
-=======
-BaseType_t returnValue = pdFALSE;
-static enum {initPhy, startReceiver, waitForLink, configurePhy }networkInitialisePhase = initPhy;
-
-	switch(networkInitialisePhase)
-	{
-	default:
-		networkInitialisePhase = initPhy;
-	case initPhy:
-		{
-
-			phy_config_t phyConfig;
-			phyConfig.phyAddr = PHY_ADDRESS;
-			phyConfig.autoNeg = true;
-			mdioHandle.resource.base = ENET;
-
-			status_t status = PHY_Init( &phyHandle, &phyConfig );
-			if(status == kStatus_PHY_AutoNegotiateFail)
-			{
-				PRINTF( "\nPHY Auto-negotiation failed. Please check the cable connection and link partner setting.\n" );
-				break;
-			}
-		}
-	case startReceiver:
-		networkInitialisePhase = startReceiver;
-		if( xTaskCreate( rx_task, "rx_task", 512, NULL, ( configMAX_PRIORITIES - 1 ), &receiveTaskHandle ) != pdPASS )
-		{
-			PRINTF( "Network Receive Task creation failed!.\n" );
-			break;
-		}
-	case waitForLink:
-		networkInitialisePhase = waitForLink;
-		if(!xGetPhyLinkStatus())
-		{
-			PRINTF("No Link\n");
-			break;
-		}
-	case configurePhy:
-		{
-			networkInitialisePhase = configurePhy;
-			enet_config_t config;
-			phy_speed_t speed;
-			phy_duplex_t duplex;
-			PHY_GetLinkSpeedDuplex( &phyHandle, &speed, &duplex );
-			/* Get default configuration 100M RMII. */
-			ENET_GetDefaultConfig( &config );
-
-			/* Use the actual speed and duplex when phy success to finish the autonegotiation. */
-			config.miiSpeed = ( enet_mii_speed_t ) speed;
-			config.miiDuplex = ( enet_mii_duplex_t ) duplex;
-
-			/* Initialize ENET. */
-			uint32_t refClock = 50000000;     /* 50MHZ for rmii reference clock. */
-			ENET_Init( ENET, &config, g_macAddr, refClock );
-
-			/* Enable the rx interrupt. */
-			ENET_EnableInterrupts( ENET, ( kENET_DmaRx ) );
-
-			/* Initialize Descriptor. */
-			int bufferIndex;
-			for( bufferIndex = 0; bufferIndex < ENET_RXBD_NUM; bufferIndex++ )
-			{
-				rxbuffer[ bufferIndex ] = ( uint32_t ) &receiveBuffer[ bufferIndex ];
-			}
-			/* prepare the buffer configuration. */
-			enet_buffer_config_t buffConfig[ 1 ] =
-			{
-				{
-					ENET_RXBD_NUM, ENET_TXBD_NUM,
-					&g_txBuffDescrip[ 0 ], &g_txBuffDescrip[ 0 ],
-					&g_rxBuffDescrip[ 0 ], &g_rxBuffDescrip[ ENET_RXBD_NUM ],
-					&rxbuffer[ 0 ], ENET_BuffSizeAlign( ENET_RXBUFF_SIZE ),
-				}
-			};
-			ENET_DescriptorInit( ENET, &config, &buffConfig[ 0 ] );
-
-			/* Create the handler. */
-			ENET_CreateHandler( ENET, &g_handle, &config, &buffConfig[ 0 ], ENET_IntCallback, NULL );
-			NVIC_SetPriority( 65 - 16, 4 ); /* TODO this is a hack and I would expect a nice ENET API for priority. */
-
-			/* Active TX/RX. */
-			ENET_StartRxTx( ENET, 1, 1 );
-
-			networkInitialisePhase = initPhy;
-			returnValue = pdTRUE;
-		}
-	}
-	return returnValue;
->>>>>>> 815ee24f
 }
 
 BaseType_t xNetworkInterfaceOutput( NetworkBufferDescriptor_t * const pxNetworkBuffer,
