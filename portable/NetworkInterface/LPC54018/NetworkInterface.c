/*
FreeRTOS+TCP V2.3.0
Copyright (C) 2020 Amazon.com, Inc. or its affiliates.  All Rights Reserved.

Permission is hereby granted, free of charge, to any person obtaining a copy of
this software and associated documentation files (the "Software"), to deal in
the Software without restriction, including without limitation the rights to
use, copy, modify, merge, publish, distribute, sublicense, and/or sell copies of
the Software, and to permit persons to whom the Software is furnished to do so,
subject to the following conditions:

The above copyright notice and this permission notice shall be included in all
copies or substantial portions of the Software.

THE SOFTWARE IS PROVIDED "AS IS", WITHOUT WARRANTY OF ANY KIND, EXPRESS OR
IMPLIED, INCLUDING BUT NOT LIMITED TO THE WARRANTIES OF MERCHANTABILITY, FITNESS
FOR A PARTICULAR PURPOSE AND NONINFRINGEMENT. IN NO EVENT SHALL THE AUTHORS OR
COPYRIGHT HOLDERS BE LIABLE FOR ANY CLAIM, DAMAGES OR OTHER LIABILITY, WHETHER
IN AN ACTION OF CONTRACT, TORT OR OTHERWISE, ARISING FROM, OUT OF OR IN
CONNECTION WITH THE SOFTWARE OR THE USE OR OTHER DEALINGS IN THE SOFTWARE.

 http://aws.amazon.com/freertos
 http://www.FreeRTOS.org
*/

/* FreeRTOS includes. */
#include "LPC54018.h"
#include "FreeRTOS.h"
#include "list.h"

#include <stdbool.h>

/* FreeRTOS+TCP includes. */
#include "FreeRTOS_IP.h"

#include "FreeRTOS_IP_Private.h"
#include "NetworkBufferManagement.h"

#include "fsl_enet.h"
#include "fsl_phy.h"

#include "fsl_enet_mdio.h"
#include "fsl_phylan8720a.h"
#include "fsl_debug_console.h"


#define PHY_ADDRESS                    ( 0x00U )
/* MDIO operations. */
#define MDIO_OPS                       lpc_enet_ops
/* PHY operations. */
#define PHY_OPS                        phylan8720a_ops
#define ENET_RXBD_NUM				   ( 4 )
#define ENET_TXBD_NUM				   ( 4 )
#define ENET_RXBUFF_SIZE			   ( ENET_FRAME_MAX_FRAMELEN )
#define ENET_BuffSizeAlign( n )	   ENET_ALIGN( n, ENET_BUFF_ALIGNMENT )
#define ENET_ALIGN( x, align )	   ( ( unsigned int ) ( ( x ) + ( ( align ) - 1 ) ) & ( unsigned int ) ( ~( unsigned int ) ( ( align ) - 1 ) ) )
#define ENET_FRAME_HEADSIZE	   ( 14U )
#define ENET_DATA_LENGTH	   ( 1000U )
#define ENET_FRAME_SIZE		   ( ENET_DATA_LENGTH + ENET_FRAME_HEADSIZE )
#define ENET_PACKAGETYPE	   ( 4U )
#define ENET_LOOP_COUNT		   ( 20U )

#if defined( __GNUC__ )
	#ifndef __ALIGN_END
		#define __ALIGN_END    __attribute__( ( aligned( ENET_BUFF_ALIGNMENT ) ) )
	#endif
	#ifndef __ALIGN_BEGIN
		#define __ALIGN_BEGIN
	#endif
#else
#ifndef __ALIGN_END
#define __ALIGN_END
#endif
#ifndef __ALIGN_BEGIN
#if defined(__CC_ARM) || defined(__ARMCC_VERSION)
#define __ALIGN_BEGIN __attribute__((aligned(ENET_BUFF_ALIGNMENT)))
#elif defined(__ICCARM__)
#define __ALIGN_BEGIN
#endif
#endif
#endif

/* If ipconfigETHERNET_DRIVER_FILTERS_FRAME_TYPES is set to 1, then the Ethernet
driver will filter incoming packets and only pass the stack those packets it
considers need processing. */
#if ( ipconfigETHERNET_DRIVER_FILTERS_FRAME_TYPES == 0 )
	#define ipCONSIDER_FRAME_FOR_PROCESSING( pucEthernetBuffer )	eProcessBuffer
#else
	#define ipCONSIDER_FRAME_FOR_PROCESSING( pucEthernetBuffer )	eConsiderFrameForProcessing( ( pucEthernetBuffer ) )
#endif

/*******************************************************************************
 * Variables
 ******************************************************************************/
#if defined( __ICCARM__ )
	#pragma data_alignment = ENET_BUFF_ALIGNMENT
#endif
__ALIGN_BEGIN enet_rx_bd_struct_t g_rxBuffDescrip[ ENET_RXBD_NUM ] __ALIGN_END;
#if defined( __ICCARM__ )
	#pragma data_alignment = ENET_BUFF_ALIGNMENT
#endif
__ALIGN_BEGIN enet_tx_bd_struct_t g_txBuffDescrip[ ENET_TXBD_NUM ] __ALIGN_END;

enet_handle_t g_handle = { 0 };

/* The MAC address for ENET device. */
/* @todo the MAC address is being overridden in the TCP stack */
uint8_t g_macAddr[ 6 ] = { 0xd4, 0xbe, 0xd9, 0x45, 0x22, 0x60 };

/*! @brief Enet PHY and MDIO interface handler. */
static mdio_handle_t mdioHandle = { .ops = &MDIO_OPS };
static phy_handle_t phyHandle = { .phyAddr = PHY_ADDRESS, .mdioHandle = &mdioHandle, .ops = &PHY_OPS };

/* @brief DMA Buffers for receiving */
/* @todo use Zero copy buffers with the tcp stack */
__ALIGN_BEGIN uint32_t receiveBuffer[4][ ENET_RXBUFF_SIZE / sizeof( uint32_t ) + 1 ] __ALIGN_END;
uint32_t rxbuffer[ ENET_RXBD_NUM ] = { ( uint32_t ) &receiveBuffer[0], ( uint32_t ) &receiveBuffer[1], ( uint32_t ) &receiveBuffer[2], ( uint32_t ) &receiveBuffer[3] };

TaskHandle_t receiveTaskHandle;

void ENET_IntCallback( ENET_Type *base,
					   enet_handle_t *handle,
					   enet_event_t event,
					   uint8_t channel,
					   void *param )
{
	switch( event )
	{
		case kENET_TxIntEvent:
			break;

		case kENET_RxIntEvent:
			vTaskNotifyGiveFromISR( receiveTaskHandle, NULL );
			break;

		default:
			break;
	}
}

static void rx_task( void *parameter )
{
uint32_t length;
NetworkBufferDescriptor_t *pxBufferDescriptor;
IPStackEvent_t xRxEvent;
status_t status;

	while( pdTRUE )
	{
		ulTaskNotifyTake( pdTRUE, portMAX_DELAY );

<<<<<<< HEAD
        while( pdTRUE ) // loop here because the notification is not an event queue.  Multiple packets could be in the receive buffer so we must loop here until the receiver is empty.
        {
            status = ENET_GetRxFrameSize( ENET, &g_handle, &length, 0 );

            if( ( status != kStatus_Success ) || ( length == 0 ) )
            {
                break; // no more packets to break out and wait to be notified
            }
            else
            {
                pxBufferDescriptor = pxGetNetworkBufferWithDescriptor( length, 0 );

                if( pxBufferDescriptor != NULL )
                {
                    status = ENET_ReadFrame( ENET, &g_handle, pxBufferDescriptor->pucEthernetBuffer, length, 0 );
                    pxBufferDescriptor->xDataLength = length;

                    if( eConsiderFrameForProcessing( pxBufferDescriptor->pucEthernetBuffer ) == eProcessBuffer )
                    {
                        xRxEvent.eEventType = eNetworkRxEvent;
                        xRxEvent.pvData = ( void * ) pxBufferDescriptor;

                        if( xSendEventStructToIPTask( &xRxEvent, 0 ) == pdFAIL )
                        {
                            vReleaseNetworkBufferAndDescriptor(pxBufferDescriptor);
                            iptraceETHERNET_RX_EVENT_LOST();
                        }
                        else
                        {
                            iptraceNETWORK_INTERFACE_RECEIVE();
                        }
                    }
                }
                else
                {
                    iptraceETHERNET_RX_EVENT_LOST();
                }
            }
        }
=======
		status = ENET_GetRxFrameSize( EXAMPLE_ENET_BASE, &g_handle, &length, 0 );

		if( ( status == kStatus_Success ) && ( length > 0 ) )
		{
			pxBufferDescriptor = pxGetNetworkBufferWithDescriptor( length, 0 );

			if( pxBufferDescriptor != NULL )
			{
				status = ENET_ReadFrame( EXAMPLE_ENET_BASE, &g_handle, pxBufferDescriptor->pucEthernetBuffer, length, 0 );
				pxBufferDescriptor->xDataLength = length;

				if( eConsiderFrameForProcessing( pxBufferDescriptor->pucEthernetBuffer ) == eProcessBuffer )
				{
					xRxEvent.eEventType = eNetworkRxEvent;
					xRxEvent.pvData = ( void * ) pxBufferDescriptor;

					if( xSendEventStructToIPTask( &xRxEvent, 0 ) == pdFALSE )
					{
						/* put this back if using bufferallocation_2.c */
						/* vReleaseNetworkBuffer(pxBufferDescriptor); */


						iptraceETHERNET_RX_EVENT_LOST();
					}
					else
					{
						vReleaseNetworkBufferAndDescriptor( pxBufferDescriptor );
					}
				}
			}
			else
			{
				iptraceETHERNET_RX_EVENT_LOST();
			}
		}
>>>>>>> 0baa5c75
	}
}

BaseType_t xGetPhyLinkStatus( void )
{
bool link;

	PHY_GetLinkStatus( &phyHandle, &link );
	return link ? pdTRUE : pdFALSE;
}

BaseType_t xNetworkInterfaceInitialise( void )
{
enet_config_t config;
uint32_t refClock = 50000000;     /* 50MHZ for rmii reference clock. */
phy_speed_t speed;
phy_duplex_t duplex;
status_t status;
bool link = false;

phy_config_t phyConfig;

	phyConfig.phyAddr = PHY_ADDRESS;
	phyConfig.autoNeg = true;
	mdioHandle.resource.base = ENET;

	/* prepare the buffer configuration. */
	enet_buffer_config_t buffConfig[ 1 ] =
	{
		{
			ENET_RXBD_NUM, ENET_TXBD_NUM,
			&g_txBuffDescrip[ 0 ], &g_txBuffDescrip[ 0 ],
			&g_rxBuffDescrip[ 0 ], &g_rxBuffDescrip[ ENET_RXBD_NUM ],
			&rxbuffer[ 0 ], ENET_BuffSizeAlign( ENET_RXBUFF_SIZE ),
		}
	};

	while( !link )
	{
		status = PHY_Init( &phyHandle, &phyConfig );

		if( kStatus_Success == status )
		{
			PHY_GetLinkStatus( &phyHandle, &link );
		}
		else if( kStatus_PHY_AutoNegotiateFail == status )
		{
			PRINTF( "\r\nPHY Auto-negotiation failed. Please check the cable connection and link partner setting.\r\n" );
		}
		else
		{
			PRINTF( "\r\nUnknown PHY failure %d\r\n", status );
		}
	}

	PHY_GetLinkSpeedDuplex( &phyHandle, &speed, &duplex );

	/* Get default configuration 100M RMII. */
	ENET_GetDefaultConfig( &config );

	/* Use the actual speed and duplex when phy success to finish the autonegotiation. */
	config.miiSpeed = ( enet_mii_speed_t ) speed;
	config.miiDuplex = ( enet_mii_duplex_t ) duplex;

	/* Initialize ENET. */
	ENET_Init( ENET, &config, g_macAddr, refClock );

	/* Enable the rx interrupt. */
	ENET_EnableInterrupts( ENET, ( kENET_DmaRx ) );

	/* Initialize Descriptor. */
	ENET_DescriptorInit( ENET, &config, &buffConfig[ 0 ] );

	/* Create the handler. */
	ENET_CreateHandler( ENET, &g_handle, &config, &buffConfig[ 0 ], ENET_IntCallback, NULL );
	NVIC_SetPriority( 65 - 16, 4 ); /* TODO this feels like a hack and I would expect a nice ENET API for priority. */

	/* Active TX/RX. */
	ENET_StartRxTx( ENET, 1, 1 );

	if( xTaskCreate( rx_task, "rx_task", 512, NULL, 5, &receiveTaskHandle ) != pdPASS )
	{
		PRINTF( "Network Receive Task creation failed!.\r\n" );

		while( 1 )
		{
		}
	}

	return pdTRUE;
}

BaseType_t xNetworkInterfaceOutput( NetworkBufferDescriptor_t * const pxNetworkBuffer,
									BaseType_t xReleaseAfterSend )
{
BaseType_t response = pdFALSE;
status_t status;

    if( xGetPhyLinkStatus() == pdTRUE )
    {
        status = ENET_SendFrame( ENET, &g_handle, pxNetworkBuffer->pucEthernetBuffer, pxNetworkBuffer->xDataLength );

        switch( status )
        {
            default: /* anything not Success will be a failure */
            case kStatus_ENET_TxFrameBusy:
                break;

            case kStatus_Success:
                iptraceNETWORK_INTERFACE_TRANSMIT();
                response = pdTRUE;
                break;
        }
    }

    if(xReleaseAfterSend != pdFALSE)
    {
    	vReleaseNetworkBufferAndDescriptor(pxNetworkBuffer);
    }

	return response;
}

/* statically allocate the buffers */
/* allocating them as uint32_t's to force them into word alignment, a requirement of the DMA. */
<<<<<<< HEAD
__ALIGN_BEGIN static uint32_t buffers[ ipconfigNUM_NETWORK_BUFFER_DESCRIPTORS ][ ( ipBUFFER_PADDING + ENET_RXBUFF_SIZE ) / sizeof( uint32_t ) + 1 ] __ALIGN_END;
=======
static uint32_t buffers[ ipconfigNUM_NETWORK_BUFFER_DESCRIPTORS ][ ( ipBUFFER_PADDING + ENET_RXBUFF_SIZE ) / sizeof( uint32_t ) + 1 ] __attribute__( ( aligned( 4 ) ) );
>>>>>>> 0baa5c75
void vNetworkInterfaceAllocateRAMToBuffers( NetworkBufferDescriptor_t pxNetworkBuffers[ ipconfigNUM_NETWORK_BUFFER_DESCRIPTORS ] )
{
	for(int x=0;x< ipconfigNUM_NETWORK_BUFFER_DESCRIPTORS; x++)
	{
<<<<<<< HEAD
		pxNetworkBuffers[x].pucEthernetBuffer = (uint8_t *)&buffers[x][0];
=======
		pxNetworkBuffers[ x ].pucEthernetBuffer = ( uint8_t * ) &buffers[ x ][ 0 ] + ipBUFFER_PADDING;
		buffers[ x ][ 0 ] = ( uint32_t ) &pxNetworkBuffers[ x ];
>>>>>>> 0baa5c75
	}
}
<|MERGE_RESOLUTION|>--- conflicted
+++ resolved
@@ -149,47 +149,6 @@
 	{
 		ulTaskNotifyTake( pdTRUE, portMAX_DELAY );
 
-<<<<<<< HEAD
-        while( pdTRUE ) // loop here because the notification is not an event queue.  Multiple packets could be in the receive buffer so we must loop here until the receiver is empty.
-        {
-            status = ENET_GetRxFrameSize( ENET, &g_handle, &length, 0 );
-
-            if( ( status != kStatus_Success ) || ( length == 0 ) )
-            {
-                break; // no more packets to break out and wait to be notified
-            }
-            else
-            {
-                pxBufferDescriptor = pxGetNetworkBufferWithDescriptor( length, 0 );
-
-                if( pxBufferDescriptor != NULL )
-                {
-                    status = ENET_ReadFrame( ENET, &g_handle, pxBufferDescriptor->pucEthernetBuffer, length, 0 );
-                    pxBufferDescriptor->xDataLength = length;
-
-                    if( eConsiderFrameForProcessing( pxBufferDescriptor->pucEthernetBuffer ) == eProcessBuffer )
-                    {
-                        xRxEvent.eEventType = eNetworkRxEvent;
-                        xRxEvent.pvData = ( void * ) pxBufferDescriptor;
-
-                        if( xSendEventStructToIPTask( &xRxEvent, 0 ) == pdFAIL )
-                        {
-                            vReleaseNetworkBufferAndDescriptor(pxBufferDescriptor);
-                            iptraceETHERNET_RX_EVENT_LOST();
-                        }
-                        else
-                        {
-                            iptraceNETWORK_INTERFACE_RECEIVE();
-                        }
-                    }
-                }
-                else
-                {
-                    iptraceETHERNET_RX_EVENT_LOST();
-                }
-            }
-        }
-=======
 		status = ENET_GetRxFrameSize( EXAMPLE_ENET_BASE, &g_handle, &length, 0 );
 
 		if( ( status == kStatus_Success ) && ( length > 0 ) )
@@ -225,7 +184,6 @@
 				iptraceETHERNET_RX_EVENT_LOST();
 			}
 		}
->>>>>>> 0baa5c75
 	}
 }
 
@@ -351,20 +309,12 @@
 
 /* statically allocate the buffers */
 /* allocating them as uint32_t's to force them into word alignment, a requirement of the DMA. */
-<<<<<<< HEAD
-__ALIGN_BEGIN static uint32_t buffers[ ipconfigNUM_NETWORK_BUFFER_DESCRIPTORS ][ ( ipBUFFER_PADDING + ENET_RXBUFF_SIZE ) / sizeof( uint32_t ) + 1 ] __ALIGN_END;
-=======
 static uint32_t buffers[ ipconfigNUM_NETWORK_BUFFER_DESCRIPTORS ][ ( ipBUFFER_PADDING + ENET_RXBUFF_SIZE ) / sizeof( uint32_t ) + 1 ] __attribute__( ( aligned( 4 ) ) );
->>>>>>> 0baa5c75
 void vNetworkInterfaceAllocateRAMToBuffers( NetworkBufferDescriptor_t pxNetworkBuffers[ ipconfigNUM_NETWORK_BUFFER_DESCRIPTORS ] )
 {
 	for(int x=0;x< ipconfigNUM_NETWORK_BUFFER_DESCRIPTORS; x++)
 	{
-<<<<<<< HEAD
-		pxNetworkBuffers[x].pucEthernetBuffer = (uint8_t *)&buffers[x][0];
-=======
 		pxNetworkBuffers[ x ].pucEthernetBuffer = ( uint8_t * ) &buffers[ x ][ 0 ] + ipBUFFER_PADDING;
 		buffers[ x ][ 0 ] = ( uint32_t ) &pxNetworkBuffers[ x ];
->>>>>>> 0baa5c75
-	}
-}
+	}
+}
