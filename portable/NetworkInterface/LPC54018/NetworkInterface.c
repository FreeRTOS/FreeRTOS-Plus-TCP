--- conflicted
+++ resolved
@@ -131,8 +131,6 @@
                        uint8_t channel,
                        void * param )
 {
-<<<<<<< HEAD
-
 	BaseType_t needsToYield = pdFALSE;
 	switch( event )
 	{
@@ -147,20 +145,6 @@
 		default:
 			break;
 	}
-=======
-    switch( event )
-    {
-        case kENET_TxIntEvent:
-            break;
-
-        case kENET_RxIntEvent:
-            vTaskNotifyGiveFromISR( receiveTaskHandle, NULL );
-            break;
-
-        default:
-            break;
-    }
->>>>>>> 9d157700
 }
 
 static void rx_task( void * parameter )
@@ -254,14 +238,7 @@
 
 BaseType_t xGetPhyLinkStatus( void )
 {
-<<<<<<< HEAD
 	return g_linkStatus ? pdTRUE : pdFALSE;
-=======
-    bool link;
-
-    PHY_GetLinkStatus( &phyHandle, &link );
-    return link ? pdTRUE : pdFALSE;
->>>>>>> 9d157700
 }
 
 
